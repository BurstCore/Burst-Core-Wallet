package nxt;


import nxt.util.Listener;
<<<<<<< HEAD

=======
import nxt.util.Logger;
>>>>>>> cf1172ac
import org.h2.tools.Shell;

import java.io.ByteArrayOutputStream;
import java.io.PrintStream;
import java.sql.Connection;
import java.sql.ResultSet;
import java.sql.SQLException;
import java.sql.Statement;
import java.util.HashMap;
import java.util.Map;

public class Helper {

    public static String executeQuery(String line) {
        ByteArrayOutputStream baos = new ByteArrayOutputStream();
        PrintStream out = new PrintStream(baos);
        out.println(line);
        try {
            Shell shell = new Shell();
            shell.setErr(out);
            shell.setOut(out);
            shell.runTool(Db.db.getConnection(), "-sql", line);
        } catch (SQLException e) {
            out.println(e.toString());
        }
        return new String(baos.toByteArray());
    }

    public static int getCount(String table) {
        try (Connection con = Db.db.getConnection();
             Statement statement = con.createStatement();
             ResultSet rs = statement.executeQuery("select count(*) as c from " + table)) {
            rs.next();
            return rs.getInt("c");
        } catch (SQLException e) {
            throw new RuntimeException(e.toString(), e);
        }
    }

    public static class BlockListener implements Listener<Block> {
        @Override
        public void notify(Block block) {
            Logger.logDebugMessage("Block Generated at height %d with %d transactions\n", block.getHeight(), block.getTransactions().size());
        }
    }
    
    public static class EasyMap {
        public static <K, V> Map<K, V> of(K k1, V v1) {
            HashMap<K, V> result = new HashMap<K, V>();
            result.put(k1, v1);
            return result;
        }
        
        public static <K, V> Map<K, V> of(K k1, V v1, K k2, V v2) {
            HashMap<K, V> result = new HashMap<K, V>();
            result.put(k1, v1);
            result.put(k2, v2);
            return result;
        }
    }
}<|MERGE_RESOLUTION|>--- conflicted
+++ resolved
@@ -2,11 +2,7 @@
 
 
 import nxt.util.Listener;
-<<<<<<< HEAD
-
-=======
 import nxt.util.Logger;
->>>>>>> cf1172ac
 import org.h2.tools.Shell;
 
 import java.io.ByteArrayOutputStream;
