/******************************************************************************
 * Copyright © 2013-2015 The Nxt Core Developers.                             *
 *                                                                            *
 * See the AUTHORS.txt, DEVELOPER-AGREEMENT.txt and LICENSE.txt files at      *
 * the top-level directory of this distribution for the individual copyright  *
 * holder information and the developer policies on copyright and licensing.  *
 *                                                                            *
 * Unless otherwise agreed in a custom licensing agreement, no part of the    *
 * Nxt software, including this file, may be copied, modified, propagated,    *
 * or distributed except according to the terms contained in the LICENSE.txt  *
 * file.                                                                      *
 *                                                                            *
 * Removal or modification of this copyright notice is prohibited.            *
 *                                                                            *
 ******************************************************************************/

package nxt;

import nxt.crypto.Crypto;
import nxt.util.Listener;
import nxt.util.Logger;
import org.junit.Assert;

import java.util.Properties;

public abstract class AbstractBlockchainTest {

    protected static BlockchainProcessorImpl blockchainProcessor;
    protected static BlockchainImpl blockchain;
    private static final Object doneLock = new Object();
    private static boolean done = false;

    protected static Properties newTestProperties() {
        Properties testProperties = new Properties();
        testProperties.setProperty("nxt.shareMyAddress", "false");
        testProperties.setProperty("nxt.savePeers", "false");
        //testProperties.setProperty("nxt.enableAPIServer", "false");
        //testProperties.setProperty("nxt.enableUIServer", "false");
        testProperties.setProperty("nxt.disableGenerateBlocksThread", "true");
        //testProperties.setProperty("nxt.disableProcessTransactionsThread", "true");
        //testProperties.setProperty("nxt.disableRemoveUnconfirmedTransactionsThread", "true");
        //testProperties.setProperty("nxt.disableRebroadcastTransactionsThread", "true");
        //testProperties.setProperty("nxt.disablePeerUnBlacklistingThread", "true");
        //testProperties.setProperty("nxt.getMorePeers", "false");
        testProperties.setProperty("nxt.testUnconfirmedTransactions", "true");
        testProperties.setProperty("nxt.debugTraceAccounts", "");
        testProperties.setProperty("nxt.debugLogUnconfirmed", "false");
        testProperties.setProperty("nxt.debugTraceQuote", "\"");
        //testProperties.setProperty("nxt.numberOfForkConfirmations", "0");
        return testProperties;
    }

    protected static void init(Properties testProperties) {
        Nxt.init(testProperties);
        blockchain = BlockchainImpl.getInstance();
        blockchainProcessor = BlockchainProcessorImpl.getInstance();
        blockchainProcessor.setGetMoreBlocks(false);
        TransactionProcessorImpl.getInstance().clearUnconfirmedTransactions();
        Listener<Block> countingListener = block -> {
            if (block.getHeight() % 1000 == 0) {
                Logger.logMessage("downloaded block " + block.getHeight());
            }
        };
        blockchainProcessor.addListener(countingListener, BlockchainProcessor.Event.BLOCK_PUSHED);
    }

    protected static void shutdown() {
<<<<<<< HEAD
        TransactionProcessorImpl transactionProcessor = TransactionProcessorImpl.getInstance();
        transactionProcessor.clearUnconfirmedTransactions();
=======
        TransactionProcessorImpl.getInstance().clearUnconfirmedTransactions();
>>>>>>> e62bc48c
    }

    protected static void downloadTo(final int endHeight) {
        if (blockchain.getHeight() == endHeight) {
            return;
        }
        Assert.assertTrue(blockchain.getHeight() < endHeight);
        Listener<Block> stopListener = block -> {
            if (blockchain.getHeight() == endHeight) {
                synchronized (doneLock) {
                    done = true;
                    blockchainProcessor.setGetMoreBlocks(false);
                    doneLock.notifyAll();
                    throw new NxtException.StopException("Reached height " + endHeight);
                }
            }
        };
        blockchainProcessor.addListener(stopListener, BlockchainProcessor.Event.BLOCK_PUSHED);
        synchronized (doneLock) {
            done = false;
            Logger.logMessage("Starting download from height " + blockchain.getHeight());
            blockchainProcessor.setGetMoreBlocks(true);
            while (! done) {
                try {
                    doneLock.wait();
                } catch (InterruptedException e) {
                    Thread.currentThread().interrupt();
                }
            }
        }
        Assert.assertEquals(endHeight, blockchain.getHeight());
        blockchainProcessor.removeListener(stopListener, BlockchainProcessor.Event.BLOCK_PUSHED);
    }

    protected static void forgeTo(final int endHeight, final String secretPhrase) {
        if (blockchain.getHeight() == endHeight) {
            return;
        }
        Assert.assertTrue(blockchain.getHeight() < endHeight);
        Listener<Block> stopListener = block -> {
            if (blockchain.getHeight() == endHeight) {
                synchronized (doneLock) {
                    done = true;
                    Generator.stopForging(secretPhrase);
                    doneLock.notifyAll();
                }
            }
        };
        blockchainProcessor.addListener(stopListener, BlockchainProcessor.Event.BLOCK_PUSHED);
        synchronized (doneLock) {
            done = false;
            Logger.logMessage("Starting forging from height " + blockchain.getHeight());
            Generator.startForging(secretPhrase);
            while (! done) {
                try {
                    doneLock.wait();
                } catch (InterruptedException e) {
                    Thread.currentThread().interrupt();
                }
            }
        }
        Assert.assertTrue(blockchain.getHeight() >= endHeight);
        Assert.assertArrayEquals(Crypto.getPublicKey(secretPhrase), blockchain.getLastBlock().getGeneratorPublicKey());
        blockchainProcessor.removeListener(stopListener, BlockchainProcessor.Event.BLOCK_PUSHED);
    }
}<|MERGE_RESOLUTION|>--- conflicted
+++ resolved
@@ -65,12 +65,7 @@
     }
 
     protected static void shutdown() {
-<<<<<<< HEAD
-        TransactionProcessorImpl transactionProcessor = TransactionProcessorImpl.getInstance();
-        transactionProcessor.clearUnconfirmedTransactions();
-=======
         TransactionProcessorImpl.getInstance().clearUnconfirmedTransactions();
->>>>>>> e62bc48c
     }
 
     protected static void downloadTo(final int endHeight) {
