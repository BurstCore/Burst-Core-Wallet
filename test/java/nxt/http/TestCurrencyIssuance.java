package nxt.http;

import nxt.BlockchainTest;
import nxt.Constants;
import nxt.CurrencyType;
import nxt.util.Logger;
import org.json.simple.JSONArray;
import org.json.simple.JSONObject;
import org.junit.Assert;
import org.junit.Test;

public class TestCurrencyIssuance extends BlockchainTest {

    @Test
    public void issueCurrency() {
        APICall apiCall = new Builder().build();
        issueCurrencyApi(apiCall);
    }

    @Test
    public void issueMultipleCurrencies() {
        // Temporary 4 letters code until test account receives enough funds to issue a
        // 3 letter currency.
        APICall apiCall = new Builder().naming("aaaa", "AAAA", "Currency A").build();
        issueCurrencyApi(apiCall);
        apiCall = new Builder().naming("bbbb", "BBBB", "Currency B").feeNQT(1000 * Constants.ONE_NXT).build();
        issueCurrencyApi(apiCall);
        apiCall = new Builder().naming("ccccc", "CCCCC", "Currency C").feeNQT(40 * Constants.ONE_NXT).build();
        issueCurrencyApi(apiCall);
        apiCall = new APICall.Builder("getAllCurrencies").build();
        JSONObject response = apiCall.invoke();
        Logger.logDebugMessage(response.toJSONString());
        JSONArray currencies = (JSONArray)response.get("currencies");
        Assert.assertEquals(3, currencies.size());
    }

    static String issueCurrencyApi(APICall apiCall) {
        JSONObject issueCurrencyResponse = apiCall.invoke();
        String currencyId = (String) issueCurrencyResponse.get("transaction");
        Logger.logMessage("issueCurrencyResponse: " + issueCurrencyResponse.toJSONString());
        generateBlock();

        apiCall = new APICall.Builder("getCurrency").param("currency", currencyId).build();
        JSONObject getCurrencyResponse = apiCall.invoke();
        Logger.logMessage("getCurrencyResponse:" + getCurrencyResponse.toJSONString());
        Assert.assertEquals(currencyId, getCurrencyResponse.get("currency"));
        return currencyId;
    }

    public static class Builder extends APICall.Builder {

        public Builder() {
            super("issueCurrency");
            secretPhrase(secretPhrase1);
            feeNQT(0l);
            //feeNQT(25000 * Constants.ONE_NXT);
            param("name", "Test1");
<<<<<<< HEAD
            param("code", "TSXYZ");
=======
            param("code", "TSXXX");
>>>>>>> 6f270373
            param("description", "Test Currency 1");
            param("type", CurrencyType.EXCHANGEABLE.getCode());
            param("maxSupply", 100000);
            param("initialSupply", 100000);
            param("issuanceHeight", 0);
            param("minReservePerUnitNQT", 1);
            param("minDifficulty", (byte) 0);
            param("maxDifficulty", (byte) 0);
            param("algorithm", (byte)0);

        }

        public Builder naming(String name, String code, String description) {
            param("name", name);
            param("code", code).
            param("description", description);
            return this;
        }

        public Builder type(int type) {
            param("type", type);
            return this;
        }

        public Builder maxSupply(long maxSupply) {
            param("maxSupply", maxSupply);
            return this;
        }

        public Builder reserveSupply(long reserveSupply) {
            param("reserveSupply", reserveSupply);
            return this;
        }

        public Builder initialSupply(long initialSupply) {
            param("initialSupply", initialSupply);
            return this;
        }

        public Builder issuanceHeight(int issuanceHeight) {
            param("issuanceHeight", issuanceHeight);
            return this;
        }

        public Builder minReservePerUnitNQT(long minReservePerUnitNQT) {
            param("minReservePerUnitNQT", minReservePerUnitNQT);
            return this;
        }

        public Builder minting(byte minDifficulty, byte maxDifficulty, byte algorithm) {
            param("minDifficulty", minDifficulty);
            param("maxDifficulty", maxDifficulty);
            param("algorithm", algorithm);
            return this;
        }

    }
}<|MERGE_RESOLUTION|>--- conflicted
+++ resolved
@@ -55,11 +55,7 @@
             feeNQT(0l);
             //feeNQT(25000 * Constants.ONE_NXT);
             param("name", "Test1");
-<<<<<<< HEAD
-            param("code", "TSXYZ");
-=======
             param("code", "TSXXX");
->>>>>>> 6f270373
             param("description", "Test Currency 1");
             param("type", CurrencyType.EXCHANGEABLE.getCode());
             param("maxSupply", 100000);
