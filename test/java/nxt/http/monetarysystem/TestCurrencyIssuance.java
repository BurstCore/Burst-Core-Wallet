--- conflicted
+++ resolved
@@ -19,35 +19,15 @@
 
     @Test
     public void issueMultipleCurrencies() {
-<<<<<<< HEAD
-        APICall apiCall = new APICall.Builder("getAllCurrencies").build();
-        JSONObject response = apiCall.invoke();
-        Logger.logDebugMessage(response.toJSONString());
-        JSONArray currencies = (JSONArray)response.get("currencies");
-        int currencyCount = currencies.size();
-
-        // Temporary 4 letters code until test account receives enough funds to issue a
-        // 3 letter currency.
-        apiCall = new Builder().naming("aaa", "AAA", "Currency A").build();
-=======
         APICall apiCall = new Builder().naming("axc", "AXC", "Currency A").build();
->>>>>>> 37a7252a
         issueCurrencyApi(apiCall);
         apiCall = new Builder().naming("bXbx", "BXBX", "Currency B").feeNQT(1000 * Constants.ONE_NXT).build();
         issueCurrencyApi(apiCall);
         apiCall = new Builder().naming("ccXcc", "CCCXC", "Currency C").feeNQT(40 * Constants.ONE_NXT).build();
         issueCurrencyApi(apiCall);
-<<<<<<< HEAD
-        apiCall = new APICall.Builder("getAllCurrencies").build();
-        response = apiCall.invoke();
-        Logger.logDebugMessage(response.toJSONString());
-        currencies = (JSONArray)response.get("currencies");
-        Assert.assertEquals(currencyCount + 3, currencies.size());
-=======
         apiCall = new APICall.Builder("getCurrency").param("code", "BXBX").build();
         JSONObject response = apiCall.invoke();
         Assert.assertEquals("bXbx", response.get("name"));
->>>>>>> 37a7252a
     }
 
     static String issueCurrencyApi(APICall apiCall) {
