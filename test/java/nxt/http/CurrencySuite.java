--- conflicted
+++ resolved
@@ -16,13 +16,9 @@
         TestCurrencyReserveAndClaim.class,
         TestCurrencyMint.class,
         nxt.TestMintCalculations.class,
-<<<<<<< HEAD
         TestShuffling.class,
         DeleteCurrencyTest.class,
-        MessageEncryptionTest.class
-=======
-        DeleteCurrencyTest.class,
->>>>>>> 9219ce2b
+        MessageEncryptionTest.class,
 })
 
 public class CurrencySuite {
