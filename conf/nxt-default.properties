# Do not modify this file. Instead, create a nxt.properties file with only the properties
# you need to change, and set them there. The values in nxt.properties override those in
# nxt-default.properties.



#### PEER NETWORKING ####

# Announce my IP address/hostname to peers and allow them to share it with other peers.
# If disabled, peer networking servlet will not be started at all.
nxt.shareMyAddress=true

# Port for incoming peer to peer networking requests, if enabled.
nxt.peerServerPort=7874

# Host interface on which to listen for peer networking requests, default all.
# Use 0.0.0.0 to listen on all IPv4 interfaces or :: to listen on all IPv4 and IPv6 interfaces
nxt.peerServerHost=0.0.0.0

# My externally visible IP address or host name, to be announced to peers.
# It can optionally include a port number, which will also be announced to peers,
# and may be different from nxt.peerServerPort (useful if you do port forwarding behind a router).
nxt.myAddress=

# My platform, to be announced to peers.
nxt.myPlatform=PC

# My hallmark, if available.
nxt.myHallmark=

# A list of well known peer addresses / host names, separated by '; '.
nxt.wellKnownPeers=

# Known bad peers to be blacklisted
nxt.knownBlacklistedPeers=

# Peers used for testnet only.
nxt.testnetPeers=

# Maintain active connections with at least that many peers.
nxt.maxNumberOfConnectedPublicPeers=20

# Stop adding new peers when number of known peers exceeds that many.
nxt.maxNumberOfKnownPeers=2000

# Stop removing old peers when number of known peers drops below that many.
nxt.minNumberOfKnownPeers=1000

# Peer networking connect timeout for outgoing connections.
nxt.connectTimeout=10000

# Peer networking read timeout for outgoing connections.
nxt.readTimeout=20000

# Peer networking server idle timeout, milliseconds.
nxt.peerServerIdleTimeout=30000

# Use the peer hallmark to only connect with peers above the defined push/pull hallmark thresholds.
# Disabling hallmark protection also disables weighting of peers by hallmark weight, so connecting
# to any of your peers becomes equally likely.
nxt.enableHallmarkProtection=true

# Hallmark threshold to use when sending data to peers.
nxt.pushThreshold=0

# Hallmark threshold to use when requesting data from peers.
nxt.pullThreshold=0

# Blacklist peers for 600000 milliseconds (i.e. 10 minutes by default).
nxt.blacklistingPeriod=600000

# Consider a new transaction or block sent after 10 peers have received it.
nxt.sendToPeersLimit=10

# Enable the Jetty Denial of Service Filter for the peer networking server.
nxt.enablePeerServerDoSFilter=true

# Compress Http responses for the peer networking server.
nxt.enablePeerServerGZIPFilter=true

# Use testnet, leave set to false unless you are really testing.
# Never unlock your real accounts on testnet! Use separate accounts for testing only.
# When using testnet, all custom port settings will be ignored,
# and hardcoded ports of 6874 (peer networking), 6875 (UI) and 6876 (API) will be used.
nxt.isTestnet=false

# Save known peers in the database
nxt.savePeers=true

# Set to false to disable use of the peers database. This will not delete saved peers.
nxt.usePeersDb=true

# Set to false to disable getting more peers from the currently connected peers. Only useful
# when debugging and want to limit the peers to those in peersDb or wellKnownPeers.
nxt.getMorePeers=true

# Set to true to run offline - do not connect to peers and do not listen for incoming peer
# connections. This is equivalent to setting nxt.shareMyAddress=false, nxt.wellKnownPeers=,
# nxt.testnetPeers= and nxt.usePeersDb=false, and if set to true overrides those properties.
nxt.isOffline=false

# Enable re-broadcasting of new transactions until they are received back from at least one
# peer, or found in the blockchain. This feature can optionally be disabled, to avoid the
# risk of revealing that this node is the submitter of such re-broadcasted new transactions.
nxt.enableTransactionRebroadcasting=true

# Verify batches of blocks downloaded from a single peer with that many other peers.
nxt.numberOfForkConfirmations=2
nxt.testnetNumberOfForkConfirmations=0




#### API SERVER ####

# Accept http/json API requests.
nxt.enableAPIServer=true

# Hosts from which to allow http/json API requests, if enabled. Set to * to allow all.
# Can also specify networks in CIDR notation, e.g. 192.168.1.0/24.
nxt.allowedBotHosts=127.0.0.1; localhost; [0:0:0:0:0:0:0:1];

# Port for http/json API requests.
nxt.apiServerPort=7876

# Host interface on which to listen for http/json API request, default localhost only.
# Set to 0.0.0.0 to allow the API server to accept requests from all network interfaces.
nxt.apiServerHost=127.0.0.1

# Idle timeout for http/json API request connections, milliseconds.
nxt.apiServerIdleTimeout=30000

# Directory with html and javascript files for the new client UI, and admin tools utilizing
# the http/json API.
nxt.apiResourceBase=html/ui

# Default page for the API server.
nxt.apiWelcomeFile=index.html

# Java API documentation directory, optional.
nxt.javadocResourceBase=html/doc

# Enable Cross Origin Filter for the API server.
nxt.apiServerCORS=false

# Enable SSL for the API server (also need to set nxt.keyStorePath and nxt.keyStorePassword).
nxt.apiSSL=false

# Enforce requests that require POST to only be accepted when submitted as POST.
nxt.apiServerEnforcePOST=true

# Compress Http responses for the API server.
nxt.enableAPIServerGZIPFilter=false

# Password that should be provided when executing protected (administrative) API requests.
# Please choose a decent password here. Preferably, use a password generator.
# Password protection is disabled and password is not needed when the API server only listens
# on the localhost interface, i.e. when nxt.apiServerHost=127.0.0.1.
nxt.adminPassword=

# Set to true to disable the password protection for admin API requests even when API server
# is publicly accessible. Not recommended.
nxt.disableAdminPassword=false



#### OLD NRS USER INTERFACE ####

# Enable the deprecated NRS user interface.
nxt.enableUIServer=false

# Hosts from which to allow NRS user interface requests, if enabled. Set to * to allow all.
nxt.allowedUserHosts=127.0.0.1; localhost; [0:0:0:0:0:0:0:1];

# Port for NRS user interface server.
nxt.uiServerPort=7875

# Host interface for NRS user interface server, default localhost only.
# Set to 0.0.0.0 to allow the UI to be accessed on all network interfaces.
nxt.uiServerHost=127.0.0.1

# Idle timeout for NRS user interface server, milliseconds.
nxt.uiServerIdleTimeout=30000

# Directory with html and javascript files for the NRS client user interface.
nxt.uiResourceBase=html/nrs

# Enable Cross Origin Filter for NRS user interface server.
nxt.uiServerCORS=false

# Enable SSL for the NRS user interface (also need to set nxt.keyStorePath and nxt.keyStorePassword).
nxt.uiSSL=false

# Enforce requests that require POST to only be accepted when submitted as POST.
nxt.uiServerEnforcePOST=true



#### DEBUGGING ####

# Log file, will be overwritten at every restart.
#nxt.log=nxt.log
# The log file is now specified in logging.properties.

# Enable debug log output.
#nxt.debug=false
# Debug logging is now specified in logging properties.

# Include caller traceback in log messages.
nxt.enableLogTraceback=false

# Enable logging of exception stack traces.
nxt.enableStackTraces=true

# Enable logging of Jetty messages.
#nxt.debugJetty=false
# Jetty logging is now specified in logging properties.

# Used for debugging peer to peer communications.
nxt.communicationLoggingMask=0

# Track balances of the following accounts and related events for debugging purposes.
nxt.debugTraceAccounts=

# File name for logging tracked account balances.
nxt.debugTraceLog=nxt-trace.csv

# Separator character for trace log.
nxt.debugTraceSeparator=\t

# Quote character for trace log.
nxt.debugTraceQuote="

# Log changes to unconfirmed balances.
nxt.debugLogUnconfirmed=false



#### DATABASE ####

# Database connection JDBC url, see the H2 documentation for possible customizations.
# Append ;AUTO_SERVER=TRUE to enable automatic mixed mode access.
# The nxt_db folder is expected to be in the current working directory, will be created if missing.
nxt.dbUrl=jdbc:h2:nxt_db/nxt;DB_CLOSE_ON_EXIT=FALSE;MVCC=TRUE

# Database connection JDBC url to use with the test network, if isTestnet=true.
nxt.testDbUrl=jdbc:h2:nxt_test_db/nxt;DB_CLOSE_ON_EXIT=FALSE;MVCC=TRUE

# Database connection timeout in seconds.
nxt.dbLoginTimeout=70

# Database default lock timeout in seconds.
nxt.dbDefaultLockTimeout=60

# Maximum simultaneous database connections.
nxt.maxDbConnections=30

# The memory allocated to database cache, in kB.
# If set to 0, the cache size varies from a minimum of 16MB for heap sizes 160MB or less,
# to a maximum of 256MB for heap sizes 640MB or higher.
nxt.dbCacheKB=0

# Enable trimming of derived objects tables.
nxt.trimDerivedTables=true

# If trimming enabled, maintain enough previous height records to allow rollback of at least
# that many blocks. Must be at least 1441 to allow normal fork resolution. After increasing
# this value, a full re-scan needs to be done in order for previously trimmed records to be
# re-created and preserved.
nxt.maxRollback=1441


#### VOTING SYSTEM ####
# If disabled, polls are not processed at finish height and results are not stored in the database.
# Could be used to make a node leaner. In case of asking results of a poll they will be calculated
# on-the-fly
nxt.processPolls=true


#### MINT ####

# Address of the NXT server to which the mint worker submits its transactions (default: localhost).
nxt.mint.serverAddress=

# Use Https when connecting to the server. Note that mint worker accepts any SSL certificate as
# valid, without checking hostname or certificate authority, therefore this will not protect
# you against a man-in-the-middle attack when submitting mint transactions.
nxt.mint.useHttps=false

# Specify a mintable currency code.
nxt.mint.currencyCode=

# Secret phrase for the minting account, this secret phrase is sent to the host specified by
# nxt.mint.serverAddress therefore do not specify secret phrase of an account with lots of funds.
nxt.mint.secretPhrase=

# Number of units to mint per transaction
# The minting difficulty grows linearly with the number of units per mint.
nxt.mint.unitsPerMint=1

# The initial nonce used for minting
# Set to 0 to start with a random nonce.
nxt.mint.initialNonce=0

# Number of concurrency threads used for minting
# Set to 0 allocate one thread per processor core.
nxt.mint.threadPoolSize=0

# When set to false mint transactions are not submitted when a hash is solved.
# Set this value to true to perform actual minting.
nxt.mint.isSubmitted=false

# When set to false the mint worker will resume operation even in case a mint transaction 
# has returned an error response
nxt.mint.stopOnError=false



#### JETTY ####

# Settings for the Jetty Denial Of Service Filter, used for the peer networking server only.
nxt.peerServerDoSFilter.maxRequestsPerSec=30
nxt.peerServerDoSFilter.delayMs=1000
nxt.peerServerDoSFilter.maxRequestMs=300000

# keystore file and password, required if uiSSL or apiSSL are enabled.
nxt.keyStorePath=keystore
nxt.keyStorePassword=password



#### Developers only ####

# Force re-validation of blocks and transaction at start.
nxt.forceValidate=false

# Force re-build of derived objects tables at start.
nxt.forceScan=false

# Print a list of peers having this version on exit.
nxt.dumpPeersVersion=

# Scale epoch time for faster forging. Only works when offline.
# nxt.timeMultiplier=1

# Delay generation of next block in order to accumulate more transactions in it.
# Waiting for much more than 15 s is not useful as transactions are allowed at most
# 15 s timestamp difference from the block they can be included in.
nxt.forgingDelay=20

# Generate and submit the next block before its hit time in response to receiving
# a lower difficulty block. Submitting the block more than 15 s before its time
# however will lead to its rejection.
nxt.forgingSpeedup=3

# NRS version
<<<<<<< HEAD
nxt.version=1.5.0e
=======
nxt.version=1.4.15
>>>>>>> 8dd42db9
<|MERGE_RESOLUTION|>--- conflicted
+++ resolved
@@ -110,7 +110,6 @@
 
 
 
-
 #### API SERVER ####
 
 # Accept http/json API requests.
@@ -354,8 +353,4 @@
 nxt.forgingSpeedup=3
 
 # NRS version
-<<<<<<< HEAD
 nxt.version=1.5.0e
-=======
-nxt.version=1.4.15
->>>>>>> 8dd42db9
