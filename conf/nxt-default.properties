--- conflicted
+++ resolved
@@ -130,6 +130,7 @@
 nxt.hideErrorDetails=false
 
 
+
 #### API SERVER ####
 
 # Accept http/json API requests.
@@ -547,8 +548,4 @@
 
 
 # NRS version.
-<<<<<<< HEAD
 nxt.version=2.0.0
-=======
-nxt.version=1.11.0e
->>>>>>> 66b4c597
