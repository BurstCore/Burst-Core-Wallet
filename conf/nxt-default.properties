################################################################################
# Copyright © 2013-2016 The Nxt Core Developers.                               #
#                                                                              #
# See the AUTHORS.txt, DEVELOPER-AGREEMENT.txt and LICENSE.txt files at        #
# the top-level directory of this distribution for the individual copyright    #
# holder information and the developer policies on copyright and licensing.    #
#                                                                              #
# Unless otherwise agreed in a custom licensing agreement, no part of the      #
# Nxt software, including this file, may be copied, modified, propagated,      #
# or distributed except according to the terms contained in the LICENSE.txt    #
# file.                                                                        #
#                                                                              #
# Removal or modification of this copyright notice is prohibited.              #
#                                                                              #
################################################################################

# Do not modify this file. Instead, create a nxt.properties file with only the
# properties you need to change, and set them there. The values in 
# nxt.properties override those in nxt-default.properties.



#### SYSTEM ####

# Set the socks proxy host.
#socksProxyHost=localhost

# Set the socks proxy port.
#socksProxyPort=9050



#### PEER NETWORKING ####

# Announce my IP address/hostname to peers and allow them to share it with other
# peers. If disabled, peer networking servlet will not be started at all.
nxt.shareMyAddress=true

# Port for incoming peer to peer networking requests, if enabled.
nxt.peerServerPort=7874

# Enable UPnP for the peer port.
nxt.enablePeerUPnP=true

# UPnP gateway http read timeout, milliseconds. Set to -1 to disable.
# Default 7000 if not set.
#nxt.upnpGatewayTimeout=7000

# UPnP gateway socket connection timeout, milliseconds. Set to -1 to disable.
# Default 3000 if not set.
#nxt.upnpDiscoverTimeout=3000

# Host interface on which to listen for peer networking requests, default all.
# Use 0.0.0.0 to listen on all interfaces, including IPv6.
nxt.peerServerHost=0.0.0.0

# My externally visible IP address or host name, to be announced to peers.
# It can optionally include a port number, which will also be announced to
# peers, and may be different from nxt.peerServerPort (useful if you do port
# forwarding behind a router).
nxt.myAddress=

# My platform, to be announced to peers.
nxt.myPlatform=

# My hallmark, if available.
nxt.myHallmark=

# Default initial peers. Only used if nxt.usePeersDb=true.
# Do not modify. Add custom peers to nxt.wellKnownPeers instead.
<<<<<<< HEAD
nxt.defaultPeers=
=======
nxt.defaultPeers=nxt6.y.cz; 72.224.5.160; 104.193.41.253; 105.184.205.141; \
  68.168.161.160; 78.46.233.109; nxt.cryonet.de; 120.25.65.184; \
  nxt3.testdruif.be; 88.166.170.251; 85.10.201.15; nxtsrv.ddns.net; \
  80.150.243.88; 78.61.48.176; 78.47.58.62; 96.3.30.62; nxt1.scriba.io; \
  202.96.138.226; 50.101.215.36; 108.32.156.160; 188.226.179.119; nxtx.ru; \
  nxt4.y.cz; nxt01.now.im; nrs.scripterron.org; 73.40.166.72; 73.40.166.127; \
  174.140.167.239; 162.243.242.8; gunka.szn.dk; 36.2.119.80; 69.163.40.132; \
  192.0.226.19; 82.165.145.37; 83.83.161.46; strat.hd.free.fr; 85.159.46.2; \
  84.246.228.249; 78.47.115.250; 202.96.138.245; nxt.sx; 144.76.94.38; \
  80.150.243.95; 80.150.243.96; 50.137.3.98; 80.150.243.97; 80.150.243.98; \
  enricoip.no-ip.biz; 50.27.137.177; 211.149.213.86; 80.150.243.99; \
  80.150.243.12; 176.128.198.189; f376.ddns.net; 80.150.243.13; 78.46.109.176; \
  2.27.250.149; 162.243.194.123; 69.158.20.19; gtwins.f3322.net; \
  136.243.249.132; nxt1.testdruif.be; 27.121.134.84; home.kaerner.net; \
  178.15.99.67; 162.243.122.251; 104.238.188.179; 62.194.6.113; \
  nxt.arguseyes.net; 78.63.207.76; 87.138.143.21; 87.139.122.48; \
  nxtpi2node.ddns.net; 73.79.66.116; nxt1.y.cz; 87.139.122.157; \
  104.168.174.36; brangdon.duckdns.org; 94.102.50.75; 212.232.49.28; \
  176.94.115.161; 128.8.128.117; 61.131.37.210; 91.239.69.78; 46.4.74.71; \
  162.243.145.83; 192.3.196.10; 5.19.241.146; 23.94.134.161; 96.236.141.73; \
  nxt.notbot.me; 142.4.218.174; 72.182.27.227; 178.33.203.157; nxt.noip.me; \
  50.190.201.52; sluni.szn.dk; 90.154.170.235; 136.243.5.70; \
  megaman.thican.net; 109.192.12.87; 54.213.222.141; humanoide.thican.net; \
  96.236.143.175; 52.0.72.67; 71.60.209.122; bug.airdns.org;
>>>>>>> 53bba129

# A list of well known peer addresses / host names, separated by '; '. These
# peers are always kept in connected state.
nxt.wellKnownPeers=

# Known bad peers to be blacklisted.
nxt.knownBlacklistedPeers=

# Default initial peers used for testnet only. Only used if nxt.usePeersDb=true.
# Do not modify. Add custom testnet peers to nxt.testnetPeers instead.
<<<<<<< HEAD
nxt.defaultTestnetPeers=
=======
nxt.defaultTestnetPeers=174.140.168.136; 217.248.14.96; 52.20.125.165; \
  nxt.noip.me; 72.225.169.8; 217.132.139.123; nrs.scripterron.org; \
  107.170.3.62; bug.airdns.org;
>>>>>>> 53bba129

# Well known testnet peers.
nxt.testnetPeers=

# Maximum number of inbound connections.
nxt.maxNumberOfInboundConnections=250

# Maximum number of outbound connections.
nxt.maxNumberOfOutboundConnections=50

# Maintain active connections with at least that many peers.
nxt.maxNumberOfConnectedPublicPeers=20

# Stop adding new peers when number of known peers exceeds that many.
nxt.maxNumberOfKnownPeers=2000

# Stop removing old peers when number of known peers drops below that many.
nxt.minNumberOfKnownPeers=1000

# Peer networking connect timeout for outgoing connections.
nxt.connectTimeout=10000

# Peer networking read timeout for outgoing connections.
nxt.readTimeout=20000

# Peer networking server idle timeout, milliseconds.
nxt.peerServerIdleTimeout=30000

# Use WebSocket connection if supported by the remote peer.
nxt.useWebSockets=true

# WebSocket connection idle timeout (milliseconds).
nxt.webSocketIdleTimeout=900000

# Use the peer hallmark to only connect with peers above the defined push/pull
# hallmark thresholds.
# Disabling hallmark protection also disables weighting of peers by hallmark
# weight, so connecting to any of your peers becomes equally likely.
nxt.enableHallmarkProtection=true

# Hallmark threshold to use when sending data to peers.
nxt.pushThreshold=0

# Hallmark threshold to use when requesting data from peers.
nxt.pullThreshold=0

# Blacklist peers for 600000 milliseconds (i.e. 10 minutes by default).
nxt.blacklistingPeriod=600000

# Consider a new transaction or block sent after 10 peers have received it.
nxt.sendToPeersLimit=10

# Enable the Jetty Denial of Service Filter for the peer networking server.
nxt.enablePeerServerDoSFilter=true

# Compress Http responses for the peer networking server.
nxt.enablePeerServerGZIPFilter=true

# Use testnet, leave set to false unless you are really testing.
# Never unlock your real accounts on testnet! Use separate accounts for testing
# only.
# When using testnet, all custom port settings will be ignored,
# and hardcoded ports of 6874 (peer networking), 6875 (UI) and 6876 (API) will
# be used.
nxt.isTestnet=false

# Save known peers in the database
nxt.savePeers=true

# Set to false to disable use of the peers database and the default initial
# peers. This will not delete saved peers.
nxt.usePeersDb=true

# Set to false to disable getting more peers from the currently connected peers.
# Only useful when debugging and want to limit the peers to those in peersDb or
# wellKnownPeers.
nxt.getMorePeers=true

# Set to true to run offline - do not connect to peers and do not listen for
# incoming peer connections. This is equivalent to setting
# nxt.shareMyAddress=false, nxt.wellKnownPeers=, nxt.testnetPeers= 
# and nxt.usePeersDb=false, and if set to true overrides those properties.
nxt.isOffline=false

# Ignore peer announced addresses. Do not change unless you understand what it
# does.
nxt.ignorePeerAnnouncedAddress=false

# Only allow peer addresses starting with "fc". This is for users of cjdns only,
# do not set if you don't know what that is.
nxt.cjdnsOnly=false

# Do not include exception details when returning error response to peers.
nxt.hideErrorDetails=false



#### API SERVER ####

# Accept http/json API requests.
nxt.enableAPIServer=true

# Hosts from which to allow http/json API requests, if enabled. Set to * to
# allow all. Can also specify networks in CIDR notation, e.g. 192.168.1.0/24.
nxt.allowedBotHosts=127.0.0.1; localhost; [0:0:0:0:0:0:0:1];

# Port for http/json API requests.
nxt.apiServerPort=7876

# Port for https/json API request. If same as nxt.apiServerPort, the nxt.apiSSL
# setting determines whether SSL is used or not.
nxt.apiServerSSLPort=7876

# Enable UPnP for the API ports.
nxt.enableAPIUPnP=false

# Host interface on which to listen for http/json API request, default localhost
# only. Set to 0.0.0.0 to allow the API server to accept requests from all
# network interfaces, including IPv6.
nxt.apiServerHost=127.0.0.1

# Idle timeout for http/json API request connections, milliseconds.
nxt.apiServerIdleTimeout=30000

# Directory with html and javascript files for the new client UI, and admin
# tools utilizing the http/json API.
nxt.apiResourceBase=./html/ui

# Default page for the API server.
nxt.apiWelcomeFile=index.html

# Java API documentation directory, optional.
nxt.javadocResourceBase=./html/doc

# Enable Cross Origin Filter for the API server.
nxt.apiServerCORS=false

# Add X-Frame-Options SAMEORIGIN header to every response as a protection
# against clickjacking.
nxt.apiFrameOptionsSameOrigin=true

# Enable SSL for the API server (also need to set nxt.keyStorePath and
# nxt.keyStorePassword).
# Non-SSL connections will be disabled if nxt.apiServerSSLPort is equal to
# nxt.apiServerPort.
# Otherwise, both SSL and non-SSL connections will be accepted.
nxt.apiSSL=false

# Enabled cipher suites for the API server when SSL is enabled. The list below
# is an example to use for choosing AES-GCM instead of AES-CBC, not the default.
#nxt.apiSSLCiphers=TLS_ECDHE_ECDSA_WITH_AES_256_GCM_SHA384; \
#  TLS_ECDHE_ECDSA_WITH_AES_128_GCM_SHA256; \
#  TLS_ECDHE_RSA_WITH_AES_256_GCM_SHA384; \
#  TLS_ECDHE_RSA_WITH_AES_128_GCM_SHA256;

# Enforce requests that require POST to only be accepted when submitted as POST.
nxt.apiServerEnforcePOST=true

# Compress Http responses for the API server.
nxt.enableAPIServerGZIPFilter=false

# Password that should be provided when executing protected (administrative) API
# requests.
# Please choose a decent password here. Preferably, use a password generator.
# Password protection is disabled and password is not needed when the API server
# only listens on the localhost interface, i.e. when 
# nxt.apiServerHost=127.0.0.1.
nxt.adminPassword=

# Set to true to disable the password protection for admin API requests even
# when API server is publicly accessible. Not recommended.
nxt.disableAdminPassword=false

# The maximum number of records possible to retrieve with a single request. This
# restriction is not enforced if the admin password is provided, or is not
# needed (disabled or listening on localhost only).
nxt.maxAPIRecords=100

# API event registration timeout (seconds). The timeout is reset each time an
# event wait request is received from the application. The minimum value is 15
# seconds.
nxt.apiEventTimeout=300

# Maximum number of applications with active event registrations.
nxt.apiMaxEventUsers=32

# Maximum file size accepted for upload, in bytes. Default and minimum value
# accepted is 43008 (42 kbytes).
#nxt.maxUploadFileSize=0

# If an unsigned transaction is submitted with insufficient fee, set the fee to
# the minimum fee calculated for this transaction instead, as if feeNQT=0 has
# been specified. Default is false.
nxt.correctInvalidFees=false

# APIs to disable, as a semicolon separated list.
nxt.disabledAPIs=

# Groups of APIs to disable, as a semicolon separated list of API tag names.
nxt.disabledAPITags=



#### DEBUGGING ####

# Log file, will be overwritten at every restart.
#nxt.log=nxt.log
# The log file is now specified in logging.properties.

# Enable debug log output.
#nxt.debug=false
# Debug logging is now specified in logging properties.

# Include caller traceback in log messages.
nxt.enableLogTraceback=false

# Enable logging of exception stack traces.
nxt.enableStackTraces=true

# Enable logging of Jetty messages.
#nxt.debugJetty=false
# Jetty logging is now specified in logging properties.

# Used for debugging peer to peer communications.
nxt.communicationLoggingMask=0

# Track balances of the following accounts and related events for debugging
# purposes.
nxt.debugTraceAccounts=

# File name for logging tracked account balances.
nxt.debugTraceLog=nxt-trace.csv

# Separator character for trace log.
nxt.debugTraceSeparator=\t

# Quote character for trace log.
nxt.debugTraceQuote="

# Log changes to unconfirmed balances.
nxt.debugLogUnconfirmed=false



#### DATABASE ####

# Database connection JDBC url, see the H2 documentation for possible
# customizations.
# Append ;AUTO_SERVER=TRUE to enable automatic mixed mode access.
# The nxt_db folder is expected to be in the current working directory, will be
# created if missing.
# nxt.dbUrl=jdbc:h2:./nxt_db/nxt;DB_CLOSE_ON_EXIT=FALSE;MVCC=TRUE;MV_STORE=FALSE

# Database connection JDBC url to use with the test network, if isTestnet=true.
# nxt.testDbUrl=jdbc:h2:./nxt_test_db/nxt;DB_CLOSE_ON_EXIT=FALSE;MVCC=TRUE;MV_STORE=FALSE

nxt.dbType=h2
nxt.testDbType=h2

nxt.dbDir=./nxt_db/nxt
nxt.testDbDir=./nxt_test_db/nxt

nxt.dbParams=DB_CLOSE_ON_EXIT=FALSE;MVCC=TRUE;MV_STORE=FALSE
nxt.testDbParams=DB_CLOSE_ON_EXIT=FALSE;MVCC=TRUE;MV_STORE=FALSE

nxt.dbUsername=sa
nxt.testDbUsername=sa

nxt.dbPassword=sa
nxt.testDbPassword=sa

# Database connection timeout in seconds.
nxt.dbLoginTimeout=70

# Database default lock timeout in seconds.
nxt.dbDefaultLockTimeout=60

# Maximum simultaneous database connections.
nxt.maxDbConnections=30

# The memory allocated to database cache, in kB.
# If set to 0, the cache size varies from a minimum of 16MB for heap sizes 160MB
# or less, to a maximum of 256MB for heap sizes 640MB or higher.
nxt.dbCacheKB=0

# Enable trimming of derived objects tables. Disabling this will significantly
# worsen performance.
nxt.trimDerivedTables=true

# If trimming is enabled, maintain enough previous height records to allow
# rollback of at least that many blocks. Cannot be set to less than 720.
# After increasing this value, a full re-scan also needs to be done in order for
# the previously trimmed records to be re-created and preserved.
nxt.maxRollback=800

# When trimming is enabled, it is run every nxt.trimFrequency blocks.
nxt.trimFrequency=1000

# Override the lifetime of prunable data to keep them longer, value in seconds.
# Set to -1 to disable pruning. Has no effect if set to less then the minimum
# required lifetime of two weeks (1209600 seconds) on mainnet, or 24 hours
# (86400 seconds) on testnet. Default is 90 days.
nxt.maxPrunableLifetime=7776000

# Include expired prunable parts if requested as long as it is still available.
# In order to provide the PRUNABLE peer service, nxt.maxPrunableLifetime must
# be -1 and nxt.includeExpiredPrunable must be true.  The PRUNABLE service means
# the peer will provide expired prunable data to other peers when requested.
nxt.includeExpiredPrunable=true

# Threshold for logging database statements (milliseconds).
nxt.statementLogThreshold=10000

# Threshold for logging database transactions (milliseconds).
nxt.transactionLogThreshold=15000

# Log the average transaction time after this many minutes.
nxt.transactionLogInterval=15

# Public keys are by default cached, which consumes 10-15 MB of memory.
nxt.enablePublicKeyCache=true



#### Blocks and transactions ####

# Delay generation of next block in order to accumulate more transactions in it.
# Waiting for much more than 15 s is not useful as transactions are allowed at
# most 15 s timestamp difference from the block they can be included in.
nxt.forgingDelay=20

# Generate and submit the next block before its hit time in response to
# receiving a lower difficulty block. Submitting the block more than 15 s before
# its time however will lead to its rejection.
nxt.forgingSpeedup=3

# Maximum number of forging accounts allowed on this node.
nxt.maxNumberOfForgers=100

# Verify batches of blocks downloaded from a single peer with that many other
# peers.
nxt.numberOfForkConfirmations=2
nxt.testnetNumberOfForkConfirmations=1

# Enable re-broadcasting of new transactions until they are received back from
# at least one peer, or found in the blockchain. This feature can optionally be
# disabled, to avoid the risk of revealing that this node is the submitter of
# such re-broadcasted new transactions.
nxt.enableTransactionRebroadcasting=true

# Do not allow the number of unconfirmed transactions in memory to exceed this
# value. If exceeded, the same transaction ordering as when choosing which
# transactions to include in a forged block is used to decide which to keep in
# the unconfirmed pool.
# Set to 0 or negative for no limit.
nxt.maxUnconfirmedTransactions=2000

# Maximum number of account monitors allowed on this node
nxt.maxNumberOfMonitors=100



#### DESKTOP WALLET ####

# When using desktop mode and when user interface is available. Launch the wallet
# inside a desktop frame when the node is started.
nxt.launchDesktopApplication=true

# The default account is used, to automatically login to the wallet during startup
nxt.defaultDesktopAccount=


#### ACCOUNT LEDGER ####

# Address of accounts (in RS format) to track balance changes in the ledger
# table, separated by ';'.
# Set to * to track changes for all accounts. Specify no accounts to disable
# the account ledger.
nxt.ledgerAccounts=*

# Specify 0 to not log unconfirmed changes, 1 to log unconfirmed changes or 2 to
# log only unconfirmed changes.
nxt.ledgerLogUnconfirmed=2

# Specify the number of blocks to keep when trimming the account ledger table.
# A value of zero will cause all blocks to be kept.
nxt.ledgerTrimKeep=30000



#### VOTING SYSTEM ####

# If disabled, polls are not processed at finish height and results are not
# stored in the database. When requested, poll results will be calculated
# on-the-fly, if the votes are still available.
nxt.processPolls=true



#### MINT ####

# Address of the NXT server to which the mint worker submits its transactions
# (default: localhost).
nxt.mint.serverAddress=

# Use Https when connecting to the server. Note that mint worker accepts any SSL
# certificate as valid, without checking hostname or certificate authority,
# therefore this will not protect you against a man-in-the-middle attack when
# submitting mint transactions.
nxt.mint.useHttps=false

# Specify a mintable currency code.
nxt.mint.currencyCode=

# Secret phrase for the minting account, this secret phrase is sent to the host
# specified by nxt.mint.serverAddress therefore do not specify secret phrase of
# an account with lots of funds.
nxt.mint.secretPhrase=

# Number of units to mint per transaction.
# The minting difficulty grows linearly with the number of units per mint.
nxt.mint.unitsPerMint=1

# The initial nonce used for minting.
# Set to 0 to start with a random nonce.
nxt.mint.initialNonce=0

# Number of concurrency threads used for minting.
# Set to 0 allocate one thread per processor core.
nxt.mint.threadPoolSize=0

# When set to false mint transactions are not submitted when a hash is solved.
# Set this value to true to perform actual minting.
nxt.mint.isSubmitted=false

# When set to false the mint worker will resume operation even in case a mint
# transaction has returned an error response.
nxt.mint.stopOnError=false



#### Shuffling ####

# Delete finished shufflings and their participants. When enabled, records of
# completed shufflings and their participants are deleted after the shuffling
# has finished, which will improve performance by keeping their tables smaller.
nxt.deleteFinishedShufflings=false

# Use strong secure random implementation. As this can block on unix systems,
# it is disabled by default. Enable only if using haveged or other entropy
# source that makes reading from /dev/random fast, otherwise server-side
# encryption will be unusably slow and cause coin shufflings to fail.
nxt.useStrongSecureRandom=false

# Maximum number of shufflers allowed to run at the same time on this node.
nxt.maxNumberOfShufflers=100



#### JETTY ####

# Settings for the Jetty Denial Of Service Filter, used for the peer networking
# server only.
nxt.peerServerDoSFilter.maxRequestsPerSec=30
nxt.peerServerDoSFilter.delayMs=1000
nxt.peerServerDoSFilter.maxRequestMs=300000

# keystore file and password, required if uiSSL or apiSSL are enabled.
nxt.keyStorePath=keystore
nxt.keyStorePassword=password



#### Developers only ####

# Force re-validation of blocks and transaction at start.
nxt.forceValidate=false

# Force re-build of derived objects tables at start.
nxt.forceScan=false

# Scale epoch time for faster forging. Only works when offline.
# nxt.timeMultiplier=1

# Enable the following AddOns, which must also be on the classpath, e.g. placed
# in the lib directory. List of class names, separated by semicolon.
#nxt.addOns=nxt.addons.Demo; nxt.addons.AfterStart; nxt.addons.BeforeShutdown

# Demo after start and before shutdown scripts
#nxt.afterStartScript=../bin/afterStart.sh
#nxt.beforeShutdownScript=../bin/beforeShutdown.sh

# NRS version.
nxt.version=1.8.3
<|MERGE_RESOLUTION|>--- conflicted
+++ resolved
@@ -68,34 +68,7 @@
 
 # Default initial peers. Only used if nxt.usePeersDb=true.
 # Do not modify. Add custom peers to nxt.wellKnownPeers instead.
-<<<<<<< HEAD
 nxt.defaultPeers=
-=======
-nxt.defaultPeers=nxt6.y.cz; 72.224.5.160; 104.193.41.253; 105.184.205.141; \
-  68.168.161.160; 78.46.233.109; nxt.cryonet.de; 120.25.65.184; \
-  nxt3.testdruif.be; 88.166.170.251; 85.10.201.15; nxtsrv.ddns.net; \
-  80.150.243.88; 78.61.48.176; 78.47.58.62; 96.3.30.62; nxt1.scriba.io; \
-  202.96.138.226; 50.101.215.36; 108.32.156.160; 188.226.179.119; nxtx.ru; \
-  nxt4.y.cz; nxt01.now.im; nrs.scripterron.org; 73.40.166.72; 73.40.166.127; \
-  174.140.167.239; 162.243.242.8; gunka.szn.dk; 36.2.119.80; 69.163.40.132; \
-  192.0.226.19; 82.165.145.37; 83.83.161.46; strat.hd.free.fr; 85.159.46.2; \
-  84.246.228.249; 78.47.115.250; 202.96.138.245; nxt.sx; 144.76.94.38; \
-  80.150.243.95; 80.150.243.96; 50.137.3.98; 80.150.243.97; 80.150.243.98; \
-  enricoip.no-ip.biz; 50.27.137.177; 211.149.213.86; 80.150.243.99; \
-  80.150.243.12; 176.128.198.189; f376.ddns.net; 80.150.243.13; 78.46.109.176; \
-  2.27.250.149; 162.243.194.123; 69.158.20.19; gtwins.f3322.net; \
-  136.243.249.132; nxt1.testdruif.be; 27.121.134.84; home.kaerner.net; \
-  178.15.99.67; 162.243.122.251; 104.238.188.179; 62.194.6.113; \
-  nxt.arguseyes.net; 78.63.207.76; 87.138.143.21; 87.139.122.48; \
-  nxtpi2node.ddns.net; 73.79.66.116; nxt1.y.cz; 87.139.122.157; \
-  104.168.174.36; brangdon.duckdns.org; 94.102.50.75; 212.232.49.28; \
-  176.94.115.161; 128.8.128.117; 61.131.37.210; 91.239.69.78; 46.4.74.71; \
-  162.243.145.83; 192.3.196.10; 5.19.241.146; 23.94.134.161; 96.236.141.73; \
-  nxt.notbot.me; 142.4.218.174; 72.182.27.227; 178.33.203.157; nxt.noip.me; \
-  50.190.201.52; sluni.szn.dk; 90.154.170.235; 136.243.5.70; \
-  megaman.thican.net; 109.192.12.87; 54.213.222.141; humanoide.thican.net; \
-  96.236.143.175; 52.0.72.67; 71.60.209.122; bug.airdns.org;
->>>>>>> 53bba129
 
 # A list of well known peer addresses / host names, separated by '; '. These
 # peers are always kept in connected state.
@@ -106,13 +79,7 @@
 
 # Default initial peers used for testnet only. Only used if nxt.usePeersDb=true.
 # Do not modify. Add custom testnet peers to nxt.testnetPeers instead.
-<<<<<<< HEAD
 nxt.defaultTestnetPeers=
-=======
-nxt.defaultTestnetPeers=174.140.168.136; 217.248.14.96; 52.20.125.165; \
-  nxt.noip.me; 72.225.169.8; 217.132.139.123; nrs.scripterron.org; \
-  107.170.3.62; bug.airdns.org;
->>>>>>> 53bba129
 
 # Well known testnet peers.
 nxt.testnetPeers=
