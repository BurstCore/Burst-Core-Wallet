--- conflicted
+++ resolved
@@ -68,50 +68,8 @@
 
 # Default initial peers. Only used if nxt.usePeersDb=true.
 # Do not modify. Add custom peers to nxt.wellKnownPeers instead.
-<<<<<<< HEAD
 nxt.defaultPeers=
 
-=======
-nxt.defaultPeers=node0.forgenxt.com; 73.154.94.14; 193.151.106.129; \
-  162.243.242.8; 212.232.49.28; 78.46.233.109; 162.243.194.123; 103.250.83.112; \
-  109.172.57.106; 162.243.145.83; nxt.galeki.com; 96.236.141.73; nxt.notbot.me; \
-  nxt1.scriba.io; ardornation.duckdns.org; nxt-a.wolski.id.au; 72.182.27.227; \
-  45.32.149.239; 5.9.155.145; 136.243.5.70; 176.9.117.100; megaman.thican.net; \
-  77.152.74.54; humanoide.thican.net; 103.250.83.127; 188.166.161.39; \
-  167.114.226.180; 37.97.136.254; nxt8.y.cz; 78.43.190.20; 178.79.128.235; \
-  176.9.138.21; bug.airdns.org; 85.214.222.82; 212.47.228.94; 91.67.223.1; \
-  167.114.233.211; nxt.cryonet.de; nxt01.lndyn.com; 80.64.86.17; \
-  nxtsrv.ddns.net; 163.172.163.4; nxt.result.de; zuqka.asuscomm.com; \
-  87.138.221.20; 79.173.115.209; 96.2.1.93; 93.65.57.148; 81.2.103.237; \
-  nxt7.y.cz; nxtx.ru; 192.157.233.106; 13.81.112.232; 37.48.73.249; \
-  nrs.scripterron.org; beammeup1.ddns.net; 45.32.113.117; 73.40.166.127; \
-  174.140.167.239; goofoff.mydns.bz; 145.53.123.212; \
-  de001.dynamic.nxt-nodes.net; zuqka2.duckdns.org; 176.123.61.153; \
-  zuqka1.duckdns.org; bikz19.hopto.org; single-chat.at; neawanna.duckdns.org; \
-  nxt.utila.nl; sd-94855.dedibox.fr; 94.159.62.14; strat.hd.free.fr; \
-  89.184.188.160; 192.157.241.139; 178.209.194.4; nxt3.y.cz; 85.159.46.2; \
-  70.31.211.101; 85.65.145.4; 47.36.138.25; 178.62.231.13; bargu.szn.dk; \
-  73.211.90.130; 90.191.146.48; 74.98.215.226; 72.82.151.130; 163.172.68.112; \
-  www.funkymonkey.org; 75.110.149.85; 92.222.87.172; 198.46.193.111; \
-  f376.ddns.net; 217.168.66.129; 210.138.142.228; 155.94.235.217; \
-  163.172.166.73; 45.55.39.125; 163.172.160.91; 79.133.35.106; 73.132.105.199; \
-  104.47.147.190; 71.178.210.240; 200.229.159.213; 198.71.84.173; \
-  163.172.161.7; 136.243.249.132; home.kaerner.net; nxt1.testdruif.be; \
-  109.76.254.21; 52.174.102.225; 162.243.122.251; 109.230.199.49; \
-  87.211.253.28; 78.63.207.76; 87.138.143.21; 198.199.95.15; 46.59.80.57; \
-  31.187.71.186; 213.91.205.134; 87.139.122.48; 2zuxkwr5kwdjtshv.myfritz.net; \
-  87.139.122.157; brangdon.duckdns.org; 174.140.168.152; nxtpi.duckdns.org; \
-  93.72.182.90; 23.88.113.60; 85.25.5.21; orellas.com; gayka.no-ip.info; \
-  70.35.207.195; 176.94.115.161; phvll7lsuuvlqpfo.myfritz.net; 192.157.241.212; \
-  163.172.154.74; 37.112.43.51; 23.89.198.31; 47.90.75.97; 192.3.196.10; \
-  80.98.81.73; 174.140.168.163; 23.94.134.161; 192.157.241.218; 24.214.142.80; \
-  163.172.158.229; 178.33.203.157; de012.static.nxt-nodes.net; \
-  dud1401.ddns.net; nxt.noip.me; crypto.rapidant.com; 90.154.170.235; \
-  163.172.143.181; 88.163.78.131; 54.213.222.141; 163.172.166.207; \
-  nxtnode.duckdns.org; 78.228.11.111; zdani.szn.dk; 2.26.182.87; 217.26.24.27; \
-  52.0.72.67; 23.88.113.131; 62.167.85.197;
-  
->>>>>>> e10d4508
 # A list of well known peer addresses / host names, separated by '; '. These
 # peers are always kept in connected state.
 nxt.wellKnownPeers=
@@ -121,13 +79,7 @@
 
 # Default initial peers used for testnet only. Only used if nxt.usePeersDb=true.
 # Do not modify. Add custom testnet peers to nxt.testnetPeers instead.
-<<<<<<< HEAD
 nxt.defaultTestnetPeers=
-=======
-nxt.defaultTestnetPeers=88.99.123.121; 52.20.125.165; 79.137.39.184; \
-  nxt.noip.me; 89.139.128.208; 107.170.3.62; nrs.scripterron.org; \
-  bug.airdns.org; 198.105.223.72; 89.212.19.49;
->>>>>>> e10d4508
 
 # Well known testnet peers.
 nxt.testnetPeers=
