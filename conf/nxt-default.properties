#### PEER NETWORKING ####

# Announce my IP address/hostname to peers and allow them to share it with other peers.
# If disabled, peer networking servlet will not be started at all.
nxt.shareMyAddress=true

# Port for incoming peer to peer networking requests, if enabled.
nxt.peerServerPort=7874

# Host interface on which to listen for peer networking requests, default all.
# Use 0.0.0.0 to listen on all IPv4 interfaces or :: to listen on all IPv4 and IPv6 interfaces
nxt.peerServerHost=0.0.0.0

# My externally visible IP address or host name, to be announced to peers.
# It can optionally include a port number, which will also be announced to peers,
# and may be different from nxt.peerServerPort (useful if you do port forwarding behind a router).
nxt.myAddress=

# My platform, to be announced to peers.
nxt.myPlatform=PC

# My hallmark, if available.
nxt.myHallmark=

# A list of well known peer addresses / host names, separated by '; '.
nxt.wellKnownPeers=

# Known bad peers to be blacklisted
nxt.knownBlacklistedPeers=

# Peers used for testnet only.
nxt.testnetPeers=

# Maintain active connections with at least that many peers.
nxt.maxNumberOfConnectedPublicPeers=20

# Peer networking connect timeout for outgoing connections.
nxt.connectTimeout=4000

# Peer networking read timeout for outgoing connections.
nxt.readTimeout=8000

# Peer networking server idle timeout, milliseconds.
nxt.peerServerIdleTimeout=30000

# Use the peer hallmark to only connect with peers above the defined push/pull hallmark thresholds.
nxt.enableHallmarkProtection=true

# Hallmark threshold to use when sending data to peers.
nxt.pushThreshold=0

# Hallmark threshold to use when requesting data from peers.
nxt.pullThreshold=0

# Blacklist peers for 600000 milliseconds (i.e. 10 minutes by default).
nxt.blacklistingPeriod=600000

# Consider a new transaction or block sent after 10 peers have received it.
nxt.sendToPeersLimit=10

# Enable the Jetty Denial of Service Filter for the peer networking server.
nxt.enablePeerServerDoSFilter=true

<<<<<<< HEAD
# Enable the Jetty Gzip Filter for compression of Http responses for the peer networking server.
=======
# Compress Http responses for the peer networking server.
>>>>>>> 92413064
nxt.enablePeerServerGZIPFilter=true

# Use testnet, leave set to false unless you are really testing.
# Never unlock your real accounts on testnet! Use separate accounts for testing only.
# When using testnet, all custom port settings will be ignored,
# and hardcoded ports of 6874 (peer networking), 6875 (UI) and 6876 (API) will be used.
nxt.isTestnet=false

# Save known peers in the database
nxt.savePeers=true

# Set to false to disable use of the peers database. This will not delete saved peers.
nxt.usePeersDb=true

# Set to false to disable getting more peers from the currently connected peers. Only useful
# when debugging and want to limit the peers to those in peersDb or wellKnownPeers.
nxt.getMorePeers=true

# Set to true to run offline - do not connect to peers and do not listen for incoming peer
# connections. This is equivalent to setting nxt.shareMyAddress=false, nxt.wellKnownPeers=,
# nxt.testnetPeers= and nxt.usePeersDb=false, and if set to true overrides those properties.
nxt.isOffline=false


#### API SERVER ####

# Accept http/json API requests.
nxt.enableAPIServer=true

# Hosts from which to allow http/json API requests, if enabled.
nxt.allowedBotHosts=127.0.0.1; localhost; [0:0:0:0:0:0:0:1];

# Port for http/json API requests.
nxt.apiServerPort=7876

# Host interface on which to listen for http/json API request, default localhost only.
# Set to 0.0.0.0 to allow the API server to accept requests from all network interfaces.
nxt.apiServerHost=127.0.0.1

# Idle timeout for http/json API request connections, milliseconds.
nxt.apiServerIdleTimeout=30000

# Directory with html and javascript files for the new client UI, and admin tools utilizing
# the http/json API.
nxt.apiResourceBase=html/ui

# Java API documentation directory, optional.
nxt.javadocResourceBase=html/doc

# Enable Cross Origin Filter for the API server.
nxt.apiServerCORS=false

# Enable SSL for the API server (also need to set nxt.keyStorePath and nxt.keyStorePassword).
nxt.apiSSL=false

# Enforce requests that require POST to only be accepted when submitted as POST.
nxt.apiServerEnforcePOST=true

# Compress Http responses for the API server.
nxt.apiServerGZIPFilter=false

#### OLD NRS USER INTERFACE ####

# Enable the deprecated NRS user interface.
nxt.enableUIServer=false

# Hosts from which to allow NRS user interface requests, if enabled.
nxt.allowedUserHosts=127.0.0.1; localhost; [0:0:0:0:0:0:0:1];

# Port for NRS user interface server.
nxt.uiServerPort=7875

# Host interface for NRS user interface server, default localhost only.
# Set to 0.0.0.0 to allow the UI to be accessed on all network interfaces.
nxt.uiServerHost=127.0.0.1

# Idle timeout for NRS user interface server, milliseconds.
nxt.uiServerIdleTimeout=30000

# Directory with html and javascript files for the NRS client user interface.
nxt.uiResourceBase=html/nrs

# Enable Cross Origin Filter for NRS user interface server.
nxt.uiServerCORS=false

# Enable SSL for the NRS user interface (also need to set nxt.keyStorePath and nxt.keyStorePassword).
nxt.uiSSL=false

# Enforce requests that require POST to only be accepted when submitted as POST.
nxt.uiServerEnforcePOST=true



#### DEBUGGING ####

# Log file, will be overwritten at every restart.
#nxt.log=nxt.log
# The log file is now specified in logging.properties.

# Enable debug log output.
#nxt.debug=false
# Debug logging is now specified in logging properties.

# Include caller traceback in log messages.
nxt.enableLogTraceback=false

# Enable logging of exception stack traces.
nxt.enableStackTraces=true

# Enable logging of Jetty messages.
#nxt.debugJetty=false
# Jetty logging is now specified in logging properties.

# Used for debugging peer to peer communications.
nxt.communicationLoggingMask=0

# Track balances of the following accounts and related events for debugging purposes.
nxt.debugTraceAccounts=

# File name for logging tracked account balances.
nxt.debugTraceLog=nxt-trace.csv

# Separator character for trace log.
nxt.debugTraceSeparator=\t

# Quote character for trace log.
nxt.debugTraceQuote="

# Log changes to unconfirmed balances.
nxt.debugLogUnconfirmed=false


#### DATABASE ####

# Database connection JDBC url, see the H2 documentation for possible customizations.
# Append ;AUTO_SERVER=TRUE to enable automatic mixed mode access.
# The nxt_db folder is expected to be in the current working directory, will be created if missing.
nxt.dbUrl=jdbc:h2:nxt_db/nxt;DB_CLOSE_ON_EXIT=FALSE

# Database connection JDBC url to use with the test network, if isTestnet=true
nxt.testDbUrl=jdbc:h2:nxt_test_db/nxt;DB_CLOSE_ON_EXIT=FALSE

# Database connection timeout in seconds.
nxt.dbLoginTimeout=70

# Database default lock timeout in seconds.
nxt.dbDefaultLockTimeout=10

# Maximum simultaneous database connections.
nxt.maxDbConnections=10

# The memory allocated to database cache, in kB.
# If set to 0, defaults to 50 % of the memory available to the JVM.
nxt.dbCacheKB=0



#### JETTY ####

# Settings for the Jetty Denial Of Service Filter, used for the peer networking server only.
nxt.peerServerDoSFilter.maxRequestsPerSec=30
nxt.peerServerDoSFilter.delayMs=1000
nxt.peerServerDoSFilter.maxRequestMs=300000

# keystore file and password, required if uiSSL or apiSSL are enabled.
nxt.keyStorePath=keystore
nxt.keyStorePassword=password



#### Developers only ####

# Force re-validation of blocks and transaction at start.
nxt.forceValidate=false

# Print a list of peers having this version on exit.
nxt.dumpPeersVersion=
<|MERGE_RESOLUTION|>--- conflicted
+++ resolved
@@ -61,11 +61,7 @@
 # Enable the Jetty Denial of Service Filter for the peer networking server.
 nxt.enablePeerServerDoSFilter=true
 
-<<<<<<< HEAD
-# Enable the Jetty Gzip Filter for compression of Http responses for the peer networking server.
-=======
 # Compress Http responses for the peer networking server.
->>>>>>> 92413064
 nxt.enablePeerServerGZIPFilter=true
 
 # Use testnet, leave set to false unless you are really testing.
@@ -125,7 +121,8 @@
 nxt.apiServerEnforcePOST=true
 
 # Compress Http responses for the API server.
-nxt.apiServerGZIPFilter=false
+nxt.enableAPIServerGZIPFilter=false
+
 
 #### OLD NRS USER INTERFACE ####
 
