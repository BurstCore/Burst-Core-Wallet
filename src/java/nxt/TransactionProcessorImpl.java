--- conflicted
+++ resolved
@@ -297,6 +297,7 @@
     void undo(BlockImpl block) {
         List<Transaction> addedUnconfirmedTransactions = new ArrayList<>();
         for (TransactionImpl transaction : block.getTransactions()) {
+            transaction.undo();
             unconfirmedTransactionTable.insert(transaction);
             addedUnconfirmedTransactions.add(transaction);
         }
@@ -431,17 +432,11 @@
                             continue;
                         }
 
-<<<<<<< HEAD
-                        if (! transaction.verify()) {
+                        if (! transaction.verifySignature()) {
                             if (Account.getAccount(transaction.getSenderId()) != null) {
                                 Logger.logDebugMessage("Transaction " + transaction.getJSONObject().toJSONString() + " failed to verify");
                             }
                             continue;
-=======
-                    if (! transaction.verifySignature()) {
-                        if (Account.getAccount(transaction.getSenderId()) != null) {
-                            Logger.logDebugMessage("Transaction " + transaction.getJSONObject().toJSONString() + " failed to verify");
->>>>>>> a96bcccd
                         }
 
                         if (transaction.applyUnconfirmed()) {
