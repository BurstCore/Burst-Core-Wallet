--- conflicted
+++ resolved
@@ -347,12 +347,6 @@
         } // synchronized
     }
 
-<<<<<<< HEAD
-    @Override
-    public void shutdown() {
-        try (DbIterator<TransactionImpl> transactions = unconfirmedTransactionTable.getAll(0, -1)) {
-            removeUnconfirmedTransactions(transactions, false);
-=======
     void shutdown() {
         try (FilteringIterator<TransactionImpl> notNonBroadcasted = new FilteringIterator<>(
                 unconfirmedTransactionTable.getAll(0, -1), new FilteringIterator.Filter<TransactionImpl>() {
@@ -362,7 +356,6 @@
             }
         })) {
             removeUnconfirmedTransactions(notNonBroadcasted, false);
->>>>>>> bbfed27a
         }
     }
 
