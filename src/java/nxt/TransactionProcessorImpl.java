package nxt;

import nxt.db.Db;
import nxt.peer.Peer;
import nxt.peer.Peers;
import nxt.util.Convert;
import nxt.util.JSON;
import nxt.util.Listener;
import nxt.util.Listeners;
import nxt.util.Logger;
import nxt.util.ThreadPool;
import org.json.simple.JSONArray;
import org.json.simple.JSONObject;
import org.json.simple.JSONStreamAware;

import java.util.ArrayList;
import java.util.Collection;
import java.util.Collections;
import java.util.HashSet;
import java.util.Iterator;
import java.util.List;
import java.util.Set;
import java.util.concurrent.ConcurrentHashMap;
import java.util.concurrent.ConcurrentMap;

final class TransactionProcessorImpl implements TransactionProcessor {

    private static final TransactionProcessorImpl instance = new TransactionProcessorImpl();

    static TransactionProcessorImpl getInstance() {
        return instance;
    }

    private final ConcurrentMap<Long, TransactionImpl> unconfirmedTransactions = new ConcurrentHashMap<>();
    private final Collection<TransactionImpl> allUnconfirmedTransactions = Collections.unmodifiableCollection(unconfirmedTransactions.values());
    private final ConcurrentMap<Long, TransactionImpl> nonBroadcastedTransactions = new ConcurrentHashMap<>();
    private final Listeners<List<Transaction>,Event> transactionListeners = new Listeners<>();

    private final Runnable removeUnconfirmedTransactionsThread = new Runnable() {

        @Override
        public void run() {

            try {
                try {

                    int curTime = Convert.getEpochTime();
                    List<Transaction> removedUnconfirmedTransactions = new ArrayList<>();

                    synchronized (BlockchainImpl.getInstance()) {
                        try {
                            Db.beginTransaction();
                            Iterator<TransactionImpl> iterator = unconfirmedTransactions.values().iterator();
                            while (iterator.hasNext()) {
                                TransactionImpl transaction = iterator.next();
                                if (transaction.getExpiration() < curTime) {
                                    iterator.remove();
                                    transaction.undoUnconfirmed();
                                    removedUnconfirmedTransactions.add(transaction);
                                }
                            }
                            Db.commitTransaction();
                        } catch (Exception e) {
                            Db.rollbackTransaction();
                            throw e;
                        } finally {
                            Db.endTransaction();
                        }
                    }

                    if (removedUnconfirmedTransactions.size() > 0) {
                        transactionListeners.notify(removedUnconfirmedTransactions, Event.REMOVED_UNCONFIRMED_TRANSACTIONS);
                    }

                } catch (Exception e) {
                    Logger.logDebugMessage("Error removing unconfirmed transactions", e);
                }
            } catch (Throwable t) {
                Logger.logMessage("CRITICAL ERROR. PLEASE REPORT TO THE DEVELOPERS.\n" + t.toString());
                t.printStackTrace();
                System.exit(1);
            }

        }

    };

    private final Runnable rebroadcastTransactionsThread = new Runnable() {

        @Override
        public void run() {

            try {
                try {
                    List<Transaction> transactionList = new ArrayList<>();
                    int curTime = Convert.getEpochTime();
                    for (TransactionImpl transaction : nonBroadcastedTransactions.values()) {
                        if (TransactionDb.hasTransaction(transaction.getId()) || transaction.getExpiration() < curTime) {
                            nonBroadcastedTransactions.remove(transaction.getId());
                        } else if (transaction.getTimestamp() < curTime - 30) {
                            transactionList.add(transaction);
                        }
                    }

                    if (transactionList.size() > 0) {
                        Peers.sendToSomePeers(transactionList);
                    }

                } catch (Exception e) {
                    Logger.logDebugMessage("Error in transaction re-broadcasting thread", e);
                }
            } catch (Throwable t) {
                Logger.logMessage("CRITICAL ERROR. PLEASE REPORT TO THE DEVELOPERS.\n" + t.toString());
                t.printStackTrace();
                System.exit(1);
            }

        }

    };

    private final Runnable processTransactionsThread = new Runnable() {

        private final JSONStreamAware getUnconfirmedTransactionsRequest;
        {
            JSONObject request = new JSONObject();
            request.put("requestType", "getUnconfirmedTransactions");
            getUnconfirmedTransactionsRequest = JSON.prepareRequest(request);
        }

        @Override
        public void run() {
            try {
                try {
                    Peer peer = Peers.getAnyPeer(Peer.State.CONNECTED, true);
                    if (peer == null) {
                        return;
                    }
                    JSONObject response = peer.send(getUnconfirmedTransactionsRequest);
                    if (response == null) {
                        return;
                    }
                    JSONArray transactionsData = (JSONArray)response.get("unconfirmedTransactions");
                    if (transactionsData == null || transactionsData.size() == 0) {
                        return;
                    }
                    try {
                        processPeerTransactions(transactionsData, false);
                    } catch (RuntimeException e) {
                        peer.blacklist(e);
                    }
                } catch (Exception e) {
                    Logger.logDebugMessage("Error processing unconfirmed transactions from peer", e);
                }
            } catch (Throwable t) {
                Logger.logMessage("CRITICAL ERROR. PLEASE REPORT TO THE DEVELOPERS.\n" + t.toString());
                t.printStackTrace();
                System.exit(1);
            }
        }

    };

    private TransactionProcessorImpl() {
        ThreadPool.scheduleThread(processTransactionsThread, 5);
        ThreadPool.scheduleThread(removeUnconfirmedTransactionsThread, 1);
        ThreadPool.scheduleThread(rebroadcastTransactionsThread, 60);
    }

    @Override
    public boolean addListener(Listener<List<Transaction>> listener, Event eventType) {
        return transactionListeners.addListener(listener, eventType);
    }

    @Override
    public boolean removeListener(Listener<List<Transaction>> listener, Event eventType) {
        return transactionListeners.removeListener(listener, eventType);
    }

    @Override
    public Collection<TransactionImpl> getAllUnconfirmedTransactions() {
        return allUnconfirmedTransactions;
    }

    @Override
    public Transaction getUnconfirmedTransaction(Long transactionId) {
        return unconfirmedTransactions.get(transactionId);
    }

    public Transaction.Builder newTransactionBuilder(byte[] senderPublicKey, long amountNQT, long feeNQT, short deadline,
                                                     Attachment attachment) throws NxtException.ValidationException {
        byte version = (byte) getTransactionVersion(Nxt.getBlockchain().getHeight());
        int timestamp = Convert.getEpochTime();
        TransactionImpl.BuilderImpl builder = new TransactionImpl.BuilderImpl(version, senderPublicKey, amountNQT, feeNQT, timestamp,
                deadline, (Attachment.AbstractAttachment)attachment);
        if (version > 0) {
            Block ecBlock = EconomicClustering.getECBlockId(timestamp);
            builder.ecBlockHeight(ecBlock.getHeight());
            builder.ecBlockId(ecBlock.getId());
        }
        return builder;
    }

    @Override
    public void broadcast(Transaction transaction) throws NxtException.ValidationException {
        if (! transaction.verify()) {
            throw new NxtException.NotValidException("Transaction signature verification failed");
        }
        List<Transaction> validTransactions = processTransactions(Collections.singletonList((TransactionImpl) transaction), true);
        if (validTransactions.contains(transaction)) {
            nonBroadcastedTransactions.put(transaction.getId(), (TransactionImpl) transaction);
            Logger.logDebugMessage("Accepted new transaction " + transaction.getStringId());
        } else {
            Logger.logDebugMessage("Rejecting double spending transaction " + transaction.getStringId());
            throw new NxtException.NotValidException("Double spending transaction");
        }
    }

    @Override
    public void processPeerTransactions(JSONObject request) throws NxtException.ValidationException {
        JSONArray transactionsData = (JSONArray)request.get("transactions");
        processPeerTransactions(transactionsData, true);
    }

    @Override
    public Transaction parseTransaction(byte[] bytes) throws NxtException.ValidationException {
        return TransactionImpl.parseTransaction(bytes);
    }

    @Override
    public TransactionImpl parseTransaction(JSONObject transactionData) throws NxtException.ValidationException {
        return TransactionImpl.parseTransaction(transactionData);
    }

    void clear() {
        unconfirmedTransactions.clear();
        nonBroadcastedTransactions.clear();
    }

    void apply(BlockImpl block) {
        block.apply();
        for (TransactionImpl transaction : block.getTransactions()) {
            transaction.apply();
        }
    }

    void undo(BlockImpl block) throws TransactionType.UndoNotSupportedException {
        block.undo();
        List<Transaction> addedUnconfirmedTransactions = new ArrayList<>();
        for (TransactionImpl transaction : block.getTransactions()) {
            unconfirmedTransactions.put(transaction.getId(), transaction);
            transaction.undo();
            addedUnconfirmedTransactions.add(transaction);
        }
        if (addedUnconfirmedTransactions.size() > 0) {
            transactionListeners.notify(addedUnconfirmedTransactions, TransactionProcessor.Event.ADDED_UNCONFIRMED_TRANSACTIONS);
        }
    }

    void applyUnconfirmed(Set<Long> unapplied) {
        List<Transaction> removedUnconfirmedTransactions = new ArrayList<>();
        for (Long transactionId : unapplied) {
            TransactionImpl transaction = unconfirmedTransactions.get(transactionId);
            if (! transaction.applyUnconfirmed()) {
                unconfirmedTransactions.remove(transactionId);
                removedUnconfirmedTransactions.add(transaction);
            }
        }
        if (removedUnconfirmedTransactions.size() > 0) {
            transactionListeners.notify(removedUnconfirmedTransactions, TransactionProcessor.Event.REMOVED_UNCONFIRMED_TRANSACTIONS);
        }
    }

    Set<Long> undoAllUnconfirmed() {
        HashSet<Long> undone = new HashSet<>();
        for (TransactionImpl transaction : unconfirmedTransactions.values()) {
            transaction.undoUnconfirmed();
            undone.add(transaction.getId());
        }
        return undone;
    }

    void updateUnconfirmedTransactions(BlockImpl block) {
        List<Transaction> addedConfirmedTransactions = new ArrayList<>();
        List<Transaction> removedUnconfirmedTransactions = new ArrayList<>();

        for (Transaction transaction : block.getTransactions()) {
            addedConfirmedTransactions.add(transaction);
            Transaction removedTransaction = unconfirmedTransactions.remove(transaction.getId());
            if (removedTransaction != null) {
                removedUnconfirmedTransactions.add(removedTransaction);
            }
        }

        if (removedUnconfirmedTransactions.size() > 0) {
            transactionListeners.notify(removedUnconfirmedTransactions, TransactionProcessor.Event.REMOVED_UNCONFIRMED_TRANSACTIONS);
        }
        if (addedConfirmedTransactions.size() > 0) {
            transactionListeners.notify(addedConfirmedTransactions, TransactionProcessor.Event.ADDED_CONFIRMED_TRANSACTIONS);
        }

    }

    void removeUnconfirmedTransactions(Collection<TransactionImpl> transactions) {
        List<Transaction> removedList;
        synchronized (BlockchainImpl.getInstance()) {
            removedList = new ArrayList<>();
            for (TransactionImpl transaction : transactions) {
                if (unconfirmedTransactions.remove(transaction.getId()) != null) {
                    transaction.undoUnconfirmed();
                    removedList.add(transaction);
                }
            }
        }
        transactionListeners.notify(removedList, Event.REMOVED_UNCONFIRMED_TRANSACTIONS);
    }

    void shutdown() {
        removeUnconfirmedTransactions(new ArrayList<>(unconfirmedTransactions.values()));
    }

    int getTransactionVersion(int previousBlockHeight) {
        return previousBlockHeight < Constants.DIGITAL_GOODS_STORE_BLOCK ? 0 : 1;
    }

    private void processPeerTransactions(JSONArray transactionsData, final boolean sendToPeers) throws NxtException.ValidationException {
        List<TransactionImpl> transactions = new ArrayList<>();
        for (Object transactionData : transactionsData) {
            try {
                TransactionImpl transaction = parseTransaction((JSONObject)transactionData);
                transaction.validateAttachment();
                transactions.add(transaction);
            } catch (NxtException.NotCurrentlyValidException e) {
                //if (! (e instanceof NxtException.NotYetEnabledException)) {
                //    Logger.logDebugMessage("Dropping invalid transaction: " + e.getMessage());
                //}
            }
        }
        processTransactions(transactions, sendToPeers);
        for (TransactionImpl transaction : transactions) {
            nonBroadcastedTransactions.remove(transaction.getId());
        }
    }

    private List<Transaction> processTransactions(List<TransactionImpl> transactions, final boolean sendToPeers) {
        List<Transaction> sendToPeersTransactions = new ArrayList<>();
        List<Transaction> addedUnconfirmedTransactions = new ArrayList<>();
        List<Transaction> addedDoubleSpendingTransactions = new ArrayList<>();

        for (TransactionImpl transaction : transactions) {

            try {

                int curTime = Convert.getEpochTime();
                if (transaction.getTimestamp() > curTime + 15 || transaction.getExpiration() < curTime
                        || transaction.getDeadline() > 1440) {
                    continue;
                }

                synchronized (BlockchainImpl.getInstance()) {
                    try {
                        Db.beginTransaction();
                        if (Nxt.getBlockchain().getHeight() < Constants.NQT_BLOCK) {
                            break; // not ready to process transactions
                        }

<<<<<<< HEAD
	                    Long id = transaction.getId();
    	                if (TransactionDb.hasTransaction(id) || unconfirmedTransactions.containsKey(id)) {
        	                continue;
            	        }

                	    if (! transaction.verify()) {
                    	    Logger.logDebugMessage("Transaction " + transaction.getJSONObject().toJSONString() + " failed to verify");
                        	continue;
	                    }

                        if (transaction.applyUnconfirmed()) {
                            if (sendToPeers) {
                                if (nonBroadcastedTransactions.containsKey(id)) {
                                    Logger.logDebugMessage("Received back transaction " + transaction.getStringId()
                                            + " that we generated, will not forward to peers");
                                    nonBroadcastedTransactions.remove(id);
                                } else {
                                    sendToPeersTransactions.add(transaction);
                                }
=======
                    if (Nxt.getBlockchain().getHeight() < Constants.NQT_BLOCK) {
                        break; // not ready to process transactions
                    }

                    Long id = transaction.getId();
                    if (TransactionDb.hasTransaction(id) || unconfirmedTransactions.containsKey(id)) {
                        continue;
                    }

                    if (! transaction.verify()) {
                        if (Account.getAccount(transaction.getSenderId()) != null) {
                            Logger.logDebugMessage("Transaction " + transaction.getJSONObject().toJSONString() + " failed to verify");
                        }
                        continue;
                    }

                    if (transaction.applyUnconfirmed()) {
                        if (sendToPeers) {
                            if (nonBroadcastedTransactions.containsKey(id)) {
                                Logger.logDebugMessage("Received back transaction " + transaction.getStringId()
                                        + " that we generated, will not forward to peers");
                                nonBroadcastedTransactions.remove(id);
                            } else {
                                sendToPeersTransactions.add(transaction);
>>>>>>> b3dbb8bf
                            }
                            unconfirmedTransactions.put(id, transaction);
                            addedUnconfirmedTransactions.add(transaction);
                        } else {
                            addedDoubleSpendingTransactions.add(transaction);
                        }
                        Db.commitTransaction();
                    } catch (Exception e) {
                        Db.rollbackTransaction();
                        throw e;
                    } finally {
                        Db.endTransaction();
                    }
                }
            } catch (RuntimeException e) {
                Logger.logMessage("Error processing transaction", e);
            }

        }

        if (sendToPeersTransactions.size() > 0) {
            Peers.sendToSomePeers(sendToPeersTransactions);
        }

        if (addedUnconfirmedTransactions.size() > 0) {
            transactionListeners.notify(addedUnconfirmedTransactions, Event.ADDED_UNCONFIRMED_TRANSACTIONS);
        }
        if (addedDoubleSpendingTransactions.size() > 0) {
            transactionListeners.notify(addedDoubleSpendingTransactions, Event.ADDED_DOUBLESPENDING_TRANSACTIONS);
        }
        return addedUnconfirmedTransactions;
    }

}<|MERGE_RESOLUTION|>--- conflicted
+++ resolved
@@ -364,14 +364,15 @@
                             break; // not ready to process transactions
                         }
 
-<<<<<<< HEAD
 	                    Long id = transaction.getId();
     	                if (TransactionDb.hasTransaction(id) || unconfirmedTransactions.containsKey(id)) {
         	                continue;
             	        }
 
                 	    if (! transaction.verify()) {
-                    	    Logger.logDebugMessage("Transaction " + transaction.getJSONObject().toJSONString() + " failed to verify");
+	                        if (Account.getAccount(transaction.getSenderId()) != null) {
+    	                        Logger.logDebugMessage("Transaction " + transaction.getJSONObject().toJSONString() + " failed to verify");
+        	                }
                         	continue;
 	                    }
 
@@ -384,32 +385,6 @@
                                 } else {
                                     sendToPeersTransactions.add(transaction);
                                 }
-=======
-                    if (Nxt.getBlockchain().getHeight() < Constants.NQT_BLOCK) {
-                        break; // not ready to process transactions
-                    }
-
-                    Long id = transaction.getId();
-                    if (TransactionDb.hasTransaction(id) || unconfirmedTransactions.containsKey(id)) {
-                        continue;
-                    }
-
-                    if (! transaction.verify()) {
-                        if (Account.getAccount(transaction.getSenderId()) != null) {
-                            Logger.logDebugMessage("Transaction " + transaction.getJSONObject().toJSONString() + " failed to verify");
-                        }
-                        continue;
-                    }
-
-                    if (transaction.applyUnconfirmed()) {
-                        if (sendToPeers) {
-                            if (nonBroadcastedTransactions.containsKey(id)) {
-                                Logger.logDebugMessage("Received back transaction " + transaction.getStringId()
-                                        + " that we generated, will not forward to peers");
-                                nonBroadcastedTransactions.remove(id);
-                            } else {
-                                sendToPeersTransactions.add(transaction);
->>>>>>> b3dbb8bf
                             }
                             unconfirmedTransactions.put(id, transaction);
                             addedUnconfirmedTransactions.add(transaction);
