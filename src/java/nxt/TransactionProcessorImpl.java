package nxt;

import nxt.db.DbClause;
import nxt.db.DbIterator;
import nxt.db.DbKey;
import nxt.db.EntityDbTable;
import nxt.peer.Peer;
import nxt.peer.Peers;
import nxt.util.Convert;
import nxt.util.JSON;
import nxt.util.Listener;
import nxt.util.Listeners;
import nxt.util.Logger;
import nxt.util.ThreadPool;
import org.json.simple.JSONArray;
import org.json.simple.JSONObject;
import org.json.simple.JSONStreamAware;

import java.sql.Connection;
import java.sql.PreparedStatement;
import java.sql.ResultSet;
import java.sql.SQLException;
import java.util.ArrayList;
import java.util.Collection;
import java.util.Collections;
import java.util.HashSet;
import java.util.Iterator;
import java.util.List;
import java.util.Set;
import java.util.concurrent.ConcurrentHashMap;

final class TransactionProcessorImpl implements TransactionProcessor {

    private static final boolean enableTransactionRebroadcasting = Nxt.getBooleanProperty("nxt.enableTransactionRebroadcasting");
    private static final boolean testUnconfirmedTransactions = Nxt.getBooleanProperty("nxt.testUnconfirmedTransactions");

    private static final TransactionProcessorImpl instance = new TransactionProcessorImpl();

    static TransactionProcessorImpl getInstance() {
        return instance;
    }

<<<<<<< HEAD
    static {
        Nxt.getBlockchainProcessor().addListener(new Listener<Block>() {
            @Override
            public void notify(Block block) {
                int height = block.getHeight();
                if (height >= Constants.TWO_PHASED_TRANSACTIONS_BLOCK) {
                    //TODO: instead of using pendingTransactionsTable.finishing(), how about doing it all in the database:
    /*
    PreparedStatement pstmt = con.prepareStatement("SELECT transaction.* FROM transaction, pending_transaction " +
            " WHERE pending_transaction.id = transaction.id AND pending_transaction.finish_height = ?  AND pending_transaction.finished = FALSE " +
            " AND pending_transaction.latest = TRUE");
    DbIterator<TransactionImpl> transactions = Nxt.getBlockchain().getTransactions(con, pstmt);
    */

                    List<Long> idsToRefuse = PendingTransactionPoll.pendingTransactionsTable.finishing(height).toList();
                    for (Long transactionId : idsToRefuse) {
                        Transaction transaction = TransactionDb.findTransaction(transactionId);
                        transaction.getTwoPhased().rollback(transaction);
                    }
                }
            }
        }, BlockchainProcessor.Event.AFTER_BLOCK_APPLY);
    }




    final DbKey.LongKeyFactory<TransactionImpl> unconfirmedTransactionDbKeyFactory = new DbKey.LongKeyFactory<TransactionImpl>("id") {
=======
    final DbKey.LongKeyFactory<UnconfirmedTransaction> unconfirmedTransactionDbKeyFactory = new DbKey.LongKeyFactory<UnconfirmedTransaction>("id") {
>>>>>>> 1a756456

        @Override
        public DbKey newKey(UnconfirmedTransaction unconfirmedTransaction) {
            return unconfirmedTransaction.getTransaction().getDbKey();
        }

    };

    private final EntityDbTable<UnconfirmedTransaction> unconfirmedTransactionTable =
            new EntityDbTable<UnconfirmedTransaction>("unconfirmed_transaction", unconfirmedTransactionDbKeyFactory) {

        @Override
        protected UnconfirmedTransaction load(Connection con, ResultSet rs) throws SQLException {
            return new UnconfirmedTransaction(rs);
        }

        @Override
        protected void save(Connection con, UnconfirmedTransaction unconfirmedTransaction) throws SQLException {
            unconfirmedTransaction.save(con);
        }

        @Override
        public void rollback(int height) {
            try (Connection con = Db.db.getConnection();
                 PreparedStatement pstmt = con.prepareStatement("SELECT * FROM unconfirmed_transaction WHERE height > ?")) {
                pstmt.setInt(1, height);
                try (ResultSet rs = pstmt.executeQuery()) {
                    while (rs.next()) {
                        lostTransactions.add(load(con, rs));
                    }
                }
            } catch (SQLException e) {
                throw new RuntimeException(e.toString(), e);
            }
            super.rollback(height);
        }

        @Override
        protected String defaultSort() {
            return " ORDER BY transaction_height ASC, fee_per_byte DESC, arrival_timestamp ASC, id ASC ";
        }

    };

    private final Set<TransactionImpl> broadcastedTransactions = Collections.newSetFromMap(new ConcurrentHashMap<TransactionImpl,Boolean>());
    private final Listeners<List<? extends Transaction>,Event> transactionListeners = new Listeners<>();
    private final Set<UnconfirmedTransaction> lostTransactions = new HashSet<>();

    private final Runnable removeUnconfirmedTransactionsThread = new Runnable() {

        private final DbClause expiredClause = new DbClause(" expiration < ? ") {
            @Override
            protected int set(PreparedStatement pstmt, int index) throws SQLException {
                pstmt.setInt(index, Nxt.getEpochTime());
                return index + 1;
            }
        };

        @Override
        public void run() {

            try {
                try {
                    List<UnconfirmedTransaction> expiredTransactions = new ArrayList<>();
                    try (DbIterator<UnconfirmedTransaction> iterator = unconfirmedTransactionTable.getManyBy(expiredClause, 0, -1, "")) {
                        while (iterator.hasNext()) {
                            expiredTransactions.add(iterator.next());
                        }
                    }
                    if (expiredTransactions.size() > 0) {
                        synchronized (BlockchainImpl.getInstance()) {
                            try {
                                Db.db.beginTransaction();
                                for (UnconfirmedTransaction unconfirmedTransaction : expiredTransactions) {
                                    removeUnconfirmedTransaction(unconfirmedTransaction.getTransaction());
                                }
                                Db.db.commitTransaction();
                            } catch (Exception e) {
                                Logger.logErrorMessage(e.toString(), e);
                                Db.db.rollbackTransaction();
                                throw e;
                            } finally {
                                Db.db.endTransaction();
                            }
                        } // synchronized
                    }
                } catch (Exception e) {
                    Logger.logDebugMessage("Error removing unconfirmed transactions", e);
                }
            } catch (Throwable t) {
                Logger.logMessage("CRITICAL ERROR. PLEASE REPORT TO THE DEVELOPERS.\n" + t.toString());
                t.printStackTrace();
                System.exit(1);
            }

        }

    };

    private final Runnable rebroadcastTransactionsThread = new Runnable() {

        @Override
        public void run() {

            try {
                try {
                    List<Transaction> transactionList = new ArrayList<>();
                    int curTime = Nxt.getEpochTime();
                    for (TransactionImpl transaction : broadcastedTransactions) {
                        if (TransactionDb.hasTransaction(transaction.getId()) || transaction.getExpiration() < curTime) {
                            broadcastedTransactions.remove(transaction);
                        } else if (transaction.getTimestamp() < curTime - 30) {
                            transactionList.add(transaction);
                        }
                    }

                    if (transactionList.size() > 0) {
                        Peers.sendToSomePeers(transactionList);
                    }

                } catch (Exception e) {
                    Logger.logDebugMessage("Error in transaction re-broadcasting thread", e);
                }
            } catch (Throwable t) {
                Logger.logMessage("CRITICAL ERROR. PLEASE REPORT TO THE DEVELOPERS.\n" + t.toString());
                t.printStackTrace();
                System.exit(1);
            }

        }

    };

    private final Runnable processTransactionsThread = new Runnable() {

        private final JSONStreamAware getUnconfirmedTransactionsRequest;
        {
            JSONObject request = new JSONObject();
            request.put("requestType", "getUnconfirmedTransactions");
            getUnconfirmedTransactionsRequest = JSON.prepareRequest(request);
        }

        @Override
        public void run() {
            try {
                try {
                    processLostTransactions();
                    Peer peer = Peers.getAnyPeer(Peer.State.CONNECTED, true);
                    if (peer == null) {
                        return;
                    }
                    JSONObject response = peer.send(getUnconfirmedTransactionsRequest);
                    if (response == null) {
                        return;
                    }
                    JSONArray transactionsData = (JSONArray)response.get("unconfirmedTransactions");
                    if (transactionsData == null || transactionsData.size() == 0) {
                        return;
                    }
                    try {
                        processPeerTransactions(transactionsData);
                    } catch (NxtException.ValidationException|RuntimeException e) {
                        peer.blacklist(e);
                    }
                } catch (Exception e) {
                    Logger.logDebugMessage("Error processing unconfirmed transactions", e);
                }
            } catch (Throwable t) {
                Logger.logMessage("CRITICAL ERROR. PLEASE REPORT TO THE DEVELOPERS.\n" + t.toString());
                t.printStackTrace();
                System.exit(1);
            }
        }

    };

    private TransactionProcessorImpl() {
        ThreadPool.scheduleThread("ProcessTransactions", processTransactionsThread, 5);
        ThreadPool.scheduleThread("RemoveUnconfirmedTransactions", removeUnconfirmedTransactionsThread, 1);
        if (enableTransactionRebroadcasting) {
            ThreadPool.scheduleThread("RebroadcastTransactions", rebroadcastTransactionsThread, 60);
            ThreadPool.runAfterStart(new Runnable() {
                @Override
                public void run() {
                    try (DbIterator<UnconfirmedTransaction> oldNonBroadcastedTransactions = getAllUnconfirmedTransactions()) {
                        for (UnconfirmedTransaction unconfirmedTransaction : oldNonBroadcastedTransactions) {
                            broadcastedTransactions.add(unconfirmedTransaction.getTransaction());
                        }
                    }
                }
            });
        }
    }

    @Override
    public boolean addListener(Listener<List<? extends Transaction>> listener, Event eventType) {
        return transactionListeners.addListener(listener, eventType);
    }

    @Override
    public boolean removeListener(Listener<List<? extends Transaction>> listener, Event eventType) {
        return transactionListeners.removeListener(listener, eventType);
    }

    void notifyListeners(List<? extends Transaction> transactions, Event eventType) {
        transactionListeners.notify(transactions, eventType);
    }

    @Override
    public DbIterator<UnconfirmedTransaction> getAllUnconfirmedTransactions() {
        return unconfirmedTransactionTable.getAll(0, -1);
    }

    @Override
    public Transaction getUnconfirmedTransaction(long transactionId) {
        return unconfirmedTransactionTable.get(unconfirmedTransactionDbKeyFactory.newKey(transactionId));
    }

    @Override
    public Transaction.Builder newTransactionBuilder(byte[] senderPublicKey, long amountNQT, long feeNQT, short deadline,
                                                     Attachment attachment) {
        byte version = (byte)1; //(byte) getTransactionVersion(Nxt.getBlockchain().getHeight());
        int timestamp = Nxt.getEpochTime();
        TransactionImpl.BuilderImpl builder = new TransactionImpl.BuilderImpl(version, senderPublicKey, amountNQT, feeNQT, timestamp,
                deadline, (Attachment.AbstractAttachment)attachment);
        Block ecBlock = EconomicClustering.getECBlock(timestamp);
        builder.ecBlockHeight(ecBlock.getHeight());
        builder.ecBlockId(ecBlock.getId());
        return builder;
    }

    @Override
    public void broadcast(Transaction transaction) throws NxtException.ValidationException {
        synchronized (BlockchainImpl.getInstance()) {
            if (TransactionDb.hasTransaction(transaction.getId())) {
                Logger.logMessage("Transaction " + transaction.getStringId() + " already in blockchain, will not broadcast again");
                return;
            }
            if (unconfirmedTransactionTable.get(((TransactionImpl) transaction).getDbKey()) != null) {
                if (enableTransactionRebroadcasting) {
                    broadcastedTransactions.add((TransactionImpl) transaction);
                    Logger.logMessage("Transaction " + transaction.getStringId() + " already in unconfirmed pool, will re-broadcast");
                } else {
                    Logger.logMessage("Transaction " + transaction.getStringId() + " already in unconfirmed pool, will not broadcast again");
                }
                return;
            }
            transaction.validate();
            processTransaction(new UnconfirmedTransaction((TransactionImpl) transaction, System.currentTimeMillis()));
            Logger.logDebugMessage("Accepted new transaction " + transaction.getStringId());
            List<Transaction> acceptedTransactions = Collections.singletonList(transaction);
            Peers.sendToSomePeers(acceptedTransactions);
            transactionListeners.notify(acceptedTransactions, Event.ADDED_UNCONFIRMED_TRANSACTIONS);
            if (enableTransactionRebroadcasting) {
                broadcastedTransactions.add((TransactionImpl) transaction);
            }
        } // synchronized
    }

    @Override
    public void processPeerTransactions(JSONObject request) throws NxtException.ValidationException {
        JSONArray transactionsData = (JSONArray)request.get("transactions");
        processPeerTransactions(transactionsData);
    }

    @Override
    public Transaction parseTransaction(byte[] bytes) throws NxtException.ValidationException {
        return TransactionImpl.parseTransaction(bytes);
    }

    @Override
    public TransactionImpl parseTransaction(JSONObject transactionData) throws NxtException.NotValidException {
        return TransactionImpl.parseTransaction(transactionData);
    }

    @Override
    public void clearUnconfirmedTransactions() {
        synchronized (BlockchainImpl.getInstance()) {
            List<Transaction> removed = new ArrayList<>();
            try {
                Db.db.beginTransaction();
                try (DbIterator<UnconfirmedTransaction> unconfirmedTransactions = getAllUnconfirmedTransactions()) {
                    for (UnconfirmedTransaction unconfirmedTransaction : unconfirmedTransactions) {
                        unconfirmedTransaction.getTransaction().undoUnconfirmed();
                        removed.add(unconfirmedTransaction.getTransaction());
                    }
                }
                unconfirmedTransactionTable.truncate();
                Db.db.commitTransaction();
            } catch (Exception e) {
                Logger.logErrorMessage(e.toString(), e);
                Db.db.rollbackTransaction();
                throw e;
            } finally {
                Db.db.endTransaction();
            }
            transactionListeners.notify(removed, Event.REMOVED_UNCONFIRMED_TRANSACTIONS);
        }
    }

    void requeueAllUnconfirmedTransactions() {
        List<Transaction> removed = new ArrayList<>();
        try (DbIterator<UnconfirmedTransaction> unconfirmedTransactions = getAllUnconfirmedTransactions()) {
            for (UnconfirmedTransaction unconfirmedTransaction : unconfirmedTransactions) {
                unconfirmedTransaction.getTransaction().undoUnconfirmed();
                removed.add(unconfirmedTransaction.getTransaction());
                lostTransactions.add(unconfirmedTransaction);
            }
        }
        unconfirmedTransactionTable.truncate();
        transactionListeners.notify(removed, Event.REMOVED_UNCONFIRMED_TRANSACTIONS);
    }

    void removeUnconfirmedTransaction(TransactionImpl transaction) {
        if (!Db.db.isInTransaction()) {
            try {
                Db.db.beginTransaction();
                removeUnconfirmedTransaction(transaction);
                Db.db.commitTransaction();
            } catch (Exception e) {
                Logger.logErrorMessage(e.toString(), e);
                Db.db.rollbackTransaction();
                throw e;
            } finally {
                Db.db.endTransaction();
            }
            return;
        }
        try (Connection con = Db.db.getConnection();
             PreparedStatement pstmt = con.prepareStatement("DELETE FROM unconfirmed_transaction WHERE id = ?")) {
            pstmt.setLong(1, transaction.getId());
            int deleted = pstmt.executeUpdate();
            if (deleted > 0) {
                transaction.undoUnconfirmed();
                transactionListeners.notify(Collections.singletonList(transaction), Event.REMOVED_UNCONFIRMED_TRANSACTIONS);
            }
        } catch (SQLException e) {
            Logger.logErrorMessage(e.toString(), e);
            throw new RuntimeException(e.toString(), e);
        }
    }

    int getTransactionVersion(int previousBlockHeight) {
        return previousBlockHeight < Constants.DIGITAL_GOODS_STORE_BLOCK ? 0 : 1;
    }

    void processLater(Collection<TransactionImpl> transactions) {
        long currentTime = System.currentTimeMillis();
        synchronized (BlockchainImpl.getInstance()) {
            for (TransactionImpl transaction : transactions) {
                transaction.unsetBlock();
                lostTransactions.add(new UnconfirmedTransaction(transaction, Math.min(currentTime, Convert.fromEpochTime(transaction.getTimestamp()))));
            }
        }
    }

    private void processLostTransactions() {
        synchronized (BlockchainImpl.getInstance()) {
            if (lostTransactions.size() > 0) {
                List<Transaction> addedUnconfirmedTransactions = new ArrayList<>();
                Iterator<UnconfirmedTransaction> iterator = lostTransactions.iterator();
                while (iterator.hasNext()) {
                    UnconfirmedTransaction unconfirmedTransaction = iterator.next();
                    try {
                        processTransaction(unconfirmedTransaction);
                        iterator.remove();
                        addedUnconfirmedTransactions.add(unconfirmedTransaction.getTransaction());
                    } catch (NxtException.NotCurrentlyValidException ignore) {
                    } catch (NxtException.ValidationException|RuntimeException e) {
                        iterator.remove();
                    }
                }
                if (addedUnconfirmedTransactions.size() > 0) {
                    transactionListeners.notify(addedUnconfirmedTransactions, Event.ADDED_UNCONFIRMED_TRANSACTIONS);
                }
            }
        }
    }

    private void processPeerTransactions(JSONArray transactionsData) throws NxtException.NotValidException {
        if (Nxt.getBlockchain().getLastBlock().getTimestamp() < Nxt.getEpochTime() - 60 * 1440 && ! testUnconfirmedTransactions) {
            return;
        }
        if (Nxt.getBlockchain().getHeight() <= Constants.NQT_BLOCK) {
            return;
        }
        if (transactionsData == null || transactionsData.isEmpty()) {
            return;
        }
        long arrivalTimestamp = System.currentTimeMillis();
        List<TransactionImpl> receivedTransactions = new ArrayList<>();
        List<TransactionImpl> sendToPeersTransactions = new ArrayList<>();
        List<TransactionImpl> addedUnconfirmedTransactions = new ArrayList<>();
        boolean invalidTransactionsFound = false;
        for (Object transactionData : transactionsData) {
            try {
                TransactionImpl transaction = parseTransaction((JSONObject) transactionData);
                receivedTransactions.add(transaction);
                if (TransactionDb.hasTransaction(transaction.getId()) || unconfirmedTransactionTable.get(transaction.getDbKey()) != null) {
                    continue;
                }
                transaction.validate();
                UnconfirmedTransaction unconfirmedTransaction = new UnconfirmedTransaction(transaction, arrivalTimestamp);
                processTransaction(unconfirmedTransaction);
                if (broadcastedTransactions.contains(transaction)) {
                    Logger.logDebugMessage("Received back transaction " + transaction.getStringId()
                            + " that we broadcasted, will not forward again to peers");
                } else {
                    sendToPeersTransactions.add(transaction);
                }
                addedUnconfirmedTransactions.add(transaction);

            } catch (NxtException.NotCurrentlyValidException ignore) {
            } catch (NxtException.ValidationException|RuntimeException e) {
                Logger.logDebugMessage(String.format("Invalid transaction from peer: %s", ((JSONObject) transactionData).toJSONString()), e);
                invalidTransactionsFound = true;
            }
        }
        if (sendToPeersTransactions.size() > 0) {
            Peers.sendToSomePeers(sendToPeersTransactions);
        }
        if (addedUnconfirmedTransactions.size() > 0) {
            transactionListeners.notify(addedUnconfirmedTransactions, Event.ADDED_UNCONFIRMED_TRANSACTIONS);
        }
        for (TransactionImpl transaction : receivedTransactions) {
            broadcastedTransactions.remove(transaction);
        }
        if (invalidTransactionsFound) {
            throw new NxtException.NotValidException("Peer sends invalid transactions");
        }
    }

    private void processTransaction(UnconfirmedTransaction unconfirmedTransaction) throws NxtException.ValidationException {
        TransactionImpl transaction = unconfirmedTransaction.getTransaction();
        int curTime = Nxt.getEpochTime();
        if (transaction.getTimestamp() > curTime + 15 || transaction.getDeadline() > 1440) {
            throw new NxtException.NotCurrentlyValidException("Invalid transaction timestamp");
        }
        if (transaction.getExpiration() < curTime) {
            throw new NxtException.NotValidException("Expired transaction");
        }
        if (transaction.getVersion() < 1) {
            throw new NxtException.NotValidException("Invalid transaction version");
        }

        synchronized (BlockchainImpl.getInstance()) {
            try {
                Db.db.beginTransaction();
                if (Nxt.getBlockchain().getHeight() < Constants.NQT_BLOCK) {
                    throw new NxtException.NotCurrentlyValidException("Blockchain not ready to accept transactions");
                }

                if (TransactionDb.hasTransaction(transaction.getId()) || unconfirmedTransactionTable.get(transaction.getDbKey()) != null) {
                    throw new NxtException.NotCurrentlyValidException("Transaction already processed");
                }

                if (! transaction.verifySignature()) {
                    if (Account.getAccount(transaction.getSenderId()) != null) {
                        throw new NxtException.NotValidException("Transaction signature verification failed");
                    } else {
                        throw new NxtException.NotCurrentlyValidException("Unknown transaction sender");
                    }
                }

                if (! transaction.applyUnconfirmed()) {
                    throw new NxtException.NotCurrentlyValidException("Double spending or insufficient balance");
                }

                unconfirmedTransactionTable.insert(unconfirmedTransaction);

                Db.db.commitTransaction();
            } catch (Exception e) {
                Db.db.rollbackTransaction();
                throw e;
            } finally {
                Db.db.endTransaction();
            }
        } // synchronized
    }

}<|MERGE_RESOLUTION|>--- conflicted
+++ resolved
@@ -40,7 +40,6 @@
         return instance;
     }
 
-<<<<<<< HEAD
     static {
         Nxt.getBlockchainProcessor().addListener(new Listener<Block>() {
             @Override
@@ -65,13 +64,7 @@
         }, BlockchainProcessor.Event.AFTER_BLOCK_APPLY);
     }
 
-
-
-
-    final DbKey.LongKeyFactory<TransactionImpl> unconfirmedTransactionDbKeyFactory = new DbKey.LongKeyFactory<TransactionImpl>("id") {
-=======
     final DbKey.LongKeyFactory<UnconfirmedTransaction> unconfirmedTransactionDbKeyFactory = new DbKey.LongKeyFactory<UnconfirmedTransaction>("id") {
->>>>>>> 1a756456
 
         @Override
         public DbKey newKey(UnconfirmedTransaction unconfirmedTransaction) {
