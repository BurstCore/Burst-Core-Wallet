--- conflicted
+++ resolved
@@ -271,16 +271,6 @@
         }
     }
 
-<<<<<<< HEAD
-    public final int getCount(DbClause dbClause) {
-        try (Connection con = Db.getConnection();
-             PreparedStatement pstmt = con.prepareStatement("SELECT COUNT(*) FROM " + table
-                     + (multiversion ? " WHERE " + dbClause.getClause() + " and latest = TRUE" : ""));
-             ResultSet rs = pstmt.executeQuery()) {
-            rs.next();
-            return rs.getInt(1);
-        } catch (SQLException e) {
-=======
     public final int getCount(DbClause dbClause, int height) {
         checkAvailable(height);
         Connection con = null;
@@ -302,7 +292,6 @@
             return getCount(pstmt);
         } catch (SQLException e) {
             DbUtils.close(con);
->>>>>>> 6f270373
             throw new RuntimeException(e.toString(), e);
         }
     }
