package nxt.db;

import nxt.Nxt;

import java.sql.Connection;
import java.sql.PreparedStatement;
import java.sql.ResultSet;
import java.sql.SQLException;

public abstract class EntityDbTable<T> extends DerivedDbTable {

    private final boolean multiversion;
    protected final DbKey.Factory<T> dbKeyFactory;

    protected EntityDbTable(String table, DbKey.Factory<T> dbKeyFactory) {
        this(table, dbKeyFactory, false);
    }

    EntityDbTable(String table, DbKey.Factory<T> dbKeyFactory, boolean multiversion) {
        super(table);
        this.dbKeyFactory = dbKeyFactory;
        this.multiversion = multiversion;
    }

    protected abstract T load(Connection con, ResultSet rs) throws SQLException;

    protected abstract void save(Connection con, T t) throws SQLException;

    protected String defaultSort() {
        return "ORDER BY height DESC";
    }

    public final void checkAvailable(int height) {
        if (multiversion && height < Nxt.getBlockchainProcessor().getMinRollbackHeight()) {
            throw new IllegalArgumentException("Historical data as of height " + height +" not available, set nxt.trimDerivedTables=false and re-scan");
        }
    }

    public final T get(DbKey dbKey) {
        if (Db.isInTransaction()) {
            T t = (T)Db.getCache(table).get(dbKey);
            if (t != null) {
                return t;
            }
        }
        try (Connection con = Db.getConnection();
             PreparedStatement pstmt = con.prepareStatement("SELECT * FROM " + table + dbKeyFactory.getPKClause()
             + (multiversion ? " AND latest = TRUE LIMIT 1" : ""))) {
            dbKey.setPK(pstmt);
            return get(con, pstmt, true);
        } catch (SQLException e) {
            throw new RuntimeException(e.toString(), e);
        }
    }

    public final T get(DbKey dbKey, int height) {
        checkAvailable(height);
        try (Connection con = Db.getConnection();
             PreparedStatement pstmt = con.prepareStatement("SELECT * FROM " + table + dbKeyFactory.getPKClause()
                     + " AND height <= ?" + (multiversion ? " AND (latest = TRUE OR EXISTS ("
                     + "SELECT 1 FROM " + table + dbKeyFactory.getPKClause() + " AND height > ?)) ORDER BY height DESC LIMIT 1" : ""))) {
            int i = dbKey.setPK(pstmt);
            pstmt.setInt(i, height);
            if (multiversion) {
                i = dbKey.setPK(pstmt, ++i);
                pstmt.setInt(i, height);
            }
            return get(con, pstmt, false);
        } catch (SQLException e) {
            throw new RuntimeException(e.toString(), e);
        }
    }

    public final T getBy(DbClause dbClause) {
        try (Connection con = Db.getConnection();
             PreparedStatement pstmt = con.prepareStatement("SELECT * FROM " + table
                     + " WHERE " + dbClause.getClause() + (multiversion ? " AND latest = TRUE LIMIT 1" : ""))) {
            dbClause.set(pstmt, 1);
            return get(con, pstmt, true);
        } catch (SQLException e) {
            throw new RuntimeException(e.toString(), e);
        }
    }

<<<<<<< HEAD
    public T get(Connection con, PreparedStatement pstmt) throws SQLException {
        final boolean cache = Db.isInTransaction();
=======
    public final T getBy(DbClause dbClause, int height) {
        checkAvailable(height);
        try (Connection con = Db.getConnection();
             PreparedStatement pstmt = con.prepareStatement("SELECT * FROM " + table + " AS a WHERE " + dbClause.getClause()
                     + " AND height <= ?" + (multiversion ? " AND (latest = TRUE OR EXISTS ("
                     + "SELECT 1 FROM " + table + " AS b WHERE " + dbKeyFactory.getSelfJoinClause()
                     + " AND b.height > ?)) ORDER BY height DESC LIMIT 1" : ""))) {
            int i = 0;
            i = dbClause.set(pstmt, ++i);
            pstmt.setInt(i, height);
            if (multiversion) {
                pstmt.setInt(++i, height);
            }
            return get(con, pstmt, false);
        } catch (SQLException e) {
            throw new RuntimeException(e.toString(), e);
        }
    }

    private T get(Connection con, PreparedStatement pstmt, boolean cache) throws SQLException {
        final boolean doCache = cache && Db.isInTransaction();
>>>>>>> 20a2be72
        try (ResultSet rs = pstmt.executeQuery()) {
            if (!rs.next()) {
                return null;
            }
            T t = null;
            DbKey dbKey = null;
            if (doCache) {
                dbKey = dbKeyFactory.newKey(rs);
                t = (T) Db.getCache(table).get(dbKey);
            }
            if (t == null) {
                t = load(con, rs);
                if (doCache) {
                    Db.getCache(table).put(dbKey, t);
                }
            }
            if (rs.next()) {
                throw new RuntimeException("Multiple records found");
            }
            return t;
        }
    }

    public final DbIterator<T> getManyBy(DbClause dbClause, int from, int to) {
        return getManyBy(dbClause, from, to, defaultSort());
    }

    public final DbIterator<T> getManyBy(DbClause dbClause, int from, int to, String sort) {
        Connection con = null;
        try {
            con = Db.getConnection();
            PreparedStatement pstmt = con.prepareStatement("SELECT * FROM " + table
                    + " WHERE " + dbClause.getClause() + (multiversion ? " AND latest = TRUE " : " ") + sort
                    + DbUtils.limitsClause(from, to));
            int i = 0;
            i = dbClause.set(pstmt, ++i);
            i = DbUtils.setLimits(i, pstmt, from, to);
            return getManyBy(con, pstmt, true);
        } catch (SQLException e) {
            DbUtils.close(con);
            throw new RuntimeException(e.toString(), e);
        }
    }

    public final DbIterator<T> getManyBy(DbClause dbClause, int height, int from, int to) {
        return getManyBy(dbClause, height, from, to, defaultSort());
    }

    public final DbIterator<T> getManyBy(DbClause dbClause, int height, int from, int to, String sort) {
        checkAvailable(height);
        Connection con = null;
        try {
            con = Db.getConnection();
            PreparedStatement pstmt = con.prepareStatement("SELECT * FROM " + table + " AS a WHERE " + dbClause.getClause()
                    + "AND a.height <= ?" + (multiversion ? " AND (a.latest = TRUE OR (a.latest = FALSE "
                    + "AND EXISTS (SELECT 1 FROM " + table + " AS b WHERE " + dbKeyFactory.getSelfJoinClause() + " AND b.height > ?) "
                    + "AND NOT EXISTS (SELECT 1 FROM " + table + " AS b WHERE " + dbKeyFactory.getSelfJoinClause()
                    + " AND b.height <= ? AND b.height > a.height))) "
                    : " ") + sort
                    + DbUtils.limitsClause(from, to));
            int i = 0;
            i = dbClause.set(pstmt, ++i);
            pstmt.setInt(i, height);
            if (multiversion) {
                pstmt.setInt(++i, height);
                pstmt.setInt(++i, height);
            }
            i = DbUtils.setLimits(++i, pstmt, from, to);
            return getManyBy(con, pstmt, false);
        } catch (SQLException e) {
            DbUtils.close(con);
            throw new RuntimeException(e.toString(), e);
        }
    }

    public final DbIterator<T> getManyBy(Connection con, PreparedStatement pstmt, boolean cache) {
        final boolean doCache = cache && Db.isInTransaction();
        return new DbIterator<>(con, pstmt, new DbIterator.ResultSetReader<T>() {
            @Override
            public T get(Connection con, ResultSet rs) throws Exception {
                T t = null;
                DbKey dbKey = null;
                if (doCache) {
                    dbKey = dbKeyFactory.newKey(rs);
                    t = (T) Db.getCache(table).get(dbKey);
                }
                if (t == null) {
                    t = load(con, rs);
                    if (doCache) {
                        Db.getCache(table).put(dbKey, t);
                    }
                }
                return t;
            }
        });
    }

    public final DbIterator<T> getAll(int from, int to) {
        Connection con = null;
        try {
            con = Db.getConnection();
            PreparedStatement pstmt = con.prepareStatement("SELECT * FROM " + table
                     + (multiversion ? " WHERE latest = TRUE " : " ") + defaultSort()
                    + DbUtils.limitsClause(from, to));
            DbUtils.setLimits(1, pstmt, from, to);
            return getManyBy(con, pstmt, true);
        } catch (SQLException e) {
            DbUtils.close(con);
            throw new RuntimeException(e.toString(), e);
        }
    }

    public final DbIterator<T> getAll(int height, int from, int to) {
        checkAvailable(height);
        Connection con = null;
        try {
            con = Db.getConnection();
            PreparedStatement pstmt = con.prepareStatement("SELECT * FROM " + table + " AS a WHERE height <= ?"
                    + (multiversion ? " AND (latest = TRUE OR (latest = FALSE "
                    + "AND EXISTS (SELECT 1 FROM " + table + " AS b WHERE b.height > ? AND " + dbKeyFactory.getSelfJoinClause()
                    + ") AND NOT EXISTS (SELECT 1 FROM " + table + " AS b WHERE b.height <= ? AND " + dbKeyFactory.getSelfJoinClause()
                    + " AND b.height > a.height))) " : " ") + defaultSort()
                    + DbUtils.limitsClause(from, to));
            int i = 0;
            pstmt.setInt(++i, height);
            if (multiversion) {
                pstmt.setInt(++i, height);
                pstmt.setInt(++i, height);
            }
            i = DbUtils.setLimits(++i, pstmt, from, to);
            return getManyBy(con, pstmt, false);
        } catch (SQLException e) {
            DbUtils.close(con);
            throw new RuntimeException(e.toString(), e);
        }
    }

    public final int getCount() {
        try (Connection con = Db.getConnection();
             PreparedStatement pstmt = con.prepareStatement("SELECT COUNT(*) FROM " + table
                     + (multiversion ? " WHERE latest = TRUE" : ""));
             ResultSet rs = pstmt.executeQuery()) {
            rs.next();
            return rs.getInt(1);
        } catch (SQLException e) {
            throw new RuntimeException(e.toString(), e);
        }
    }

    public final int getRowCount() {
        try (Connection con = Db.getConnection();
             PreparedStatement pstmt = con.prepareStatement("SELECT COUNT(*) FROM " + table);
             ResultSet rs = pstmt.executeQuery()) {
            rs.next();
            return rs.getInt(1);
        } catch (SQLException e) {
            throw new RuntimeException(e.toString(), e);
        }
    }

    public final void insert(T t) {
        if (!Db.isInTransaction()) {
            throw new IllegalStateException("Not in transaction");
        }
        DbKey dbKey = dbKeyFactory.newKey(t);
        T cachedT = (T)Db.getCache(table).get(dbKey);
        if (cachedT == null) {
            Db.getCache(table).put(dbKey, t);
        } else if (t != cachedT) { // not a bug
            throw new IllegalStateException("Different instance found in Db cache, perhaps trying to save an object "
                    + "that was read outside the current transaction");
        }
        try (Connection con = Db.getConnection()) {
            if (multiversion) {
                try (PreparedStatement pstmt = con.prepareStatement("UPDATE " + table
                        + " SET latest = FALSE " + dbKeyFactory.getPKClause() + " AND latest = TRUE LIMIT 1")) {
                    dbKey.setPK(pstmt);
                    pstmt.executeUpdate();
                }
            }
            save(con, t);
        } catch (SQLException e) {
            throw new RuntimeException(e.toString(), e);
        }
    }

}<|MERGE_RESOLUTION|>--- conflicted
+++ resolved
@@ -82,10 +82,6 @@
         }
     }
 
-<<<<<<< HEAD
-    public T get(Connection con, PreparedStatement pstmt) throws SQLException {
-        final boolean cache = Db.isInTransaction();
-=======
     public final T getBy(DbClause dbClause, int height) {
         checkAvailable(height);
         try (Connection con = Db.getConnection();
@@ -107,7 +103,6 @@
 
     private T get(Connection con, PreparedStatement pstmt, boolean cache) throws SQLException {
         final boolean doCache = cache && Db.isInTransaction();
->>>>>>> 20a2be72
         try (ResultSet rs = pstmt.executeQuery()) {
             if (!rs.next()) {
                 return null;
