--- conflicted
+++ resolved
@@ -6,8 +6,6 @@
 import java.sql.PreparedStatement;
 import java.sql.ResultSet;
 import java.sql.SQLException;
-import java.util.ArrayList;
-import java.util.List;
 
 public abstract class EntityDbTable<T> extends DerivedDbTable {
 
@@ -57,20 +55,6 @@
         }
     }
 
-<<<<<<< HEAD
-    public final T getBy(String columnName, Object value) {
-        try (Connection con = Db.getConnection();
-             PreparedStatement pstmt = con.prepareStatement("SELECT * FROM " + table()
-                     + " WHERE " + columnName + " = ?" + (multiversion ? " AND latest = TRUE LIMIT 1" : ""))) {
-            if(value instanceof Long){
-                pstmt.setLong(1, (Long)value);
-            }else if(value instanceof Boolean){
-                pstmt.setBoolean(1, (Boolean)value);
-            }else if(value instanceof String){
-                pstmt.setString(1, (String)value);
-            }
-            return get(con, pstmt);
-=======
     public final T get(DbKey dbKey, int height) {
         checkAvailable(height);
         try (Connection con = Db.getConnection();
@@ -84,7 +68,6 @@
                 pstmt.setInt(i, height);
             }
             return get(con, pstmt, false);
->>>>>>> 7673711f
         } catch (SQLException e) {
             throw new RuntimeException(e.toString(), e);
         }
@@ -145,39 +128,20 @@
         }
     }
 
-<<<<<<< HEAD
-    public final DbIterator<T> getManyBy(String columnName, Object value) {
-        return getManyBy(columnName, value, 0, -1);
-    }
-
-    public final DbIterator<T> getManyBy(String columnName, Object value, int from, int to) {
-=======
     public final DbIterator<T> getManyBy(DbClause dbClause, int from, int to) {
         return getManyBy(dbClause, from, to, defaultSort());
     }
 
     public final DbIterator<T> getManyBy(DbClause dbClause, int from, int to, String sort) {
->>>>>>> 7673711f
         Connection con = null;
         try {
             con = Db.getConnection();
             PreparedStatement pstmt = con.prepareStatement("SELECT * FROM " + table
                     + " WHERE " + dbClause.getClause() + (multiversion ? " AND latest = TRUE " : " ") + sort
                     + DbUtils.limitsClause(from, to));
-<<<<<<< HEAD
-            if(value instanceof Long){
-                pstmt.setLong(1, (Long)value);
-            }else if(value instanceof Boolean){
-                pstmt.setBoolean(1, (Boolean)value);
-            }else if(value instanceof String){
-                pstmt.setString(1, (String)value);
-            }
-            DbUtils.setLimits(2, pstmt, from, to);
-=======
             int i = 0;
             i = dbClause.set(pstmt, ++i);
             i = DbUtils.setLimits(i, pstmt, from, to);
->>>>>>> 7673711f
             return getManyBy(con, pstmt, true);
         } catch (SQLException e) {
             DbUtils.close(con);
