package nxt.db;

import nxt.Nxt;

import java.sql.Connection;
import java.sql.PreparedStatement;
import java.sql.ResultSet;
import java.sql.SQLException;
import java.util.ArrayList;
import java.util.List;

public abstract class EntityDbTable<T> extends DerivedDbTable {

    private final boolean multiversion;
    protected final DbKey.Factory<T> dbKeyFactory;
    private final String defaultSort;

    protected EntityDbTable(String table, DbKey.Factory<T> dbKeyFactory) {
        this(table, dbKeyFactory, false);
    }

    EntityDbTable(String table, DbKey.Factory<T> dbKeyFactory, boolean multiversion) {
        super(table);
        this.dbKeyFactory = dbKeyFactory;
        this.multiversion = multiversion;
        this.defaultSort = " ORDER BY " + (multiversion ? dbKeyFactory.getPKColumns() : " height DESC ");
    }

    protected abstract T load(Connection con, ResultSet rs) throws SQLException;

    protected abstract void save(Connection con, T t) throws SQLException;

    protected String defaultSort() {
        return defaultSort;
    }

    public final void checkAvailable(int height) {
        if (multiversion && height < Nxt.getBlockchainProcessor().getMinRollbackHeight()) {
            throw new IllegalArgumentException("Historical data as of height " + height +" not available, set nxt.trimDerivedTables=false and re-scan");
        }
    }

    public final T get(DbKey dbKey) {
        if (db.isInTransaction()) {
            T t = (T) db.getCache(table).get(dbKey);
            if (t != null) {
                return t;
            }
        }
        try (Connection con = db.getConnection();
             PreparedStatement pstmt = con.prepareStatement("SELECT * FROM " + table + dbKeyFactory.getPKClause()
             + (multiversion ? " AND latest = TRUE LIMIT 1" : ""))) {
            dbKey.setPK(pstmt);
            return get(con, pstmt, true);
        } catch (SQLException e) {
            throw new RuntimeException(e.toString(), e);
        }
    }

    public final T get(DbKey dbKey, int height) {
        checkAvailable(height);
        try (Connection con = db.getConnection();
             PreparedStatement pstmt = con.prepareStatement("SELECT * FROM " + table + dbKeyFactory.getPKClause()
                     + " AND height <= ?" + (multiversion ? " AND (latest = TRUE OR EXISTS ("
                     + "SELECT 1 FROM " + table + dbKeyFactory.getPKClause() + " AND height > ?)) ORDER BY height DESC LIMIT 1" : ""))) {
            int i = dbKey.setPK(pstmt);
            pstmt.setInt(i, height);
            if (multiversion) {
                i = dbKey.setPK(pstmt, ++i);
                pstmt.setInt(i, height);
            }
            return get(con, pstmt, false);
        } catch (SQLException e) {
            throw new RuntimeException(e.toString(), e);
        }
    }

    public final T getBy(DbClause dbClause) {
        try (Connection con = db.getConnection();
             PreparedStatement pstmt = con.prepareStatement("SELECT * FROM " + table
                     + " WHERE " + dbClause.getClause() + (multiversion ? " AND latest = TRUE LIMIT 1" : ""))) {
            dbClause.set(pstmt, 1);
            return get(con, pstmt, true);
        } catch (SQLException e) {
            throw new RuntimeException(e.toString(), e);
        }
    }

    public final T getBy(DbClause dbClause, int height) {
        checkAvailable(height);
        try (Connection con = db.getConnection();
             PreparedStatement pstmt = con.prepareStatement("SELECT * FROM " + table + " AS a WHERE " + dbClause.getClause()
                     + " AND height <= ?" + (multiversion ? " AND (latest = TRUE OR EXISTS ("
                     + "SELECT 1 FROM " + table + " AS b WHERE " + dbKeyFactory.getSelfJoinClause()
                     + " AND b.height > ?)) ORDER BY height DESC LIMIT 1" : ""))) {
            int i = 0;
            i = dbClause.set(pstmt, ++i);
            pstmt.setInt(i, height);
            if (multiversion) {
                pstmt.setInt(++i, height);
            }
            return get(con, pstmt, false);
        } catch (SQLException e) {
            throw new RuntimeException(e.toString(), e);
        }
    }

    private T get(Connection con, PreparedStatement pstmt, boolean cache) throws SQLException {
        final boolean doCache = cache && db.isInTransaction();
        try (ResultSet rs = pstmt.executeQuery()) {
            if (!rs.next()) {
                return null;
            }
            T t = null;
            DbKey dbKey = null;
            if (doCache) {
                dbKey = dbKeyFactory.newKey(rs);
                t = (T) db.getCache(table).get(dbKey);
            }
            if (t == null) {
                t = load(con, rs);
                if (doCache) {
                    db.getCache(table).put(dbKey, t);
                }
            }
            if (rs.next()) {
                throw new RuntimeException("Multiple records found");
            }
            return t;
        }
    }

    public final DbIterator<T> getManyBy(DbClause dbClause, int from, int to) {
        return getManyBy(dbClause, from, to, defaultSort());
    }

    public final DbIterator<T> getManyBy(DbClause dbClause, int from, int to, String sort) {
        Connection con = null;
        try {
            con = db.getConnection();
            PreparedStatement pstmt = con.prepareStatement("SELECT * FROM " + table
                    + " WHERE " + dbClause.getClause() + (multiversion ? " AND latest = TRUE " : " ") + sort
                    + DbUtils.limitsClause(from, to));
            int i = 0;
            i = dbClause.set(pstmt, ++i);
            i = DbUtils.setLimits(i, pstmt, from, to);
            return getManyBy(con, pstmt, true);
        } catch (SQLException e) {
            DbUtils.close(con);
            throw new RuntimeException(e.toString(), e);
        }
    }

    public final DbIterator<T> getManyBy(DbClause dbClause, int height, int from, int to) {
        return getManyBy(dbClause, height, from, to, defaultSort());
    }

    public final DbIterator<T> getManyBy(DbClause dbClause, int height, int from, int to, String sort) {
        checkAvailable(height);
        Connection con = null;
        try {
            con = db.getConnection();
            PreparedStatement pstmt = con.prepareStatement("SELECT * FROM " + table + " AS a WHERE " + dbClause.getClause()
                    + "AND a.height <= ?" + (multiversion ? " AND (a.latest = TRUE OR (a.latest = FALSE "
                    + "AND EXISTS (SELECT 1 FROM " + table + " AS b WHERE " + dbKeyFactory.getSelfJoinClause() + " AND b.height > ?) "
                    + "AND NOT EXISTS (SELECT 1 FROM " + table + " AS b WHERE " + dbKeyFactory.getSelfJoinClause()
                    + " AND b.height <= ? AND b.height > a.height))) "
                    : " ") + sort
                    + DbUtils.limitsClause(from, to));
            int i = 0;
            i = dbClause.set(pstmt, ++i);
            pstmt.setInt(i, height);
            if (multiversion) {
                pstmt.setInt(++i, height);
                pstmt.setInt(++i, height);
            }
            i = DbUtils.setLimits(++i, pstmt, from, to);
            return getManyBy(con, pstmt, false);
        } catch (SQLException e) {
            DbUtils.close(con);
            throw new RuntimeException(e.toString(), e);
        }
    }

    public final DbIterator<T> getManyBy(Connection con, PreparedStatement pstmt, boolean cache) {
        final boolean doCache = cache && db.isInTransaction();
        return new DbIterator<>(con, pstmt, new DbIterator.ResultSetReader<T>() {
            @Override
            public T get(Connection con, ResultSet rs) throws Exception {
                T t = null;
                DbKey dbKey = null;
                if (doCache) {
                    dbKey = dbKeyFactory.newKey(rs);
                    t = (T) db.getCache(table).get(dbKey);
                }
                if (t == null) {
                    t = load(con, rs);
                    if (doCache) {
                        db.getCache(table).put(dbKey, t);
                    }
                }
                return t;
            }
        });
    }

<<<<<<< HEAD
    //todo: change resulting type to DbIterator?
    public List<Long> getManyIdsBy(String targetColumnName, String filterColumnName, Long value) {
        try (Connection con = db.getConnection();
             PreparedStatement pstmt = con.prepareStatement("SELECT " + targetColumnName + " FROM " + table
                     + " WHERE " + filterColumnName + " = ? ")) {
            pstmt.setLong(1, value);
            List<Long> result = new ArrayList<>();
            try (ResultSet rs = pstmt.executeQuery()) {
                while (rs.next()) {
                    result.add(rs.getLong(targetColumnName));
                }
            }
            return result;
        } catch (SQLException e) {
=======
    public final DbIterator<T> search(String query, DbClause dbClause, int from, int to) {
        Connection con = null;
        try {
            con = db.getConnection();
            PreparedStatement pstmt = con.prepareStatement("SELECT " + table + ".*, ft.score FROM " + table + ", ftl_search_data(?, 0, 0) ft "
                    + " WHERE " + table + ".db_id = ft.keys[0] AND ft.table = ? " + (multiversion ? " AND " + table + ".latest = TRUE " : " ")
                    + " AND " + dbClause.getClause() + " ORDER BY ft.score DESC "
                    + DbUtils.limitsClause(from, to));
            int i = 0;
            pstmt.setString(++i, query);
            pstmt.setString(++i, table.toUpperCase());
            i = dbClause.set(pstmt, ++i);
            i = DbUtils.setLimits(i, pstmt, from, to);
            return getManyBy(con, pstmt, true);
        } catch (SQLException e) {
            DbUtils.close(con);
>>>>>>> 102ccfe6
            throw new RuntimeException(e.toString(), e);
        }
    }

    public final DbIterator<T> getAll(int from, int to) {
        return getAll(from, to, defaultSort());
    }

    public final DbIterator<T> getAll(int from, int to, String sort) {
        Connection con = null;
        try {
            con = db.getConnection();
            PreparedStatement pstmt = con.prepareStatement("SELECT * FROM " + table
                     + (multiversion ? " WHERE latest = TRUE " : " ") + sort
                    + DbUtils.limitsClause(from, to));
            DbUtils.setLimits(1, pstmt, from, to);
            return getManyBy(con, pstmt, true);
        } catch (SQLException e) {
            DbUtils.close(con);
            throw new RuntimeException(e.toString(), e);
        }
    }

    public final DbIterator<T> getAll(int height, int from, int to) {
        return getAll(height, from, to, defaultSort());
    }

    public final DbIterator<T> getAll(int height, int from, int to, String sort) {
        checkAvailable(height);
        Connection con = null;
        try {
            con = db.getConnection();
            PreparedStatement pstmt = con.prepareStatement("SELECT * FROM " + table + " AS a WHERE height <= ?"
                    + (multiversion ? " AND (latest = TRUE OR (latest = FALSE "
                    + "AND EXISTS (SELECT 1 FROM " + table + " AS b WHERE b.height > ? AND " + dbKeyFactory.getSelfJoinClause()
                    + ") AND NOT EXISTS (SELECT 1 FROM " + table + " AS b WHERE b.height <= ? AND " + dbKeyFactory.getSelfJoinClause()
                    + " AND b.height > a.height))) " : " ") + sort
                    + DbUtils.limitsClause(from, to));
            int i = 0;
            pstmt.setInt(++i, height);
            if (multiversion) {
                pstmt.setInt(++i, height);
                pstmt.setInt(++i, height);
            }
            i = DbUtils.setLimits(++i, pstmt, from, to);
            return getManyBy(con, pstmt, false);
        } catch (SQLException e) {
            DbUtils.close(con);
            throw new RuntimeException(e.toString(), e);
        }
    }

    public final int getCount() {
        try (Connection con = db.getConnection();
             PreparedStatement pstmt = con.prepareStatement("SELECT COUNT(*) FROM " + table
                     + (multiversion ? " WHERE latest = TRUE" : ""))) {
            return getCount(pstmt);
        } catch (SQLException e) {
            throw new RuntimeException(e.toString(), e);
        }
    }

    public final int getCount(DbClause dbClause) {
        try (Connection con = db.getConnection();
             PreparedStatement pstmt = con.prepareStatement("SELECT COUNT(*) FROM " + table
                     + " WHERE " + dbClause.getClause() + (multiversion ? " AND latest = TRUE" : ""))) {
            dbClause.set(pstmt, 1);
            return getCount(pstmt);
        } catch (SQLException e) {
            throw new RuntimeException(e.toString(), e);
        }
    }

    public final int getCount(DbClause dbClause, int height) {
        checkAvailable(height);
        Connection con = null;
        try {
            con = db.getConnection();
            PreparedStatement pstmt = con.prepareStatement("SELECT COUNT(*) FROM " + table + " AS a WHERE " + dbClause.getClause()
                    + "AND a.height <= ?" + (multiversion ? " AND (a.latest = TRUE OR (a.latest = FALSE "
                    + "AND EXISTS (SELECT 1 FROM " + table + " AS b WHERE " + dbKeyFactory.getSelfJoinClause() + " AND b.height > ?) "
                    + "AND NOT EXISTS (SELECT 1 FROM " + table + " AS b WHERE " + dbKeyFactory.getSelfJoinClause()
                    + " AND b.height <= ? AND b.height > a.height))) "
                    : " "));
            int i = 0;
            i = dbClause.set(pstmt, ++i);
            pstmt.setInt(i, height);
            if (multiversion) {
                pstmt.setInt(++i, height);
                pstmt.setInt(++i, height);
            }
            return getCount(pstmt);
        } catch (SQLException e) {
            DbUtils.close(con);
            throw new RuntimeException(e.toString(), e);
        }
    }

    public final int getRowCount() {
        try (Connection con = db.getConnection();
             PreparedStatement pstmt = con.prepareStatement("SELECT COUNT(*) FROM " + table)) {
            return getCount(pstmt);
        } catch (SQLException e) {
            throw new RuntimeException(e.toString(), e);
        }
    }

    private int getCount(PreparedStatement pstmt) throws SQLException {
        try (ResultSet rs = pstmt.executeQuery()) {
            rs.next();
            return rs.getInt(1);
        }
    }

    public final void insert(T t) {
        if (!db.isInTransaction()) {
            throw new IllegalStateException("Not in transaction");
        }
        DbKey dbKey = dbKeyFactory.newKey(t);
        T cachedT = (T) db.getCache(table).get(dbKey);
        if (cachedT == null) {
            db.getCache(table).put(dbKey, t);
        } else if (t != cachedT) { // not a bug
            throw new IllegalStateException("Different instance found in Db cache, perhaps trying to save an object "
                    + "that was read outside the current transaction");
        }
        try (Connection con = db.getConnection()) {
            if (multiversion) {
                try (PreparedStatement pstmt = con.prepareStatement("UPDATE " + table
                        + " SET latest = FALSE " + dbKeyFactory.getPKClause() + " AND latest = TRUE LIMIT 1")) {
                    dbKey.setPK(pstmt);
                    pstmt.executeUpdate();
                }
            }
            save(con, t);
        } catch (SQLException e) {
            throw new RuntimeException(e.toString(), e);
        }
    }

    @Override
    public void rollback(int height) {
        super.rollback(height);
        db.getCache(table).clear();
    }

    @Override
    public final void truncate() {
        super.truncate();
        db.getCache(table).clear();
    }

}<|MERGE_RESOLUTION|>--- conflicted
+++ resolved
@@ -204,7 +204,6 @@
         });
     }
 
-<<<<<<< HEAD
     //todo: change resulting type to DbIterator?
     public List<Long> getManyIdsBy(String targetColumnName, String filterColumnName, Long value) {
         try (Connection con = db.getConnection();
@@ -219,7 +218,10 @@
             }
             return result;
         } catch (SQLException e) {
-=======
+            throw new RuntimeException(e.toString(), e);
+        }
+    }
+
     public final DbIterator<T> search(String query, DbClause dbClause, int from, int to) {
         Connection con = null;
         try {
@@ -236,7 +238,6 @@
             return getManyBy(con, pstmt, true);
         } catch (SQLException e) {
             DbUtils.close(con);
->>>>>>> 102ccfe6
             throw new RuntimeException(e.toString(), e);
         }
     }
