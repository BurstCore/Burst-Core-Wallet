package nxt.db;

import java.sql.PreparedStatement;
import java.sql.SQLException;

public abstract class DbClause {

    private final String clause;

    protected DbClause(String clause) {
        this.clause = clause;
    }

    final String getClause() {
        return clause;
    }

    protected abstract int set(PreparedStatement pstmt, int index) throws SQLException;

    public DbClause and(final DbClause other) {
        return new DbClause(this.clause + " AND " + other.clause) {
            @Override
            protected int set(PreparedStatement pstmt, int index) throws SQLException {
                index = DbClause.this.set(pstmt, index);
                index = other.set(pstmt, index);
                return index;
            }
        };
    }

    public static final DbClause EMPTY_CLAUSE = new FixedClause(" TRUE ");

    public static final class FixedClause extends DbClause {

        public FixedClause(String clause) {
            super(clause);
        }

        @Override
        protected int set(PreparedStatement pstmt, int index) throws SQLException {
            return index;
        }

    }

    public static final class StringClause extends DbClause {

        private final String value;

        public StringClause(String columnName, String value) {
            super(" " + columnName + " = ? ");
            this.value = value;
        }

        protected int set(PreparedStatement pstmt, int index) throws SQLException {
            pstmt.setString(index, value);
            return index + 1;
        }

    }

    public static final class LongClause extends DbClause {

        private final long value;

        public LongClause(String columnName, long value) {
            super(" " + columnName + " = ? ");
            this.value = value;
        }

        protected int set(PreparedStatement pstmt, int index) throws SQLException {
            pstmt.setLong(index, value);
            return index + 1;
        }
    }

    public static final class BooleanClause extends DbClause {

        private final boolean value;

        public BooleanClause(String columnName, boolean value) {
            super(" " + columnName + " = ? ");
            this.value = value;
        }

        protected int set(PreparedStatement pstmt, int index) throws SQLException {
            pstmt.setBoolean(index, value);
            return index + 1;
        }
    }

    public static final class IntClause extends DbClause {

        private final int value;

        public IntClause(String columnName, int value) {
            super(" " + columnName + " = ? ");
            this.value = value;
        }

        protected int set(PreparedStatement pstmt, int index) throws SQLException {
            pstmt.setInt(index, value);
            return index + 1;
        }

    }
<<<<<<< HEAD

    public static final class LongBooleanClause extends DbClause {

        private final long value1;
        private final boolean value2;

        public LongBooleanClause(String column1Name, long value1, String column2Name, boolean value2) {
            super(" " + column1Name + " = ? AND " + column2Name + " = ? ");
            this.value1 = value1;
            this.value2 = value2;
        }

        protected int set(PreparedStatement pstmt, int index) throws SQLException {
            pstmt.setLong(index, value1);
            pstmt.setBoolean(index + 1, value2);
            return index + 2;
        }
    }

    public static final class LongLongClause extends DbClause {

        private final long value1;
        private final long value2;

        public LongLongClause(String column1Name, long value1, String column2Name, long value2) {
            super(" " + column1Name + " = ? AND " + column2Name + " = ? ");
            this.value1 = value1;
            this.value2 = value2;
        }

        protected int set(PreparedStatement pstmt, int index) throws SQLException {
            pstmt.setLong(index, value1);
            pstmt.setLong(index + 1, value2);
            return index + 2;
        }
    }
=======
    
>>>>>>> e9ac7a0d
}<|MERGE_RESOLUTION|>--- conflicted
+++ resolved
@@ -104,7 +104,6 @@
         }
 
     }
-<<<<<<< HEAD
 
     public static final class LongBooleanClause extends DbClause {
 
@@ -141,7 +140,4 @@
             return index + 2;
         }
     }
-=======
-    
->>>>>>> e9ac7a0d
 }