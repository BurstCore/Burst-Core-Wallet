--- conflicted
+++ resolved
@@ -78,7 +78,22 @@
         }
     }
 
-<<<<<<< HEAD
+    public static final class IntClause extends DbClause {
+
+        private final int value;
+
+        public IntClause(String columnName, int value) {
+            super(" " + columnName + " = ? ");
+            this.value = value;
+        }
+
+        protected int set(PreparedStatement pstmt, int index) throws SQLException {
+            pstmt.setInt(index, value);
+            return index + 1;
+        }
+
+    }
+
     public static final class LongBooleanClause extends DbClause {
 
         private final long value1;
@@ -114,22 +129,4 @@
             return index + 2;
         }
     }
-=======
-    public static final class IntClause extends DbClause {
-
-        private final int value;
-
-        public IntClause(String columnName, int value) {
-            super(" " + columnName + " = ? ");
-            this.value = value;
-        }
-
-        protected int set(PreparedStatement pstmt, int index) throws SQLException {
-            pstmt.setInt(index, value);
-            return index + 1;
-        }
-
-    }
-
->>>>>>> 1a756456
 }