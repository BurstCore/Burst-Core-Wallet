--- conflicted
+++ resolved
@@ -78,7 +78,6 @@
         iterated = true;
         return this;
     }
-<<<<<<< HEAD
 
     public List<T> toList(){
         List<T> list = new ArrayList<>();
@@ -87,6 +86,4 @@
         }
         return list;
     }
-=======
->>>>>>> 1a756456
 }