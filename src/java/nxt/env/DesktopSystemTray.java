--- conflicted
+++ resolved
@@ -180,13 +180,8 @@
         addDataRow(statusPanel, "Version", Nxt.VERSION);
         addDataRow(statusPanel, "Network", (Constants.isTestnet) ? "TestNet" : "MainNet");
         addDataRow(statusPanel, "Working offline", "" + Constants.isOffline);
-<<<<<<< HEAD
-        addDataRow(statusPanel, "Wallet", String.valueOf(API.getBrowserUri()));
+        addDataRow(statusPanel, "Wallet", String.valueOf(API.getWelcomePageUri()));
         addDataRow(statusPanel, "Peer port", String.valueOf(NetworkHandler.getDefaultPeerPort()));
-=======
-        addDataRow(statusPanel, "Wallet", String.valueOf(API.getWelcomePageUri()));
-        addDataRow(statusPanel, "Peer port", String.valueOf(Peers.getDefaultPeerPort()));
->>>>>>> 66b4c597
         addDataRow(statusPanel, "Program folder", String.valueOf(Paths.get(".").toAbsolutePath().getParent()));
         addDataRow(statusPanel, "User folder", String.valueOf(Paths.get(Nxt.getUserHomeDir()).toAbsolutePath()));
         addDataRow(statusPanel, "Database URL", Db.db == null ? "unavailable" : Db.db.getUrl());
