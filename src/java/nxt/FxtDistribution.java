--- conflicted
+++ resolved
@@ -236,11 +236,7 @@
                 if (issuerAssetBalance > 0) {
                     snapshotMap.put(Long.toUnsignedString(FXT_ISSUER_ID), issuerAssetBalance);
                 } else {
-<<<<<<< HEAD
-                    snapshotMap.remove(FXT_ISSUER_ID);
-=======
                     snapshotMap.remove(Long.toUnsignedString(FXT_ISSUER_ID));
->>>>>>> 1143deed
                 }
                 Asset.deleteAsset(TransactionDb.findTransaction(FXT_ASSET_ID), FXT_ASSET_ID, excessFxtQuantity);
                 Logger.logDebugMessage("Deleted " + excessFxtQuantity + " excess QNT");
