--- conflicted
+++ resolved
@@ -94,14 +94,12 @@
             int blockTimestamp = rs.getInt("block_timestamp");
             byte[] fullHash = rs.getBytes("full_hash");
             byte version = rs.getByte("version");
-
-<<<<<<< HEAD
+/*
             TransactionType transactionType = TransactionType.findTransactionType(type, subtype);
             TransactionImpl transaction = new TransactionImpl(transactionType, timestamp, deadline, senderPublicKey, recipientId, amountNQT, feeNQT,
                         referencedTransactionFullHash, clusterDefiningBlockHeight, clusterDefiningBlockId, signature, blockId, height, id, senderId, blockTimestamp, fullHash);
-=======
+*/
             ByteBuffer buffer = null;
->>>>>>> 5fda7afb
             if (attachmentBytes != null) {
                 buffer = ByteBuffer.wrap(attachmentBytes);
                 buffer.order(ByteOrder.LITTLE_ENDIAN);
@@ -163,13 +161,9 @@
                 try (PreparedStatement pstmt = con.prepareStatement("INSERT INTO transaction (id, deadline, sender_public_key, "
                         + "recipient_id, amount, fee, referenced_transaction_full_hash, height, "
                         + "block_id, signature, timestamp, type, subtype, sender_id, attachment_bytes, "
-<<<<<<< HEAD
-                        + "block_timestamp, full_hash, cluster_defining_block_height, cluster_defining_block_id) "
-                        + "VALUES (?, ?, ?, ?, ?, ?, ?, ?, ?, ?, ?, ?, ?, ?, ?, ?, ?, ?, ?)")) {
-=======
-                        + "block_timestamp, full_hash, version, has_message, has_encrypted_message, has_public_key_announcement) "
-                        + "VALUES (?, ?, ?, ?, ?, ?, ?, ?, ?, ?, ?, ?, ?, ?, ?, ?, ?, ?, ?, ?, ?)")) {
->>>>>>> 5fda7afb
+                        + "block_timestamp, full_hash, version, has_message, has_encrypted_message, has_public_key_announcement, "
+                        + "cluster_defining_block_height, cluster_defining_block_id) "
+                        + "VALUES (?, ?, ?, ?, ?, ?, ?, ?, ?, ?, ?, ?, ?, ?, ?, ?, ?, ?, ?, ?, ?, ?, ?)")) {
                     int i = 0;
                     pstmt.setLong(++i, transaction.getId());
                     pstmt.setShort(++i, transaction.getDeadline());
@@ -209,15 +203,12 @@
                     }
                     pstmt.setInt(++i, transaction.getBlockTimestamp());
                     pstmt.setBytes(++i, Convert.parseHexString(transaction.getFullHash()));
-<<<<<<< HEAD
-                    pstmt.setInt(++i, transaction.getClusterDefiningBlockHeight());
-                    pstmt.setLong(++i, transaction.getClusterDefiningBlockId());
-=======
                     pstmt.setByte(++i, transaction.getVersion());
                     pstmt.setBoolean(++i, transaction.getMessage() != null);
                     pstmt.setBoolean(++i, transaction.getEncryptedMessage() != null);
                     pstmt.setBoolean(++i, transaction.getPublicKeyAnnouncement() != null);
->>>>>>> 5fda7afb
+                    pstmt.setInt(++i, transaction.getClusterDefiningBlockHeight());
+                    pstmt.setLong(++i, transaction.getClusterDefiningBlockId());
                     pstmt.executeUpdate();
                 }
             }
