--- conflicted
+++ resolved
@@ -82,13 +82,6 @@
             int timestamp = rs.getInt("timestamp");
             short deadline = rs.getShort("deadline");
             byte[] senderPublicKey = rs.getBytes("sender_public_key");
-<<<<<<< HEAD
-            Long recipientId = rs.getLong("recipient_id");
-            if (rs.wasNull()) {
-                recipientId = Genesis.CREATOR_ID;
-            }
-=======
->>>>>>> d34e2a6d
             long amountNQT = rs.getLong("amount");
             long feeNQT = rs.getLong("fee");
             byte[] referencedTransactionFullHash = rs.getBytes("referenced_transaction_full_hash");
@@ -108,10 +101,6 @@
             if (attachmentBytes != null) {
                 buffer = ByteBuffer.wrap(attachmentBytes);
                 buffer.order(ByteOrder.LITTLE_ENDIAN);
-<<<<<<< HEAD
-                transactionType.loadAttachment(transaction, buffer); // this does not do validate
-=======
->>>>>>> d34e2a6d
             }
 
             TransactionType transactionType = TransactionType.findTransactionType(type, subtype);
@@ -187,15 +176,7 @@
                     pstmt.setLong(++i, transaction.getId());
                     pstmt.setShort(++i, transaction.getDeadline());
                     pstmt.setBytes(++i, transaction.getSenderPublicKey());
-<<<<<<< HEAD
-                    if (transaction.getType().hasRecipient()) {
-                        pstmt.setLong(++i, transaction.getRecipientId());
-                    } else {
-                        pstmt.setNull(++i, Types.BIGINT);
-                    }
-=======
                     DbUtils.setLong(pstmt, ++i, transaction.getRecipientId());
->>>>>>> d34e2a6d
                     pstmt.setLong(++i, transaction.getAmountNQT());
                     pstmt.setLong(++i, transaction.getFeeNQT());
                     DbUtils.setBytes(pstmt, ++i, Convert.parseHexString(transaction.getReferencedTransactionFullHash()));
