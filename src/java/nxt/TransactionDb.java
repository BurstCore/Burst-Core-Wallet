--- conflicted
+++ resolved
@@ -173,15 +173,7 @@
                     pstmt.setLong(++i, transaction.getId());
                     pstmt.setShort(++i, transaction.getDeadline());
                     pstmt.setBytes(++i, transaction.getSenderPublicKey());
-<<<<<<< HEAD
                     DbUtils.setLong(pstmt, ++i, transaction.getRecipientId());
-=======
-                    if (transaction.getType().hasRecipient() && transaction.getRecipientId() != null) {
-                        pstmt.setLong(++i, transaction.getRecipientId());
-                    } else {
-                        pstmt.setNull(++i, Types.BIGINT);
-                    }
->>>>>>> 4cf1c61c
                     pstmt.setLong(++i, transaction.getAmountNQT());
                     pstmt.setLong(++i, transaction.getFeeNQT());
                     DbUtils.setBytes(pstmt, ++i, Convert.parseHexString(transaction.getReferencedTransactionFullHash()));
