package nxt;

import nxt.util.Convert;

import java.nio.ByteBuffer;
import java.nio.ByteOrder;
import java.sql.Connection;
import java.sql.PreparedStatement;
import java.sql.ResultSet;
import java.sql.SQLException;
import java.sql.Types;
import java.util.ArrayList;
import java.util.List;

final class TransactionDb {

    static Transaction findTransaction(Long transactionId) {
        try (Connection con = Db.getConnection();
             PreparedStatement pstmt = con.prepareStatement("SELECT * FROM transaction WHERE id = ?")) {
            pstmt.setLong(1, transactionId);
            ResultSet rs = pstmt.executeQuery();
            Transaction transaction = null;
            if (rs.next()) {
                transaction = loadTransaction(con, rs);
            }
            rs.close();
            return transaction;
        } catch (SQLException e) {
            throw new RuntimeException(e.toString(), e);
        } catch (NxtException.ValidationException e) {
            throw new RuntimeException("Transaction already in database, id = " + transactionId + ", does not pass validation!");
        }
    }

    static Transaction findTransactionByFullHash(String fullHash) {
        try (Connection con = Db.getConnection();
             PreparedStatement pstmt = con.prepareStatement("SELECT * FROM transaction WHERE full_hash = ?")) {
            pstmt.setBytes(1, Convert.parseHexString(fullHash));
            ResultSet rs = pstmt.executeQuery();
            Transaction transaction = null;
            if (rs.next()) {
                transaction = loadTransaction(con, rs);
            }
            rs.close();
            return transaction;
        } catch (SQLException e) {
            throw new RuntimeException(e.toString(), e);
        } catch (NxtException.ValidationException e) {
            throw new RuntimeException("Transaction already in database, full_hash = " + fullHash + ", does not pass validation!");
        }
    }

    static boolean hasTransaction(Long transactionId) {
        try (Connection con = Db.getConnection();
             PreparedStatement pstmt = con.prepareStatement("SELECT 1 FROM transaction WHERE id = ?")) {
            pstmt.setLong(1, transactionId);
            ResultSet rs = pstmt.executeQuery();
            return rs.next();
        } catch (SQLException e) {
            throw new RuntimeException(e.toString(), e);
        }
    }

    static boolean hasTransactionByFullHash(String fullHash) {
        try (Connection con = Db.getConnection();
             PreparedStatement pstmt = con.prepareStatement("SELECT 1 FROM transaction WHERE full_hash = ?")) {
            pstmt.setBytes(1, Convert.parseHexString(fullHash));
            ResultSet rs = pstmt.executeQuery();
            return rs.next();
        } catch (SQLException e) {
            throw new RuntimeException(e.toString(), e);
        }
    }

    static TransactionImpl loadTransaction(Connection con, ResultSet rs) throws NxtException.ValidationException {
        try {

            byte type = rs.getByte("type");
            byte subtype = rs.getByte("subtype");
            int timestamp = rs.getInt("timestamp");
            short deadline = rs.getShort("deadline");
            byte[] senderPublicKey = rs.getBytes("sender_public_key");
            Long recipientId = rs.getLong("recipient_id");
            long amountNQT = rs.getLong("amount");
            long feeNQT = rs.getLong("fee");
            byte[] referencedTransactionFullHash = rs.getBytes("referenced_transaction_full_hash");
            byte[] signature = rs.getBytes("signature");
            Long blockId = rs.getLong("block_id");
            int height = rs.getInt("height");
            Long id = rs.getLong("id");
            Long senderId = rs.getLong("sender_id");
            byte[] attachmentBytes = rs.getBytes("attachment_bytes");
<<<<<<< HEAD
            byte[] hash = rs.getBytes("hash");
=======
>>>>>>> 81276b98
            int blockTimestamp = rs.getInt("block_timestamp");
            byte[] fullHash = rs.getBytes("full_hash");

            TransactionType transactionType = TransactionType.findTransactionType(type, subtype);
<<<<<<< HEAD
            TransactionImpl transaction;
            if (referencedTransactionFullHash != null) {
                transaction = new TransactionImpl(transactionType, timestamp, deadline, senderPublicKey, recipientId, amountNQT, feeNQT,
                        referencedTransactionFullHash, signature, blockId, height, id, senderId, hash, blockTimestamp, fullHash);
            } else {
                transaction = new TransactionImpl(transactionType, timestamp, deadline, senderPublicKey, recipientId, amountNQT, feeNQT,
                        referencedTransactionId, signature, blockId, height, id, senderId, hash, blockTimestamp, fullHash);
            }
            if (attachmentBytes != null) {
                ByteBuffer buffer = ByteBuffer.wrap(attachmentBytes);
                buffer.order(ByteOrder.LITTLE_ENDIAN);
                transactionType.doLoadAttachment(transaction, buffer); // this does not do validate
            }
=======
            TransactionImpl transaction = new TransactionImpl(transactionType, timestamp, deadline, senderPublicKey, recipientId, amountNQT, feeNQT,
                        referencedTransactionFullHash, signature, blockId, height, id, senderId, blockTimestamp, fullHash);
            if (attachmentBytes != null) {
                ByteBuffer buffer = ByteBuffer.wrap(attachmentBytes);
                buffer.order(ByteOrder.LITTLE_ENDIAN);
                transactionType.doLoadAttachment(transaction, buffer); // this does not do validate
            }
>>>>>>> 81276b98
            return transaction;
        } catch (SQLException e) {
            throw new RuntimeException(e.toString(), e);
        }
    }

    static List<TransactionImpl> findBlockTransactions(Connection con, Long blockId) {
        List<TransactionImpl> list = new ArrayList<>();
        try (PreparedStatement pstmt = con.prepareStatement("SELECT * FROM transaction WHERE block_id = ? ORDER BY id")) {
            pstmt.setLong(1, blockId);
            ResultSet rs = pstmt.executeQuery();
            while (rs.next()) {
                list.add(loadTransaction(con, rs));
            }
            rs.close();
            return list;
        } catch (SQLException e) {
            throw new RuntimeException(e.toString(), e);
        } catch (NxtException.ValidationException e) {
            throw new RuntimeException("Transaction already in database for block_id = " + Convert.toUnsignedLong(blockId)
                    + " does not pass validation!", e);
        }
    }

    static void saveTransactions(Connection con, List<TransactionImpl> transactions) {
        try {
            for (Transaction transaction : transactions) {
                try (PreparedStatement pstmt = con.prepareStatement("INSERT INTO transaction (id, deadline, sender_public_key, "
<<<<<<< HEAD
                        + "recipient_id, amount, fee, referenced_transaction_full_hash, referenced_transaction_id, height, "
                        + "block_id, signature, timestamp, type, subtype, sender_id, attachment_bytes, "
                        + "hash, block_timestamp, full_hash) "
                        + " VALUES (?, ?, ?, ?, ?, ?, ?, ?, ?, ?, ?, ?, ?, ?, ?, ?, ?, ?, ?)")) {
=======
                        + "recipient_id, amount, fee, referenced_transaction_full_hash, height, "
                        + "block_id, signature, timestamp, type, subtype, sender_id, attachment_bytes, "
                        + "block_timestamp, full_hash) "
                        + "VALUES (?, ?, ?, ?, ?, ?, ?, ?, ?, ?, ?, ?, ?, ?, ?, ?, ?)")) {
>>>>>>> 81276b98
                    int i = 0;
                    pstmt.setLong(++i, transaction.getId());
                    pstmt.setShort(++i, transaction.getDeadline());
                    pstmt.setBytes(++i, transaction.getSenderPublicKey());
                    pstmt.setLong(++i, transaction.getRecipientId());
                    pstmt.setLong(++i, transaction.getAmountNQT());
                    pstmt.setLong(++i, transaction.getFeeNQT());
                    if (transaction.getReferencedTransactionFullHash() != null) {
                        pstmt.setBytes(++i, Convert.parseHexString(transaction.getReferencedTransactionFullHash()));
                    } else {
                        pstmt.setNull(++i, Types.BINARY);
                    }
                    pstmt.setInt(++i, transaction.getHeight());
                    pstmt.setLong(++i, transaction.getBlockId());
                    pstmt.setBytes(++i, transaction.getSignature());
                    pstmt.setInt(++i, transaction.getTimestamp());
                    pstmt.setByte(++i, transaction.getType().getType());
                    pstmt.setByte(++i, transaction.getType().getSubtype());
                    pstmt.setLong(++i, transaction.getSenderId());
                    if (transaction.getAttachment() != null) {
                        pstmt.setBytes(++i, transaction.getAttachment().getBytes());
                    } else {
                        pstmt.setNull(++i, Types.VARBINARY);
                    }
                    pstmt.setInt(++i, transaction.getBlockTimestamp());
                    pstmt.setBytes(++i, Convert.parseHexString(transaction.getFullHash()));
                    pstmt.executeUpdate();
                }
            }
        } catch (SQLException e) {
            throw new RuntimeException(e.toString(), e);
        }
    }

}<|MERGE_RESOLUTION|>--- conflicted
+++ resolved
@@ -90,29 +90,10 @@
             Long id = rs.getLong("id");
             Long senderId = rs.getLong("sender_id");
             byte[] attachmentBytes = rs.getBytes("attachment_bytes");
-<<<<<<< HEAD
-            byte[] hash = rs.getBytes("hash");
-=======
->>>>>>> 81276b98
             int blockTimestamp = rs.getInt("block_timestamp");
             byte[] fullHash = rs.getBytes("full_hash");
 
             TransactionType transactionType = TransactionType.findTransactionType(type, subtype);
-<<<<<<< HEAD
-            TransactionImpl transaction;
-            if (referencedTransactionFullHash != null) {
-                transaction = new TransactionImpl(transactionType, timestamp, deadline, senderPublicKey, recipientId, amountNQT, feeNQT,
-                        referencedTransactionFullHash, signature, blockId, height, id, senderId, hash, blockTimestamp, fullHash);
-            } else {
-                transaction = new TransactionImpl(transactionType, timestamp, deadline, senderPublicKey, recipientId, amountNQT, feeNQT,
-                        referencedTransactionId, signature, blockId, height, id, senderId, hash, blockTimestamp, fullHash);
-            }
-            if (attachmentBytes != null) {
-                ByteBuffer buffer = ByteBuffer.wrap(attachmentBytes);
-                buffer.order(ByteOrder.LITTLE_ENDIAN);
-                transactionType.doLoadAttachment(transaction, buffer); // this does not do validate
-            }
-=======
             TransactionImpl transaction = new TransactionImpl(transactionType, timestamp, deadline, senderPublicKey, recipientId, amountNQT, feeNQT,
                         referencedTransactionFullHash, signature, blockId, height, id, senderId, blockTimestamp, fullHash);
             if (attachmentBytes != null) {
@@ -120,7 +101,6 @@
                 buffer.order(ByteOrder.LITTLE_ENDIAN);
                 transactionType.doLoadAttachment(transaction, buffer); // this does not do validate
             }
->>>>>>> 81276b98
             return transaction;
         } catch (SQLException e) {
             throw new RuntimeException(e.toString(), e);
@@ -149,17 +129,10 @@
         try {
             for (Transaction transaction : transactions) {
                 try (PreparedStatement pstmt = con.prepareStatement("INSERT INTO transaction (id, deadline, sender_public_key, "
-<<<<<<< HEAD
-                        + "recipient_id, amount, fee, referenced_transaction_full_hash, referenced_transaction_id, height, "
-                        + "block_id, signature, timestamp, type, subtype, sender_id, attachment_bytes, "
-                        + "hash, block_timestamp, full_hash) "
-                        + " VALUES (?, ?, ?, ?, ?, ?, ?, ?, ?, ?, ?, ?, ?, ?, ?, ?, ?, ?, ?)")) {
-=======
                         + "recipient_id, amount, fee, referenced_transaction_full_hash, height, "
                         + "block_id, signature, timestamp, type, subtype, sender_id, attachment_bytes, "
                         + "block_timestamp, full_hash) "
                         + "VALUES (?, ?, ?, ?, ?, ?, ?, ?, ?, ?, ?, ?, ?, ?, ?, ?, ?)")) {
->>>>>>> 81276b98
                     int i = 0;
                     pstmt.setLong(++i, transaction.getId());
                     pstmt.setShort(++i, transaction.getDeadline());
