package nxt;

<<<<<<< HEAD
import nxt.util.VersioningDbTable;
=======
import nxt.db.DbUtils;
import nxt.db.VersioningDbTable;
>>>>>>> d34e2a6d

import java.sql.Connection;
import java.sql.PreparedStatement;
import java.sql.ResultSet;
import java.sql.SQLException;
import java.util.List;

public final class Alias {

    public static class Offer {

        private final long priceNQT;
        private final Long buyerId;
        private final Long aliasId;

        private Offer(Long aliasId, long priceNQT, Long buyerId) {
            this.priceNQT = priceNQT;
            this.buyerId = buyerId;
            this.aliasId = aliasId;
        }

<<<<<<< HEAD
=======
        private Offer(ResultSet rs) throws SQLException {
            this.aliasId = rs.getLong("id");
            this.priceNQT = rs.getLong("price");
            this.buyerId  = DbUtils.getLong(rs, "buyer_id");
        }

>>>>>>> d34e2a6d
        public Long getId() {
            return aliasId;
        }

        public long getPriceNQT() {
            return priceNQT;
        }

        public Long getBuyerId() {
            return buyerId;
        }

    }

    private static final VersioningDbTable<Alias> aliasTable = new VersioningDbTable<Alias>() {

        @Override
        protected String table() {
            return "alias";
        }

        @Override
        protected Long getId(Alias alias) {
            return alias.getId();
        }
<<<<<<< HEAD

        @Override
        protected Alias load(Connection con, ResultSet rs) throws SQLException {
            return new Alias(rs);
        }

        @Override
=======

        @Override
        protected Alias load(Connection con, ResultSet rs) throws SQLException {
            return new Alias(rs);
        }

        @Override
>>>>>>> d34e2a6d
        protected void save(Connection con, Alias alias) throws SQLException {
            try (PreparedStatement pstmt = con.prepareStatement("INSERT INTO alias (id, account_id, alias_name, "
                    + "alias_uri, timestamp, height) "
                    + "VALUES (?, ?, ?, ?, ?, ?)")) {
                int i = 0;
                pstmt.setLong(++i, alias.getId());
                pstmt.setLong(++i, alias.getAccountId());
                pstmt.setString(++i, alias.getAliasName());
                pstmt.setString(++i, alias.getAliasURI());
                pstmt.setInt(++i, alias.getTimestamp());
                pstmt.setInt(++i, Nxt.getBlockchain().getHeight());
                pstmt.executeUpdate();
            }
        }

    };

    private static final VersioningDbTable<Offer> offerTable = new VersioningDbTable<Offer>() {

        @Override
        protected String table() {
            return "alias_offer";
        }

        @Override
        protected Long getId(Offer offer) {
            return offer.getId();
        }

        @Override
        protected Offer load(Connection con, ResultSet rs) throws SQLException {
<<<<<<< HEAD
            Long aliasId = rs.getLong("id");
            long priceNQT = rs.getLong("price");
            Long buyerId  = rs.getLong("buyer_id");
            return new Offer(aliasId, priceNQT, buyerId);
=======
            return new Offer(rs);
>>>>>>> d34e2a6d
        }

        @Override
        protected void save(Connection con, Offer offer) throws SQLException {
            try (PreparedStatement pstmt = con.prepareStatement("INSERT INTO alias_offer (id, price, buyer_id, "
                    + "height) VALUES (?, ?, ?, ?)")) {
                int i = 0;
                pstmt.setLong(++i, offer.getId());
                pstmt.setLong(++i, offer.getPriceNQT());
<<<<<<< HEAD
                pstmt.setLong(++i, offer.getBuyerId());
=======
                DbUtils.setLong(pstmt, ++i, offer.getBuyerId());
>>>>>>> d34e2a6d
                pstmt.setInt(++i, Nxt.getBlockchain().getHeight());
                pstmt.executeUpdate();
            }
        }

    };

    public static int getCount() {
        return aliasTable.getCount();
    }

    public static List<Alias> getAliasesByOwner(Long accountId) {
        return aliasTable.getManyBy("account_id", accountId);
    }

    public static Alias getAlias(String aliasName) {
        return aliasTable.getBy("alias_name_lower", aliasName.toLowerCase());
    }

    public static Alias getAlias(Long id) {
        return aliasTable.get(id);
<<<<<<< HEAD
    }

    public static Offer getOffer(Alias alias) {
        return offerTable.get(alias.getId());
    }

    static void addOrUpdateAlias(Transaction transaction, Attachment.MessagingAliasAssignment attachment) {
        Alias alias = getAlias(attachment.getAliasName());
        Long aliasId = alias == null ? transaction.getId() : alias.getId();
        aliasTable.insert(new Alias(aliasId, transaction, attachment));
    }

    static void rollbackAlias(Long aliasId) {
        aliasTable.deleteAfter(aliasId, Nxt.getBlockchain().getHeight());
    }

    static void sellAlias(Transaction transaction, Attachment.MessagingAliasSell attachment) {
        final String aliasName = attachment.getAliasName();
        final long priceNQT = attachment.getPriceNQT();
        final Long buyerId = transaction.getRecipientId();
        if (priceNQT > 0) {
            Alias alias = getAlias(aliasName);
            offerTable.insert(new Offer(alias.id, priceNQT, buyerId));
        } else {
            changeOwner(buyerId, aliasName, transaction.getBlockTimestamp());
        }

    }

    static void rollbackOffer(Long aliasId) {
        offerTable.deleteAfter(aliasId, Nxt.getBlockchain().getHeight());
    }

    static void changeOwner(Long newOwnerId, String aliasName, int timestamp) {
        Alias oldAlias = getAlias(aliasName);
        aliasTable.insert(new Alias(oldAlias.id, newOwnerId, aliasName, oldAlias.aliasURI, timestamp));
        Offer offer = getOffer(oldAlias);
=======
    }

    public static Offer getOffer(Alias alias) {
        return offerTable.get(alias.getId());
    }

    static void addOrUpdateAlias(Transaction transaction, Attachment.MessagingAliasAssignment attachment) {
        Alias alias = getAlias(attachment.getAliasName());
        if (alias == null) {
            alias = new Alias(transaction.getId(), transaction, attachment);
        } else {
            alias.accountId = transaction.getSenderId();
            alias.aliasURI = attachment.getAliasURI();
            alias.timestamp = transaction.getBlockTimestamp();
        }
        aliasTable.insert(alias);
    }

    static void rollbackAlias(Long aliasId) {
        aliasTable.rollbackTo(aliasId, Nxt.getBlockchain().getHeight());
    }

    static void sellAlias(Transaction transaction, Attachment.MessagingAliasSell attachment) {
        final String aliasName = attachment.getAliasName();
        final long priceNQT = attachment.getPriceNQT();
        final Long buyerId = transaction.getRecipientId();
        if (priceNQT > 0) {
            Alias alias = getAlias(aliasName);
            offerTable.insert(new Offer(alias.id, priceNQT, buyerId));
        } else {
            changeOwner(buyerId, aliasName, transaction.getBlockTimestamp());
        }

    }

    static void rollbackOffer(Long aliasId) {
        offerTable.rollbackTo(aliasId, Nxt.getBlockchain().getHeight());
    }

    static void changeOwner(Long newOwnerId, String aliasName, int timestamp) {
        Alias alias = getAlias(aliasName);
        alias.accountId = newOwnerId;
        alias.timestamp = timestamp;
        aliasTable.insert(alias);
        Offer offer = getOffer(alias);
>>>>>>> d34e2a6d
        offerTable.delete(offer);
    }

    static void clear() {
        aliasTable.truncate();
        offerTable.truncate();
    }

    private Long accountId;
    private final Long id;
    private final String aliasName;
<<<<<<< HEAD
    private final String aliasURI;
    private final int timestamp;
=======
    private String aliasURI;
    private int timestamp;
>>>>>>> d34e2a6d

    private Alias(Long id, Long accountId, String aliasName, String aliasURI, int timestamp) {
        this.id = id;
        this.accountId = accountId;
        this.aliasName = aliasName;
        this.aliasURI = aliasURI;
        this.timestamp = timestamp;
    }

    private Alias(Long aliasId, Transaction transaction, Attachment.MessagingAliasAssignment attachment) {
        this(aliasId, transaction.getSenderId(), attachment.getAliasName(), attachment.getAliasURI(),
                transaction.getBlockTimestamp());
    }

    private Alias(ResultSet rs) throws SQLException {
        this.id = rs.getLong("id");
        this.accountId = rs.getLong("account_id");
        this.aliasName = rs.getString("alias_name");
        this.aliasURI = rs.getString("alias_uri");
        this.timestamp = rs.getInt("timestamp");
    }

    public Long getId() {
        return id;
    }

    public String getAliasName() {
        return aliasName;
    }

    public String getAliasURI() {
        return aliasURI;
    }

    public int getTimestamp() {
        return timestamp;
    }

    public Long getAccountId() {
        return accountId;
    }

}<|MERGE_RESOLUTION|>--- conflicted
+++ resolved
@@ -1,11 +1,7 @@
 package nxt;
 
-<<<<<<< HEAD
-import nxt.util.VersioningDbTable;
-=======
 import nxt.db.DbUtils;
 import nxt.db.VersioningDbTable;
->>>>>>> d34e2a6d
 
 import java.sql.Connection;
 import java.sql.PreparedStatement;
@@ -27,15 +23,12 @@
             this.aliasId = aliasId;
         }
 
-<<<<<<< HEAD
-=======
         private Offer(ResultSet rs) throws SQLException {
             this.aliasId = rs.getLong("id");
             this.priceNQT = rs.getLong("price");
             this.buyerId  = DbUtils.getLong(rs, "buyer_id");
         }
 
->>>>>>> d34e2a6d
         public Long getId() {
             return aliasId;
         }
@@ -61,7 +54,6 @@
         protected Long getId(Alias alias) {
             return alias.getId();
         }
-<<<<<<< HEAD
 
         @Override
         protected Alias load(Connection con, ResultSet rs) throws SQLException {
@@ -69,15 +61,6 @@
         }
 
         @Override
-=======
-
-        @Override
-        protected Alias load(Connection con, ResultSet rs) throws SQLException {
-            return new Alias(rs);
-        }
-
-        @Override
->>>>>>> d34e2a6d
         protected void save(Connection con, Alias alias) throws SQLException {
             try (PreparedStatement pstmt = con.prepareStatement("INSERT INTO alias (id, account_id, alias_name, "
                     + "alias_uri, timestamp, height) "
@@ -109,14 +92,7 @@
 
         @Override
         protected Offer load(Connection con, ResultSet rs) throws SQLException {
-<<<<<<< HEAD
-            Long aliasId = rs.getLong("id");
-            long priceNQT = rs.getLong("price");
-            Long buyerId  = rs.getLong("buyer_id");
-            return new Offer(aliasId, priceNQT, buyerId);
-=======
             return new Offer(rs);
->>>>>>> d34e2a6d
         }
 
         @Override
@@ -126,11 +102,7 @@
                 int i = 0;
                 pstmt.setLong(++i, offer.getId());
                 pstmt.setLong(++i, offer.getPriceNQT());
-<<<<<<< HEAD
-                pstmt.setLong(++i, offer.getBuyerId());
-=======
                 DbUtils.setLong(pstmt, ++i, offer.getBuyerId());
->>>>>>> d34e2a6d
                 pstmt.setInt(++i, Nxt.getBlockchain().getHeight());
                 pstmt.executeUpdate();
             }
@@ -152,7 +124,6 @@
 
     public static Alias getAlias(Long id) {
         return aliasTable.get(id);
-<<<<<<< HEAD
     }
 
     public static Offer getOffer(Alias alias) {
@@ -161,12 +132,18 @@
 
     static void addOrUpdateAlias(Transaction transaction, Attachment.MessagingAliasAssignment attachment) {
         Alias alias = getAlias(attachment.getAliasName());
-        Long aliasId = alias == null ? transaction.getId() : alias.getId();
-        aliasTable.insert(new Alias(aliasId, transaction, attachment));
+        if (alias == null) {
+            alias = new Alias(transaction.getId(), transaction, attachment);
+        } else {
+            alias.accountId = transaction.getSenderId();
+            alias.aliasURI = attachment.getAliasURI();
+            alias.timestamp = transaction.getBlockTimestamp();
+        }
+        aliasTable.insert(alias);
     }
 
     static void rollbackAlias(Long aliasId) {
-        aliasTable.deleteAfter(aliasId, Nxt.getBlockchain().getHeight());
+        aliasTable.rollbackTo(aliasId, Nxt.getBlockchain().getHeight());
     }
 
     static void sellAlias(Transaction transaction, Attachment.MessagingAliasSell attachment) {
@@ -183,50 +160,6 @@
     }
 
     static void rollbackOffer(Long aliasId) {
-        offerTable.deleteAfter(aliasId, Nxt.getBlockchain().getHeight());
-    }
-
-    static void changeOwner(Long newOwnerId, String aliasName, int timestamp) {
-        Alias oldAlias = getAlias(aliasName);
-        aliasTable.insert(new Alias(oldAlias.id, newOwnerId, aliasName, oldAlias.aliasURI, timestamp));
-        Offer offer = getOffer(oldAlias);
-=======
-    }
-
-    public static Offer getOffer(Alias alias) {
-        return offerTable.get(alias.getId());
-    }
-
-    static void addOrUpdateAlias(Transaction transaction, Attachment.MessagingAliasAssignment attachment) {
-        Alias alias = getAlias(attachment.getAliasName());
-        if (alias == null) {
-            alias = new Alias(transaction.getId(), transaction, attachment);
-        } else {
-            alias.accountId = transaction.getSenderId();
-            alias.aliasURI = attachment.getAliasURI();
-            alias.timestamp = transaction.getBlockTimestamp();
-        }
-        aliasTable.insert(alias);
-    }
-
-    static void rollbackAlias(Long aliasId) {
-        aliasTable.rollbackTo(aliasId, Nxt.getBlockchain().getHeight());
-    }
-
-    static void sellAlias(Transaction transaction, Attachment.MessagingAliasSell attachment) {
-        final String aliasName = attachment.getAliasName();
-        final long priceNQT = attachment.getPriceNQT();
-        final Long buyerId = transaction.getRecipientId();
-        if (priceNQT > 0) {
-            Alias alias = getAlias(aliasName);
-            offerTable.insert(new Offer(alias.id, priceNQT, buyerId));
-        } else {
-            changeOwner(buyerId, aliasName, transaction.getBlockTimestamp());
-        }
-
-    }
-
-    static void rollbackOffer(Long aliasId) {
         offerTable.rollbackTo(aliasId, Nxt.getBlockchain().getHeight());
     }
 
@@ -236,7 +169,6 @@
         alias.timestamp = timestamp;
         aliasTable.insert(alias);
         Offer offer = getOffer(alias);
->>>>>>> d34e2a6d
         offerTable.delete(offer);
     }
 
@@ -248,13 +180,8 @@
     private Long accountId;
     private final Long id;
     private final String aliasName;
-<<<<<<< HEAD
-    private final String aliasURI;
-    private final int timestamp;
-=======
     private String aliasURI;
     private int timestamp;
->>>>>>> d34e2a6d
 
     private Alias(Long id, Long accountId, String aliasName, String aliasURI, int timestamp) {
         this.id = id;
