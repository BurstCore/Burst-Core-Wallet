--- conflicted
+++ resolved
@@ -48,12 +48,10 @@
 
     byte[] getBytes();
 
-<<<<<<< HEAD
+    JSONObject getJSONObject();
+
     Collection<TransactionType> getPhasingTransactionTypes();
 
     Collection<TransactionType> getPhasedTransactionTypes();
-=======
-    JSONObject getJSONObject();
->>>>>>> a3569cfa
 
 }