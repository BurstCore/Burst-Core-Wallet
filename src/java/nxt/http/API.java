--- conflicted
+++ resolved
@@ -122,20 +122,6 @@
                 apiServer.addConnector(connector);
                 Logger.logMessage("API server using HTTPS port " + sslPort);
             }
-<<<<<<< HEAD
-            try {
-                browserUri = new URI(enableSSL ? "https" : "http", null, "localhost", port, "/index.html", null, null);
-            } catch (URISyntaxException e) {
-                Logger.logInfoMessage("Cannot resolve browser URI", e);
-            }
-            connector.setPort(port);
-            connector.setHost(host);
-            connector.setIdleTimeout(Nxt.getIntProperty("nxt.apiServerIdleTimeout"));
-            connector.setReuseAddress(true);
-            apiServer.addConnector(connector);
-=======
->>>>>>> 3623fc66
-
             HandlerList apiHandlers = new HandlerList();
 
             ServletContextHandler apiHandler = new ServletContextHandler();
