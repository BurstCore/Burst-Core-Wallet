--- conflicted
+++ resolved
@@ -4,19 +4,20 @@
 import nxt.Nxt;
 import nxt.util.Logger;
 import nxt.util.ThreadPool;
-import org.eclipse.jetty.server.*;
+import org.eclipse.jetty.server.HttpConfiguration;
+import org.eclipse.jetty.server.HttpConnectionFactory;
+import org.eclipse.jetty.server.SecureRequestCustomizer;
+import org.eclipse.jetty.server.Server;
+import org.eclipse.jetty.server.ServerConnector;
+import org.eclipse.jetty.server.SslConnectionFactory;
 import org.eclipse.jetty.server.handler.ContextHandler;
 import org.eclipse.jetty.server.handler.DefaultHandler;
 import org.eclipse.jetty.server.handler.HandlerList;
 import org.eclipse.jetty.server.handler.ResourceHandler;
-<<<<<<< HEAD
 import org.eclipse.jetty.servlet.DefaultServlet;
 import org.eclipse.jetty.servlet.FilterHolder;
 import org.eclipse.jetty.servlet.ServletContextHandler;
 import org.eclipse.jetty.servlet.ServletHolder;
-=======
-import org.eclipse.jetty.servlet.*;
->>>>>>> 92413064
 import org.eclipse.jetty.servlets.CrossOriginFilter;
 import org.eclipse.jetty.servlets.GzipFilter;
 import org.eclipse.jetty.util.ssl.SslContextFactory;
@@ -101,15 +102,12 @@
             }
 
             apiHandler.addServlet(APIServlet.class, "/nxt");
-<<<<<<< HEAD
-=======
-            if (Nxt.getBooleanProperty("nxt.apiServerGZIPFilter")) {
+            if (Nxt.getBooleanProperty("nxt.enableAPIServerGZIPFilter")) {
                 FilterHolder gzipFilterHolder = apiHandler.addFilter(GzipFilter.class, "/nxt", null);
                 gzipFilterHolder.setInitParameter("methods", "GET,POST");
                 gzipFilterHolder.setAsyncSupported(true);
             }
 
->>>>>>> 92413064
             apiHandler.addServlet(APITestServlet.class, "/test");
 
             if (Nxt.getBooleanProperty("nxt.apiServerCORS")) {
