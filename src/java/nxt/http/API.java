--- conflicted
+++ resolved
@@ -79,11 +79,8 @@
 
     public static final int TESTNET_API_PORT = 6876;
     public static final int TESTNET_API_SSLPORT = 6877;
-<<<<<<< HEAD
     public static final int MIN_COMPRESS_SIZE = 256;
-=======
     private static final String[] DISABLED_HTTP_METHODS = {"TRACE", "OPTIONS", "HEAD"};
->>>>>>> 66b4c597
 
     public static final int openAPIPort;
     public static final int openAPISSLPort;
