--- conflicted
+++ resolved
@@ -18,11 +18,7 @@
     static final BroadcastTransaction instance = new BroadcastTransaction();
 
     private BroadcastTransaction() {
-<<<<<<< HEAD
-        super(new APITag[] {APITag.TRANSACTIONS}, "transactionBytes");
-=======
         super(new APITag[] {APITag.TRANSACTIONS}, "transactionBytes", "transactionJSON");
->>>>>>> d34e2a6d
     }
 
     @Override
