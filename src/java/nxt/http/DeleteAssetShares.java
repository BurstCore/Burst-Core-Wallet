--- conflicted
+++ resolved
@@ -41,31 +41,12 @@
         long quantityQNT = ParameterParser.getQuantityQNT(req);
         Account account = ParameterParser.getSenderAccount(req);
 
-<<<<<<< HEAD
-        long assetBalance = account.getUnconfirmedAssetBalanceQNT(asset.getId());
-        if (assetBalance < 0 || quantityQNT > assetBalance) {
-            return NOT_ENOUGH_ASSETS;
-        }
-
         Attachment attachment = new Attachment.ColoredCoinsAssetDelete(asset.getId(), quantityQNT);
-        return createTransaction(req, account, attachment);
-=======
-        JSONStreamAware response;
         try {
-            if (Nxt.getBlockchain().getHeight() < Constants.SHUFFLING_BLOCK) {
-                // Use AssetTransfer attachment if asset delete is not enabled yet
-                Attachment attachment = new Attachment.ColoredCoinsAssetTransfer(asset.getId(), quantityQNT);
-                response = createTransaction(req, account, Genesis.CREATOR_ID, 0, attachment);
-            } else {
-                // Use AssetDelete attachment
-                Attachment attachment = new Attachment.ColoredCoinsAssetDelete(asset.getId(), quantityQNT);
-                response = createTransaction(req, account, attachment);
-            }
+            return createTransaction(req, account, attachment);
         } catch (NxtException.InsufficientBalanceException e) {
             return NOT_ENOUGH_ASSETS;
         }
-        return response;
->>>>>>> 91066d65
     }
 
 }