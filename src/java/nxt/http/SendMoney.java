--- conflicted
+++ resolved
@@ -53,11 +53,7 @@
 
         Account account = getAccount(req);
         if (account == null) {
-<<<<<<< HEAD
-            return NOT_ENOUGH_FUNDS;
-=======
             return UNKNOWN_ACCOUNT;
->>>>>>> 08f4749d
         }
 
         return createTransaction(req, account, recipient, amount, null);
