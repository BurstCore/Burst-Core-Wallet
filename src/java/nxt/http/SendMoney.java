--- conflicted
+++ resolved
@@ -65,22 +65,6 @@
 
         return createTransaction(req, account, recipient, amount, null);
 
-<<<<<<< HEAD
-        Nxt.getTransactionProcessor().broadcast(transaction);
-
-        JSONObject response = new JSONObject();
-        response.put("transaction", transaction.getStringId());
-        response.put("guid", Convert.toHexString(transaction.getGuid()));
-        response.put("bytes", Convert.toHexString(transaction.getBytes()));
-
-        return response;
-    }
-
-    @Override
-    boolean requirePost() {
-        return true;
-=======
->>>>>>> c773e904
     }
 
 }