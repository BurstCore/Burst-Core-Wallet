package nxt.http;

import nxt.Nxt;
import nxt.NxtException;
import nxt.Transaction;
import nxt.util.Convert;
import nxt.util.Logger;
import org.json.simple.JSONObject;
import org.json.simple.JSONStreamAware;
import org.json.simple.JSONValue;

import javax.servlet.http.HttpServletRequest;

import static nxt.http.JSONResponses.INCORRECT_TRANSACTION_BYTES;
import static nxt.http.JSONResponses.MISSING_TRANSACTION_BYTES_OR_JSON;

public final class ParseTransaction extends APIServlet.APIRequestHandler {

    static final ParseTransaction instance = new ParseTransaction();

    private ParseTransaction() {
<<<<<<< HEAD
        super(new APITag[] {APITag.TRANSACTIONS}, "transactionBytes");
=======
        super(new APITag[] {APITag.TRANSACTIONS}, "transactionBytes", "transactionJSON");
>>>>>>> d34e2a6d
    }

    @Override
    JSONStreamAware processRequest(HttpServletRequest req) throws NxtException.ValidationException {

        String transactionBytes = Convert.emptyToNull(req.getParameter("transactionBytes"));
        String transactionJSON = Convert.emptyToNull(req.getParameter("transactionJSON"));
        if (transactionBytes == null && transactionJSON == null) {
            return MISSING_TRANSACTION_BYTES_OR_JSON;
        }
        JSONObject response;
        try {
            Transaction transaction;
            if (transactionBytes != null) {
                byte[] bytes = Convert.parseHexString(transactionBytes);
                transaction = Nxt.getTransactionProcessor().parseTransaction(bytes);
            } else {
                JSONObject json = (JSONObject) JSONValue.parse(transactionJSON);
                transaction = Nxt.getTransactionProcessor().parseTransaction(json);
            }
            transaction.validateAttachment();
            response = JSONData.unconfirmedTransaction(transaction);
            response.put("verify", transaction.verify());
        } catch (NxtException.ValidationException|RuntimeException e) {
            Logger.logDebugMessage(e.getMessage(), e);
            return INCORRECT_TRANSACTION_BYTES;
        }
        return response;
    }

}<|MERGE_RESOLUTION|>--- conflicted
+++ resolved
@@ -19,11 +19,7 @@
     static final ParseTransaction instance = new ParseTransaction();
 
     private ParseTransaction() {
-<<<<<<< HEAD
-        super(new APITag[] {APITag.TRANSACTIONS}, "transactionBytes");
-=======
         super(new APITag[] {APITag.TRANSACTIONS}, "transactionBytes", "transactionJSON");
->>>>>>> d34e2a6d
     }
 
     @Override
