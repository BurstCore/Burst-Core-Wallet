--- conflicted
+++ resolved
@@ -1,8 +1,5 @@
 package nxt.http;
 
-<<<<<<< HEAD
-import nxt.*;
-=======
 import nxt.Account;
 import nxt.Alias;
 import nxt.Asset;
@@ -11,7 +8,10 @@
 import nxt.Nxt;
 import nxt.Order;
 import nxt.Trade;
->>>>>>> 20a2be72
+import nxt.Currency;
+import nxt.Exchange;
+import nxt.CurrencyTransfer;
+
 import nxt.db.DbIterator;
 import nxt.peer.Peer;
 import nxt.peer.Peers;
@@ -56,15 +56,11 @@
         response.put("numberOfAssets", Asset.getCount());
         response.put("numberOfOrders", Order.Ask.getCount() + Order.Bid.getCount());
         response.put("numberOfTrades", Trade.getCount());
-<<<<<<< HEAD
-        response.put("numberOfTransfers", Transfer.getCount());
+        response.put("numberOfTransfers", AssetTransfer.getCount());
         response.put("numberOfCurrencies", Currency.getCount());
         response.put("numberOfOffers", nxt.CurrencyBuy.getCount());
         response.put("numberOfExchanges", Exchange.getCount());
         response.put("numberOfCurrencyTransfers", CurrencyTransfer.getCount());
-=======
-        response.put("numberOfTransfers", AssetTransfer.getCount());
->>>>>>> 20a2be72
         response.put("numberOfAliases", Alias.getCount());
         //response.put("numberOfPolls", Poll.getCount());
         //response.put("numberOfVotes", Vote.getCount());
