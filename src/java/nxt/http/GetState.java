--- conflicted
+++ resolved
@@ -51,22 +51,6 @@
         response.put("totalEffectiveBalanceNXT", totalEffectiveBalance);
         */
 
-<<<<<<< HEAD
-        response.put("numberOfBlocks", Nxt.getBlockchain().getHeight() + 1);
-        response.put("numberOfTransactions", Nxt.getBlockchain().getTransactionCount());
-        response.put("numberOfAccounts", Account.getCount());
-        response.put("numberOfAssets", Asset.getCount());
-        response.put("numberOfOrders", Order.Ask.getCount() + Order.Bid.getCount());
-        response.put("numberOfTrades", Trade.getCount());
-        response.put("numberOfTransfers", AssetTransfer.getCount());
-        response.put("numberOfCurrencies", Currency.getCount());
-        response.put("numberOfOffers", CurrencyBuyOffer.getCount());
-        response.put("numberOfExchanges", Exchange.getCount());
-        response.put("numberOfCurrencyTransfers", CurrencyTransfer.getCount());
-        response.put("numberOfAliases", Alias.getCount());
-        //response.put("numberOfPolls", Poll.getCount());
-        //response.put("numberOfVotes", Vote.getCount());
-=======
         if (!"false".equalsIgnoreCase(req.getParameter("includeCounts"))) {
             response.put("numberOfBlocks", Nxt.getBlockchain().getHeight() + 1);
             response.put("numberOfTransactions", Nxt.getBlockchain().getTransactionCount());
@@ -79,12 +63,14 @@
             response.put("numberOfBidOrders", bidCount);
             response.put("numberOfTrades", Trade.getCount());
             response.put("numberOfTransfers", AssetTransfer.getCount());
+	        response.put("numberOfCurrencies", Currency.getCount());
+    	    response.put("numberOfOffers", CurrencyBuyOffer.getCount());
+        	response.put("numberOfExchanges", Exchange.getCount());
+        	response.put("numberOfCurrencyTransfers", CurrencyTransfer.getCount());
             response.put("numberOfAliases", Alias.getCount());
             //response.put("numberOfPolls", Poll.getCount());
             //response.put("numberOfVotes", Vote.getCount());
         }
-
->>>>>>> 1a4e83bc
         response.put("numberOfPeers", Peers.getAllPeers().size());
         response.put("numberOfUnlockedAccounts", Generator.getAllGenerators().size());
         Peer lastBlockchainFeeder = Nxt.getBlockchainProcessor().getLastBlockchainFeeder();
