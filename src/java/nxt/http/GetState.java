--- conflicted
+++ resolved
@@ -85,10 +85,7 @@
             response.put("numberOfActiveAccountLeases", Account.getActiveLeaseCount());
             response.put("numberOfShufflings", Shuffling.getCount());
             response.put("numberOfActiveShufflings", Shuffling.getActiveCount());
-<<<<<<< HEAD
-=======
             response.put("numberOfPhasingOnlyAccounts", AccountRestrictions.PhasingOnly.getCount());
->>>>>>> d80b4489
         }
         response.put("numberOfPeers", Peers.getAllPeers().size());
         response.put("numberOfActivePeers", Peers.getActivePeers().size());
