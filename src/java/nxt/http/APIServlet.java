--- conflicted
+++ resolved
@@ -119,12 +119,7 @@
         //map.put("getNextBlockGenerators", GetNextBlockGenerators.instance);
         map.put("getPeer", GetPeer.instance);
         map.put("getPeers", GetPeers.instance);
-<<<<<<< HEAD
         map.put("getPoll", GetPoll.instance);
-=======
-        //map.put("getPoll", GetPoll.instance);
-        //map.put("getPollIds", GetPollIds.instance);
->>>>>>> 7673711f
         map.put("getState", GetState.instance);
         map.put("getTime", GetTime.instance);
         map.put("getTrades", GetTrades.instance);
