package nxt.http;

import nxt.Constants;
import nxt.Nxt;
import nxt.NxtException;
import nxt.util.JSON;
import nxt.util.Logger;
import org.json.simple.JSONStreamAware;

import javax.servlet.ServletException;
import javax.servlet.http.HttpServlet;
import javax.servlet.http.HttpServletRequest;
import javax.servlet.http.HttpServletResponse;
import java.io.IOException;
import java.io.Writer;
import java.util.Arrays;
import java.util.Collections;
import java.util.HashMap;
import java.util.HashSet;
import java.util.List;
import java.util.Map;
import java.util.Set;

import static nxt.http.JSONResponses.ERROR_INCORRECT_REQUEST;
import static nxt.http.JSONResponses.ERROR_NOT_ALLOWED;
import static nxt.http.JSONResponses.POST_REQUIRED;

public final class APIServlet extends HttpServlet {

    abstract static class APIRequestHandler {

        private final List<String> parameters;
        private final Set<APITag> apiTags;

        APIRequestHandler(APITag[] apiTags, String... parameters) {
            this.parameters = Collections.unmodifiableList(Arrays.asList(parameters));
            this.apiTags = Collections.unmodifiableSet(new HashSet<>(Arrays.asList(apiTags)));
        }

        final List<String> getParameters() {
            return parameters;
        }

        final Set<APITag> getAPITags() {
            return apiTags;
        }

        abstract JSONStreamAware processRequest(HttpServletRequest request) throws NxtException;

        boolean requirePost() {
            return false;
        }

    }

    private static final boolean enforcePost = Nxt.getBooleanProperty("nxt.apiServerEnforcePOST");

    static final Map<String,APIRequestHandler> apiRequestHandlers;

    static {

        Map<String,APIRequestHandler> map = new HashMap<>();

        map.put("broadcastTransaction", BroadcastTransaction.instance);
        map.put("calculateFullHash", CalculateFullHash.instance);
        map.put("cancelAskOrder", CancelAskOrder.instance);
        map.put("cancelBidOrder", CancelBidOrder.instance);
<<<<<<< HEAD
        map.put("castVote", CastVote.instance);
        map.put("createPoll", CreatePoll.instance);
        map.put("currencyExchange", CurrencyExchange.instance);
        map.put("currencyReserveIncrease", CurrencyReserveIncrease.instance);
        map.put("currencyReserveClaim", CurrencyReserveClaim.instance);
        map.put("currencyMint", CurrencyMint.instance);
=======
        //map.put("castVote", CastVote.instance);
        //map.put("createPoll", CreatePoll.instance);
>>>>>>> 89bc0e9e
        map.put("decryptFrom", DecryptFrom.instance);
        map.put("dgsListing", DGSListing.instance);
        map.put("dgsDelisting", DGSDelisting.instance);
        map.put("dgsDelivery", DGSDelivery.instance);
        map.put("dgsFeedback", DGSFeedback.instance);
        map.put("dgsPriceChange", DGSPriceChange.instance);
        map.put("dgsPurchase", DGSPurchase.instance);
        map.put("dgsQuantityChange", DGSQuantityChange.instance);
        map.put("dgsRefund", DGSRefund.instance);
        map.put("decodeHallmark", DecodeHallmark.instance);
        map.put("decodeToken", DecodeToken.instance);
        map.put("encryptTo", EncryptTo.instance);
        map.put("generateToken", GenerateToken.instance);
        map.put("getAccount", GetAccount.instance);
        map.put("getAccountBlockIds", GetAccountBlockIds.instance);
        map.put("getAccountBlocks", GetAccountBlocks.instance);
        map.put("getAccountId", GetAccountId.instance);
        map.put("getAccountPublicKey", GetAccountPublicKey.instance);
        map.put("getAccountTransactionIds", GetAccountTransactionIds.instance);
        map.put("getAccountTransactions", GetAccountTransactions.instance);
        map.put("sellAlias", SellAlias.instance);
        map.put("buyAlias", BuyAlias.instance);
        map.put("getAlias", GetAlias.instance);
        map.put("getAliases", GetAliases.instance);
        map.put("getAllAssets", GetAllAssets.instance);
        map.put("getAllCurrencies", GetAllCurrencies.instance);
        map.put("getAsset", GetAsset.instance);
        map.put("getAssets", GetAssets.instance);
        map.put("getAssetIds", GetAssetIds.instance);
        map.put("getAssetsByIssuer", GetAssetsByIssuer.instance);
        map.put("getAssetAccounts", GetAssetAccounts.instance);
        map.put("getBalance", GetBalance.instance);
        map.put("getBlock", GetBlock.instance);
        map.put("getBlockId", GetBlockId.instance);
        map.put("getBlockchainStatus", GetBlockchainStatus.instance);
        map.put("getConstants", GetConstants.instance);
        map.put("getCurrency", GetCurrency.instance);
        map.put("getCurrencies", GetCurrencies.instance);
        map.put("getCurrencyFounders", GetCurrencyFounders.instance);
        map.put("getCurrencyIds", GetCurrencyIds.instance);
        map.put("getCurrenciesByIssuer", GetCurrenciesByIssuer.instance);
        map.put("getDGSGoods", GetDGSGoods.instance);
        map.put("getDGSGood", GetDGSGood.instance);
        map.put("getDGSPurchases", GetDGSPurchases.instance);
        map.put("getDGSPurchase", GetDGSPurchase.instance);
        map.put("getDGSPendingPurchases", GetDGSPendingPurchases.instance);
        map.put("getGuaranteedBalance", GetGuaranteedBalance.instance);
        map.put("getMyInfo", GetMyInfo.instance);
        //map.put("getNextBlockGenerators", GetNextBlockGenerators.instance);
        map.put("getPeer", GetPeer.instance);
        map.put("getPeers", GetPeers.instance);
        //map.put("getPoll", GetPoll.instance);
        //map.put("getPollIds", GetPollIds.instance);
        map.put("getState", GetState.instance);
        map.put("getTime", GetTime.instance);
        map.put("getTrades", GetTrades.instance);
        map.put("getExchanges", GetExchanges.instance);
        map.put("getAllTrades", GetAllTrades.instance);
        map.put("getAllExchanges", GetAllExchanges.instance);
        map.put("getTransaction", GetTransaction.instance);
        map.put("getTransactionBytes", GetTransactionBytes.instance);
        map.put("getUnconfirmedTransactionIds", GetUnconfirmedTransactionIds.instance);
        map.put("getUnconfirmedTransactions", GetUnconfirmedTransactions.instance);
        map.put("getAccountCurrentAskOrderIds", GetAccountCurrentAskOrderIds.instance);
        map.put("getAccountCurrentBidOrderIds", GetAccountCurrentBidOrderIds.instance);
        map.put("getAccountCurrentAskOrders", GetAccountCurrentAskOrders.instance);
        map.put("getAccountCurrentBidOrders", GetAccountCurrentBidOrders.instance);
        map.put("getAllOpenAskOrders", GetAllOpenAskOrders.instance);
        map.put("getAllOpenBidOrders", GetAllOpenBidOrders.instance);
        map.put("getAllOffers", GetAllOffers.instance);
        map.put("getAskOrder", GetAskOrder.instance);
        map.put("getAskOrderIds", GetAskOrderIds.instance);
        map.put("getAskOrders", GetAskOrders.instance);
        map.put("getBidOrder", GetBidOrder.instance);
        map.put("getBidOrderIds", GetBidOrderIds.instance);
        map.put("getBidOrders", GetBidOrders.instance);
        map.put("getMintingTarget", GetMintingTarget.instance);
        map.put("issueAsset", IssueAsset.instance);
        map.put("issueCurrency", IssueCurrency.instance);
        map.put("leaseBalance", LeaseBalance.instance);
        map.put("longConvert", LongConvert.instance);
        map.put("markHost", MarkHost.instance);
        map.put("parseTransaction", ParseTransaction.instance);
        map.put("placeAskOrder", PlaceAskOrder.instance);
        map.put("placeBidOrder", PlaceBidOrder.instance);
        map.put("publishExchangeOffer", PublishExchangeOffer.instance);
        map.put("rsConvert", RSConvert.instance);
        map.put("readMessage", ReadMessage.instance);
        map.put("sendMessage", SendMessage.instance);
        map.put("sendMoney", SendMoney.instance);
        map.put("setAccountInfo", SetAccountInfo.instance);
        map.put("setAlias", SetAlias.instance);
        map.put("signTransaction", SignTransaction.instance);
        map.put("startForging", StartForging.instance);
        map.put("stopForging", StopForging.instance);
        map.put("getForging", GetForging.instance);
        map.put("transferAsset", TransferAsset.instance);
        map.put("transferCurrency", TransferCurrency.instance);

        if (API.enableDebugAPI) {
            map.put("fullReset", FullReset.instance);
            map.put("popOff", PopOff.instance);
            map.put("scan", Scan.instance);
        }

        apiRequestHandlers = Collections.unmodifiableMap(map);
    }

    @Override
    protected void doGet(HttpServletRequest req, HttpServletResponse resp) throws ServletException, IOException {
        process(req, resp);
    }

    @Override
    protected void doPost(HttpServletRequest req, HttpServletResponse resp) throws ServletException, IOException {
        process(req, resp);
    }

    private void process(HttpServletRequest req, HttpServletResponse resp) throws IOException {

        resp.setHeader("Cache-Control", "no-cache, no-store, must-revalidate, private");
        resp.setHeader("Pragma", "no-cache");
        resp.setDateHeader("Expires", 0);

        JSONStreamAware response = JSON.emptyJSON;

        try {

            if (API.allowedBotHosts != null && ! API.allowedBotHosts.contains(req.getRemoteHost())) {
                response = ERROR_NOT_ALLOWED;
                return;
            }

            String requestType = req.getParameter("requestType");
            if (requestType == null) {
                response = ERROR_INCORRECT_REQUEST;
                return;
            }

            APIRequestHandler apiRequestHandler = apiRequestHandlers.get(requestType);
            if (apiRequestHandler == null) {
                response = ERROR_INCORRECT_REQUEST;
                return;
            }

            if (enforcePost && apiRequestHandler.requirePost() && ! "POST".equals(req.getMethod())) {
                response = POST_REQUIRED;
                return;
            }

            try {
                response = apiRequestHandler.processRequest(req);
            } catch (ParameterException e) {
                response = e.getErrorResponse();
            } catch (NxtException |RuntimeException e) {
                Logger.logDebugMessage("Error processing API request", e);
                response = ERROR_INCORRECT_REQUEST;
            } catch (ExceptionInInitializerError err) {
                Logger.logErrorMessage("Initialization Error", (Exception) err.getCause());
                response = ERROR_INCORRECT_REQUEST;
            }

        } finally {
            resp.setContentType("text/plain; charset=UTF-8");
            try (Writer writer = resp.getWriter()) {
                response.writeJSONString(writer);
            }
        }

    }

}<|MERGE_RESOLUTION|>--- conflicted
+++ resolved
@@ -1,6 +1,5 @@
 package nxt.http;
 
-import nxt.Constants;
 import nxt.Nxt;
 import nxt.NxtException;
 import nxt.util.JSON;
@@ -65,17 +64,12 @@
         map.put("calculateFullHash", CalculateFullHash.instance);
         map.put("cancelAskOrder", CancelAskOrder.instance);
         map.put("cancelBidOrder", CancelBidOrder.instance);
-<<<<<<< HEAD
-        map.put("castVote", CastVote.instance);
-        map.put("createPoll", CreatePoll.instance);
         map.put("currencyExchange", CurrencyExchange.instance);
         map.put("currencyReserveIncrease", CurrencyReserveIncrease.instance);
         map.put("currencyReserveClaim", CurrencyReserveClaim.instance);
         map.put("currencyMint", CurrencyMint.instance);
-=======
         //map.put("castVote", CastVote.instance);
         //map.put("createPoll", CreatePoll.instance);
->>>>>>> 89bc0e9e
         map.put("decryptFrom", DecryptFrom.instance);
         map.put("dgsListing", DGSListing.instance);
         map.put("dgsDelisting", DGSDelisting.instance);
