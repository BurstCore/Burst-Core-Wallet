package nxt.http;

import nxt.Nxt;
import nxt.NxtException;
import nxt.db.Db;
import nxt.util.JSON;
import nxt.util.Logger;
import org.json.simple.JSONObject;
import org.json.simple.JSONStreamAware;

import javax.servlet.ServletException;
import javax.servlet.http.HttpServlet;
import javax.servlet.http.HttpServletRequest;
import javax.servlet.http.HttpServletResponse;
import java.io.IOException;
import java.io.Writer;
import java.util.Arrays;
import java.util.Collections;
import java.util.HashMap;
import java.util.HashSet;
import java.util.List;
import java.util.Map;
import java.util.Set;

import static nxt.http.JSONResponses.ERROR_INCORRECT_REQUEST;
import static nxt.http.JSONResponses.ERROR_NOT_ALLOWED;
import static nxt.http.JSONResponses.POST_REQUIRED;

public final class APIServlet extends HttpServlet {

    abstract static class APIRequestHandler {

        private final List<String> parameters;
        private final Set<APITag> apiTags;

        APIRequestHandler(APITag[] apiTags, String... parameters) {
            this.parameters = Collections.unmodifiableList(Arrays.asList(parameters));
            this.apiTags = Collections.unmodifiableSet(new HashSet<>(Arrays.asList(apiTags)));
        }

        final List<String> getParameters() {
            return parameters;
        }

        final Set<APITag> getAPITags() {
            return apiTags;
        }

        abstract JSONStreamAware processRequest(HttpServletRequest request) throws NxtException;

        boolean requirePost() {
            return false;
        }

        boolean startDbTransaction() {
            return false;
        }

    }

    private static final boolean enforcePost = Nxt.getBooleanProperty("nxt.apiServerEnforcePOST");

    static final Map<String,APIRequestHandler> apiRequestHandlers;

    static {

        Map<String,APIRequestHandler> map = new HashMap<>();

        map.put("broadcastTransaction", BroadcastTransaction.instance);
        map.put("calculateFullHash", CalculateFullHash.instance);
        map.put("cancelAskOrder", CancelAskOrder.instance);
        map.put("cancelBidOrder", CancelBidOrder.instance);
        map.put("currencyBuy", CurrencyBuy.instance);
        map.put("currencySell", CurrencySell.instance);
        map.put("currencyReserveIncrease", CurrencyReserveIncrease.instance);
        map.put("currencyReserveClaim", CurrencyReserveClaim.instance);
        map.put("currencyMint", CurrencyMint.instance);
        //map.put("castVote", CastVote.instance);
        //map.put("createPoll", CreatePoll.instance);
        map.put("decryptFrom", DecryptFrom.instance);
        map.put("dgsListing", DGSListing.instance);
        map.put("dgsDelisting", DGSDelisting.instance);
        map.put("dgsDelivery", DGSDelivery.instance);
        map.put("dgsFeedback", DGSFeedback.instance);
        map.put("dgsPriceChange", DGSPriceChange.instance);
        map.put("dgsPurchase", DGSPurchase.instance);
        map.put("dgsQuantityChange", DGSQuantityChange.instance);
        map.put("dgsRefund", DGSRefund.instance);
        map.put("decodeHallmark", DecodeHallmark.instance);
        map.put("decodeToken", DecodeToken.instance);
        map.put("encryptTo", EncryptTo.instance);
        map.put("generateToken", GenerateToken.instance);
        map.put("getAccount", GetAccount.instance);
        map.put("getAccountBlockCount", GetAccountBlockCount.instance);
        map.put("getAccountBlockIds", GetAccountBlockIds.instance);
        map.put("getAccountBlocks", GetAccountBlocks.instance);
        map.put("getAccountId", GetAccountId.instance);
        map.put("getAccountPublicKey", GetAccountPublicKey.instance);
        map.put("getAccountTransactionIds", GetAccountTransactionIds.instance);
        map.put("getAccountTransactions", GetAccountTransactions.instance);
        map.put("getAccountLessors", GetAccountLessors.instance);
        map.put("sellAlias", SellAlias.instance);
        map.put("buyAlias", BuyAlias.instance);
        map.put("getAlias", GetAlias.instance);
        map.put("getAliases", GetAliases.instance);
        map.put("getAllAssets", GetAllAssets.instance);
        map.put("getAllCurrencies", GetAllCurrencies.instance);
        map.put("getAsset", GetAsset.instance);
        map.put("getAssets", GetAssets.instance);
        map.put("getAssetIds", GetAssetIds.instance);
        map.put("getAssetsByIssuer", GetAssetsByIssuer.instance);
        map.put("getAssetAccounts", GetAssetAccounts.instance);
        map.put("getBalance", GetBalance.instance);
        map.put("getBlock", GetBlock.instance);
        map.put("getBlockId", GetBlockId.instance);
        map.put("getBlocks", GetBlocks.instance);
        map.put("getBlockchainStatus", GetBlockchainStatus.instance);
        map.put("getConstants", GetConstants.instance);
        map.put("getCurrency", GetCurrency.instance);
        map.put("getCurrencies", GetCurrencies.instance);
        map.put("getCurrencyFounders", GetCurrencyFounders.instance);
        map.put("getCurrencyIds", GetCurrencyIds.instance);
        map.put("getCurrenciesByIssuer", GetCurrenciesByIssuer.instance);
        map.put("getCurrencyAccounts", GetCurrencyAccounts.instance);
        map.put("getDGSGoods", GetDGSGoods.instance);
        map.put("getDGSGood", GetDGSGood.instance);
        map.put("getDGSPurchases", GetDGSPurchases.instance);
        map.put("getDGSPurchase", GetDGSPurchase.instance);
        map.put("getDGSPendingPurchases", GetDGSPendingPurchases.instance);
        map.put("getGuaranteedBalance", GetGuaranteedBalance.instance);
        map.put("getECBlock", GetECBlock.instance);
        map.put("getMyInfo", GetMyInfo.instance);
        //map.put("getNextBlockGenerators", GetNextBlockGenerators.instance);
        map.put("getPeer", GetPeer.instance);
        map.put("getPeers", GetPeers.instance);
        //map.put("getPoll", GetPoll.instance);
        //map.put("getPollIds", GetPollIds.instance);
        map.put("getState", GetState.instance);
        map.put("getTime", GetTime.instance);
        map.put("getTrades", GetTrades.instance);
        map.put("getExchanges", GetExchanges.instance);
        map.put("getAllTrades", GetAllTrades.instance);
        map.put("getAllExchanges", GetAllExchanges.instance);
        map.put("getAssetTransfers", GetAssetTransfers.instance);
        map.put("getCurrencyTransfers", GetCurrencyTransfers.instance);
        map.put("getTransaction", GetTransaction.instance);
        map.put("getTransactionBytes", GetTransactionBytes.instance);
        map.put("getUnconfirmedTransactionIds", GetUnconfirmedTransactionIds.instance);
        map.put("getUnconfirmedTransactions", GetUnconfirmedTransactions.instance);
        map.put("getAccountCurrentAskOrderIds", GetAccountCurrentAskOrderIds.instance);
        map.put("getAccountCurrentBidOrderIds", GetAccountCurrentBidOrderIds.instance);
        map.put("getAccountCurrentAskOrders", GetAccountCurrentAskOrders.instance);
        map.put("getAccountCurrentBidOrders", GetAccountCurrentBidOrders.instance);
        map.put("getAllOpenAskOrders", GetAllOpenAskOrders.instance);
        map.put("getAllOpenBidOrders", GetAllOpenBidOrders.instance);
        map.put("getBuyOffers", GetBuyOffers.instance);
        map.put("getSellOffers", GetSellOffers.instance);
        map.put("getOffer", GetOffer.instance);
        map.put("getAskOrder", GetAskOrder.instance);
        map.put("getAskOrderIds", GetAskOrderIds.instance);
        map.put("getAskOrders", GetAskOrders.instance);
        map.put("getBidOrder", GetBidOrder.instance);
        map.put("getBidOrderIds", GetBidOrderIds.instance);
        map.put("getBidOrders", GetBidOrders.instance);
        map.put("getMintingTarget", GetMintingTarget.instance);
        map.put("issueAsset", IssueAsset.instance);
        map.put("issueCurrency", IssueCurrency.instance);
        map.put("leaseBalance", LeaseBalance.instance);
        map.put("longConvert", LongConvert.instance);
        map.put("markHost", MarkHost.instance);
        map.put("parseTransaction", ParseTransaction.instance);
        map.put("placeAskOrder", PlaceAskOrder.instance);
        map.put("placeBidOrder", PlaceBidOrder.instance);
        map.put("publishExchangeOffer", PublishExchangeOffer.instance);
        map.put("rsConvert", RSConvert.instance);
        map.put("readMessage", ReadMessage.instance);
        map.put("sendMessage", SendMessage.instance);
        map.put("sendMoney", SendMoney.instance);
        map.put("setAccountInfo", SetAccountInfo.instance);
        map.put("setAlias", SetAlias.instance);
        map.put("deleteAlias", DeleteAlias.instance);
        map.put("signTransaction", SignTransaction.instance);
        map.put("startForging", StartForging.instance);
        map.put("stopForging", StopForging.instance);
        map.put("getForging", GetForging.instance);
        map.put("transferAsset", TransferAsset.instance);
<<<<<<< HEAD
        map.put("transferCurrency", TransferCurrency.instance);
        map.put("deleteCurrency", DeleteCurrency.instance);
=======
        map.put("dividendPayment", DividendPayment.instance);
>>>>>>> 8873a828

        if (API.enableDebugAPI) {
            map.put("clearUnconfirmedTransactions", ClearUnconfirmedTransactions.instance);
            map.put("fullReset", FullReset.instance);
            map.put("popOff", PopOff.instance);
            map.put("scan", Scan.instance);
        }

        apiRequestHandlers = Collections.unmodifiableMap(map);
    }

    @Override
    protected void doGet(HttpServletRequest req, HttpServletResponse resp) throws ServletException, IOException {
        process(req, resp);
    }

    @Override
    protected void doPost(HttpServletRequest req, HttpServletResponse resp) throws ServletException, IOException {
        process(req, resp);
    }

    private void process(HttpServletRequest req, HttpServletResponse resp) throws IOException {

        resp.setHeader("Cache-Control", "no-cache, no-store, must-revalidate, private");
        resp.setHeader("Pragma", "no-cache");
        resp.setDateHeader("Expires", 0);

        JSONStreamAware response = JSON.emptyJSON;

        try {

            long startTime = System.currentTimeMillis();

            if (API.allowedBotHosts != null && ! API.allowedBotHosts.contains(req.getRemoteHost())) {
                response = ERROR_NOT_ALLOWED;
                return;
            }

            String requestType = req.getParameter("requestType");
            if (requestType == null) {
                response = ERROR_INCORRECT_REQUEST;
                return;
            }

            APIRequestHandler apiRequestHandler = apiRequestHandlers.get(requestType);
            if (apiRequestHandler == null) {
                response = ERROR_INCORRECT_REQUEST;
                return;
            }

            if (enforcePost && apiRequestHandler.requirePost() && ! "POST".equals(req.getMethod())) {
                response = POST_REQUIRED;
                return;
            }

            try {
                if (apiRequestHandler.startDbTransaction()) {
                    Db.beginTransaction();
                }
                response = apiRequestHandler.processRequest(req);
            } catch (ParameterException e) {
                response = e.getErrorResponse();
            } catch (NxtException |RuntimeException e) {
                Logger.logDebugMessage("Error processing API request", e);
                response = ERROR_INCORRECT_REQUEST;
            } catch (ExceptionInInitializerError err) {
                Logger.logErrorMessage("Initialization Error", (Exception) err.getCause());
                response = ERROR_INCORRECT_REQUEST;
            } finally {
                if (apiRequestHandler.startDbTransaction()) {
                    Db.endTransaction();
                }
            }

            if (response instanceof JSONObject) {
                ((JSONObject)response).put("requestProcessingTime", System.currentTimeMillis() - startTime);
            }

        } finally {
            resp.setContentType("text/plain; charset=UTF-8");
            try (Writer writer = resp.getWriter()) {
                response.writeJSONString(writer);
            }
        }

    }

}<|MERGE_RESOLUTION|>--- conflicted
+++ resolved
@@ -184,12 +184,9 @@
         map.put("stopForging", StopForging.instance);
         map.put("getForging", GetForging.instance);
         map.put("transferAsset", TransferAsset.instance);
-<<<<<<< HEAD
         map.put("transferCurrency", TransferCurrency.instance);
         map.put("deleteCurrency", DeleteCurrency.instance);
-=======
         map.put("dividendPayment", DividendPayment.instance);
->>>>>>> 8873a828
 
         if (API.enableDebugAPI) {
             map.put("clearUnconfirmedTransactions", ClearUnconfirmedTransactions.instance);
