package nxt.http;

import nxt.Nxt;
import nxt.NxtException;
import nxt.db.Db;
import nxt.util.JSON;
import nxt.util.Logger;
import org.json.simple.JSONObject;
import org.json.simple.JSONStreamAware;

import javax.servlet.ServletException;
import javax.servlet.http.HttpServlet;
import javax.servlet.http.HttpServletRequest;
import javax.servlet.http.HttpServletResponse;
import java.io.IOException;
import java.io.Writer;
import java.util.Arrays;
import java.util.Collections;
import java.util.HashMap;
import java.util.HashSet;
import java.util.List;
import java.util.Map;
import java.util.Set;

import static nxt.http.JSONResponses.ERROR_INCORRECT_REQUEST;
import static nxt.http.JSONResponses.ERROR_NOT_ALLOWED;
import static nxt.http.JSONResponses.POST_REQUIRED;

public final class APIServlet extends HttpServlet {

    abstract static class APIRequestHandler {

        private final List<String> parameters;
        private final Set<APITag> apiTags;

        APIRequestHandler(APITag[] apiTags, String... parameters) {
            this.parameters = Collections.unmodifiableList(Arrays.asList(parameters));
            this.apiTags = Collections.unmodifiableSet(new HashSet<>(Arrays.asList(apiTags)));
        }

        final List<String> getParameters() {
            return parameters;
        }

        final Set<APITag> getAPITags() {
            return apiTags;
        }

        abstract JSONStreamAware processRequest(HttpServletRequest request) throws NxtException;

        boolean requirePost() {
            return false;
        }

        boolean startDbTransaction() {
            return false;
        }

    }

    private static final boolean enforcePost = Nxt.getBooleanProperty("nxt.apiServerEnforcePOST");

    static final Map<String,APIRequestHandler> apiRequestHandlers;

    static {

        Map<String,APIRequestHandler> map = new HashMap<>();

        map.put("broadcastTransaction", BroadcastTransaction.instance);
        map.put("calculateFullHash", CalculateFullHash.instance);
        map.put("cancelAskOrder", CancelAskOrder.instance);
        map.put("cancelBidOrder", CancelBidOrder.instance);
        map.put("currencyBuy", CurrencyBuy.instance);
        map.put("currencySell", CurrencySell.instance);
        map.put("currencyReserveIncrease", CurrencyReserveIncrease.instance);
        map.put("currencyReserveClaim", CurrencyReserveClaim.instance);
        map.put("currencyMint", CurrencyMint.instance);
        //map.put("castVote", CastVote.instance);
        //map.put("createPoll", CreatePoll.instance);
        map.put("decryptFrom", DecryptFrom.instance);
        map.put("dgsListing", DGSListing.instance);
        map.put("dgsDelisting", DGSDelisting.instance);
        map.put("dgsDelivery", DGSDelivery.instance);
        map.put("dgsFeedback", DGSFeedback.instance);
        map.put("dgsPriceChange", DGSPriceChange.instance);
        map.put("dgsPurchase", DGSPurchase.instance);
        map.put("dgsQuantityChange", DGSQuantityChange.instance);
        map.put("dgsRefund", DGSRefund.instance);
        map.put("decodeHallmark", DecodeHallmark.instance);
        map.put("decodeToken", DecodeToken.instance);
        map.put("encryptTo", EncryptTo.instance);
        map.put("generateToken", GenerateToken.instance);
        map.put("getAccount", GetAccount.instance);
        map.put("getAccountBlockIds", GetAccountBlockIds.instance);
        map.put("getAccountBlocks", GetAccountBlocks.instance);
        map.put("getAccountId", GetAccountId.instance);
        map.put("getAccountPublicKey", GetAccountPublicKey.instance);
        map.put("getAccountTransactionIds", GetAccountTransactionIds.instance);
        map.put("getAccountTransactions", GetAccountTransactions.instance);
        map.put("getAccountLessors", GetAccountLessors.instance);
        map.put("sellAlias", SellAlias.instance);
        map.put("buyAlias", BuyAlias.instance);
        map.put("getAlias", GetAlias.instance);
        map.put("getAliases", GetAliases.instance);
        map.put("getAllAssets", GetAllAssets.instance);
        map.put("getAllCurrencies", GetAllCurrencies.instance);
        map.put("getAsset", GetAsset.instance);
        map.put("getAssets", GetAssets.instance);
        map.put("getAssetIds", GetAssetIds.instance);
        map.put("getAssetsByIssuer", GetAssetsByIssuer.instance);
        map.put("getAssetAccounts", GetAssetAccounts.instance);
        map.put("getBalance", GetBalance.instance);
        map.put("getBlock", GetBlock.instance);
        map.put("getBlockId", GetBlockId.instance);
        map.put("getBlocks", GetBlocks.instance);
        map.put("getBlockchainStatus", GetBlockchainStatus.instance);
        map.put("getConstants", GetConstants.instance);
        map.put("getCurrency", GetCurrency.instance);
        map.put("getCurrencies", GetCurrencies.instance);
        map.put("getCurrencyFounders", GetCurrencyFounders.instance);
        map.put("getCurrencyIds", GetCurrencyIds.instance);
        map.put("getCurrenciesByIssuer", GetCurrenciesByIssuer.instance);
        map.put("getCurrencyAccounts", GetCurrencyAccounts.instance);
        map.put("getDGSGoods", GetDGSGoods.instance);
        map.put("getDGSGood", GetDGSGood.instance);
        map.put("getDGSPurchases", GetDGSPurchases.instance);
        map.put("getDGSPurchase", GetDGSPurchase.instance);
        map.put("getDGSPendingPurchases", GetDGSPendingPurchases.instance);
        map.put("getGuaranteedBalance", GetGuaranteedBalance.instance);
        map.put("getECBlock", GetECBlock.instance);
        map.put("getMyInfo", GetMyInfo.instance);
        //map.put("getNextBlockGenerators", GetNextBlockGenerators.instance);
        map.put("getPeer", GetPeer.instance);
        map.put("getPeers", GetPeers.instance);
        //map.put("getPoll", GetPoll.instance);
        //map.put("getPollIds", GetPollIds.instance);
        map.put("getState", GetState.instance);
        map.put("getTime", GetTime.instance);
        map.put("getTrades", GetTrades.instance);
        map.put("getExchanges", GetExchanges.instance);
        map.put("getAllTrades", GetAllTrades.instance);
        map.put("getAllExchanges", GetAllExchanges.instance);
        map.put("getAssetTransfers", GetAssetTransfers.instance);
        map.put("getCurrencyTransfers", GetCurrencyTransfers.instance);
        map.put("getTransaction", GetTransaction.instance);
        map.put("getTransactionBytes", GetTransactionBytes.instance);
        map.put("getUnconfirmedTransactionIds", GetUnconfirmedTransactionIds.instance);
        map.put("getUnconfirmedTransactions", GetUnconfirmedTransactions.instance);
        map.put("getAccountCurrentAskOrderIds", GetAccountCurrentAskOrderIds.instance);
        map.put("getAccountCurrentBidOrderIds", GetAccountCurrentBidOrderIds.instance);
        map.put("getAccountCurrentAskOrders", GetAccountCurrentAskOrders.instance);
        map.put("getAccountCurrentBidOrders", GetAccountCurrentBidOrders.instance);
        map.put("getAllOpenAskOrders", GetAllOpenAskOrders.instance);
        map.put("getAllOpenBidOrders", GetAllOpenBidOrders.instance);
        map.put("getBuyOffers", GetBuyOffers.instance);
        map.put("getSellOffers", GetSellOffers.instance);
        map.put("getOffer", GetOffer.instance);
        map.put("getAskOrder", GetAskOrder.instance);
        map.put("getAskOrderIds", GetAskOrderIds.instance);
        map.put("getAskOrders", GetAskOrders.instance);
        map.put("getBidOrder", GetBidOrder.instance);
        map.put("getBidOrderIds", GetBidOrderIds.instance);
        map.put("getBidOrders", GetBidOrders.instance);
        map.put("getMintingTarget", GetMintingTarget.instance);
        map.put("getShuffling", GetShuffling.instance);
        map.put("getShufflingParticipants", GetShufflingParticipants.instance);
        map.put("issueAsset", IssueAsset.instance);
        map.put("issueCurrency", IssueCurrency.instance);
        map.put("leaseBalance", LeaseBalance.instance);
        map.put("longConvert", LongConvert.instance);
        map.put("markHost", MarkHost.instance);
        map.put("parseTransaction", ParseTransaction.instance);
        map.put("placeAskOrder", PlaceAskOrder.instance);
        map.put("placeBidOrder", PlaceBidOrder.instance);
        map.put("publishExchangeOffer", PublishExchangeOffer.instance);
        map.put("rsConvert", RSConvert.instance);
        map.put("readMessage", ReadMessage.instance);
        map.put("sendMessage", SendMessage.instance);
        map.put("sendMoney", SendMoney.instance);
        map.put("setAccountInfo", SetAccountInfo.instance);
        map.put("setAlias", SetAlias.instance);
<<<<<<< HEAD
        map.put("shufflingCreate", ShufflingCreate.instance);
        map.put("shufflingRegister", ShufflingRegister.instance);
        map.put("shufflingProcess", ShufflingProcess.instance);
        map.put("shufflingVerify", ShufflingVerify.instance);
        map.put("shufflingDistribute", ShufflingDistribute.instance);
        map.put("shufflingCancel", ShufflingCancel.instance);
=======
        map.put("deleteAlias", DeleteAlias.instance);
>>>>>>> 46e1b7c7
        map.put("signTransaction", SignTransaction.instance);
        map.put("startForging", StartForging.instance);
        map.put("stopForging", StopForging.instance);
        map.put("getForging", GetForging.instance);
        map.put("transferAsset", TransferAsset.instance);
        map.put("transferCurrency", TransferCurrency.instance);

        if (API.enableDebugAPI) {
            map.put("clearUnconfirmedTransactions", ClearUnconfirmedTransactions.instance);
            map.put("fullReset", FullReset.instance);
            map.put("popOff", PopOff.instance);
            map.put("scan", Scan.instance);
        }

        apiRequestHandlers = Collections.unmodifiableMap(map);
    }

    @Override
    protected void doGet(HttpServletRequest req, HttpServletResponse resp) throws ServletException, IOException {
        process(req, resp);
    }

    @Override
    protected void doPost(HttpServletRequest req, HttpServletResponse resp) throws ServletException, IOException {
        process(req, resp);
    }

    private void process(HttpServletRequest req, HttpServletResponse resp) throws IOException {

        resp.setHeader("Cache-Control", "no-cache, no-store, must-revalidate, private");
        resp.setHeader("Pragma", "no-cache");
        resp.setDateHeader("Expires", 0);

        JSONStreamAware response = JSON.emptyJSON;

        try {

            long startTime = System.currentTimeMillis();

            if (API.allowedBotHosts != null && ! API.allowedBotHosts.contains(req.getRemoteHost())) {
                response = ERROR_NOT_ALLOWED;
                return;
            }

            String requestType = req.getParameter("requestType");
            if (requestType == null) {
                response = ERROR_INCORRECT_REQUEST;
                return;
            }

            APIRequestHandler apiRequestHandler = apiRequestHandlers.get(requestType);
            if (apiRequestHandler == null) {
                response = ERROR_INCORRECT_REQUEST;
                return;
            }

            if (enforcePost && apiRequestHandler.requirePost() && ! "POST".equals(req.getMethod())) {
                response = POST_REQUIRED;
                return;
            }

            try {
                if (apiRequestHandler.startDbTransaction()) {
                    Db.beginTransaction();
                }
                response = apiRequestHandler.processRequest(req);
            } catch (ParameterException e) {
                response = e.getErrorResponse();
            } catch (NxtException |RuntimeException e) {
                Logger.logDebugMessage("Error processing API request", e);
                response = ERROR_INCORRECT_REQUEST;
            } catch (ExceptionInInitializerError err) {
                Logger.logErrorMessage("Initialization Error", (Exception) err.getCause());
                response = ERROR_INCORRECT_REQUEST;
            } finally {
                if (apiRequestHandler.startDbTransaction()) {
                    Db.endTransaction();
                }
            }

            if (response instanceof JSONObject) {
                ((JSONObject)response).put("requestProcessingTime", System.currentTimeMillis() - startTime);
            }

        } finally {
            resp.setContentType("text/plain; charset=UTF-8");
            try (Writer writer = resp.getWriter()) {
                response.writeJSONString(writer);
            }
        }

    }

}<|MERGE_RESOLUTION|>--- conflicted
+++ resolved
@@ -179,16 +179,13 @@
         map.put("sendMoney", SendMoney.instance);
         map.put("setAccountInfo", SetAccountInfo.instance);
         map.put("setAlias", SetAlias.instance);
-<<<<<<< HEAD
         map.put("shufflingCreate", ShufflingCreate.instance);
         map.put("shufflingRegister", ShufflingRegister.instance);
         map.put("shufflingProcess", ShufflingProcess.instance);
         map.put("shufflingVerify", ShufflingVerify.instance);
         map.put("shufflingDistribute", ShufflingDistribute.instance);
         map.put("shufflingCancel", ShufflingCancel.instance);
-=======
         map.put("deleteAlias", DeleteAlias.instance);
->>>>>>> 46e1b7c7
         map.put("signTransaction", SignTransaction.instance);
         map.put("startForging", StartForging.instance);
         map.put("stopForging", StopForging.instance);
