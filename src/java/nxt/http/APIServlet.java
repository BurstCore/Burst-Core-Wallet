package nxt.http;

import nxt.Db;
import nxt.Nxt;
import nxt.NxtException;
import nxt.util.JSON;
import nxt.util.Logger;
import org.json.simple.JSONObject;
import org.json.simple.JSONStreamAware;

import javax.servlet.ServletException;
import javax.servlet.http.HttpServlet;
import javax.servlet.http.HttpServletRequest;
import javax.servlet.http.HttpServletResponse;
import java.io.IOException;
import java.io.Writer;
import java.util.Arrays;
import java.util.Collections;
import java.util.HashMap;
import java.util.HashSet;
import java.util.List;
import java.util.Map;
import java.util.Set;

import static nxt.http.JSONResponses.ERROR_INCORRECT_REQUEST;
import static nxt.http.JSONResponses.ERROR_NOT_ALLOWED;
import static nxt.http.JSONResponses.POST_REQUIRED;

public final class APIServlet extends HttpServlet {

    abstract static class APIRequestHandler {

        private final List<String> parameters;
        private final Set<APITag> apiTags;

        APIRequestHandler(APITag[] apiTags, String... parameters) {
            this.parameters = Collections.unmodifiableList(Arrays.asList(parameters));
            this.apiTags = Collections.unmodifiableSet(new HashSet<>(Arrays.asList(apiTags)));
        }

        final List<String> getParameters() {
            return parameters;
        }

        final Set<APITag> getAPITags() {
            return apiTags;
        }

        abstract JSONStreamAware processRequest(HttpServletRequest request) throws NxtException;

        boolean requirePost() {
            return false;
        }

        boolean startDbTransaction() {
            return false;
        }

    }

    private static final boolean enforcePost = Nxt.getBooleanProperty("nxt.apiServerEnforcePOST");

    static final Map<String,APIRequestHandler> apiRequestHandlers;

    static {

        Map<String,APIRequestHandler> map = new HashMap<>();

        map.put("broadcastTransaction", BroadcastTransaction.instance);
        map.put("calculateFullHash", CalculateFullHash.instance);
        map.put("cancelAskOrder", CancelAskOrder.instance);
        map.put("cancelBidOrder", CancelBidOrder.instance);
        map.put("currencyBuy", CurrencyBuy.instance);
        map.put("currencySell", CurrencySell.instance);
        map.put("currencyReserveIncrease", CurrencyReserveIncrease.instance);
        map.put("currencyReserveClaim", CurrencyReserveClaim.instance);
        map.put("currencyMint", CurrencyMint.instance);
        //map.put("castVote", CastVote.instance);
        //map.put("createPoll", CreatePoll.instance);
        map.put("decryptFrom", DecryptFrom.instance);
        map.put("dgsListing", DGSListing.instance);
        map.put("dgsDelisting", DGSDelisting.instance);
        map.put("dgsDelivery", DGSDelivery.instance);
        map.put("dgsFeedback", DGSFeedback.instance);
        map.put("dgsPriceChange", DGSPriceChange.instance);
        map.put("dgsPurchase", DGSPurchase.instance);
        map.put("dgsQuantityChange", DGSQuantityChange.instance);
        map.put("dgsRefund", DGSRefund.instance);
        map.put("decodeHallmark", DecodeHallmark.instance);
        map.put("decodeToken", DecodeToken.instance);
        map.put("encryptTo", EncryptTo.instance);
        map.put("generateToken", GenerateToken.instance);
        map.put("getAccount", GetAccount.instance);
        map.put("getAccountBlockCount", GetAccountBlockCount.instance);
        map.put("getAccountBlockIds", GetAccountBlockIds.instance);
        map.put("getAccountBlocks", GetAccountBlocks.instance);
        map.put("getAccountId", GetAccountId.instance);
        map.put("getAccountPublicKey", GetAccountPublicKey.instance);
        map.put("getAccountTransactionIds", GetAccountTransactionIds.instance);
        map.put("getAccountTransactions", GetAccountTransactions.instance);
        map.put("getAccountLessors", GetAccountLessors.instance);
        map.put("getAccountAssets", GetAccountAssets.instance);
        map.put("sellAlias", SellAlias.instance);
        map.put("buyAlias", BuyAlias.instance);
        map.put("getAlias", GetAlias.instance);
        map.put("getAliases", GetAliases.instance);
        map.put("getAllAssets", GetAllAssets.instance);
        map.put("getAllCurrencies", GetAllCurrencies.instance);
        map.put("getAsset", GetAsset.instance);
        map.put("getAssets", GetAssets.instance);
        map.put("getAssetIds", GetAssetIds.instance);
        map.put("getAssetsByIssuer", GetAssetsByIssuer.instance);
        map.put("getAssetAccounts", GetAssetAccounts.instance);
        map.put("getAssetAccountCount", GetAssetAccountCount.instance);
        map.put("getBalance", GetBalance.instance);
        map.put("getBlock", GetBlock.instance);
        map.put("getBlockId", GetBlockId.instance);
        map.put("getBlocks", GetBlocks.instance);
        map.put("getBlockchainStatus", GetBlockchainStatus.instance);
        map.put("getConstants", GetConstants.instance);
        map.put("getCurrency", GetCurrency.instance);
        map.put("getCurrencies", GetCurrencies.instance);
        map.put("getCurrencyFounders", GetCurrencyFounders.instance);
        map.put("getCurrencyIds", GetCurrencyIds.instance);
        map.put("getCurrenciesByIssuer", GetCurrenciesByIssuer.instance);
        map.put("getCurrencyAccounts", GetCurrencyAccounts.instance);
        map.put("getDGSGoods", GetDGSGoods.instance);
        map.put("getDGSGood", GetDGSGood.instance);
        map.put("getDGSGoodsPurchases", GetDGSGoodsPurchases.instance);
        map.put("getDGSPurchases", GetDGSPurchases.instance);
        map.put("getDGSPurchase", GetDGSPurchase.instance);
        map.put("getDGSPendingPurchases", GetDGSPendingPurchases.instance);
        map.put("getDGSTags", GetDGSTags.instance);
        map.put("getGuaranteedBalance", GetGuaranteedBalance.instance);
        map.put("getECBlock", GetECBlock.instance);
        map.put("getMyInfo", GetMyInfo.instance);
        //map.put("getNextBlockGenerators", GetNextBlockGenerators.instance);
        map.put("getPeer", GetPeer.instance);
        map.put("getPeers", GetPeers.instance);
        //map.put("getPoll", GetPoll.instance);
        //map.put("getPollIds", GetPollIds.instance);
        map.put("getState", GetState.instance);
        map.put("getTime", GetTime.instance);
        map.put("getTrades", GetTrades.instance);
        map.put("getExchanges", GetExchanges.instance);
        map.put("getAllTrades", GetAllTrades.instance);
        map.put("getAllExchanges", GetAllExchanges.instance);
        map.put("getAssetTransfers", GetAssetTransfers.instance);
        map.put("getCurrencyTransfers", GetCurrencyTransfers.instance);
        map.put("getTransaction", GetTransaction.instance);
        map.put("getTransactionBytes", GetTransactionBytes.instance);
        map.put("getUnconfirmedTransactionIds", GetUnconfirmedTransactionIds.instance);
        map.put("getUnconfirmedTransactions", GetUnconfirmedTransactions.instance);
        map.put("getAccountCurrentAskOrderIds", GetAccountCurrentAskOrderIds.instance);
        map.put("getAccountCurrentBidOrderIds", GetAccountCurrentBidOrderIds.instance);
        map.put("getAccountCurrentAskOrders", GetAccountCurrentAskOrders.instance);
        map.put("getAccountCurrentBidOrders", GetAccountCurrentBidOrders.instance);
        map.put("getAllOpenAskOrders", GetAllOpenAskOrders.instance);
        map.put("getAllOpenBidOrders", GetAllOpenBidOrders.instance);
        map.put("getBuyOffers", GetBuyOffers.instance);
        map.put("getSellOffers", GetSellOffers.instance);
        map.put("getOffer", GetOffer.instance);
        map.put("getAskOrder", GetAskOrder.instance);
        map.put("getAskOrderIds", GetAskOrderIds.instance);
        map.put("getAskOrders", GetAskOrders.instance);
        map.put("getBidOrder", GetBidOrder.instance);
        map.put("getBidOrderIds", GetBidOrderIds.instance);
        map.put("getBidOrders", GetBidOrders.instance);
        map.put("getMintingTarget", GetMintingTarget.instance);
        map.put("issueAsset", IssueAsset.instance);
        map.put("issueCurrency", IssueCurrency.instance);
        map.put("leaseBalance", LeaseBalance.instance);
        map.put("longConvert", LongConvert.instance);
        map.put("markHost", MarkHost.instance);
        map.put("parseTransaction", ParseTransaction.instance);
        map.put("placeAskOrder", PlaceAskOrder.instance);
        map.put("placeBidOrder", PlaceBidOrder.instance);
        map.put("publishExchangeOffer", PublishExchangeOffer.instance);
        map.put("rsConvert", RSConvert.instance);
        map.put("readMessage", ReadMessage.instance);
        map.put("sendMessage", SendMessage.instance);
        map.put("sendMoney", SendMoney.instance);
        map.put("setAccountInfo", SetAccountInfo.instance);
        map.put("setAlias", SetAlias.instance);
        map.put("deleteAlias", DeleteAlias.instance);
        map.put("signTransaction", SignTransaction.instance);
        map.put("startForging", StartForging.instance);
        map.put("stopForging", StopForging.instance);
        map.put("getForging", GetForging.instance);
        map.put("transferAsset", TransferAsset.instance);
<<<<<<< HEAD
        map.put("transferCurrency", TransferCurrency.instance);
        map.put("deleteCurrency", DeleteCurrency.instance);
        map.put("dividendPayment", DividendPayment.instance);
        map.put("searchDGSGoods", SearchDGSGoods.instance);
        map.put("searchAssets", SearchAssets.instance);
        map.put("searchCurrencies", SearchCurrencies.instance);
=======
        map.put("searchDGSGoods", SearchDGSGoods.instance);
        map.put("searchAssets", SearchAssets.instance);
>>>>>>> 3d779a6e

        if (API.enableDebugAPI) {
            map.put("clearUnconfirmedTransactions", ClearUnconfirmedTransactions.instance);
            map.put("fullReset", FullReset.instance);
            map.put("popOff", PopOff.instance);
            map.put("scan", Scan.instance);
            map.put("luceneReindex", LuceneReindex.instance);
        }

        apiRequestHandlers = Collections.unmodifiableMap(map);
    }

    @Override
    protected void doGet(HttpServletRequest req, HttpServletResponse resp) throws ServletException, IOException {
        process(req, resp);
    }

    @Override
    protected void doPost(HttpServletRequest req, HttpServletResponse resp) throws ServletException, IOException {
        process(req, resp);
    }

    private void process(HttpServletRequest req, HttpServletResponse resp) throws IOException {

        resp.setHeader("Cache-Control", "no-cache, no-store, must-revalidate, private");
        resp.setHeader("Pragma", "no-cache");
        resp.setDateHeader("Expires", 0);

        JSONStreamAware response = JSON.emptyJSON;

        try {

            long startTime = System.currentTimeMillis();

            if (API.allowedBotHosts != null && ! API.allowedBotHosts.contains(req.getRemoteHost())) {
                response = ERROR_NOT_ALLOWED;
                return;
            }

            String requestType = req.getParameter("requestType");
            if (requestType == null) {
                response = ERROR_INCORRECT_REQUEST;
                return;
            }

            APIRequestHandler apiRequestHandler = apiRequestHandlers.get(requestType);
            if (apiRequestHandler == null) {
                response = ERROR_INCORRECT_REQUEST;
                return;
            }

            if (enforcePost && apiRequestHandler.requirePost() && ! "POST".equals(req.getMethod())) {
                response = POST_REQUIRED;
                return;
            }

            try {
                if (apiRequestHandler.startDbTransaction()) {
                    Db.db.beginTransaction();
                }
                response = apiRequestHandler.processRequest(req);
            } catch (ParameterException e) {
                response = e.getErrorResponse();
            } catch (NxtException |RuntimeException e) {
                Logger.logDebugMessage("Error processing API request", e);
                response = ERROR_INCORRECT_REQUEST;
            } catch (ExceptionInInitializerError err) {
                Logger.logErrorMessage("Initialization Error", (Exception) err.getCause());
                response = ERROR_INCORRECT_REQUEST;
            } finally {
                if (apiRequestHandler.startDbTransaction()) {
                    Db.db.endTransaction();
                }
            }

            if (response instanceof JSONObject) {
                ((JSONObject)response).put("requestProcessingTime", System.currentTimeMillis() - startTime);
            }

        } finally {
            resp.setContentType("text/plain; charset=UTF-8");
            try (Writer writer = resp.getWriter()) {
                response.writeJSONString(writer);
            }
        }

    }

}<|MERGE_RESOLUTION|>--- conflicted
+++ resolved
@@ -188,17 +188,12 @@
         map.put("stopForging", StopForging.instance);
         map.put("getForging", GetForging.instance);
         map.put("transferAsset", TransferAsset.instance);
-<<<<<<< HEAD
         map.put("transferCurrency", TransferCurrency.instance);
         map.put("deleteCurrency", DeleteCurrency.instance);
         map.put("dividendPayment", DividendPayment.instance);
         map.put("searchDGSGoods", SearchDGSGoods.instance);
         map.put("searchAssets", SearchAssets.instance);
         map.put("searchCurrencies", SearchCurrencies.instance);
-=======
-        map.put("searchDGSGoods", SearchDGSGoods.instance);
-        map.put("searchAssets", SearchAssets.instance);
->>>>>>> 3d779a6e
 
         if (API.enableDebugAPI) {
             map.put("clearUnconfirmedTransactions", ClearUnconfirmedTransactions.instance);
