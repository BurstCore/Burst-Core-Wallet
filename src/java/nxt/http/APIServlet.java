package nxt.http;

import nxt.Constants;
import nxt.Nxt;
import nxt.NxtException;
import nxt.util.JSON;
import nxt.util.Logger;
import org.json.simple.JSONStreamAware;

import javax.servlet.ServletException;
import javax.servlet.http.HttpServlet;
import javax.servlet.http.HttpServletRequest;
import javax.servlet.http.HttpServletResponse;
import java.io.IOException;
import java.io.Writer;
import java.util.Arrays;
import java.util.Collections;
import java.util.HashMap;
import java.util.HashSet;
import java.util.List;
import java.util.Map;
import java.util.Set;

import static nxt.http.JSONResponses.ERROR_INCORRECT_REQUEST;
import static nxt.http.JSONResponses.ERROR_NOT_ALLOWED;
import static nxt.http.JSONResponses.POST_REQUIRED;

public final class APIServlet extends HttpServlet {

    abstract static class APIRequestHandler {

        private final List<String> parameters;
        private final Set<APITag> apiTags;

        APIRequestHandler(APITag[] apiTags, String... parameters) {
            this.parameters = Collections.unmodifiableList(Arrays.asList(parameters));
            this.apiTags = Collections.unmodifiableSet(new HashSet<>(Arrays.asList(apiTags)));
        }

        final List<String> getParameters() {
            return parameters;
        }

        final Set<APITag> getAPITags() {
            return apiTags;
        }

        abstract JSONStreamAware processRequest(HttpServletRequest request) throws NxtException;

        boolean requirePost() {
            return false;
        }

    }

    private static final boolean enforcePost = Nxt.getBooleanProperty("nxt.apiServerEnforcePOST");

    static final Map<String,APIRequestHandler> apiRequestHandlers;

    static {

        Map<String,APIRequestHandler> map = new HashMap<>();

        map.put("broadcastTransaction", BroadcastTransaction.instance);
        map.put("calculateFullHash", CalculateFullHash.instance);
        map.put("cancelAskOrder", CancelAskOrder.instance);
        map.put("cancelBidOrder", CancelBidOrder.instance);
        map.put("castVote", CastVote.instance);
        map.put("createPoll", CreatePoll.instance);
        map.put("decryptFrom", DecryptFrom.instance);
        map.put("dgsListing", DGSListing.instance);
        map.put("dgsDelisting", DGSDelisting.instance);
        map.put("dgsDelivery", DGSDelivery.instance);
        map.put("dgsFeedback", DGSFeedback.instance);
        map.put("dgsPriceChange", DGSPriceChange.instance);
        map.put("dgsPurchase", DGSPurchase.instance);
        map.put("dgsQuantityChange", DGSQuantityChange.instance);
        map.put("dgsRefund", DGSRefund.instance);
        map.put("decodeHallmark", DecodeHallmark.instance);
        map.put("decodeToken", DecodeToken.instance);
        map.put("encryptTo", EncryptTo.instance);
        map.put("generateToken", GenerateToken.instance);
        map.put("getAccount", GetAccount.instance);
        map.put("getAccountBlockIds", GetAccountBlockIds.instance);
        map.put("getAccountId", GetAccountId.instance);
        map.put("getAccountPublicKey", GetAccountPublicKey.instance);
        map.put("getAccountTransactionIds", GetAccountTransactionIds.instance);
        map.put("getAccountTransactions", GetAccountTransactions.instance);
<<<<<<< HEAD
        map.put("getActivePollIds", GetActivePollIds.instance);
=======
>>>>>>> d34e2a6d
        map.put("sellAlias", SellAlias.instance);
        map.put("buyAlias", BuyAlias.instance);
        map.put("getAlias", GetAlias.instance);
        map.put("getAliases", GetAliases.instance);
        map.put("getAllAssets", GetAllAssets.instance);
        map.put("getAsset", GetAsset.instance);
        map.put("getAssets", GetAssets.instance);
        map.put("getAssetIds", GetAssetIds.instance);
        map.put("getAssetsByIssuer", GetAssetsByIssuer.instance);
        map.put("getBalance", GetBalance.instance);
        map.put("getBlock", GetBlock.instance);
        map.put("getBlockId", GetBlockId.instance);
        map.put("getBlockchainStatus", GetBlockchainStatus.instance);
        map.put("getConstants", GetConstants.instance);
        map.put("getDGSGoods", GetDGSGoods.instance);
        map.put("getDGSGood", GetDGSGood.instance);
        map.put("getDGSPurchases", GetDGSPurchases.instance);
        map.put("getDGSPurchase", GetDGSPurchase.instance);
        map.put("getDGSPendingPurchases", GetDGSPendingPurchases.instance);
        map.put("getFinishedPollIds", GetFinishedPollIds.instance);
        map.put("getGuaranteedBalance", GetGuaranteedBalance.instance);
        map.put("getMyInfo", GetMyInfo.instance);
        if (Constants.isTestnet) {
            map.put("getNextBlockGenerators", GetNextBlockGenerators.instance);
        }
        map.put("getPeer", GetPeer.instance);
        map.put("getPeers", GetPeers.instance);
        map.put("getPoll", GetPoll.instance);
        map.put("getPollResults", GetPollResults.instance);
        map.put("getState", GetState.instance);
        map.put("getTime", GetTime.instance);
        map.put("getTrades", GetTrades.instance);
        map.put("getAllTrades", GetAllTrades.instance);
        map.put("getTransaction", GetTransaction.instance);
        map.put("getTransactionBytes", GetTransactionBytes.instance);
        map.put("getUnconfirmedTransactionIds", GetUnconfirmedTransactionIds.instance);
        map.put("getUnconfirmedTransactions", GetUnconfirmedTransactions.instance);
        map.put("getAccountCurrentAskOrderIds", GetAccountCurrentAskOrderIds.instance);
        map.put("getAccountCurrentBidOrderIds", GetAccountCurrentBidOrderIds.instance);
        map.put("getAllOpenOrders", GetAllOpenOrders.instance);
        map.put("getAskOrder", GetAskOrder.instance);
        map.put("getAskOrderIds", GetAskOrderIds.instance);
        map.put("getAskOrders", GetAskOrders.instance);
        map.put("getBidOrder", GetBidOrder.instance);
        map.put("getBidOrderIds", GetBidOrderIds.instance);
        map.put("getBidOrders", GetBidOrders.instance);
        map.put("issueAsset", IssueAsset.instance);
        map.put("leaseBalance", LeaseBalance.instance);
        map.put("markHost", MarkHost.instance);
        map.put("parseTransaction", ParseTransaction.instance);
        map.put("placeAskOrder", PlaceAskOrder.instance);
        map.put("placeBidOrder", PlaceBidOrder.instance);
        map.put("rsConvert", RSConvert.instance);
        map.put("readMessage", ReadMessage.instance);
        map.put("sendMessage", SendMessage.instance);
        map.put("sendMoney", SendMoney.instance);
        map.put("sendMoneyWithMessage", SendMoneyWithMessage.instance);
        map.put("setAccountInfo", SetAccountInfo.instance);
        map.put("setAlias", SetAlias.instance);
        map.put("signTransaction", SignTransaction.instance);
        map.put("startForging", StartForging.instance);
        map.put("stopForging", StopForging.instance);
        map.put("getForging", GetForging.instance);
        map.put("transferAsset", TransferAsset.instance);

        apiRequestHandlers = Collections.unmodifiableMap(map);
    }

    @Override
    protected void doGet(HttpServletRequest req, HttpServletResponse resp) throws ServletException, IOException {
        process(req, resp);
    }

    @Override
    protected void doPost(HttpServletRequest req, HttpServletResponse resp) throws ServletException, IOException {
        process(req, resp);
    }

    private void process(HttpServletRequest req, HttpServletResponse resp) throws IOException {

        resp.setHeader("Cache-Control", "no-cache, no-store, must-revalidate, private");
        resp.setHeader("Pragma", "no-cache");
        resp.setDateHeader("Expires", 0);

        JSONStreamAware response = JSON.emptyJSON;

        try {

            if (API.allowedBotHosts != null && ! API.allowedBotHosts.contains(req.getRemoteHost())) {
                response = ERROR_NOT_ALLOWED;
                return;
            }

            String requestType = req.getParameter("requestType");
            if (requestType == null) {
                response = ERROR_INCORRECT_REQUEST;
                return;
            }

            APIRequestHandler apiRequestHandler = apiRequestHandlers.get(requestType);
            if (apiRequestHandler == null) {
                response = ERROR_INCORRECT_REQUEST;
                return;
            }

            if (enforcePost && apiRequestHandler.requirePost() && ! "POST".equals(req.getMethod())) {
                response = POST_REQUIRED;
                return;
            }

            try {
                response = apiRequestHandler.processRequest(req);
            } catch (ParameterException e) {
                response = e.getErrorResponse();
            } catch (NxtException |RuntimeException e) {
                Logger.logDebugMessage("Error processing API request", e);
                response = ERROR_INCORRECT_REQUEST;
            }

        } finally {
            resp.setContentType("text/plain; charset=UTF-8");
            try (Writer writer = resp.getWriter()) {
                response.writeJSONString(writer);
            }
        }

    }

}<|MERGE_RESOLUTION|>--- conflicted
+++ resolved
@@ -86,10 +86,6 @@
         map.put("getAccountPublicKey", GetAccountPublicKey.instance);
         map.put("getAccountTransactionIds", GetAccountTransactionIds.instance);
         map.put("getAccountTransactions", GetAccountTransactions.instance);
-<<<<<<< HEAD
-        map.put("getActivePollIds", GetActivePollIds.instance);
-=======
->>>>>>> d34e2a6d
         map.put("sellAlias", SellAlias.instance);
         map.put("buyAlias", BuyAlias.instance);
         map.put("getAlias", GetAlias.instance);
@@ -109,7 +105,6 @@
         map.put("getDGSPurchases", GetDGSPurchases.instance);
         map.put("getDGSPurchase", GetDGSPurchase.instance);
         map.put("getDGSPendingPurchases", GetDGSPendingPurchases.instance);
-        map.put("getFinishedPollIds", GetFinishedPollIds.instance);
         map.put("getGuaranteedBalance", GetGuaranteedBalance.instance);
         map.put("getMyInfo", GetMyInfo.instance);
         if (Constants.isTestnet) {
@@ -118,7 +113,6 @@
         map.put("getPeer", GetPeer.instance);
         map.put("getPeers", GetPeers.instance);
         map.put("getPoll", GetPoll.instance);
-        map.put("getPollResults", GetPollResults.instance);
         map.put("getState", GetState.instance);
         map.put("getTime", GetTime.instance);
         map.put("getTrades", GetTrades.instance);
@@ -146,7 +140,6 @@
         map.put("readMessage", ReadMessage.instance);
         map.put("sendMessage", SendMessage.instance);
         map.put("sendMoney", SendMoney.instance);
-        map.put("sendMoneyWithMessage", SendMoneyWithMessage.instance);
         map.put("setAccountInfo", SetAccountInfo.instance);
         map.put("setAlias", SetAlias.instance);
         map.put("signTransaction", SignTransaction.instance);
