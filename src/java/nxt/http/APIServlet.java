--- conflicted
+++ resolved
@@ -129,11 +129,8 @@
         map.put("getTrades", GetTrades.instance);
         map.put("getExchanges", GetExchanges.instance);
         map.put("getAllTrades", GetAllTrades.instance);
-<<<<<<< HEAD
         map.put("getAllExchanges", GetAllExchanges.instance);
-=======
         map.put("getTransfers", GetTransfers.instance);
->>>>>>> 7fa22f12
         map.put("getTransaction", GetTransaction.instance);
         map.put("getTransactionBytes", GetTransactionBytes.instance);
         map.put("getUnconfirmedTransactionIds", GetUnconfirmedTransactionIds.instance);
