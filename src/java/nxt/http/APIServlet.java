package nxt.http;

import nxt.Db;
import nxt.Nxt;
import nxt.NxtException;
import nxt.util.JSON;
import nxt.util.Logger;
import org.json.simple.JSONObject;
import org.json.simple.JSONStreamAware;

import javax.servlet.ServletException;
import javax.servlet.http.HttpServlet;
import javax.servlet.http.HttpServletRequest;
import javax.servlet.http.HttpServletResponse;
import java.io.IOException;
import java.io.Writer;
<<<<<<< HEAD
=======
import java.math.BigInteger;
import java.net.Inet4Address;
import java.net.InetAddress;
import java.net.UnknownHostException;
import java.util.ArrayList;
>>>>>>> 4661be3c
import java.util.Arrays;
import java.util.Collections;
import java.util.HashMap;
import java.util.HashSet;
import java.util.List;
import java.util.Map;
import java.util.Set;

import static nxt.http.JSONResponses.ERROR_INCORRECT_REQUEST;
import static nxt.http.JSONResponses.ERROR_NOT_ALLOWED;
import static nxt.http.JSONResponses.POST_REQUIRED;
import static nxt.http.JSONResponses.NO_PASSWORD_IN_CONFIG;
import static nxt.http.JSONResponses.INCORRECT_ADMIN_PASSWORD;

public final class APIServlet extends HttpServlet {

    abstract static class APIRequestHandler {

        private final List<String> parameters;
        private final Set<APITag> apiTags;

        APIRequestHandler(APITag[] apiTags, String... parameters) {
            List<String> parametersList;
            if (requirePassword()) {
                parametersList = new ArrayList<String>(parameters.length + 1);
                parametersList.add("adminPassword");
                parametersList.addAll(Arrays.asList(parameters));
            } else {
                parametersList = Arrays.asList(parameters);
            }
            this.parameters = Collections.unmodifiableList(parametersList);
            this.apiTags = Collections.unmodifiableSet(new HashSet<>(Arrays.asList(apiTags)));
        }

        final List<String> getParameters() {
            return parameters;
        }

        final Set<APITag> getAPITags() {
            return apiTags;
        }

        abstract JSONStreamAware processRequest(HttpServletRequest request) throws NxtException;

        boolean requirePost() {
            return false;
        }

        boolean startDbTransaction() {
            return false;
        }
        
        boolean requirePassword() {
        	return false;
        }
    }

    private static class NetworkAddress {
        private BigInteger netAddress;
        private BigInteger netMask;

        public NetworkAddress(String address) {
            int slashPos = address.indexOf('/');
            if (slashPos > 0) {
                try {
                    InetAddress targetHostAddress = InetAddress.getByName(address.substring(0, slashPos));
                    byte[] srcBytes = targetHostAddress.getAddress();
                    byte[] dstBytes = new byte[srcBytes.length];
                    netAddress = new BigInteger(1, srcBytes);
                    int maskBitLength = Integer.valueOf(address.substring(slashPos + 1));
                    int addressBitLength = (targetHostAddress instanceof Inet4Address) ? 32 : 128;
                    netMask = BigInteger.ZERO
                            .setBit(addressBitLength)
                            .subtract(BigInteger.ONE)
                            .subtract(BigInteger.ZERO.setBit(addressBitLength - maskBitLength).subtract(BigInteger.ONE));
                } catch (UnknownHostException e) {
                }
            }
        }

        public boolean contains(BigInteger hostAddressToCheck) {
            return hostAddressToCheck.and(netMask).equals(netAddress);
        }
    }

    private static ConcurrentHashMap<String, NetworkAddress> maskedAddressCache = new ConcurrentHashMap<>();

    private static final boolean enforcePost = Nxt.getBooleanProperty("nxt.apiServerEnforcePOST");
    static final Map<String,APIRequestHandler> apiRequestHandlers;

    static {

        Map<String,APIRequestHandler> map = new HashMap<>();

        map.put("broadcastTransaction", BroadcastTransaction.instance);
        map.put("calculateFullHash", CalculateFullHash.instance);
        map.put("cancelAskOrder", CancelAskOrder.instance);
        map.put("cancelBidOrder", CancelBidOrder.instance);
        map.put("currencyBuy", CurrencyBuy.instance);
        map.put("currencySell", CurrencySell.instance);
        map.put("currencyReserveIncrease", CurrencyReserveIncrease.instance);
        map.put("currencyReserveClaim", CurrencyReserveClaim.instance);
        map.put("currencyMint", CurrencyMint.instance);
        //map.put("castVote", CastVote.instance);
        //map.put("createPoll", CreatePoll.instance);
        map.put("decryptFrom", DecryptFrom.instance);
        map.put("dgsListing", DGSListing.instance);
        map.put("dgsDelisting", DGSDelisting.instance);
        map.put("dgsDelivery", DGSDelivery.instance);
        map.put("dgsFeedback", DGSFeedback.instance);
        map.put("dgsPriceChange", DGSPriceChange.instance);
        map.put("dgsPurchase", DGSPurchase.instance);
        map.put("dgsQuantityChange", DGSQuantityChange.instance);
        map.put("dgsRefund", DGSRefund.instance);
        map.put("decodeHallmark", DecodeHallmark.instance);
        map.put("decodeToken", DecodeToken.instance);
        map.put("encryptTo", EncryptTo.instance);
        map.put("generateToken", GenerateToken.instance);
        map.put("getAccount", GetAccount.instance);
        map.put("getAccountBlockCount", GetAccountBlockCount.instance);
        map.put("getAccountBlockIds", GetAccountBlockIds.instance);
        map.put("getAccountBlocks", GetAccountBlocks.instance);
        map.put("getAccountId", GetAccountId.instance);
        map.put("getAccountPublicKey", GetAccountPublicKey.instance);
        map.put("getAccountTransactionIds", GetAccountTransactionIds.instance);
        map.put("getAccountTransactions", GetAccountTransactions.instance);
        map.put("getAccountLessors", GetAccountLessors.instance);
        map.put("getAccountAssets", GetAccountAssets.instance);
        map.put("getAccountCurrencies", GetAccountCurrencies.instance);
        map.put("getAccountCurrencyCount", GetAccountCurrencyCount.instance);
        map.put("getAccountAssetCount", GetAccountAssetCount.instance);
        map.put("sellAlias", SellAlias.instance);
        map.put("buyAlias", BuyAlias.instance);
        map.put("getAlias", GetAlias.instance);
        map.put("getAliasCount", GetAliasCount.instance);
        map.put("getAliases", GetAliases.instance);
        map.put("getAllAssets", GetAllAssets.instance);
        map.put("getAllCurrencies", GetAllCurrencies.instance);
        map.put("getAsset", GetAsset.instance);
        map.put("getAssets", GetAssets.instance);
        map.put("getAssetIds", GetAssetIds.instance);
        map.put("getAssetsByIssuer", GetAssetsByIssuer.instance);
        map.put("getAssetAccounts", GetAssetAccounts.instance);
        map.put("getAssetAccountCount", GetAssetAccountCount.instance);
        map.put("getBalance", GetBalance.instance);
        map.put("getBlock", GetBlock.instance);
        map.put("getBlockId", GetBlockId.instance);
        map.put("getBlocks", GetBlocks.instance);
        map.put("getBlockchainStatus", GetBlockchainStatus.instance);
        map.put("getConstants", GetConstants.instance);
        map.put("getCurrency", GetCurrency.instance);
        map.put("getCurrencies", GetCurrencies.instance);
        map.put("getCurrencyFounders", GetCurrencyFounders.instance);
        map.put("getCurrencyIds", GetCurrencyIds.instance);
        map.put("getCurrenciesByIssuer", GetCurrenciesByIssuer.instance);
        map.put("getCurrencyAccounts", GetCurrencyAccounts.instance);
        map.put("getCurrencyAccountCount", GetCurrencyAccountCount.instance);
        map.put("getDGSGoods", GetDGSGoods.instance);
        map.put("getDGSGoodsCount", GetDGSGoodsCount.instance);
        map.put("getDGSGood", GetDGSGood.instance);
        map.put("getDGSGoodsPurchases", GetDGSGoodsPurchases.instance);
        map.put("getDGSGoodsPurchaseCount", GetDGSGoodsPurchaseCount.instance);
        map.put("getDGSPurchases", GetDGSPurchases.instance);
        map.put("getDGSPurchase", GetDGSPurchase.instance);
        map.put("getDGSPurchaseCount", GetDGSPurchaseCount.instance);
        map.put("getDGSPendingPurchases", GetDGSPendingPurchases.instance);
        map.put("getDGSTags", GetDGSTags.instance);
        map.put("getDGSTagCount", GetDGSTagCount.instance);
        map.put("getGuaranteedBalance", GetGuaranteedBalance.instance);
        map.put("getECBlock", GetECBlock.instance);
        map.put("getMyInfo", GetMyInfo.instance);
        //map.put("getNextBlockGenerators", GetNextBlockGenerators.instance);
        map.put("getPeer", GetPeer.instance);
        map.put("getPeers", GetPeers.instance);
        //map.put("getPoll", GetPoll.instance);
        //map.put("getPollIds", GetPollIds.instance);
        map.put("getState", GetState.instance);
        map.put("getTime", GetTime.instance);
        map.put("getTrades", GetTrades.instance);
        map.put("getExchanges", GetExchanges.instance);
        map.put("getExchangesByExchangeRequest", GetExchangesByExchangeRequest.instance);
        map.put("getExchangesByOffer", GetExchangesByOffer.instance);
        map.put("getAllTrades", GetAllTrades.instance);
        map.put("getAllExchanges", GetAllExchanges.instance);
        map.put("getAssetTransfers", GetAssetTransfers.instance);
        map.put("getCurrencyTransfers", GetCurrencyTransfers.instance);
        map.put("getTransaction", GetTransaction.instance);
        map.put("getTransactionBytes", GetTransactionBytes.instance);
        map.put("getUnconfirmedTransactionIds", GetUnconfirmedTransactionIds.instance);
        map.put("getUnconfirmedTransactions", GetUnconfirmedTransactions.instance);
        map.put("getAccountCurrentAskOrderIds", GetAccountCurrentAskOrderIds.instance);
        map.put("getAccountCurrentBidOrderIds", GetAccountCurrentBidOrderIds.instance);
        map.put("getAccountCurrentAskOrders", GetAccountCurrentAskOrders.instance);
        map.put("getAccountCurrentBidOrders", GetAccountCurrentBidOrders.instance);
        map.put("getAllOpenAskOrders", GetAllOpenAskOrders.instance);
        map.put("getAllOpenBidOrders", GetAllOpenBidOrders.instance);
        map.put("getBuyOffers", GetBuyOffers.instance);
        map.put("getSellOffers", GetSellOffers.instance);
        map.put("getOffer", GetOffer.instance);
        map.put("getAskOrder", GetAskOrder.instance);
        map.put("getAskOrderIds", GetAskOrderIds.instance);
        map.put("getAskOrders", GetAskOrders.instance);
        map.put("getBidOrder", GetBidOrder.instance);
        map.put("getBidOrderIds", GetBidOrderIds.instance);
        map.put("getBidOrders", GetBidOrders.instance);
        map.put("getAccountExchangeRequests", GetAccountExchangeRequests.instance);
        map.put("getMintingTarget", GetMintingTarget.instance);
        map.put("issueAsset", IssueAsset.instance);
        map.put("issueCurrency", IssueCurrency.instance);
        map.put("leaseBalance", LeaseBalance.instance);
        map.put("longConvert", LongConvert.instance);
        map.put("markHost", MarkHost.instance);
        map.put("parseTransaction", ParseTransaction.instance);
        map.put("placeAskOrder", PlaceAskOrder.instance);
        map.put("placeBidOrder", PlaceBidOrder.instance);
        map.put("publishExchangeOffer", PublishExchangeOffer.instance);
        map.put("rsConvert", RSConvert.instance);
        map.put("readMessage", ReadMessage.instance);
        map.put("sendMessage", SendMessage.instance);
        map.put("sendMoney", SendMoney.instance);
        map.put("setAccountInfo", SetAccountInfo.instance);
        map.put("setAlias", SetAlias.instance);
        map.put("deleteAlias", DeleteAlias.instance);
        map.put("signTransaction", SignTransaction.instance);
        map.put("startForging", StartForging.instance);
        map.put("stopForging", StopForging.instance);
        map.put("getForging", GetForging.instance);
        map.put("transferAsset", TransferAsset.instance);
        map.put("transferCurrency", TransferCurrency.instance);
        map.put("canDeleteCurrency", CanDeleteCurrency.instance);
        map.put("deleteCurrency", DeleteCurrency.instance);
        map.put("dividendPayment", DividendPayment.instance);
        map.put("searchDGSGoods", SearchDGSGoods.instance);
        map.put("searchAssets", SearchAssets.instance);
        map.put("searchCurrencies", SearchCurrencies.instance);
        map.put("clearUnconfirmedTransactions", ClearUnconfirmedTransactions.instance);
        map.put("fullReset", FullReset.instance);
        map.put("popOff", PopOff.instance);
        map.put("scan", Scan.instance);
        map.put("luceneReindex", LuceneReindex.instance);

        apiRequestHandlers = Collections.unmodifiableMap(map);
    }

    @Override
    protected void doGet(HttpServletRequest req, HttpServletResponse resp) throws ServletException, IOException {
        process(req, resp);
    }

    @Override
    protected void doPost(HttpServletRequest req, HttpServletResponse resp) throws ServletException, IOException {
        process(req, resp);
    }

    private void process(HttpServletRequest req, HttpServletResponse resp) throws IOException {

        resp.setHeader("Cache-Control", "no-cache, no-store, must-revalidate, private");
        resp.setHeader("Pragma", "no-cache");
        resp.setDateHeader("Expires", 0);

        JSONStreamAware response = JSON.emptyJSON;

        try {

            long startTime = System.currentTimeMillis();

			if (! API.isAllowed(req.getRemoteHost())) {
                response = ERROR_NOT_ALLOWED;
                return;
            }

            String requestType = req.getParameter("requestType");
            if (requestType == null) {
                response = ERROR_INCORRECT_REQUEST;
                return;
            }

            APIRequestHandler apiRequestHandler = apiRequestHandlers.get(requestType);
            if (apiRequestHandler == null) {
                response = ERROR_INCORRECT_REQUEST;
                return;
            }

            if (enforcePost && apiRequestHandler.requirePost() && ! "POST".equals(req.getMethod())) {
                response = POST_REQUIRED;
                return;
            }

            if (apiRequestHandler.requirePassword()) {
                if (API.adminPassword.isEmpty()) {
                    response = NO_PASSWORD_IN_CONFIG;
                    return;
                } else if (!API.adminPassword.equals(req.getParameter("adminPassword"))) {
                    response = INCORRECT_ADMIN_PASSWORD;
                    return;
                }
            }

            try {
                if (apiRequestHandler.startDbTransaction()) {
                    Db.db.beginTransaction();
                }
                response = apiRequestHandler.processRequest(req);
            } catch (ParameterException e) {
                response = e.getErrorResponse();
            } catch (NxtException |RuntimeException e) {
                Logger.logDebugMessage("Error processing API request", e);
                response = ERROR_INCORRECT_REQUEST;
            } catch (ExceptionInInitializerError err) {
                Logger.logErrorMessage("Initialization Error", (Exception) err.getCause());
                response = ERROR_INCORRECT_REQUEST;
            } finally {
                if (apiRequestHandler.startDbTransaction()) {
                    Db.db.endTransaction();
                }
            }

            if (response instanceof JSONObject) {
                ((JSONObject)response).put("requestProcessingTime", System.currentTimeMillis() - startTime);
            }

        } finally {
            resp.setContentType("text/plain; charset=UTF-8");
            try (Writer writer = resp.getWriter()) {
                response.writeJSONString(writer);
            }
        }

    }

    private boolean checkIPRanges(Set<String> hostList, String host) {
        try {
            BigInteger hostAddressToCheck = new BigInteger(InetAddress.getByName(host).getAddress());
            for (String targetHost : hostList) {
                if (targetHost.contains("/")) {
                    NetworkAddress maskedInetAddress = maskedAddressCache.get(targetHost);
                    if (maskedInetAddress == null) {
                        maskedInetAddress = new NetworkAddress(targetHost);
                        maskedAddressCache.put(targetHost, maskedInetAddress);
                    }
                    if (maskedInetAddress.contains(hostAddressToCheck)) {
                        return true;
                    }
                }
            }
        } catch (UnknownHostException e) {
            // can't resolve, disallow
            Logger.logErrorMessage("Unknown remote host " + host);
            return false;
        }
        return false;
    }

}<|MERGE_RESOLUTION|>--- conflicted
+++ resolved
@@ -14,14 +14,7 @@
 import javax.servlet.http.HttpServletResponse;
 import java.io.IOException;
 import java.io.Writer;
-<<<<<<< HEAD
-=======
-import java.math.BigInteger;
-import java.net.Inet4Address;
-import java.net.InetAddress;
-import java.net.UnknownHostException;
 import java.util.ArrayList;
->>>>>>> 4661be3c
 import java.util.Arrays;
 import java.util.Collections;
 import java.util.HashMap;
@@ -78,36 +71,6 @@
         	return false;
         }
     }
-
-    private static class NetworkAddress {
-        private BigInteger netAddress;
-        private BigInteger netMask;
-
-        public NetworkAddress(String address) {
-            int slashPos = address.indexOf('/');
-            if (slashPos > 0) {
-                try {
-                    InetAddress targetHostAddress = InetAddress.getByName(address.substring(0, slashPos));
-                    byte[] srcBytes = targetHostAddress.getAddress();
-                    byte[] dstBytes = new byte[srcBytes.length];
-                    netAddress = new BigInteger(1, srcBytes);
-                    int maskBitLength = Integer.valueOf(address.substring(slashPos + 1));
-                    int addressBitLength = (targetHostAddress instanceof Inet4Address) ? 32 : 128;
-                    netMask = BigInteger.ZERO
-                            .setBit(addressBitLength)
-                            .subtract(BigInteger.ONE)
-                            .subtract(BigInteger.ZERO.setBit(addressBitLength - maskBitLength).subtract(BigInteger.ONE));
-                } catch (UnknownHostException e) {
-                }
-            }
-        }
-
-        public boolean contains(BigInteger hostAddressToCheck) {
-            return hostAddressToCheck.and(netMask).equals(netAddress);
-        }
-    }
-
-    private static ConcurrentHashMap<String, NetworkAddress> maskedAddressCache = new ConcurrentHashMap<>();
 
     private static final boolean enforcePost = Nxt.getBooleanProperty("nxt.apiServerEnforcePOST");
     static final Map<String,APIRequestHandler> apiRequestHandlers;
@@ -352,27 +315,4 @@
 
     }
 
-    private boolean checkIPRanges(Set<String> hostList, String host) {
-        try {
-            BigInteger hostAddressToCheck = new BigInteger(InetAddress.getByName(host).getAddress());
-            for (String targetHost : hostList) {
-                if (targetHost.contains("/")) {
-                    NetworkAddress maskedInetAddress = maskedAddressCache.get(targetHost);
-                    if (maskedInetAddress == null) {
-                        maskedInetAddress = new NetworkAddress(targetHost);
-                        maskedAddressCache.put(targetHost, maskedInetAddress);
-                    }
-                    if (maskedInetAddress.contains(hostAddressToCheck)) {
-                        return true;
-                    }
-                }
-            }
-        } catch (UnknownHostException e) {
-            // can't resolve, disallow
-            Logger.logErrorMessage("Unknown remote host " + host);
-            return false;
-        }
-        return false;
-    }
-
 }