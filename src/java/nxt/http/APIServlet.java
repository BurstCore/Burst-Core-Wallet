/******************************************************************************
 * Copyright © 2013-2015 The Nxt Core Developers.                             *
 *                                                                            *
 * See the AUTHORS.txt, DEVELOPER-AGREEMENT.txt and LICENSE.txt files at      *
 * the top-level directory of this distribution for the individual copyright  *
 * holder information and the developer policies on copyright and licensing.  *
 *                                                                            *
 * Unless otherwise agreed in a custom licensing agreement, no part of the    *
 * Nxt software, including this file, may be copied, modified, propagated,    *
 * or distributed except according to the terms contained in the LICENSE.txt  *
 * file.                                                                      *
 *                                                                            *
 * Removal or modification of this copyright notice is prohibited.            *
 *                                                                            *
 ******************************************************************************/

package nxt.http;

import nxt.Db;
import nxt.Nxt;
import nxt.NxtException;
import nxt.util.JSON;
import nxt.util.Logger;
import org.json.simple.JSONObject;
import org.json.simple.JSONStreamAware;

import javax.servlet.ServletException;
import javax.servlet.http.HttpServlet;
import javax.servlet.http.HttpServletRequest;
import javax.servlet.http.HttpServletResponse;
import java.io.IOException;
import java.io.Writer;
import java.util.ArrayList;
import java.util.Arrays;
import java.util.Collections;
import java.util.HashMap;
import java.util.HashSet;
import java.util.List;
import java.util.Map;
import java.util.Set;

import static nxt.http.JSONResponses.ERROR_INCORRECT_REQUEST;
import static nxt.http.JSONResponses.ERROR_NOT_ALLOWED;
import static nxt.http.JSONResponses.POST_REQUIRED;
import static nxt.http.JSONResponses.REQUIRED_BLOCK_NOT_FOUND;
import static nxt.http.JSONResponses.REQUIRED_LAST_BLOCK_NOT_FOUND;

public final class APIServlet extends HttpServlet {

    abstract static class APIRequestHandler {

        private final List<String> parameters;
        private final String fileParameter;
        private final Set<APITag> apiTags;

        APIRequestHandler(APITag[] apiTags, String... parameters) {
            this(null, apiTags, parameters);
        }

        APIRequestHandler(String fileParameter, APITag[] apiTags, String... origParameters) {
            List<String> parameters = new ArrayList<>();
            Collections.addAll(parameters, origParameters);
            if ((requirePassword() || parameters.contains("lastIndex")) && ! API.disableAdminPassword) {
                parameters.add("adminPassword");
            }
            if (allowRequiredBlockParameters()) {
                parameters.add("requireBlock");
                parameters.add("requireLastBlock");
            }
            this.parameters = Collections.unmodifiableList(parameters);
            this.apiTags = Collections.unmodifiableSet(new HashSet<>(Arrays.asList(apiTags)));
            this.fileParameter = fileParameter;
        }

        final List<String> getParameters() {
            return parameters;
        }

        final Set<APITag> getAPITags() {
            return apiTags;
        }

        final String getFileParameter() {
            return fileParameter;
        }

        abstract JSONStreamAware processRequest(HttpServletRequest request) throws NxtException;

        JSONStreamAware processRequest(HttpServletRequest request, HttpServletResponse response) throws NxtException {
            return processRequest(request);
        }

        boolean requirePost() {
            return false;
        }

        boolean startDbTransaction() {
            return false;
        }

        boolean requirePassword() {
        	return false;
        }

        boolean allowRequiredBlockParameters() {
            return true;
        }

    }

    private static final boolean enforcePost = Nxt.getBooleanProperty("nxt.apiServerEnforcePOST");
    static final Map<String,APIRequestHandler> apiRequestHandlers;

    static {

        Map<String,APIRequestHandler> map = new HashMap<>();

        map.put("approveTransaction", ApproveTransaction.instance);
        map.put("broadcastTransaction", BroadcastTransaction.instance);
        map.put("calculateFullHash", CalculateFullHash.instance);
        map.put("cancelAskOrder", CancelAskOrder.instance);
        map.put("cancelBidOrder", CancelBidOrder.instance);
        map.put("castVote", CastVote.instance);
        map.put("createPoll", CreatePoll.instance);
        map.put("currencyBuy", CurrencyBuy.instance);
        map.put("currencySell", CurrencySell.instance);
        map.put("currencyReserveIncrease", CurrencyReserveIncrease.instance);
        map.put("currencyReserveClaim", CurrencyReserveClaim.instance);
        map.put("currencyMint", CurrencyMint.instance);
        map.put("decryptFrom", DecryptFrom.instance);
        map.put("dgsListing", DGSListing.instance);
        map.put("dgsDelisting", DGSDelisting.instance);
        map.put("dgsDelivery", DGSDelivery.instance);
        map.put("dgsFeedback", DGSFeedback.instance);
        map.put("dgsPriceChange", DGSPriceChange.instance);
        map.put("dgsPurchase", DGSPurchase.instance);
        map.put("dgsQuantityChange", DGSQuantityChange.instance);
        map.put("dgsRefund", DGSRefund.instance);
        map.put("decodeHallmark", DecodeHallmark.instance);
        map.put("decodeToken", DecodeToken.instance);
        map.put("decodeFileToken", DecodeFileToken.instance);
        map.put("encryptTo", EncryptTo.instance);
        map.put("eventRegister", EventRegister.instance);
        map.put("eventWait", EventWait.instance);
        map.put("generateToken", GenerateToken.instance);
        map.put("generateFileToken", GenerateFileToken.instance);
        map.put("getAccount", GetAccount.instance);
        map.put("getAccountBlockCount", GetAccountBlockCount.instance);
        map.put("getAccountBlockIds", GetAccountBlockIds.instance);
        map.put("getAccountBlocks", GetAccountBlocks.instance);
        map.put("getAccountId", GetAccountId.instance);
        map.put("getVoterPhasedTransactions", GetVoterPhasedTransactions.instance);
        map.put("getPolls", GetPolls.instance);
        map.put("getAccountPhasedTransactions", GetAccountPhasedTransactions.instance);
        map.put("getAccountPhasedTransactionCount", GetAccountPhasedTransactionCount.instance);
        map.put("getAccountPublicKey", GetAccountPublicKey.instance);
        map.put("getAccountTransactionIds", GetAccountTransactionIds.instance);
        map.put("getAccountTransactions", GetAccountTransactions.instance);
        map.put("getAccountLessors", GetAccountLessors.instance);
        map.put("getAccountAssets", GetAccountAssets.instance);
        map.put("getAccountCurrencies", GetAccountCurrencies.instance);
        map.put("getAccountCurrencyCount", GetAccountCurrencyCount.instance);
        map.put("getAccountAssetCount", GetAccountAssetCount.instance);
        map.put("sellAlias", SellAlias.instance);
        map.put("buyAlias", BuyAlias.instance);
        map.put("getAlias", GetAlias.instance);
        map.put("getAliasCount", GetAliasCount.instance);
        map.put("getAliases", GetAliases.instance);
        map.put("getAliasesLike", GetAliasesLike.instance);
        map.put("getAllAssets", GetAllAssets.instance);
        map.put("getAllCurrencies", GetAllCurrencies.instance);
        map.put("getAsset", GetAsset.instance);
        map.put("getAssets", GetAssets.instance);
        map.put("getAssetIds", GetAssetIds.instance);
        map.put("getAssetsByIssuer", GetAssetsByIssuer.instance);
        map.put("getAssetAccounts", GetAssetAccounts.instance);
        map.put("getAssetAccountCount", GetAssetAccountCount.instance);
        map.put("getAssetPhasedTransactions", GetAssetPhasedTransactions.instance);
        map.put("getBalance", GetBalance.instance);
        map.put("getBlock", GetBlock.instance);
        map.put("getBlockId", GetBlockId.instance);
        map.put("getBlocks", GetBlocks.instance);
        map.put("getBlockchainStatus", GetBlockchainStatus.instance);
        map.put("getBlockchainTransactions", GetBlockchainTransactions.instance);
        map.put("getConstants", GetConstants.instance);
        map.put("getCurrency", GetCurrency.instance);
        map.put("getCurrencies", GetCurrencies.instance);
        map.put("getCurrencyFounders", GetCurrencyFounders.instance);
        map.put("getCurrencyIds", GetCurrencyIds.instance);
        map.put("getCurrenciesByIssuer", GetCurrenciesByIssuer.instance);
        map.put("getCurrencyAccounts", GetCurrencyAccounts.instance);
        map.put("getCurrencyAccountCount", GetCurrencyAccountCount.instance);
        map.put("getCurrencyPhasedTransactions", GetCurrencyPhasedTransactions.instance);
        map.put("getDGSGoods", GetDGSGoods.instance);
        map.put("getDGSGoodsCount", GetDGSGoodsCount.instance);
        map.put("getDGSGood", GetDGSGood.instance);
        map.put("getDGSGoodsPurchases", GetDGSGoodsPurchases.instance);
        map.put("getDGSGoodsPurchaseCount", GetDGSGoodsPurchaseCount.instance);
        map.put("getDGSPurchases", GetDGSPurchases.instance);
        map.put("getDGSPurchase", GetDGSPurchase.instance);
        map.put("getDGSPurchaseCount", GetDGSPurchaseCount.instance);
        map.put("getDGSPendingPurchases", GetDGSPendingPurchases.instance);
        map.put("getDGSExpiredPurchases", GetDGSExpiredPurchases.instance);
        map.put("getDGSTags", GetDGSTags.instance);
        map.put("getDGSTagCount", GetDGSTagCount.instance);
        map.put("getDGSTagsLike", GetDGSTagsLike.instance);
        map.put("getGuaranteedBalance", GetGuaranteedBalance.instance);
        map.put("getECBlock", GetECBlock.instance);
        map.put("getInboundPeers", GetInboundPeers.instance);
        map.put("getPlugins", GetPlugins.instance);
        map.put("getMyInfo", GetMyInfo.instance);
        //map.put("getNextBlockGenerators", GetNextBlockGenerators.instance);
        map.put("getPeer", GetPeer.instance);
        map.put("getPeers", GetPeers.instance);
        map.put("getPhasingPoll", GetPhasingPoll.instance);
        map.put("getPhasingPolls", GetPhasingPolls.instance);
        map.put("getPhasingPollVotes", GetPhasingPollVotes.instance);
        map.put("getPhasingPollVote", GetPhasingPollVote.instance);
        map.put("getPoll", GetPoll.instance);
        map.put("getPollResult", GetPollResult.instance);
        map.put("getPollVotes", GetPollVotes.instance);
        map.put("getPollVote", GetPollVote.instance);
        map.put("getState", GetState.instance);
        map.put("getTime", GetTime.instance);
        map.put("getTrades", GetTrades.instance);
        map.put("getExchanges", GetExchanges.instance);
        map.put("getExchangesByExchangeRequest", GetExchangesByExchangeRequest.instance);
        map.put("getExchangesByOffer", GetExchangesByOffer.instance);
        map.put("getAllTrades", GetAllTrades.instance);
        map.put("getAllExchanges", GetAllExchanges.instance);
        map.put("getAssetTransfers", GetAssetTransfers.instance);
        map.put("getCurrencyTransfers", GetCurrencyTransfers.instance);
        map.put("getTransaction", GetTransaction.instance);
        map.put("getTransactionBytes", GetTransactionBytes.instance);
        map.put("getUnconfirmedTransactionIds", GetUnconfirmedTransactionIds.instance);
        map.put("getUnconfirmedTransactions", GetUnconfirmedTransactions.instance);
        map.put("getAccountCurrentAskOrderIds", GetAccountCurrentAskOrderIds.instance);
        map.put("getAccountCurrentBidOrderIds", GetAccountCurrentBidOrderIds.instance);
        map.put("getAccountCurrentAskOrders", GetAccountCurrentAskOrders.instance);
        map.put("getAccountCurrentBidOrders", GetAccountCurrentBidOrders.instance);
        map.put("getAllOpenAskOrders", GetAllOpenAskOrders.instance);
        map.put("getAllOpenBidOrders", GetAllOpenBidOrders.instance);
        map.put("getBuyOffers", GetBuyOffers.instance);
        map.put("getSellOffers", GetSellOffers.instance);
        map.put("getOffer", GetOffer.instance);
        map.put("getAskOrder", GetAskOrder.instance);
        map.put("getAskOrderIds", GetAskOrderIds.instance);
        map.put("getAskOrders", GetAskOrders.instance);
        map.put("getBidOrder", GetBidOrder.instance);
        map.put("getBidOrderIds", GetBidOrderIds.instance);
        map.put("getBidOrders", GetBidOrders.instance);
        map.put("getExpectedAskOrders", GetExpectedAskOrders.instance);
        map.put("getExpectedBidOrders", GetExpectedBidOrders.instance);
        map.put("getOrderTrades", GetOrderTrades.instance);
        map.put("getAccountExchangeRequests", GetAccountExchangeRequests.instance);
        map.put("getMintingTarget", GetMintingTarget.instance);
        map.put("getPrunableMessage", GetPrunableMessage.instance);
        map.put("getPrunableMessages", GetPrunableMessages.instance);
        map.put("getAllPrunableMessages", GetAllPrunableMessages.instance);
        map.put("verifyPrunableMessage", VerifyPrunableMessage.instance);
        map.put("issueAsset", IssueAsset.instance);
        map.put("issueCurrency", IssueCurrency.instance);
        map.put("leaseBalance", LeaseBalance.instance);
        map.put("longConvert", LongConvert.instance);
        map.put("hexConvert", HexConvert.instance);
        map.put("markHost", MarkHost.instance);
        map.put("parseTransaction", ParseTransaction.instance);
        map.put("placeAskOrder", PlaceAskOrder.instance);
        map.put("placeBidOrder", PlaceBidOrder.instance);
        map.put("publishExchangeOffer", PublishExchangeOffer.instance);
        map.put("rsConvert", RSConvert.instance);
        map.put("readMessage", ReadMessage.instance);
        map.put("sendMessage", SendMessage.instance);
        map.put("sendMoney", SendMoney.instance);
        map.put("setAccountInfo", SetAccountInfo.instance);
        map.put("setAlias", SetAlias.instance);
        map.put("deleteAlias", DeleteAlias.instance);
        map.put("signTransaction", SignTransaction.instance);
        map.put("startForging", StartForging.instance);
        map.put("stopForging", StopForging.instance);
        map.put("getForging", GetForging.instance);
        map.put("transferAsset", TransferAsset.instance);
        map.put("transferCurrency", TransferCurrency.instance);
        map.put("canDeleteCurrency", CanDeleteCurrency.instance);
        map.put("deleteCurrency", DeleteCurrency.instance);
        map.put("dividendPayment", DividendPayment.instance);
        map.put("searchDGSGoods", SearchDGSGoods.instance);
        map.put("searchAssets", SearchAssets.instance);
        map.put("searchCurrencies", SearchCurrencies.instance);
        map.put("searchPolls", SearchPolls.instance);
        map.put("searchAccounts", SearchAccounts.instance);
        map.put("searchTaggedData", SearchTaggedData.instance);
        map.put("uploadTaggedData", UploadTaggedData.instance);
        map.put("extendTaggedData", ExtendTaggedData.instance);
        map.put("getAccountTaggedData", GetAccountTaggedData.instance);
        map.put("getAllTaggedData", GetAllTaggedData.instance);
        map.put("getChannelTaggedData", GetChannelTaggedData.instance);
        map.put("getTaggedData", GetTaggedData.instance);
        map.put("downloadTaggedData", DownloadTaggedData.instance);
        map.put("getDataTags", GetDataTags.instance);
        map.put("getDataTagCount", GetDataTagCount.instance);
        map.put("getDataTagsLike", GetDataTagsLike.instance);
        map.put("verifyTaggedData", VerifyTaggedData.instance);
        map.put("clearUnconfirmedTransactions", ClearUnconfirmedTransactions.instance);
        map.put("requeueUnconfirmedTransactions", RequeueUnconfirmedTransactions.instance);
        map.put("rebroadcastUnconfirmedTransactions", RebroadcastUnconfirmedTransactions.instance);
        map.put("getAllWaitingTransactions", GetAllWaitingTransactions.instance);
        map.put("getAllBroadcastedTransactions", GetAllBroadcastedTransactions.instance);
        map.put("fullReset", FullReset.instance);
        map.put("popOff", PopOff.instance);
        map.put("scan", Scan.instance);
        map.put("luceneReindex", LuceneReindex.instance);
        map.put("addPeer", AddPeer.instance);
        map.put("blacklistPeer", BlacklistPeer.instance);
        map.put("dumpPeers", DumpPeers.instance);
        map.put("getLog", GetLog.instance);
        map.put("getStackTraces", GetStackTraces.instance);
        map.put("setLogging", SetLogging.instance);
        map.put("shutdown", Shutdown.instance);
        map.put("trimDerivedTables", TrimDerivedTables.instance);

        map.put("setPhasingOnlyControl", SetPhasingOnlyControl.instance);
        map.put("getPhasingOnlyControl", GetPhasingOnlyControl.instance);
        
        apiRequestHandlers = Collections.unmodifiableMap(map);
    }

    @Override
    protected void doGet(HttpServletRequest req, HttpServletResponse resp) throws ServletException, IOException {
        process(req, resp);
    }

    @Override
    protected void doPost(HttpServletRequest req, HttpServletResponse resp) throws ServletException, IOException {
        process(req, resp);
    }

    private void process(HttpServletRequest req, HttpServletResponse resp) throws IOException {
        // Set response values now in case we create an asynchronous context
        resp.setHeader("Cache-Control", "no-cache, no-store, must-revalidate, private");
        resp.setHeader("Pragma", "no-cache");
        resp.setDateHeader("Expires", 0);
        resp.setContentType("text/plain; charset=UTF-8");

        JSONStreamAware response = JSON.emptyJSON;

        try {

            long startTime = System.currentTimeMillis();

			if (! API.isAllowed(req.getRemoteHost())) {
                response = ERROR_NOT_ALLOWED;
                return;
            }

            String requestType = req.getParameter("requestType");
            if (requestType == null) {
                response = ERROR_INCORRECT_REQUEST;
                return;
            }

            APIRequestHandler apiRequestHandler = apiRequestHandlers.get(requestType);
            if (apiRequestHandler == null) {
                response = ERROR_INCORRECT_REQUEST;
                return;
            }

            if (enforcePost && apiRequestHandler.requirePost() && ! "POST".equals(req.getMethod())) {
                response = POST_REQUIRED;
                return;
            }

            try {
                if (apiRequestHandler.requirePassword()) {
                    API.verifyPassword(req);
                }
                final long requireBlockId = apiRequestHandler.allowRequiredBlockParameters() ?
                        ParameterParser.getUnsignedLong(req, "requireBlock", false) : 0;
                final long requireLastBlockId = apiRequestHandler.allowRequiredBlockParameters() ?
                        ParameterParser.getUnsignedLong(req, "requireLastBlock", false) : 0;
                if (requireBlockId != 0 || requireLastBlockId != 0) {
                    Nxt.getBlockchain().readLock();
                }
                try {
                    try {
                        if (apiRequestHandler.startDbTransaction()) {
                            Db.db.beginTransaction();
                        }
                        if (requireBlockId != 0 && !Nxt.getBlockchain().hasBlock(requireBlockId)) {
                            response = REQUIRED_BLOCK_NOT_FOUND;
                            return;
                        }
                        if (requireLastBlockId != 0 && requireLastBlockId != Nxt.getBlockchain().getLastBlock().getId()) {
                            response = REQUIRED_LAST_BLOCK_NOT_FOUND;
                            return;
                        }
                        response = apiRequestHandler.processRequest(req, resp);
                        if (requireLastBlockId == 0 && requireBlockId != 0 && response instanceof JSONObject) {
                            ((JSONObject) response).put("lastBlock", Nxt.getBlockchain().getLastBlock().getStringId());
                        }
                    } finally {
                        if (apiRequestHandler.startDbTransaction()) {
                            Db.db.endTransaction();
                        }
                    }
                } finally {
                    if (requireBlockId != 0 || requireLastBlockId != 0) {
                        Nxt.getBlockchain().readUnlock();
                    }
                }
            } catch (ParameterException e) {
                response = e.getErrorResponse();
            } catch (NxtException |RuntimeException e) {
                Logger.logDebugMessage("Error processing API request", e);
                JSONObject json = new JSONObject();
                JSONData.putException(json, e);
                response = JSON.prepare(json);
            } catch (ExceptionInInitializerError err) {
                Logger.logErrorMessage("Initialization Error", err.getCause());
                response = ERROR_INCORRECT_REQUEST;
            }
            if (response != null && (response instanceof JSONObject)) {
                ((JSONObject)response).put("requestProcessingTime", System.currentTimeMillis() - startTime);
            }
        } catch (Exception e) {
            Logger.logErrorMessage("Error processing request", e);
            response = ERROR_INCORRECT_REQUEST;
        } finally {
            // The response will be null if we created an asynchronous context
            if (response != null) {
<<<<<<< HEAD
            try (Writer writer = resp.getWriter()) {
                response.writeJSONString(writer);
=======
                try (Writer writer = resp.getWriter()) {
                    JSON.writeJSONString(response, writer);
                }
>>>>>>> 58e7c62f
            }
        }
        }

    }

}<|MERGE_RESOLUTION|>--- conflicted
+++ resolved
@@ -104,7 +104,7 @@
 
         boolean allowRequiredBlockParameters() {
             return true;
-        }
+    }
 
     }
 
@@ -383,9 +383,9 @@
                 }
                 try {
                     try {
-                        if (apiRequestHandler.startDbTransaction()) {
-                            Db.db.beginTransaction();
-                        }
+                if (apiRequestHandler.startDbTransaction()) {
+                    Db.db.beginTransaction();
+                }
                         if (requireBlockId != 0 && !Nxt.getBlockchain().hasBlock(requireBlockId)) {
                             response = REQUIRED_BLOCK_NOT_FOUND;
                             return;
@@ -394,7 +394,7 @@
                             response = REQUIRED_LAST_BLOCK_NOT_FOUND;
                             return;
                         }
-                        response = apiRequestHandler.processRequest(req, resp);
+                response = apiRequestHandler.processRequest(req, resp);
                         if (requireLastBlockId == 0 && requireBlockId != 0 && response instanceof JSONObject) {
                             ((JSONObject) response).put("lastBlock", Nxt.getBlockchain().getLastBlock().getStringId());
                         }
@@ -418,7 +418,7 @@
             } catch (ExceptionInInitializerError err) {
                 Logger.logErrorMessage("Initialization Error", err.getCause());
                 response = ERROR_INCORRECT_REQUEST;
-            }
+                }
             if (response != null && (response instanceof JSONObject)) {
                 ((JSONObject)response).put("requestProcessingTime", System.currentTimeMillis() - startTime);
             }
@@ -428,14 +428,8 @@
         } finally {
             // The response will be null if we created an asynchronous context
             if (response != null) {
-<<<<<<< HEAD
             try (Writer writer = resp.getWriter()) {
-                response.writeJSONString(writer);
-=======
-                try (Writer writer = resp.getWriter()) {
                     JSON.writeJSONString(response, writer);
-                }
->>>>>>> 58e7c62f
             }
         }
         }
