--- conflicted
+++ resolved
@@ -70,19 +70,14 @@
         map.put("calculateFullHash", CalculateFullHash.instance);
         map.put("cancelAskOrder", CancelAskOrder.instance);
         map.put("cancelBidOrder", CancelBidOrder.instance);
-<<<<<<< HEAD
         map.put("castVote", CastVote.instance);
         map.put("castVotePhased", CastVotePhased.instance);
         map.put("createPoll", CreatePoll.instance);
-=======
         map.put("currencyBuy", CurrencyBuy.instance);
         map.put("currencySell", CurrencySell.instance);
         map.put("currencyReserveIncrease", CurrencyReserveIncrease.instance);
         map.put("currencyReserveClaim", CurrencyReserveClaim.instance);
         map.put("currencyMint", CurrencyMint.instance);
-        //map.put("castVote", CastVote.instance);
-        //map.put("createPoll", CreatePoll.instance);
->>>>>>> 1a756456
         map.put("decryptFrom", DecryptFrom.instance);
         map.put("dgsListing", DGSListing.instance);
         map.put("dgsDelisting", DGSDelisting.instance);
