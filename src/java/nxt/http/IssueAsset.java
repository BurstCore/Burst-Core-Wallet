--- conflicted
+++ resolved
@@ -66,24 +66,17 @@
 
         Account account = getAccount(req);
         if (account == null) {
-<<<<<<< HEAD
-            return NOT_ENOUGH_FUNDS;
-=======
             return UNKNOWN_ACCOUNT;
->>>>>>> 08f4749d
         }
 
         Attachment attachment = new Attachment.ColoredCoinsAssetIssuance(name, description, quantity);
         return createTransaction(req, account, attachment);
 
-<<<<<<< HEAD
-=======
     }
 
     @Override
     final int minimumFee() {
         return Constants.ASSET_ISSUANCE_FEE;
->>>>>>> 08f4749d
     }
 
 }