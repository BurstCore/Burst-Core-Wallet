--- conflicted
+++ resolved
@@ -72,22 +72,6 @@
         Attachment attachment = new Attachment.MessagingVoteCasting(pollData.getId(), vote);
         return createTransaction(req, account, attachment);
 
-<<<<<<< HEAD
-        Nxt.getTransactionProcessor().broadcast(transaction);
-
-        JSONObject response = new JSONObject();
-        response.put("transaction", transaction.getStringId());
-        response.put("guid", Convert.toHexString(transaction.getGuid()));
-        response.put("bytes", Convert.toHexString(transaction.getBytes()));
-
-        return response;
-    }
-
-    @Override
-    boolean requirePost() {
-        return true;
-=======
->>>>>>> c773e904
     }
 
 }