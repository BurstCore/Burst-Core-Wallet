--- conflicted
+++ resolved
@@ -10,11 +10,7 @@
 import nxt.DigitalGoodsStore;
 import nxt.Nxt;
 import nxt.NxtException;
-<<<<<<< HEAD
-import nxt.Shuffling;
-=======
 import nxt.Poll;
->>>>>>> 1f64bc66
 import nxt.Transaction;
 import nxt.crypto.Crypto;
 import nxt.crypto.EncryptedData;
@@ -217,61 +213,13 @@
     }
 
     static Currency getCurrency(HttpServletRequest req) throws ParameterException {
-<<<<<<< HEAD
-        return getCurrency(req, true);
-    }
-
-    static Currency getCurrency(HttpServletRequest req, boolean isMandatory) throws ParameterException {
-        String currencyValue = Convert.emptyToNull(req.getParameter("currency"));
-        if (currencyValue == null) {
-            String currencyCode = Convert.emptyToNull(req.getParameter("code"));
-            if (currencyCode == null) {
-                if (isMandatory) {
-                    throw new ParameterException(MISSING_CURRENCY);
-                } else {
-                    return null;
-                }
-            }
-            Currency currency = Currency.getCurrencyByCode(currencyCode);
-            if (currency == null) {
-                throw new ParameterException(UNKNOWN_CURRENCY);
-            }
-            return currency;
-        }
-        Currency currency;
-        try {
-            long currencyId = Convert.parseUnsignedLong(currencyValue);
-            currency = Currency.getCurrency(currencyId);
-        } catch (RuntimeException e) {
-            throw new ParameterException(INCORRECT_CURRENCY);
-        }
-=======
         Currency currency = Currency.getCurrency(getUnsignedLong(req, "currency", true));
->>>>>>> 1f64bc66
         if (currency == null) {
             throw new ParameterException(UNKNOWN_CURRENCY);
         }
         return currency;
     }
 
-<<<<<<< HEAD
-    static Shuffling getShuffling(HttpServletRequest req) throws ParameterException {
-        String shufflingValue = Convert.emptyToNull(req.getParameter("shuffling"));
-        if (shufflingValue == null) {
-            throw new ParameterException(MISSING_SHUFFLING);
-        }
-        Shuffling shuffling;
-        try {
-            long shufflingId = Convert.parseUnsignedLong(shufflingValue);
-            shuffling = Shuffling.getShuffling(shufflingId);
-        } catch (RuntimeException e) {
-            throw new ParameterException(INCORRECT_SHUFFLING);
-        }
-        if (shuffling == null) {
-            throw new ParameterException(UNKNOWN_SHUFFLING);
-        }
-        return shuffling;
-=======
     static CurrencyBuyOffer getBuyOffer(HttpServletRequest req) throws ParameterException {
         CurrencyBuyOffer offer = CurrencyBuyOffer.getOffer(getUnsignedLong(req, "offer", true));
         if (offer == null) {
@@ -286,7 +234,6 @@
             throw new ParameterException(UNKNOWN_OFFER);
         }
         return offer;
->>>>>>> 1f64bc66
     }
 
     static long getQuantityQNT(HttpServletRequest req) throws ParameterException {
