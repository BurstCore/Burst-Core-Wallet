package nxt.http;

import nxt.Account;
import nxt.Alias;
import nxt.Asset;
import nxt.Constants;
import nxt.DigitalGoodsStore;
import nxt.crypto.Crypto;
import nxt.crypto.EncryptedData;
import nxt.util.Convert;

import javax.servlet.http.HttpServletRequest;
import java.io.UnsupportedEncodingException;
import java.util.ArrayList;
import java.util.List;

<<<<<<< HEAD
import static nxt.http.JSONResponses.INCORRECT_ACCOUNT;
import static nxt.http.JSONResponses.INCORRECT_ALIAS;
import static nxt.http.JSONResponses.INCORRECT_AMOUNT;
import static nxt.http.JSONResponses.INCORRECT_ASSET;
import static nxt.http.JSONResponses.INCORRECT_FEE;
import static nxt.http.JSONResponses.INCORRECT_ORDER;
import static nxt.http.JSONResponses.INCORRECT_PRICE;
import static nxt.http.JSONResponses.INCORRECT_PUBLIC_KEY;
import static nxt.http.JSONResponses.INCORRECT_QUANTITY;
import static nxt.http.JSONResponses.INCORRECT_RECIPIENT;
import static nxt.http.JSONResponses.INCORRECT_TIMESTAMP;
import static nxt.http.JSONResponses.MISSING_ACCOUNT;
import static nxt.http.JSONResponses.MISSING_ALIAS_OR_ALIAS_NAME;
import static nxt.http.JSONResponses.MISSING_AMOUNT;
import static nxt.http.JSONResponses.MISSING_ASSET;
import static nxt.http.JSONResponses.MISSING_FEE;
import static nxt.http.JSONResponses.MISSING_ORDER;
import static nxt.http.JSONResponses.MISSING_PRICE;
import static nxt.http.JSONResponses.MISSING_QUANTITY;
import static nxt.http.JSONResponses.MISSING_RECIPIENT;
import static nxt.http.JSONResponses.MISSING_SECRET_PHRASE_OR_PUBLIC_KEY;
import static nxt.http.JSONResponses.UNKNOWN_ACCOUNT;
import static nxt.http.JSONResponses.UNKNOWN_ALIAS;
import static nxt.http.JSONResponses.UNKNOWN_ASSET;
=======
import static nxt.http.JSONResponses.*;
>>>>>>> fc33a9ae

final class ParameterParser {

    static Alias getAlias(HttpServletRequest req) throws ParameterException {
<<<<<<< HEAD
        Long aliasId;
        try {
            aliasId = Convert.parseUnsignedLong(Convert.emptyToNull(req.getParameter("alias")));
        } catch (RuntimeException e) {
            throw new ParameterException(INCORRECT_ALIAS);
        }
        String aliasName = Convert.emptyToNull(req.getParameter("aliasName"));
        Alias alias;
        if (aliasId != null) {
            alias = Alias.getAlias(aliasId);
        } else if (aliasName != null) {
            alias = Alias.getAlias(aliasName);
        } else {
            throw new ParameterException(MISSING_ALIAS_OR_ALIAS_NAME);
        }
        if (alias == null) {
            throw new ParameterException(UNKNOWN_ALIAS);
=======
        String aliasName = Convert.emptyToNull(req.getParameter("alias"));
        if (aliasName == null) {
            throw new ParameterException(MISSING_ALIAS_NAME);
        }
        Alias alias = Alias.getAlias(aliasName);
        if (alias == null) {
            throw new ParameterException(INCORRECT_ALIAS);
>>>>>>> fc33a9ae
        }
        return alias;
    }

    static long getAmountNQT(HttpServletRequest req) throws ParameterException {
        String amountValueNQT = Convert.emptyToNull(req.getParameter("amountNQT"));
        if (amountValueNQT == null) {
            throw new ParameterException(MISSING_AMOUNT);
        }
        long amountNQT;
        try {
            amountNQT = Long.parseLong(amountValueNQT);
        } catch (RuntimeException e) {
            throw new ParameterException(INCORRECT_AMOUNT);
        }
        if (amountNQT <= 0 || amountNQT >= Constants.MAX_BALANCE_NQT) {
            throw new ParameterException(INCORRECT_AMOUNT);
        }
        return amountNQT;
    }

    static long getFeeNQT(HttpServletRequest req) throws ParameterException {
        String feeValueNQT = Convert.emptyToNull(req.getParameter("feeNQT"));
        if (feeValueNQT == null) {
            throw new ParameterException(MISSING_FEE);
        }
        long feeNQT;
        try {
            feeNQT = Long.parseLong(feeValueNQT);
        } catch (RuntimeException e) {
            throw new ParameterException(INCORRECT_FEE);
        }
        if (feeNQT <= 0 || feeNQT >= Constants.MAX_BALANCE_NQT) {
            throw new ParameterException(INCORRECT_FEE);
        }
        return feeNQT;
    }

    static long getPriceNQT(HttpServletRequest req) throws ParameterException {
        String priceValueNQT = Convert.emptyToNull(req.getParameter("priceNQT"));
        if (priceValueNQT == null) {
            throw new ParameterException(MISSING_PRICE);
        }
        long priceNQT;
        try {
            priceNQT = Long.parseLong(priceValueNQT);
        } catch (RuntimeException e) {
            throw new ParameterException(INCORRECT_PRICE);
        }
        if (priceNQT <= 0 || priceNQT > Constants.MAX_BALANCE_NQT) {
            throw new ParameterException(INCORRECT_PRICE);
        }
        return priceNQT;
    }

    static Asset getAsset(HttpServletRequest req) throws ParameterException {
        String assetValue = Convert.emptyToNull(req.getParameter("asset"));
        if (assetValue == null) {
            throw new ParameterException(MISSING_ASSET);
        }
        Asset asset;
        try {
            Long assetId = Convert.parseUnsignedLong(assetValue);
            asset = Asset.getAsset(assetId);
        } catch (RuntimeException e) {
            throw new ParameterException(INCORRECT_ASSET);
        }
        if (asset == null) {
            throw new ParameterException(UNKNOWN_ASSET);
        }
        return asset;
    }

    static long getQuantityQNT(HttpServletRequest req) throws ParameterException {
        String quantityValueQNT = Convert.emptyToNull(req.getParameter("quantityQNT"));
        if (quantityValueQNT == null) {
            throw new ParameterException(MISSING_QUANTITY);
        }
        long quantityQNT;
        try {
            quantityQNT = Long.parseLong(quantityValueQNT);
        } catch (RuntimeException e) {
            throw new ParameterException(INCORRECT_QUANTITY);
        }
        if (quantityQNT <= 0 || quantityQNT > Constants.MAX_ASSET_QUANTITY_QNT) {
            throw new ParameterException(INCORRECT_ASSET_QUANTITY);
        }
        return quantityQNT;
    }

    static Long getOrderId(HttpServletRequest req) throws ParameterException {
        String orderValue = Convert.emptyToNull(req.getParameter("order"));
        if (orderValue == null) {
            throw new ParameterException(MISSING_ORDER);
        }
        try {
            return Convert.parseUnsignedLong(orderValue);
        } catch (RuntimeException e) {
            throw new ParameterException(INCORRECT_ORDER);
        }
    }

    static DigitalGoodsStore.Goods getGoods(HttpServletRequest req) throws ParameterException {
        String goodsValue = Convert.emptyToNull(req.getParameter("goods"));
        if (goodsValue == null) {
            throw new ParameterException(MISSING_GOODS);
        }
        DigitalGoodsStore.Goods goods;
        try {
            Long goodsId = Convert.parseUnsignedLong(goodsValue);
            goods = DigitalGoodsStore.getGoods(goodsId);
            if (goods == null) {
                throw new ParameterException(UNKNOWN_GOODS);
            }
            return goods;
        } catch (RuntimeException e) {
            throw new ParameterException(INCORRECT_GOODS);
        }
    }

    static int getGoodsQuantity(HttpServletRequest req) throws ParameterException {
        String quantityString = Convert.emptyToNull(req.getParameter("quantity"));
        try {
            int quantity = Integer.parseInt(quantityString);
            if (quantity < 0 || quantity > Constants.MAX_DGS_LISTING_QUANTITY) {
                throw new ParameterException(INCORRECT_QUANTITY);
            }
            return quantity;
        } catch (NumberFormatException e) {
            throw new ParameterException(INCORRECT_QUANTITY);
        }
    }

    static byte[] getNote(HttpServletRequest req) throws ParameterException {
        try {
            return Convert.nullToEmpty(req.getParameter("note")).getBytes("UTF-8");
        } catch (UnsupportedEncodingException e) {
            throw new ParameterException(INCORRECT_DGS_NOTE);
        }
    }

    static EncryptedData getEncryptedNote(HttpServletRequest req, Account recipientAccount) throws ParameterException {
        String encryptedNote = Convert.emptyToNull(req.getParameter("encryptedNote"));
        String encryptedNoteNonce = Convert.emptyToNull(req.getParameter("encryptedNoteNonce"));
        if (encryptedNote != null && encryptedNoteNonce != null) {
            try {
                return new EncryptedData(Convert.parseHexString(encryptedNote), Convert.parseHexString(encryptedNoteNonce));
            } catch (RuntimeException e) {
                throw new ParameterException(INCORRECT_DGS_ENCRYPTED_NOTE);
            }
        }
        String secretPhrase = getSecretPhrase(req);
        return recipientAccount.encryptTo(getNote(req), secretPhrase);
    }

    static EncryptedData getEncryptedGoods(HttpServletRequest req) throws ParameterException {
        String encryptedGoodsData = Convert.emptyToNull(req.getParameter("encryptedGoodsData"));
        String encryptedGoodsNonce = Convert.emptyToNull(req.getParameter("encryptedGoodsNonce"));
        if (encryptedGoodsData != null && encryptedGoodsNonce != null) {
            try {
                return new EncryptedData(Convert.parseHexString(encryptedGoodsData), Convert.parseHexString(encryptedGoodsNonce));
            } catch (RuntimeException e) {
                throw new ParameterException(INCORRECT_DGS_ENCRYPTED_GOODS);
            }
        }
        return null;
    }

    static DigitalGoodsStore.Purchase getPurchase(HttpServletRequest req) throws ParameterException {
        String purchaseIdString = Convert.emptyToNull(req.getParameter("purchase"));
        if (purchaseIdString == null) {
            throw new ParameterException(MISSING_PURCHASE);
        }
        try {
            DigitalGoodsStore.Purchase purchase = DigitalGoodsStore.getPurchase(Convert.parseUnsignedLong(purchaseIdString));
            if (purchase == null) {
                throw new ParameterException(INCORRECT_PURCHASE);
            }
            return purchase;
        } catch (RuntimeException e) {
            throw new ParameterException(INCORRECT_PURCHASE);
        }
    }

    static String getSecretPhrase(HttpServletRequest req) throws ParameterException {
        String secretPhrase = Convert.emptyToNull(req.getParameter("secretPhrase"));
        if (secretPhrase == null) {
            throw new ParameterException(MISSING_SECRET_PHRASE);
        }
        return secretPhrase;
    }

    static Account getSenderAccount(HttpServletRequest req) throws ParameterException {
        Account account;
        String secretPhrase = Convert.emptyToNull(req.getParameter("secretPhrase"));
        String publicKeyString = Convert.emptyToNull(req.getParameter("publicKey"));
        if (secretPhrase != null) {
            account = Account.getAccount(Crypto.getPublicKey(secretPhrase));
        } else if (publicKeyString != null) {
            try {
                account = Account.getAccount(Convert.parseHexString(publicKeyString));
            } catch (RuntimeException e) {
                throw new ParameterException(INCORRECT_PUBLIC_KEY);
            }
        } else {
            throw new ParameterException(MISSING_SECRET_PHRASE_OR_PUBLIC_KEY);
        }
        if (account == null) {
            throw new ParameterException(UNKNOWN_ACCOUNT);
        }
        return account;
    }

    static Account getAccount(HttpServletRequest req) throws ParameterException {
        String accountValue = Convert.emptyToNull(req.getParameter("account"));
        if (accountValue == null) {
            throw new ParameterException(MISSING_ACCOUNT);
        }
        try {
            Account account = Account.getAccount(Convert.parseAccountId(accountValue));
            if (account == null) {
                throw new ParameterException(UNKNOWN_ACCOUNT);
            }
            return account;
        } catch (RuntimeException e) {
            throw new ParameterException(INCORRECT_ACCOUNT);
        }
    }

    static List<Account> getAccounts(HttpServletRequest req) throws ParameterException {
        String[] accountValues = req.getParameterValues("account");
        if (accountValues == null || accountValues.length == 0) {
            throw new ParameterException(MISSING_ACCOUNT);
        }
        List<Account> result = new ArrayList<>();
        for (String accountValue : accountValues) {
            if (accountValue == null || accountValue.equals("")) {
                continue;
            }
            try {
                Account account = Account.getAccount(Convert.parseAccountId(accountValue));
                if (account == null) {
                    throw new ParameterException(UNKNOWN_ACCOUNT);
                }
                result.add(account);
            } catch (RuntimeException e) {
                throw new ParameterException(INCORRECT_ACCOUNT);
            }
        }
        return result;
    }

    static int getTimestamp(HttpServletRequest req) throws ParameterException {
        String timestampValue = Convert.emptyToNull(req.getParameter("timestamp"));
        if (timestampValue == null) {
            return 0;
        }
        int timestamp;
        try {
            timestamp = Integer.parseInt(timestampValue);
        } catch (NumberFormatException e) {
            throw new ParameterException(INCORRECT_TIMESTAMP);
        }
        if (timestamp < 0) {
            throw new ParameterException(INCORRECT_TIMESTAMP);
        }
        return timestamp;
    }

    static Long getRecipientId(HttpServletRequest req) throws ParameterException {
        String recipientValue = Convert.emptyToNull(req.getParameter("recipient"));
        if (recipientValue == null || "0".equals(recipientValue)) {
            throw new ParameterException(MISSING_RECIPIENT);
        }
        Long recipientId;
        try {
            recipientId = Convert.parseAccountId(recipientValue);
        } catch (RuntimeException e) {
            throw new ParameterException(INCORRECT_RECIPIENT);
        }
        if (recipientId == null) {
            throw new ParameterException(INCORRECT_RECIPIENT);
        }
        return recipientId;
    }

    static Long getSellerId(HttpServletRequest req) throws ParameterException {
        String sellerIdValue = Convert.emptyToNull(req.getParameter("seller"));
        try {
            return Convert.parseUnsignedLong(sellerIdValue);
        } catch (RuntimeException e) {
            throw new ParameterException(INCORRECT_RECIPIENT);
        }
    }

    static Long getBuyerId(HttpServletRequest req) throws ParameterException {
        String buyerIdValue = Convert.emptyToNull(req.getParameter("buyer"));
        try {
            return Convert.parseUnsignedLong(buyerIdValue);
        } catch (RuntimeException e) {
            throw new ParameterException(INCORRECT_RECIPIENT);
        }
    }

    private ParameterParser() {} // never

}<|MERGE_RESOLUTION|>--- conflicted
+++ resolved
@@ -14,39 +14,11 @@
 import java.util.ArrayList;
 import java.util.List;
 
-<<<<<<< HEAD
-import static nxt.http.JSONResponses.INCORRECT_ACCOUNT;
-import static nxt.http.JSONResponses.INCORRECT_ALIAS;
-import static nxt.http.JSONResponses.INCORRECT_AMOUNT;
-import static nxt.http.JSONResponses.INCORRECT_ASSET;
-import static nxt.http.JSONResponses.INCORRECT_FEE;
-import static nxt.http.JSONResponses.INCORRECT_ORDER;
-import static nxt.http.JSONResponses.INCORRECT_PRICE;
-import static nxt.http.JSONResponses.INCORRECT_PUBLIC_KEY;
-import static nxt.http.JSONResponses.INCORRECT_QUANTITY;
-import static nxt.http.JSONResponses.INCORRECT_RECIPIENT;
-import static nxt.http.JSONResponses.INCORRECT_TIMESTAMP;
-import static nxt.http.JSONResponses.MISSING_ACCOUNT;
-import static nxt.http.JSONResponses.MISSING_ALIAS_OR_ALIAS_NAME;
-import static nxt.http.JSONResponses.MISSING_AMOUNT;
-import static nxt.http.JSONResponses.MISSING_ASSET;
-import static nxt.http.JSONResponses.MISSING_FEE;
-import static nxt.http.JSONResponses.MISSING_ORDER;
-import static nxt.http.JSONResponses.MISSING_PRICE;
-import static nxt.http.JSONResponses.MISSING_QUANTITY;
-import static nxt.http.JSONResponses.MISSING_RECIPIENT;
-import static nxt.http.JSONResponses.MISSING_SECRET_PHRASE_OR_PUBLIC_KEY;
-import static nxt.http.JSONResponses.UNKNOWN_ACCOUNT;
-import static nxt.http.JSONResponses.UNKNOWN_ALIAS;
-import static nxt.http.JSONResponses.UNKNOWN_ASSET;
-=======
 import static nxt.http.JSONResponses.*;
->>>>>>> fc33a9ae
 
 final class ParameterParser {
 
     static Alias getAlias(HttpServletRequest req) throws ParameterException {
-<<<<<<< HEAD
         Long aliasId;
         try {
             aliasId = Convert.parseUnsignedLong(Convert.emptyToNull(req.getParameter("alias")));
@@ -64,15 +36,6 @@
         }
         if (alias == null) {
             throw new ParameterException(UNKNOWN_ALIAS);
-=======
-        String aliasName = Convert.emptyToNull(req.getParameter("alias"));
-        if (aliasName == null) {
-            throw new ParameterException(MISSING_ALIAS_NAME);
-        }
-        Alias alias = Alias.getAlias(aliasName);
-        if (alias == null) {
-            throw new ParameterException(INCORRECT_ALIAS);
->>>>>>> fc33a9ae
         }
         return alias;
     }
