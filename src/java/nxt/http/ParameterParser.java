--- conflicted
+++ resolved
@@ -1,913 +1,487 @@
-<<<<<<< HEAD
-package nxt.http;
-
-import nxt.Account;
-import nxt.Alias;
-import nxt.Asset;
-import nxt.Constants;
-import nxt.Currency;
-import nxt.DigitalGoodsStore;
-import nxt.Nxt;
-import nxt.crypto.Crypto;
-import nxt.crypto.EncryptedData;
-import nxt.util.Convert;
-
-import javax.servlet.http.HttpServletRequest;
-import java.util.ArrayList;
-import java.util.List;
-
-import static nxt.http.JSONResponses.*;
-
-final class ParameterParser {
-
-    static Alias getAlias(HttpServletRequest req) throws ParameterException {
-        Long aliasId;
-        try {
-            aliasId = Convert.parseUnsignedLong(Convert.emptyToNull(req.getParameter("alias")));
-        } catch (RuntimeException e) {
-            throw new ParameterException(INCORRECT_ALIAS);
-        }
-        String aliasName = Convert.emptyToNull(req.getParameter("aliasName"));
-        Alias alias;
-        if (aliasId != null) {
-            alias = Alias.getAlias(aliasId);
-        } else if (aliasName != null) {
-            alias = Alias.getAlias(aliasName);
-        } else {
-            throw new ParameterException(MISSING_ALIAS_OR_ALIAS_NAME);
-        }
-        if (alias == null) {
-            throw new ParameterException(UNKNOWN_ALIAS);
-        }
-        return alias;
-    }
-
-    static byte getByte(HttpServletRequest req, String name, byte min, byte max) throws ParameterException {
-        String paramValue = Convert.emptyToNull(req.getParameter(name));
-        if (paramValue == null) {
-            return 0;
-        }
-        byte value;
-        try {
-            value = Byte.parseByte(paramValue);
-        } catch (RuntimeException e) {
-            throw new ParameterException(incorrect(name));
-        }
-        if (value < min || value > max) {
-            throw new ParameterException(incorrect(name));
-        }
-        return value;
-    }
-
-    static int getInt(HttpServletRequest req, String name, int min, int max, boolean isMandatory) throws ParameterException {
-        String paramValue = Convert.emptyToNull(req.getParameter(name));
-        if (paramValue == null) {
-            if (isMandatory) {
-                throw new ParameterException(missing(name));
-            }
-            return 0;
-        }
-        int value;
-        try {
-            value = Integer.parseInt(paramValue);
-        } catch (RuntimeException e) {
-            throw new ParameterException(incorrect(name));
-        }
-        if (value < min || value > max) {
-            throw new ParameterException(incorrect(name));
-        }
-        return value;
-    }
-
-    static long getLong(HttpServletRequest req, String name, long min, long max, boolean isMandatory) throws ParameterException {
-        String paramValue = Convert.emptyToNull(req.getParameter(name));
-        if (paramValue == null) {
-            if (isMandatory) {
-                throw new ParameterException(missing(name));
-            }
-            return 0;
-        }
-        long value;
-        try {
-            value = Long.parseLong(paramValue);
-        } catch (RuntimeException e) {
-            throw new ParameterException(incorrect(name));
-        }
-        if (value < min || value > max) {
-            throw new ParameterException(incorrect(name));
-        }
-        return value;
-    }
-
-    static long getAmountNQT(HttpServletRequest req) throws ParameterException {
-        String amountValueNQT = Convert.emptyToNull(req.getParameter("amountNQT"));
-        if (amountValueNQT == null) {
-            throw new ParameterException(MISSING_AMOUNT);
-        }
-        long amountNQT;
-        try {
-            amountNQT = Long.parseLong(amountValueNQT);
-        } catch (RuntimeException e) {
-            throw new ParameterException(INCORRECT_AMOUNT);
-        }
-        if (amountNQT <= 0 || amountNQT >= Constants.MAX_BALANCE_NQT) {
-            throw new ParameterException(INCORRECT_AMOUNT);
-        }
-        return amountNQT;
-    }
-
-    static long getFeeNQT(HttpServletRequest req) throws ParameterException {
-        String feeValueNQT = Convert.emptyToNull(req.getParameter("feeNQT"));
-        if (feeValueNQT == null) {
-            throw new ParameterException(MISSING_FEE);
-        }
-        long feeNQT;
-        try {
-            feeNQT = Long.parseLong(feeValueNQT);
-        } catch (RuntimeException e) {
-            throw new ParameterException(INCORRECT_FEE);
-        }
-        if (feeNQT < 0 || feeNQT >= Constants.MAX_BALANCE_NQT) {
-            throw new ParameterException(INCORRECT_FEE);
-        }
-        return feeNQT;
-    }
-
-    static long getPriceNQT(HttpServletRequest req) throws ParameterException {
-        String priceValueNQT = Convert.emptyToNull(req.getParameter("priceNQT"));
-        if (priceValueNQT == null) {
-            throw new ParameterException(MISSING_PRICE);
-        }
-        long priceNQT;
-        try {
-            priceNQT = Long.parseLong(priceValueNQT);
-        } catch (RuntimeException e) {
-            throw new ParameterException(INCORRECT_PRICE);
-        }
-        if (priceNQT <= 0 || priceNQT > Constants.MAX_BALANCE_NQT) {
-            throw new ParameterException(INCORRECT_PRICE);
-        }
-        return priceNQT;
-    }
-
-    static Asset getAsset(HttpServletRequest req) throws ParameterException {
-        String assetValue = Convert.emptyToNull(req.getParameter("asset"));
-        if (assetValue == null) {
-            throw new ParameterException(MISSING_ASSET);
-        }
-        Asset asset;
-        try {
-            Long assetId = Convert.parseUnsignedLong(assetValue);
-            asset = Asset.getAsset(assetId);
-        } catch (RuntimeException e) {
-            throw new ParameterException(INCORRECT_ASSET);
-        }
-        if (asset == null) {
-            throw new ParameterException(UNKNOWN_ASSET);
-        }
-        return asset;
-    }
-
-    static Currency getCurrency(HttpServletRequest req) throws ParameterException {
-        String currencyValue = Convert.emptyToNull(req.getParameter("currency"));
-        if (currencyValue == null) {
-            throw new ParameterException(MISSING_CURRENCY);
-        }
-        Currency currency;
-        try {
-            Long currencyId = Convert.parseUnsignedLong(currencyValue);
-            currency = Currency.getCurrency(currencyId);
-        } catch (RuntimeException e) {
-            throw new ParameterException(INCORRECT_CURRENCY);
-        }
-        if (currency == null) {
-            throw new ParameterException(UNKNOWN_CURRENCY);
-        }
-        return currency;
-    }
-
-    static long getQuantityQNT(HttpServletRequest req) throws ParameterException {
-        String quantityValueQNT = Convert.emptyToNull(req.getParameter("quantityQNT"));
-        if (quantityValueQNT == null) {
-            throw new ParameterException(MISSING_QUANTITY);
-        }
-        long quantityQNT;
-        try {
-            quantityQNT = Long.parseLong(quantityValueQNT);
-        } catch (RuntimeException e) {
-            throw new ParameterException(INCORRECT_QUANTITY);
-        }
-        if (quantityQNT <= 0 || quantityQNT > Constants.MAX_ASSET_QUANTITY_QNT) {
-            throw new ParameterException(INCORRECT_ASSET_QUANTITY);
-        }
-        return quantityQNT;
-    }
-
-    static Long getOrderId(HttpServletRequest req) throws ParameterException {
-        String orderValue = Convert.emptyToNull(req.getParameter("order"));
-        if (orderValue == null) {
-            throw new ParameterException(MISSING_ORDER);
-        }
-        try {
-            return Convert.parseUnsignedLong(orderValue);
-        } catch (RuntimeException e) {
-            throw new ParameterException(INCORRECT_ORDER);
-        }
-    }
-
-    static DigitalGoodsStore.Goods getGoods(HttpServletRequest req) throws ParameterException {
-        String goodsValue = Convert.emptyToNull(req.getParameter("goods"));
-        if (goodsValue == null) {
-            throw new ParameterException(MISSING_GOODS);
-        }
-        DigitalGoodsStore.Goods goods;
-        try {
-            Long goodsId = Convert.parseUnsignedLong(goodsValue);
-            goods = DigitalGoodsStore.getGoods(goodsId);
-            if (goods == null) {
-                throw new ParameterException(UNKNOWN_GOODS);
-            }
-            return goods;
-        } catch (RuntimeException e) {
-            throw new ParameterException(INCORRECT_GOODS);
-        }
-    }
-
-    static int getGoodsQuantity(HttpServletRequest req) throws ParameterException {
-        String quantityString = Convert.emptyToNull(req.getParameter("quantity"));
-        try {
-            int quantity = Integer.parseInt(quantityString);
-            if (quantity < 0 || quantity > Constants.MAX_DGS_LISTING_QUANTITY) {
-                throw new ParameterException(INCORRECT_QUANTITY);
-            }
-            return quantity;
-        } catch (NumberFormatException e) {
-            throw new ParameterException(INCORRECT_QUANTITY);
-        }
-    }
-
-    static EncryptedData getEncryptedMessage(HttpServletRequest req, Account recipientAccount) throws ParameterException {
-        String data = Convert.emptyToNull(req.getParameter("encryptedMessageData"));
-        String nonce = Convert.emptyToNull(req.getParameter("encryptedMessageNonce"));
-        if (data != null && nonce != null) {
-            try {
-                return new EncryptedData(Convert.parseHexString(data), Convert.parseHexString(nonce));
-            } catch (RuntimeException e) {
-                throw new ParameterException(INCORRECT_ENCRYPTED_MESSAGE);
-            }
-        }
-        String plainMessage = Convert.emptyToNull(req.getParameter("messageToEncrypt"));
-        if (plainMessage == null) {
-            return null;
-        }
-        if (recipientAccount == null) {
-            throw new ParameterException(INCORRECT_RECIPIENT);
-        }
-        String secretPhrase = getSecretPhrase(req);
-        boolean isText = !"false".equalsIgnoreCase(req.getParameter("messageToEncryptIsText"));
-        try {
-            byte[] plainMessageBytes = isText ? Convert.toBytes(plainMessage) : Convert.parseHexString(plainMessage);
-            return recipientAccount.encryptTo(plainMessageBytes, secretPhrase);
-        } catch (RuntimeException e) {
-            throw new ParameterException(INCORRECT_PLAIN_MESSAGE);
-        }
-    }
-
-    static EncryptedData getEncryptToSelfMessage(HttpServletRequest req) throws ParameterException {
-        String data = Convert.emptyToNull(req.getParameter("encryptToSelfMessageData"));
-        String nonce = Convert.emptyToNull(req.getParameter("encryptToSelfMessageNonce"));
-        if (data != null && nonce != null) {
-            try {
-                return new EncryptedData(Convert.parseHexString(data), Convert.parseHexString(nonce));
-            } catch (RuntimeException e) {
-                throw new ParameterException(INCORRECT_ENCRYPTED_MESSAGE);
-            }
-        }
-        String plainMessage = Convert.emptyToNull(req.getParameter("messageToEncryptToSelf"));
-        if (plainMessage == null) {
-            return null;
-        }
-        String secretPhrase = getSecretPhrase(req);
-        Account senderAccount = Account.getAccount(Crypto.getPublicKey(secretPhrase));
-        boolean isText = !"false".equalsIgnoreCase(req.getParameter("messageToEncryptToSelfIsText"));
-        try {
-            byte[] plainMessageBytes = isText ? Convert.toBytes(plainMessage) : Convert.parseHexString(plainMessage);
-            return senderAccount.encryptTo(plainMessageBytes, secretPhrase);
-        } catch (RuntimeException e) {
-            throw new ParameterException(INCORRECT_PLAIN_MESSAGE);
-        }
-    }
-
-    static EncryptedData getEncryptedGoods(HttpServletRequest req) throws ParameterException {
-        String data = Convert.emptyToNull(req.getParameter("goodsData"));
-        String nonce = Convert.emptyToNull(req.getParameter("goodsNonce"));
-        if (data != null && nonce != null) {
-            try {
-                return new EncryptedData(Convert.parseHexString(data), Convert.parseHexString(nonce));
-            } catch (RuntimeException e) {
-                throw new ParameterException(INCORRECT_DGS_ENCRYPTED_GOODS);
-            }
-        }
-        return null;
-    }
-
-    static DigitalGoodsStore.Purchase getPurchase(HttpServletRequest req) throws ParameterException {
-        String purchaseIdString = Convert.emptyToNull(req.getParameter("purchase"));
-        if (purchaseIdString == null) {
-            throw new ParameterException(MISSING_PURCHASE);
-        }
-        try {
-            DigitalGoodsStore.Purchase purchase = DigitalGoodsStore.getPurchase(Convert.parseUnsignedLong(purchaseIdString));
-            if (purchase == null) {
-                throw new ParameterException(INCORRECT_PURCHASE);
-            }
-            return purchase;
-        } catch (RuntimeException e) {
-            throw new ParameterException(INCORRECT_PURCHASE);
-        }
-    }
-
-    static String getSecretPhrase(HttpServletRequest req) throws ParameterException {
-        String secretPhrase = Convert.emptyToNull(req.getParameter("secretPhrase"));
-        if (secretPhrase == null) {
-            throw new ParameterException(MISSING_SECRET_PHRASE);
-        }
-        return secretPhrase;
-    }
-
-    static Account getSenderAccount(HttpServletRequest req) throws ParameterException {
-        Account account;
-        String secretPhrase = Convert.emptyToNull(req.getParameter("secretPhrase"));
-        String publicKeyString = Convert.emptyToNull(req.getParameter("publicKey"));
-        if (secretPhrase != null) {
-            account = Account.getAccount(Crypto.getPublicKey(secretPhrase));
-        } else if (publicKeyString != null) {
-            try {
-                account = Account.getAccount(Convert.parseHexString(publicKeyString));
-            } catch (RuntimeException e) {
-                throw new ParameterException(INCORRECT_PUBLIC_KEY);
-            }
-        } else {
-            throw new ParameterException(MISSING_SECRET_PHRASE_OR_PUBLIC_KEY);
-        }
-        if (account == null) {
-            throw new ParameterException(UNKNOWN_ACCOUNT);
-        }
-        return account;
-    }
-
-    static Account getAccount(HttpServletRequest req) throws ParameterException {
-        String accountValue = Convert.emptyToNull(req.getParameter("account"));
-        if (accountValue == null) {
-            throw new ParameterException(MISSING_ACCOUNT);
-        }
-        try {
-            Account account = Account.getAccount(Convert.parseAccountId(accountValue));
-            if (account == null) {
-                throw new ParameterException(UNKNOWN_ACCOUNT);
-            }
-            return account;
-        } catch (RuntimeException e) {
-            throw new ParameterException(INCORRECT_ACCOUNT);
-        }
-    }
-
-    static List<Account> getAccounts(HttpServletRequest req) throws ParameterException {
-        String[] accountValues = req.getParameterValues("account");
-        if (accountValues == null || accountValues.length == 0) {
-            throw new ParameterException(MISSING_ACCOUNT);
-        }
-        List<Account> result = new ArrayList<>();
-        for (String accountValue : accountValues) {
-            if (accountValue == null || accountValue.equals("")) {
-                continue;
-            }
-            try {
-                Account account = Account.getAccount(Convert.parseAccountId(accountValue));
-                if (account == null) {
-                    throw new ParameterException(UNKNOWN_ACCOUNT);
-                }
-                result.add(account);
-            } catch (RuntimeException e) {
-                throw new ParameterException(INCORRECT_ACCOUNT);
-            }
-        }
-        return result;
-    }
-
-    static int getTimestamp(HttpServletRequest req) throws ParameterException {
-        String timestampValue = Convert.emptyToNull(req.getParameter("timestamp"));
-        if (timestampValue == null) {
-            return 0;
-        }
-        int timestamp;
-        try {
-            timestamp = Integer.parseInt(timestampValue);
-        } catch (NumberFormatException e) {
-            throw new ParameterException(INCORRECT_TIMESTAMP);
-        }
-        if (timestamp < 0) {
-            throw new ParameterException(INCORRECT_TIMESTAMP);
-        }
-        return timestamp;
-    }
-
-    static Long getRecipientId(HttpServletRequest req) throws ParameterException {
-        String recipientValue = Convert.emptyToNull(req.getParameter("recipient"));
-        if (recipientValue == null || "0".equals(recipientValue)) {
-            throw new ParameterException(MISSING_RECIPIENT);
-        }
-        Long recipientId;
-        try {
-            recipientId = Convert.parseAccountId(recipientValue);
-        } catch (RuntimeException e) {
-            throw new ParameterException(INCORRECT_RECIPIENT);
-        }
-        if (recipientId == null) {
-            throw new ParameterException(INCORRECT_RECIPIENT);
-        }
-        return recipientId;
-    }
-
-    static Long getSellerId(HttpServletRequest req) throws ParameterException {
-        String sellerIdValue = Convert.emptyToNull(req.getParameter("seller"));
-        try {
-            return Convert.parseAccountId(sellerIdValue);
-        } catch (RuntimeException e) {
-            throw new ParameterException(INCORRECT_RECIPIENT);
-        }
-    }
-
-    static Long getBuyerId(HttpServletRequest req) throws ParameterException {
-        String buyerIdValue = Convert.emptyToNull(req.getParameter("buyer"));
-        try {
-            return Convert.parseAccountId(buyerIdValue);
-        } catch (RuntimeException e) {
-            throw new ParameterException(INCORRECT_RECIPIENT);
-        }
-    }
-
-    static int getFirstIndex(HttpServletRequest req) {
-        int firstIndex;
-        try {
-            firstIndex = Integer.parseInt(req.getParameter("firstIndex"));
-            if (firstIndex < 0) {
-                return 0;
-            }
-        } catch (NumberFormatException e) {
-            return 0;
-        }
-        return firstIndex;
-    }
-
-    static int getLastIndex(HttpServletRequest req) {
-        int lastIndex;
-        try {
-            lastIndex = Integer.parseInt(req.getParameter("lastIndex"));
-            if (lastIndex < 0) {
-                return Integer.MAX_VALUE;
-            }
-        } catch (NumberFormatException e) {
-            return Integer.MAX_VALUE;
-        }
-        return lastIndex;
-    }
-
-    static int getNumberOfConfirmations(HttpServletRequest req) throws ParameterException {
-        String numberOfConfirmationsValue = Convert.emptyToNull(req.getParameter("numberOfConfirmations"));
-        if (numberOfConfirmationsValue != null) {
-            try {
-                int numberOfConfirmations = Integer.parseInt(numberOfConfirmationsValue);
-                if (numberOfConfirmations <= Nxt.getBlockchain().getHeight()) {
-                    return numberOfConfirmations;
-                }
-                throw new ParameterException(INCORRECT_NUMBER_OF_CONFIRMATIONS);
-            } catch (NumberFormatException e) {
-                throw new ParameterException(INCORRECT_NUMBER_OF_CONFIRMATIONS);
-            }
-        }
-        return 0;
-    }
-
-    private ParameterParser() {} // never
-
-}
-=======
-package nxt.http;
-
-import nxt.Account;
-import nxt.Alias;
-import nxt.Asset;
-import nxt.Constants;
-import nxt.DigitalGoodsStore;
-import nxt.Nxt;
-import nxt.crypto.Crypto;
-import nxt.crypto.EncryptedData;
-import nxt.util.Convert;
-
-import javax.servlet.http.HttpServletRequest;
-import java.util.ArrayList;
-import java.util.List;
-
-import static nxt.http.JSONResponses.*;
-
-final class ParameterParser {
-
-    static Alias getAlias(HttpServletRequest req) throws ParameterException {
-        long aliasId;
-        try {
-            aliasId = Convert.parseUnsignedLong(Convert.emptyToNull(req.getParameter("alias")));
-        } catch (RuntimeException e) {
-            throw new ParameterException(INCORRECT_ALIAS);
-        }
-        String aliasName = Convert.emptyToNull(req.getParameter("aliasName"));
-        Alias alias;
-        if (aliasId != 0) {
-            alias = Alias.getAlias(aliasId);
-        } else if (aliasName != null) {
-            alias = Alias.getAlias(aliasName);
-        } else {
-            throw new ParameterException(MISSING_ALIAS_OR_ALIAS_NAME);
-        }
-        if (alias == null) {
-            throw new ParameterException(UNKNOWN_ALIAS);
-        }
-        return alias;
-    }
-
-    static long getAmountNQT(HttpServletRequest req) throws ParameterException {
-        String amountValueNQT = Convert.emptyToNull(req.getParameter("amountNQT"));
-        if (amountValueNQT == null) {
-            throw new ParameterException(MISSING_AMOUNT);
-        }
-        long amountNQT;
-        try {
-            amountNQT = Long.parseLong(amountValueNQT);
-        } catch (RuntimeException e) {
-            throw new ParameterException(INCORRECT_AMOUNT);
-        }
-        if (amountNQT <= 0 || amountNQT >= Constants.MAX_BALANCE_NQT) {
-            throw new ParameterException(INCORRECT_AMOUNT);
-        }
-        return amountNQT;
-    }
-
-    static long getFeeNQT(HttpServletRequest req) throws ParameterException {
-        String feeValueNQT = Convert.emptyToNull(req.getParameter("feeNQT"));
-        if (feeValueNQT == null) {
-            throw new ParameterException(MISSING_FEE);
-        }
-        long feeNQT;
-        try {
-            feeNQT = Long.parseLong(feeValueNQT);
-        } catch (RuntimeException e) {
-            throw new ParameterException(INCORRECT_FEE);
-        }
-        if (feeNQT < 0 || feeNQT >= Constants.MAX_BALANCE_NQT) {
-            throw new ParameterException(INCORRECT_FEE);
-        }
-        return feeNQT;
-    }
-
-    static long getPriceNQT(HttpServletRequest req) throws ParameterException {
-        String priceValueNQT = Convert.emptyToNull(req.getParameter("priceNQT"));
-        if (priceValueNQT == null) {
-            throw new ParameterException(MISSING_PRICE);
-        }
-        long priceNQT;
-        try {
-            priceNQT = Long.parseLong(priceValueNQT);
-        } catch (RuntimeException e) {
-            throw new ParameterException(INCORRECT_PRICE);
-        }
-        if (priceNQT <= 0 || priceNQT > Constants.MAX_BALANCE_NQT) {
-            throw new ParameterException(INCORRECT_PRICE);
-        }
-        return priceNQT;
-    }
-
-    static Asset getAsset(HttpServletRequest req) throws ParameterException {
-        String assetValue = Convert.emptyToNull(req.getParameter("asset"));
-        if (assetValue == null) {
-            throw new ParameterException(MISSING_ASSET);
-        }
-        Asset asset;
-        try {
-            long assetId = Convert.parseUnsignedLong(assetValue);
-            asset = Asset.getAsset(assetId);
-        } catch (RuntimeException e) {
-            throw new ParameterException(INCORRECT_ASSET);
-        }
-        if (asset == null) {
-            throw new ParameterException(UNKNOWN_ASSET);
-        }
-        return asset;
-    }
-
-    static long getQuantityQNT(HttpServletRequest req) throws ParameterException {
-        String quantityValueQNT = Convert.emptyToNull(req.getParameter("quantityQNT"));
-        if (quantityValueQNT == null) {
-            throw new ParameterException(MISSING_QUANTITY);
-        }
-        long quantityQNT;
-        try {
-            quantityQNT = Long.parseLong(quantityValueQNT);
-        } catch (RuntimeException e) {
-            throw new ParameterException(INCORRECT_QUANTITY);
-        }
-        if (quantityQNT <= 0 || quantityQNT > Constants.MAX_ASSET_QUANTITY_QNT) {
-            throw new ParameterException(INCORRECT_ASSET_QUANTITY);
-        }
-        return quantityQNT;
-    }
-
-    static long getOrderId(HttpServletRequest req) throws ParameterException {
-        String orderValue = Convert.emptyToNull(req.getParameter("order"));
-        if (orderValue == null) {
-            throw new ParameterException(MISSING_ORDER);
-        }
-        try {
-            return Convert.parseUnsignedLong(orderValue);
-        } catch (RuntimeException e) {
-            throw new ParameterException(INCORRECT_ORDER);
-        }
-    }
-
-    static DigitalGoodsStore.Goods getGoods(HttpServletRequest req) throws ParameterException {
-        String goodsValue = Convert.emptyToNull(req.getParameter("goods"));
-        if (goodsValue == null) {
-            throw new ParameterException(MISSING_GOODS);
-        }
-        DigitalGoodsStore.Goods goods;
-        try {
-            long goodsId = Convert.parseUnsignedLong(goodsValue);
-            goods = DigitalGoodsStore.getGoods(goodsId);
-            if (goods == null) {
-                throw new ParameterException(UNKNOWN_GOODS);
-            }
-            return goods;
-        } catch (RuntimeException e) {
-            throw new ParameterException(INCORRECT_GOODS);
-        }
-    }
-
-    static int getGoodsQuantity(HttpServletRequest req) throws ParameterException {
-        String quantityString = Convert.emptyToNull(req.getParameter("quantity"));
-        try {
-            int quantity = Integer.parseInt(quantityString);
-            if (quantity < 0 || quantity > Constants.MAX_DGS_LISTING_QUANTITY) {
-                throw new ParameterException(INCORRECT_QUANTITY);
-            }
-            return quantity;
-        } catch (NumberFormatException e) {
-            throw new ParameterException(INCORRECT_QUANTITY);
-        }
-    }
-
-    static EncryptedData getEncryptedMessage(HttpServletRequest req, Account recipientAccount) throws ParameterException {
-        String data = Convert.emptyToNull(req.getParameter("encryptedMessageData"));
-        String nonce = Convert.emptyToNull(req.getParameter("encryptedMessageNonce"));
-        if (data != null && nonce != null) {
-            try {
-                return new EncryptedData(Convert.parseHexString(data), Convert.parseHexString(nonce));
-            } catch (RuntimeException e) {
-                throw new ParameterException(INCORRECT_ENCRYPTED_MESSAGE);
-            }
-        }
-        String plainMessage = Convert.emptyToNull(req.getParameter("messageToEncrypt"));
-        if (plainMessage == null) {
-            return null;
-        }
-        if (recipientAccount == null) {
-            throw new ParameterException(INCORRECT_RECIPIENT);
-        }
-        String secretPhrase = getSecretPhrase(req);
-        boolean isText = !"false".equalsIgnoreCase(req.getParameter("messageToEncryptIsText"));
-        try {
-            byte[] plainMessageBytes = isText ? Convert.toBytes(plainMessage) : Convert.parseHexString(plainMessage);
-            return recipientAccount.encryptTo(plainMessageBytes, secretPhrase);
-        } catch (RuntimeException e) {
-            throw new ParameterException(INCORRECT_PLAIN_MESSAGE);
-        }
-    }
-
-    static EncryptedData getEncryptToSelfMessage(HttpServletRequest req) throws ParameterException {
-        String data = Convert.emptyToNull(req.getParameter("encryptToSelfMessageData"));
-        String nonce = Convert.emptyToNull(req.getParameter("encryptToSelfMessageNonce"));
-        if (data != null && nonce != null) {
-            try {
-                return new EncryptedData(Convert.parseHexString(data), Convert.parseHexString(nonce));
-            } catch (RuntimeException e) {
-                throw new ParameterException(INCORRECT_ENCRYPTED_MESSAGE);
-            }
-        }
-        String plainMessage = Convert.emptyToNull(req.getParameter("messageToEncryptToSelf"));
-        if (plainMessage == null) {
-            return null;
-        }
-        String secretPhrase = getSecretPhrase(req);
-        Account senderAccount = Account.getAccount(Crypto.getPublicKey(secretPhrase));
-        boolean isText = !"false".equalsIgnoreCase(req.getParameter("messageToEncryptToSelfIsText"));
-        try {
-            byte[] plainMessageBytes = isText ? Convert.toBytes(plainMessage) : Convert.parseHexString(plainMessage);
-            return senderAccount.encryptTo(plainMessageBytes, secretPhrase);
-        } catch (RuntimeException e) {
-            throw new ParameterException(INCORRECT_PLAIN_MESSAGE);
-        }
-    }
-
-    static EncryptedData getEncryptedGoods(HttpServletRequest req) throws ParameterException {
-        String data = Convert.emptyToNull(req.getParameter("goodsData"));
-        String nonce = Convert.emptyToNull(req.getParameter("goodsNonce"));
-        if (data != null && nonce != null) {
-            try {
-                return new EncryptedData(Convert.parseHexString(data), Convert.parseHexString(nonce));
-            } catch (RuntimeException e) {
-                throw new ParameterException(INCORRECT_DGS_ENCRYPTED_GOODS);
-            }
-        }
-        return null;
-    }
-
-    static DigitalGoodsStore.Purchase getPurchase(HttpServletRequest req) throws ParameterException {
-        String purchaseIdString = Convert.emptyToNull(req.getParameter("purchase"));
-        if (purchaseIdString == null) {
-            throw new ParameterException(MISSING_PURCHASE);
-        }
-        try {
-            DigitalGoodsStore.Purchase purchase = DigitalGoodsStore.getPurchase(Convert.parseUnsignedLong(purchaseIdString));
-            if (purchase == null) {
-                throw new ParameterException(INCORRECT_PURCHASE);
-            }
-            return purchase;
-        } catch (RuntimeException e) {
-            throw new ParameterException(INCORRECT_PURCHASE);
-        }
-    }
-
-    static String getSecretPhrase(HttpServletRequest req) throws ParameterException {
-        String secretPhrase = Convert.emptyToNull(req.getParameter("secretPhrase"));
-        if (secretPhrase == null) {
-            throw new ParameterException(MISSING_SECRET_PHRASE);
-        }
-        return secretPhrase;
-    }
-
-    static Account getSenderAccount(HttpServletRequest req) throws ParameterException {
-        Account account;
-        String secretPhrase = Convert.emptyToNull(req.getParameter("secretPhrase"));
-        String publicKeyString = Convert.emptyToNull(req.getParameter("publicKey"));
-        if (secretPhrase != null) {
-            account = Account.getAccount(Crypto.getPublicKey(secretPhrase));
-        } else if (publicKeyString != null) {
-            try {
-                account = Account.getAccount(Convert.parseHexString(publicKeyString));
-            } catch (RuntimeException e) {
-                throw new ParameterException(INCORRECT_PUBLIC_KEY);
-            }
-        } else {
-            throw new ParameterException(MISSING_SECRET_PHRASE_OR_PUBLIC_KEY);
-        }
-        if (account == null) {
-            throw new ParameterException(UNKNOWN_ACCOUNT);
-        }
-        return account;
-    }
-
-    static Account getAccount(HttpServletRequest req) throws ParameterException {
-        String accountValue = Convert.emptyToNull(req.getParameter("account"));
-        if (accountValue == null) {
-            throw new ParameterException(MISSING_ACCOUNT);
-        }
-        try {
-            Account account = Account.getAccount(Convert.parseAccountId(accountValue));
-            if (account == null) {
-                throw new ParameterException(UNKNOWN_ACCOUNT);
-            }
-            return account;
-        } catch (RuntimeException e) {
-            throw new ParameterException(INCORRECT_ACCOUNT);
-        }
-    }
-
-    static List<Account> getAccounts(HttpServletRequest req) throws ParameterException {
-        String[] accountValues = req.getParameterValues("account");
-        if (accountValues == null || accountValues.length == 0) {
-            throw new ParameterException(MISSING_ACCOUNT);
-        }
-        List<Account> result = new ArrayList<>();
-        for (String accountValue : accountValues) {
-            if (accountValue == null || accountValue.equals("")) {
-                continue;
-            }
-            try {
-                Account account = Account.getAccount(Convert.parseAccountId(accountValue));
-                if (account == null) {
-                    throw new ParameterException(UNKNOWN_ACCOUNT);
-                }
-                result.add(account);
-            } catch (RuntimeException e) {
-                throw new ParameterException(INCORRECT_ACCOUNT);
-            }
-        }
-        return result;
-    }
-
-    static int getTimestamp(HttpServletRequest req) throws ParameterException {
-        String timestampValue = Convert.emptyToNull(req.getParameter("timestamp"));
-        if (timestampValue == null) {
-            return 0;
-        }
-        int timestamp;
-        try {
-            timestamp = Integer.parseInt(timestampValue);
-        } catch (NumberFormatException e) {
-            throw new ParameterException(INCORRECT_TIMESTAMP);
-        }
-        if (timestamp < 0) {
-            throw new ParameterException(INCORRECT_TIMESTAMP);
-        }
-        return timestamp;
-    }
-
-    static long getRecipientId(HttpServletRequest req) throws ParameterException {
-        String recipientValue = Convert.emptyToNull(req.getParameter("recipient"));
-        if (recipientValue == null || "0".equals(recipientValue)) {
-            throw new ParameterException(MISSING_RECIPIENT);
-        }
-        long recipientId;
-        try {
-            recipientId = Convert.parseAccountId(recipientValue);
-        } catch (RuntimeException e) {
-            throw new ParameterException(INCORRECT_RECIPIENT);
-        }
-        if (recipientId == 0) {
-            throw new ParameterException(INCORRECT_RECIPIENT);
-        }
-        return recipientId;
-    }
-
-    static long getSellerId(HttpServletRequest req) throws ParameterException {
-        String sellerIdValue = Convert.emptyToNull(req.getParameter("seller"));
-        try {
-            return Convert.parseAccountId(sellerIdValue);
-        } catch (RuntimeException e) {
-            throw new ParameterException(INCORRECT_RECIPIENT);
-        }
-    }
-
-    static long getBuyerId(HttpServletRequest req) throws ParameterException {
-        String buyerIdValue = Convert.emptyToNull(req.getParameter("buyer"));
-        try {
-            return Convert.parseAccountId(buyerIdValue);
-        } catch (RuntimeException e) {
-            throw new ParameterException(INCORRECT_RECIPIENT);
-        }
-    }
-
-    static int getFirstIndex(HttpServletRequest req) {
-        int firstIndex;
-        try {
-            firstIndex = Integer.parseInt(req.getParameter("firstIndex"));
-            if (firstIndex < 0) {
-                return 0;
-            }
-        } catch (NumberFormatException e) {
-            return 0;
-        }
-        return firstIndex;
-    }
-
-    static int getLastIndex(HttpServletRequest req) {
-        int lastIndex;
-        try {
-            lastIndex = Integer.parseInt(req.getParameter("lastIndex"));
-            if (lastIndex < 0) {
-                return Integer.MAX_VALUE;
-            }
-        } catch (NumberFormatException e) {
-            return Integer.MAX_VALUE;
-        }
-        return lastIndex;
-    }
-
-    static int getNumberOfConfirmations(HttpServletRequest req) throws ParameterException {
-        String numberOfConfirmationsValue = Convert.emptyToNull(req.getParameter("numberOfConfirmations"));
-        if (numberOfConfirmationsValue != null) {
-            try {
-                int numberOfConfirmations = Integer.parseInt(numberOfConfirmationsValue);
-                if (numberOfConfirmations <= Nxt.getBlockchain().getHeight()) {
-                    return numberOfConfirmations;
-                }
-                throw new ParameterException(INCORRECT_NUMBER_OF_CONFIRMATIONS);
-            } catch (NumberFormatException e) {
-                throw new ParameterException(INCORRECT_NUMBER_OF_CONFIRMATIONS);
-            }
-        }
-        return 0;
-    }
-
-    private ParameterParser() {} // never
-
-}
->>>>>>> e0f6b3b5
+package nxt.http;
+
+import nxt.*;
+import nxt.crypto.Crypto;
+import nxt.crypto.EncryptedData;
+import nxt.util.Convert;
+
+import javax.servlet.http.HttpServletRequest;
+import java.util.ArrayList;
+import java.util.List;
+
+import static nxt.http.JSONResponses.*;
+
+final class ParameterParser {
+
+        static byte getByte(HttpServletRequest req, String name, byte min, byte max) throws ParameterException {
+        String paramValue = Convert.emptyToNull(req.getParameter(name));
+        if (paramValue == null) {
+            return 0;
+        }
+        byte value;
+        try {
+            value = Byte.parseByte(paramValue);
+        } catch (RuntimeException e) {
+            throw new ParameterException(incorrect(name));
+        }
+        if (value < min || value > max) {
+            throw new ParameterException(incorrect(name));
+        }
+        return value;
+    }
+
+    static int getInt(HttpServletRequest req, String name, int min, int max, boolean isMandatory) throws ParameterException {
+        String paramValue = Convert.emptyToNull(req.getParameter(name));
+        if (paramValue == null) {
+            if (isMandatory) {
+                throw new ParameterException(missing(name));
+            }
+            return 0;
+        }
+        int value;
+        try {
+            value = Integer.parseInt(paramValue);
+        } catch (RuntimeException e) {
+            throw new ParameterException(incorrect(name));
+        }
+        if (value < min || value > max) {
+            throw new ParameterException(incorrect(name));
+        }
+        return value;
+    }
+
+    static long getLong(HttpServletRequest req, String name, long min, long max, boolean isMandatory) throws ParameterException {
+        String paramValue = Convert.emptyToNull(req.getParameter(name));
+        if (paramValue == null) {
+            if (isMandatory) {
+                throw new ParameterException(missing(name));
+            }
+            return 0;
+        }
+        long value;
+        try {
+            value = Long.parseLong(paramValue);
+        } catch (RuntimeException e) {
+            throw new ParameterException(incorrect(name));
+        }
+        if (value < min || value > max) {
+            throw new ParameterException(incorrect(name));
+        }
+        return value;
+    }
+
+    static Alias getAlias(HttpServletRequest req) throws ParameterException {
+        long aliasId;
+        try {
+            aliasId = Convert.parseUnsignedLong(Convert.emptyToNull(req.getParameter("alias")));
+        } catch (RuntimeException e) {
+            throw new ParameterException(INCORRECT_ALIAS);
+        }
+        String aliasName = Convert.emptyToNull(req.getParameter("aliasName"));
+        Alias alias;
+        if (aliasId != 0) {
+            alias = Alias.getAlias(aliasId);
+        } else if (aliasName != null) {
+            alias = Alias.getAlias(aliasName);
+        } else {
+            throw new ParameterException(MISSING_ALIAS_OR_ALIAS_NAME);
+        }
+        if (alias == null) {
+            throw new ParameterException(UNKNOWN_ALIAS);
+        }
+        return alias;
+    }
+
+    static long getAmountNQT(HttpServletRequest req) throws ParameterException {
+        String amountValueNQT = Convert.emptyToNull(req.getParameter("amountNQT"));
+        if (amountValueNQT == null) {
+            throw new ParameterException(MISSING_AMOUNT);
+        }
+        long amountNQT;
+        try {
+            amountNQT = Long.parseLong(amountValueNQT);
+        } catch (RuntimeException e) {
+            throw new ParameterException(INCORRECT_AMOUNT);
+        }
+        if (amountNQT <= 0 || amountNQT >= Constants.MAX_BALANCE_NQT) {
+            throw new ParameterException(INCORRECT_AMOUNT);
+        }
+        return amountNQT;
+    }
+
+    static long getFeeNQT(HttpServletRequest req) throws ParameterException {
+        String feeValueNQT = Convert.emptyToNull(req.getParameter("feeNQT"));
+        if (feeValueNQT == null) {
+            throw new ParameterException(MISSING_FEE);
+        }
+        long feeNQT;
+        try {
+            feeNQT = Long.parseLong(feeValueNQT);
+        } catch (RuntimeException e) {
+            throw new ParameterException(INCORRECT_FEE);
+        }
+        if (feeNQT < 0 || feeNQT >= Constants.MAX_BALANCE_NQT) {
+            throw new ParameterException(INCORRECT_FEE);
+        }
+        return feeNQT;
+    }
+
+    static long getPriceNQT(HttpServletRequest req) throws ParameterException {
+        String priceValueNQT = Convert.emptyToNull(req.getParameter("priceNQT"));
+        if (priceValueNQT == null) {
+            throw new ParameterException(MISSING_PRICE);
+        }
+        long priceNQT;
+        try {
+            priceNQT = Long.parseLong(priceValueNQT);
+        } catch (RuntimeException e) {
+            throw new ParameterException(INCORRECT_PRICE);
+        }
+        if (priceNQT <= 0 || priceNQT > Constants.MAX_BALANCE_NQT) {
+            throw new ParameterException(INCORRECT_PRICE);
+        }
+        return priceNQT;
+    }
+
+    static Asset getAsset(HttpServletRequest req) throws ParameterException {
+        String assetValue = Convert.emptyToNull(req.getParameter("asset"));
+        if (assetValue == null) {
+            throw new ParameterException(MISSING_ASSET);
+        }
+        Asset asset;
+        try {
+            long assetId = Convert.parseUnsignedLong(assetValue);
+            asset = Asset.getAsset(assetId);
+        } catch (RuntimeException e) {
+            throw new ParameterException(INCORRECT_ASSET);
+        }
+        if (asset == null) {
+            throw new ParameterException(UNKNOWN_ASSET);
+        }
+        return asset;
+    }
+
+        static Currency getCurrency(HttpServletRequest req) throws ParameterException {
+        String currencyValue = Convert.emptyToNull(req.getParameter("currency"));
+        if (currencyValue == null) {
+            throw new ParameterException(MISSING_CURRENCY);
+        }
+        Currency currency;
+        try {
+            Long currencyId = Convert.parseUnsignedLong(currencyValue);
+            currency = Currency.getCurrency(currencyId);
+        } catch (RuntimeException e) {
+            throw new ParameterException(INCORRECT_CURRENCY);
+        }
+        if (currency == null) {
+            throw new ParameterException(UNKNOWN_CURRENCY);
+        }
+        return currency;
+    }
+
+    static long getQuantityQNT(HttpServletRequest req) throws ParameterException {
+        String quantityValueQNT = Convert.emptyToNull(req.getParameter("quantityQNT"));
+        if (quantityValueQNT == null) {
+            throw new ParameterException(MISSING_QUANTITY);
+        }
+        long quantityQNT;
+        try {
+            quantityQNT = Long.parseLong(quantityValueQNT);
+        } catch (RuntimeException e) {
+            throw new ParameterException(INCORRECT_QUANTITY);
+        }
+        if (quantityQNT <= 0 || quantityQNT > Constants.MAX_ASSET_QUANTITY_QNT) {
+            throw new ParameterException(INCORRECT_ASSET_QUANTITY);
+        }
+        return quantityQNT;
+    }
+
+    static long getOrderId(HttpServletRequest req) throws ParameterException {
+        String orderValue = Convert.emptyToNull(req.getParameter("order"));
+        if (orderValue == null) {
+            throw new ParameterException(MISSING_ORDER);
+        }
+        try {
+            return Convert.parseUnsignedLong(orderValue);
+        } catch (RuntimeException e) {
+            throw new ParameterException(INCORRECT_ORDER);
+        }
+    }
+
+    static DigitalGoodsStore.Goods getGoods(HttpServletRequest req) throws ParameterException {
+        String goodsValue = Convert.emptyToNull(req.getParameter("goods"));
+        if (goodsValue == null) {
+            throw new ParameterException(MISSING_GOODS);
+        }
+        DigitalGoodsStore.Goods goods;
+        try {
+            long goodsId = Convert.parseUnsignedLong(goodsValue);
+            goods = DigitalGoodsStore.getGoods(goodsId);
+            if (goods == null) {
+                throw new ParameterException(UNKNOWN_GOODS);
+            }
+            return goods;
+        } catch (RuntimeException e) {
+            throw new ParameterException(INCORRECT_GOODS);
+        }
+    }
+
+    static int getGoodsQuantity(HttpServletRequest req) throws ParameterException {
+        String quantityString = Convert.emptyToNull(req.getParameter("quantity"));
+        try {
+            int quantity = Integer.parseInt(quantityString);
+            if (quantity < 0 || quantity > Constants.MAX_DGS_LISTING_QUANTITY) {
+                throw new ParameterException(INCORRECT_QUANTITY);
+            }
+            return quantity;
+        } catch (NumberFormatException e) {
+            throw new ParameterException(INCORRECT_QUANTITY);
+        }
+    }
+
+    static EncryptedData getEncryptedMessage(HttpServletRequest req, Account recipientAccount) throws ParameterException {
+        String data = Convert.emptyToNull(req.getParameter("encryptedMessageData"));
+        String nonce = Convert.emptyToNull(req.getParameter("encryptedMessageNonce"));
+        if (data != null && nonce != null) {
+            try {
+                return new EncryptedData(Convert.parseHexString(data), Convert.parseHexString(nonce));
+            } catch (RuntimeException e) {
+                throw new ParameterException(INCORRECT_ENCRYPTED_MESSAGE);
+            }
+        }
+        String plainMessage = Convert.emptyToNull(req.getParameter("messageToEncrypt"));
+        if (plainMessage == null) {
+            return null;
+        }
+        if (recipientAccount == null) {
+            throw new ParameterException(INCORRECT_RECIPIENT);
+        }
+        String secretPhrase = getSecretPhrase(req);
+        boolean isText = !"false".equalsIgnoreCase(req.getParameter("messageToEncryptIsText"));
+        try {
+            byte[] plainMessageBytes = isText ? Convert.toBytes(plainMessage) : Convert.parseHexString(plainMessage);
+            return recipientAccount.encryptTo(plainMessageBytes, secretPhrase);
+        } catch (RuntimeException e) {
+            throw new ParameterException(INCORRECT_PLAIN_MESSAGE);
+        }
+    }
+
+    static EncryptedData getEncryptToSelfMessage(HttpServletRequest req) throws ParameterException {
+        String data = Convert.emptyToNull(req.getParameter("encryptToSelfMessageData"));
+        String nonce = Convert.emptyToNull(req.getParameter("encryptToSelfMessageNonce"));
+        if (data != null && nonce != null) {
+            try {
+                return new EncryptedData(Convert.parseHexString(data), Convert.parseHexString(nonce));
+            } catch (RuntimeException e) {
+                throw new ParameterException(INCORRECT_ENCRYPTED_MESSAGE);
+            }
+        }
+        String plainMessage = Convert.emptyToNull(req.getParameter("messageToEncryptToSelf"));
+        if (plainMessage == null) {
+            return null;
+        }
+        String secretPhrase = getSecretPhrase(req);
+        Account senderAccount = Account.getAccount(Crypto.getPublicKey(secretPhrase));
+        boolean isText = !"false".equalsIgnoreCase(req.getParameter("messageToEncryptToSelfIsText"));
+        try {
+            byte[] plainMessageBytes = isText ? Convert.toBytes(plainMessage) : Convert.parseHexString(plainMessage);
+            return senderAccount.encryptTo(plainMessageBytes, secretPhrase);
+        } catch (RuntimeException e) {
+            throw new ParameterException(INCORRECT_PLAIN_MESSAGE);
+        }
+    }
+
+    static EncryptedData getEncryptedGoods(HttpServletRequest req) throws ParameterException {
+        String data = Convert.emptyToNull(req.getParameter("goodsData"));
+        String nonce = Convert.emptyToNull(req.getParameter("goodsNonce"));
+        if (data != null && nonce != null) {
+            try {
+                return new EncryptedData(Convert.parseHexString(data), Convert.parseHexString(nonce));
+            } catch (RuntimeException e) {
+                throw new ParameterException(INCORRECT_DGS_ENCRYPTED_GOODS);
+            }
+        }
+        return null;
+    }
+
+    static DigitalGoodsStore.Purchase getPurchase(HttpServletRequest req) throws ParameterException {
+        String purchaseIdString = Convert.emptyToNull(req.getParameter("purchase"));
+        if (purchaseIdString == null) {
+            throw new ParameterException(MISSING_PURCHASE);
+        }
+        try {
+            DigitalGoodsStore.Purchase purchase = DigitalGoodsStore.getPurchase(Convert.parseUnsignedLong(purchaseIdString));
+            if (purchase == null) {
+                throw new ParameterException(INCORRECT_PURCHASE);
+            }
+            return purchase;
+        } catch (RuntimeException e) {
+            throw new ParameterException(INCORRECT_PURCHASE);
+        }
+    }
+
+    static String getSecretPhrase(HttpServletRequest req) throws ParameterException {
+        String secretPhrase = Convert.emptyToNull(req.getParameter("secretPhrase"));
+        if (secretPhrase == null) {
+            throw new ParameterException(MISSING_SECRET_PHRASE);
+        }
+        return secretPhrase;
+    }
+
+    static Account getSenderAccount(HttpServletRequest req) throws ParameterException {
+        Account account;
+        String secretPhrase = Convert.emptyToNull(req.getParameter("secretPhrase"));
+        String publicKeyString = Convert.emptyToNull(req.getParameter("publicKey"));
+        if (secretPhrase != null) {
+            account = Account.getAccount(Crypto.getPublicKey(secretPhrase));
+        } else if (publicKeyString != null) {
+            try {
+                account = Account.getAccount(Convert.parseHexString(publicKeyString));
+            } catch (RuntimeException e) {
+                throw new ParameterException(INCORRECT_PUBLIC_KEY);
+            }
+        } else {
+            throw new ParameterException(MISSING_SECRET_PHRASE_OR_PUBLIC_KEY);
+        }
+        if (account == null) {
+            throw new ParameterException(UNKNOWN_ACCOUNT);
+        }
+        return account;
+    }
+
+    static Account getAccount(HttpServletRequest req) throws ParameterException {
+        String accountValue = Convert.emptyToNull(req.getParameter("account"));
+        if (accountValue == null) {
+            throw new ParameterException(MISSING_ACCOUNT);
+        }
+        try {
+            Account account = Account.getAccount(Convert.parseAccountId(accountValue));
+            if (account == null) {
+                throw new ParameterException(UNKNOWN_ACCOUNT);
+            }
+            return account;
+        } catch (RuntimeException e) {
+            throw new ParameterException(INCORRECT_ACCOUNT);
+        }
+    }
+
+    static List<Account> getAccounts(HttpServletRequest req) throws ParameterException {
+        String[] accountValues = req.getParameterValues("account");
+        if (accountValues == null || accountValues.length == 0) {
+            throw new ParameterException(MISSING_ACCOUNT);
+        }
+        List<Account> result = new ArrayList<>();
+        for (String accountValue : accountValues) {
+            if (accountValue == null || accountValue.equals("")) {
+                continue;
+            }
+            try {
+                Account account = Account.getAccount(Convert.parseAccountId(accountValue));
+                if (account == null) {
+                    throw new ParameterException(UNKNOWN_ACCOUNT);
+                }
+                result.add(account);
+            } catch (RuntimeException e) {
+                throw new ParameterException(INCORRECT_ACCOUNT);
+            }
+        }
+        return result;
+    }
+
+    static int getTimestamp(HttpServletRequest req) throws ParameterException {
+        String timestampValue = Convert.emptyToNull(req.getParameter("timestamp"));
+        if (timestampValue == null) {
+            return 0;
+        }
+        int timestamp;
+        try {
+            timestamp = Integer.parseInt(timestampValue);
+        } catch (NumberFormatException e) {
+            throw new ParameterException(INCORRECT_TIMESTAMP);
+        }
+        if (timestamp < 0) {
+            throw new ParameterException(INCORRECT_TIMESTAMP);
+        }
+        return timestamp;
+    }
+
+    static long getRecipientId(HttpServletRequest req) throws ParameterException {
+        String recipientValue = Convert.emptyToNull(req.getParameter("recipient"));
+        if (recipientValue == null || "0".equals(recipientValue)) {
+            throw new ParameterException(MISSING_RECIPIENT);
+        }
+        long recipientId;
+        try {
+            recipientId = Convert.parseAccountId(recipientValue);
+        } catch (RuntimeException e) {
+            throw new ParameterException(INCORRECT_RECIPIENT);
+        }
+        if (recipientId == 0) {
+            throw new ParameterException(INCORRECT_RECIPIENT);
+        }
+        return recipientId;
+    }
+
+    static long getSellerId(HttpServletRequest req) throws ParameterException {
+        String sellerIdValue = Convert.emptyToNull(req.getParameter("seller"));
+        try {
+            return Convert.parseAccountId(sellerIdValue);
+        } catch (RuntimeException e) {
+            throw new ParameterException(INCORRECT_RECIPIENT);
+        }
+    }
+
+    static long getBuyerId(HttpServletRequest req) throws ParameterException {
+        String buyerIdValue = Convert.emptyToNull(req.getParameter("buyer"));
+        try {
+            return Convert.parseAccountId(buyerIdValue);
+        } catch (RuntimeException e) {
+            throw new ParameterException(INCORRECT_RECIPIENT);
+        }
+    }
+
+    static int getFirstIndex(HttpServletRequest req) {
+        int firstIndex;
+        try {
+            firstIndex = Integer.parseInt(req.getParameter("firstIndex"));
+            if (firstIndex < 0) {
+                return 0;
+            }
+        } catch (NumberFormatException e) {
+            return 0;
+        }
+        return firstIndex;
+    }
+
+    static int getLastIndex(HttpServletRequest req) {
+        int lastIndex;
+        try {
+            lastIndex = Integer.parseInt(req.getParameter("lastIndex"));
+            if (lastIndex < 0) {
+                return Integer.MAX_VALUE;
+            }
+        } catch (NumberFormatException e) {
+            return Integer.MAX_VALUE;
+        }
+        return lastIndex;
+    }
+
+    static int getNumberOfConfirmations(HttpServletRequest req) throws ParameterException {
+        String numberOfConfirmationsValue = Convert.emptyToNull(req.getParameter("numberOfConfirmations"));
+        if (numberOfConfirmationsValue != null) {
+            try {
+                int numberOfConfirmations = Integer.parseInt(numberOfConfirmationsValue);
+                if (numberOfConfirmations <= Nxt.getBlockchain().getHeight()) {
+                    return numberOfConfirmations;
+                }
+                throw new ParameterException(INCORRECT_NUMBER_OF_CONFIRMATIONS);
+            } catch (NumberFormatException e) {
+                throw new ParameterException(INCORRECT_NUMBER_OF_CONFIRMATIONS);
+            }
+        }
+        return 0;
+    }
+
+    private ParameterParser() {} // never
+
+}