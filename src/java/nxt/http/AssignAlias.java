package nxt.http;


import nxt.Account;
import nxt.Alias;
import nxt.Attachment;
import nxt.Constants;
import nxt.NxtException;
import org.json.simple.JSONObject;
import org.json.simple.JSONStreamAware;

import javax.servlet.http.HttpServletRequest;

import static nxt.http.JSONResponses.INCORRECT_ALIAS;
import static nxt.http.JSONResponses.INCORRECT_ALIAS_LENGTH;
import static nxt.http.JSONResponses.INCORRECT_URI_LENGTH;
import static nxt.http.JSONResponses.MISSING_ALIAS;
import static nxt.http.JSONResponses.MISSING_URI;
import static nxt.http.JSONResponses.UNKNOWN_ACCOUNT;

public final class AssignAlias extends CreateTransaction {

    static final AssignAlias instance = new AssignAlias();

    private AssignAlias() {
        super("alias", "uri");
    }

    @Override
    JSONStreamAware processRequest(HttpServletRequest req) throws NxtException.ValidationException {
        String alias = req.getParameter("alias");
        String uri = req.getParameter("uri");

        if (alias == null) {
            return MISSING_ALIAS;
        } else if (uri == null) {
            return MISSING_URI;
        }

        alias = alias.trim();
        if (alias.length() == 0 || alias.length() > Constants.MAX_ALIAS_LENGTH) {
            return INCORRECT_ALIAS_LENGTH;
        }

        String normalizedAlias = alias.toLowerCase();
        for (int i = 0; i < normalizedAlias.length(); i++) {
            if (Constants.ALPHABET.indexOf(normalizedAlias.charAt(i)) < 0) {
                return INCORRECT_ALIAS;
            }
        }

        uri = uri.trim();
        if (uri.length() > Constants.MAX_ALIAS_URI_LENGTH) {
            return INCORRECT_URI_LENGTH;
        }

        Account account = getAccount(req);
        if (account == null) {
<<<<<<< HEAD
            return NOT_ENOUGH_FUNDS;
=======
            return UNKNOWN_ACCOUNT;
>>>>>>> 08f4749d
        }

        Alias aliasData = Alias.getAlias(normalizedAlias);
        if (aliasData != null && ! aliasData.getAccount().getId().equals(account.getId())) {
            JSONObject response = new JSONObject();
            response.put("errorCode", 8);
            response.put("errorDescription", "\"" + alias + "\" is already used");
            return response;
<<<<<<< HEAD
        } else {
            Attachment attachment = new Attachment.MessagingAliasAssignment(alias, uri);
            return createTransaction(req, account, attachment);
        }

=======
        }

        Attachment attachment = new Attachment.MessagingAliasAssignment(alias, uri);
        return createTransaction(req, account, attachment);

>>>>>>> 08f4749d
    }

}<|MERGE_RESOLUTION|>--- conflicted
+++ resolved
@@ -56,11 +56,7 @@
 
         Account account = getAccount(req);
         if (account == null) {
-<<<<<<< HEAD
-            return NOT_ENOUGH_FUNDS;
-=======
             return UNKNOWN_ACCOUNT;
->>>>>>> 08f4749d
         }
 
         Alias aliasData = Alias.getAlias(normalizedAlias);
@@ -69,19 +65,11 @@
             response.put("errorCode", 8);
             response.put("errorDescription", "\"" + alias + "\" is already used");
             return response;
-<<<<<<< HEAD
-        } else {
-            Attachment attachment = new Attachment.MessagingAliasAssignment(alias, uri);
-            return createTransaction(req, account, attachment);
-        }
-
-=======
         }
 
         Attachment attachment = new Attachment.MessagingAliasAssignment(alias, uri);
         return createTransaction(req, account, attachment);
 
->>>>>>> 08f4749d
     }
 
 }