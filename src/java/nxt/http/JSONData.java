--- conflicted
+++ resolved
@@ -311,7 +311,6 @@
         return json;
     }
 
-<<<<<<< HEAD
     static JSONObject shuffling(Shuffling shuffling) {
         JSONObject json = new JSONObject();
         json.put("shuffling", Long.toUnsignedString(shuffling.getId()));
@@ -357,10 +356,7 @@
         return json;
     }
 
-    static JSONObject block(Block block, boolean includeTransactions) {
-=======
     static JSONObject block(Block block, boolean includeTransactions, boolean includeExecutedPhased) {
->>>>>>> 0bfbb57a
         JSONObject json = new JSONObject();
         json.put("block", block.getStringId());
         json.put("height", block.getHeight());
