--- conflicted
+++ resolved
@@ -1,8 +1,5 @@
 package nxt.http;
 
-<<<<<<< HEAD
-import nxt.*;
-=======
 import nxt.Account;
 import nxt.Alias;
 import nxt.Appendix;
@@ -29,7 +26,6 @@
 import nxt.Transaction;
 import nxt.Vote;
 import nxt.VoteWeighting;
->>>>>>> 1f64bc66
 import nxt.crypto.Crypto;
 import nxt.crypto.EncryptedData;
 import nxt.db.DbIterator;
@@ -214,29 +210,6 @@
         return json;
     }
 
-    static JSONObject shuffling(Shuffling shuffling) {
-        JSONObject json = new JSONObject();
-        json.put("shuffling", Convert.toUnsignedLong(shuffling.getId()));
-        putAccount(json, "issuer", shuffling.getIssuerId());
-        json.put("currency", shuffling.getCurrencyId());
-        putAccount(json, "assignee", shuffling.getAssigneeAccountId());
-        json.put("amount", shuffling.getAmount());
-        json.put("cancellationHeight", shuffling.getCancellationHeight());
-        json.put("participantCount", shuffling.getParticipantCount());
-        json.put("stage", shuffling.getStage().getCode());
-        return json;
-    }
-
-    static JSONObject participant(ShufflingParticipant participant) {
-        JSONObject json = new JSONObject();
-        json.put("shuffling", Convert.toUnsignedLong(participant.getShufflingId()));
-        putAccount(json, "account", participant.getAccountId());
-        putAccount(json, "nextAccount", participant.getNextAccountId());
-        putAccount(json, "recipient", participant.getRecipientId());
-        json.put("state", participant.getState().getCode());
-        return json;
-    }
-
     static JSONObject block(Block block, boolean includeTransactions) {
         JSONObject json = new JSONObject();
         json.put("block", block.getStringId());
