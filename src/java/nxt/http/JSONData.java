package nxt.http;

import nxt.Account;
import nxt.Alias;
import nxt.Asset;
import nxt.Attachment;
import nxt.Block;
import nxt.DigitalGoodsStore;
import nxt.Nxt;
import nxt.Order;
import nxt.Poll;
import nxt.Token;
import nxt.Trade;
import nxt.Transaction;
import nxt.crypto.Crypto;
import nxt.crypto.EncryptedData;
import nxt.peer.Hallmark;
import nxt.peer.Peer;
import nxt.util.Convert;
import org.json.simple.JSONArray;
import org.json.simple.JSONObject;

import java.util.Collections;

final class JSONData {

    static JSONObject alias(Alias alias) {
        JSONObject json = new JSONObject();
        putAccount(json, "account", alias.getAccountId());
        json.put("aliasName", alias.getAliasName());
        json.put("aliasURI", alias.getAliasURI());
        json.put("timestamp", alias.getTimestamp());
        json.put("alias", Convert.toUnsignedLong(alias.getId()));
        Alias.Offer offer = Alias.getOffer(alias);
        if (offer != null) {
            json.put("priceNQT", String.valueOf(offer.getPriceNQT()));
            json.put("buyer", Convert.toUnsignedLong(offer.getBuyerId()));
        }
        return json;
    }

    static JSONObject accountBalance(Account account) {
        JSONObject json = new JSONObject();
        if (account == null) {
            json.put("balanceNQT", "0");
            json.put("unconfirmedBalanceNQT", "0");
            json.put("effectiveBalanceNXT", "0");
            json.put("forgedBalanceNQT", "0");
            json.put("guaranteedBalanceNQT", "0");
        } else {
            synchronized (account) { // to make sure balance and unconfirmedBalance are consistent
                json.put("balanceNQT", String.valueOf(account.getBalanceNQT()));
                json.put("unconfirmedBalanceNQT", String.valueOf(account.getUnconfirmedBalanceNQT()));
                json.put("effectiveBalanceNXT", account.getEffectiveBalanceNXT());
                json.put("forgedBalanceNQT", String.valueOf(account.getForgedBalanceNQT()));
                json.put("guaranteedBalanceNQT", String.valueOf(account.getGuaranteedBalanceNQT(1440)));
            }
        }
        return json;
    }

    static JSONObject asset(Asset asset) {
        JSONObject json = new JSONObject();
        putAccount(json, "account", asset.getAccountId());
        json.put("name", asset.getName());
        json.put("description", asset.getDescription());
        json.put("decimals", asset.getDecimals());
        json.put("quantityQNT", String.valueOf(asset.getQuantityQNT()));
        json.put("asset", Convert.toUnsignedLong(asset.getId()));
        json.put("numberOfTrades", Trade.getTrades(asset.getId()).size());
        return json;
    }

    static JSONObject askOrder(Order.Ask order) {
        JSONObject json = order(order);
        json.put("type", "ask");
        return json;
    }

    static JSONObject bidOrder(Order.Bid order) {
        JSONObject json = order(order);
        json.put("type", "bid");
        return json;
    }

    static JSONObject order(Order order) {
        JSONObject json = new JSONObject();
        json.put("order", Convert.toUnsignedLong(order.getId()));
        json.put("asset", Convert.toUnsignedLong(order.getAssetId()));
<<<<<<< HEAD
        json.put("account", Convert.toUnsignedLong(order.getAccountId()));
        json.put("accountRS", Convert.rsAccount(order.getAccountId()));
=======
        putAccount(json, "account", order.getAccount().getId());
>>>>>>> b13ccc22
        json.put("quantityQNT", String.valueOf(order.getQuantityQNT()));
        json.put("priceNQT", String.valueOf(order.getPriceNQT()));
        json.put("height", order.getHeight());
        return json;
    }

    static JSONObject block(Block block) {
        JSONObject json = new JSONObject();
        json.put("height", block.getHeight());
        putAccount(json, "generator", block.getGeneratorId());
        json.put("generatorPublicKey", Convert.toHexString(block.getGeneratorPublicKey()));
        json.put("timestamp", block.getTimestamp());
        json.put("numberOfTransactions", block.getTransactionIds().size());
        json.put("totalAmountNQT", String.valueOf(block.getTotalAmountNQT()));
        json.put("totalFeeNQT", String.valueOf(block.getTotalFeeNQT()));
        json.put("payloadLength", block.getPayloadLength());
        json.put("version", block.getVersion());
        json.put("baseTarget", Convert.toUnsignedLong(block.getBaseTarget()));
        if (block.getPreviousBlockId() != null) {
            json.put("previousBlock", Convert.toUnsignedLong(block.getPreviousBlockId()));
        }
        if (block.getNextBlockId() != null) {
            json.put("nextBlock", Convert.toUnsignedLong(block.getNextBlockId()));
        }
        json.put("payloadHash", Convert.toHexString(block.getPayloadHash()));
        json.put("generationSignature", Convert.toHexString(block.getGenerationSignature()));
        if (block.getVersion() > 1) {
            json.put("previousBlockHash", Convert.toHexString(block.getPreviousBlockHash()));
        }
        json.put("blockSignature", Convert.toHexString(block.getBlockSignature()));
        JSONArray transactions = new JSONArray();
        for (Long transactionId : block.getTransactionIds()) {
            transactions.add(Convert.toUnsignedLong(transactionId));
        }
        json.put("transactions", transactions);
        return json;
    }

    static JSONObject encryptedData(EncryptedData encryptedData) {
        JSONObject json = new JSONObject();
        json.put("data", Convert.toHexString(encryptedData.getData()));
        json.put("nonce", Convert.toHexString(encryptedData.getNonce()));
        return json;
    }

    static JSONObject goods(DigitalGoodsStore.Goods goods) {
        JSONObject json = new JSONObject();
        json.put("goods", Convert.toUnsignedLong(goods.getId()));
        json.put("name", goods.getName());
        json.put("description", goods.getDescription());
        json.put("quantity", goods.getQuantity());
        json.put("priceNQT", String.valueOf(goods.getPriceNQT()));
        putAccount(json, "seller", goods.getSellerId());
        json.put("tags", goods.getTags());
        json.put("delisted", goods.isDelisted());
        return json;
    }

    static JSONObject hallmark(Hallmark hallmark) {
        JSONObject json = new JSONObject();
        putAccount(json, "account", Account.getId(hallmark.getPublicKey()));
        json.put("host", hallmark.getHost());
        json.put("weight", hallmark.getWeight());
        String dateString = Hallmark.formatDate(hallmark.getDate());
        json.put("date", dateString);
        json.put("valid", hallmark.isValid());
        return json;
    }

    static JSONObject token(Token token) {
        JSONObject json = new JSONObject();
        putAccount(json, "account", Account.getId(token.getPublicKey()));
        json.put("timestamp", token.getTimestamp());
        json.put("valid", token.isValid());
        return json;
    }

    static JSONObject peer(Peer peer) {
        JSONObject json = new JSONObject();
        json.put("state", peer.getState().ordinal());
        json.put("announcedAddress", peer.getAnnouncedAddress());
        json.put("shareAddress", peer.shareAddress());
        if (peer.getHallmark() != null) {
            json.put("hallmark", peer.getHallmark().getHallmarkString());
        }
        json.put("weight", peer.getWeight());
        json.put("downloadedVolume", peer.getDownloadedVolume());
        json.put("uploadedVolume", peer.getUploadedVolume());
        json.put("application", peer.getApplication());
        json.put("version", peer.getVersion());
        json.put("platform", peer.getPlatform());
        json.put("blacklisted", peer.isBlacklisted());
        json.put("lastUpdated", peer.getLastUpdated());
        return json;
    }

    static JSONObject poll(Poll poll) {
        JSONObject json = new JSONObject();
        json.put("name", poll.getName());
        json.put("description", poll.getDescription());
        JSONArray options = new JSONArray();
        Collections.addAll(options, poll.getOptions());
        json.put("options", options);
        json.put("minNumberOfOptions", poll.getMinNumberOfOptions());
        json.put("maxNumberOfOptions", poll.getMaxNumberOfOptions());
        json.put("optionsAreBinary", poll.isOptionsAreBinary());
        JSONArray voters = new JSONArray();
        for (Long voterId : poll.getVoters().keySet()) {
            voters.add(Convert.toUnsignedLong(voterId));
        }
        json.put("voters", voters);
        return json;
    }

    static JSONObject purchase(DigitalGoodsStore.Purchase purchase) {
        JSONObject json = new JSONObject();
        json.put("purchase", Convert.toUnsignedLong(purchase.getId()));
        json.put("goods", Convert.toUnsignedLong(purchase.getGoodsId()));
        json.put("name", purchase.getName());
        putAccount(json, "seller", purchase.getSellerId());
        json.put("priceNQT", String.valueOf(purchase.getPriceNQT()));
        json.put("quantity", purchase.getQuantity());
        putAccount(json, "buyer", purchase.getBuyerId());
        json.put("timestamp", purchase.getTimestamp());
        json.put("deliveryDeadlineTimestamp", purchase.getDeliveryDeadlineTimestamp());
        if (purchase.getNote() != null) {
            json.put("note", encryptedData(purchase.getNote()));
        }
        json.put("pending", purchase.isPending());
        if (purchase.getEncryptedGoods() != null) {
            json.put("goodsData", encryptedData(purchase.getEncryptedGoods()));
            json.put("goodsIsText", purchase.goodsIsText());
        }
        if (purchase.getFeedbackNotes() != null) {
            JSONArray feedbacks = new JSONArray();
            for (EncryptedData encryptedData : purchase.getFeedbackNotes()) {
                feedbacks.add(encryptedData(encryptedData));
            }
            json.put("feedbackNotes", feedbacks);
        }
        if (purchase.getPublicFeedback() != null) {
            JSONArray publicFeedbacks = new JSONArray();
            for (String publicFeedback : purchase.getPublicFeedback()) {
                publicFeedbacks.add(publicFeedback);
            }
            json.put("publicFeedbacks", publicFeedbacks);
        }
        if (purchase.getRefundNote() != null) {
            json.put("refundNote", encryptedData(purchase.getRefundNote()));
        }
        if (purchase.getDiscountNQT() > 0) {
            json.put("discountNQT", String.valueOf(purchase.getDiscountNQT()));
        }
        if (purchase.getRefundNQT() > 0) {
            json.put("refundNQT", String.valueOf(purchase.getRefundNQT()));
        }
        return json;
    }

    static JSONObject trade(Trade trade) {
        JSONObject json = new JSONObject();
        json.put("timestamp", trade.getTimestamp());
        json.put("quantityQNT", String.valueOf(trade.getQuantityQNT()));
        json.put("priceNQT", String.valueOf(trade.getPriceNQT()));
        json.put("asset", Convert.toUnsignedLong(trade.getAssetId()));
        json.put("askOrder", Convert.toUnsignedLong(trade.getAskOrderId()));
        json.put("bidOrder", Convert.toUnsignedLong(trade.getBidOrderId()));
        json.put("block", Convert.toUnsignedLong(trade.getBlockId()));
        json.put("height", trade.getHeight());
        return json;
    }

    static JSONObject unconfirmedTransaction(Transaction transaction) {
        JSONObject json = new JSONObject();
        json.put("type", transaction.getType().getType());
        json.put("subtype", transaction.getType().getSubtype());
        json.put("timestamp", transaction.getTimestamp());
        json.put("deadline", transaction.getDeadline());
        json.put("senderPublicKey", Convert.toHexString(transaction.getSenderPublicKey()));
        if (transaction.getRecipientId() != null) {
            putAccount(json, "recipient", transaction.getRecipientId());
        }
        json.put("amountNQT", String.valueOf(transaction.getAmountNQT()));
        json.put("feeNQT", String.valueOf(transaction.getFeeNQT()));
        if (transaction.getReferencedTransactionFullHash() != null) {
            json.put("referencedTransactionFullHash", transaction.getReferencedTransactionFullHash());
        }
        byte[] signature = Convert.emptyToNull(transaction.getSignature());
        if (signature != null) {
            json.put("signature", Convert.toHexString(signature));
            json.put("signatureHash", Convert.toHexString(Crypto.sha256().digest(signature)));
            json.put("fullHash", transaction.getFullHash());
            json.put("transaction", transaction.getStringId());
        }
        JSONObject attachmentJSON = attachment(transaction.getAttachment());
        if (transaction.getMessage() != null) {
            attachmentJSON.putAll(transaction.getMessage().getJSONObject());
        }
        if (transaction.getEncryptedMessage() != null) {
            attachmentJSON.putAll(transaction.getEncryptedMessage().getJSONObject());
        }
        if (! attachmentJSON.isEmpty()) {
            json.put("attachment", attachmentJSON);
        }
        putAccount(json, "sender", transaction.getSenderId());
        json.put("height", transaction.getHeight());
        json.put("version", transaction.getVersion());

        return json;
    }

    static JSONObject transaction(Transaction transaction) {
        JSONObject json = unconfirmedTransaction(transaction);
        json.put("block", Convert.toUnsignedLong(transaction.getBlockId()));
        json.put("confirmations", Nxt.getBlockchain().getLastBlock().getHeight() - transaction.getHeight());
        json.put("blockTimestamp", transaction.getBlockTimestamp());
        return json;
    }

    // ugly, hopefully temporary
    static JSONObject attachment(Attachment attachment) {
        JSONObject json = attachment.getJSONObject();
        Long quantityQNT = (Long) json.remove("quantityQNT");
        if (quantityQNT != null) {
            json.put("quantityQNT", String.valueOf(quantityQNT));
        }
        Long priceNQT = (Long) json.remove("priceNQT");
        if (priceNQT != null) {
            json.put("priceNQT", String.valueOf(priceNQT));
        }
        Long discountNQT = (Long) json.remove("discountNQT");
        if (discountNQT != null) {
            json.put("discountNQT", String.valueOf(discountNQT));
        }
        Long refundNQT = (Long) json.remove("refundNQT");
        if (refundNQT != null) {
            json.put("refundNQT", String.valueOf(refundNQT));
        }
        return json;
    }

    static void putAccount(JSONObject json, String name, Long accountId) {
        json.put(name, Convert.toUnsignedLong(accountId));
        json.put(name + "RS", Convert.rsAccount(accountId));
    }

    private JSONData() {} // never

}<|MERGE_RESOLUTION|>--- conflicted
+++ resolved
@@ -87,12 +87,7 @@
         JSONObject json = new JSONObject();
         json.put("order", Convert.toUnsignedLong(order.getId()));
         json.put("asset", Convert.toUnsignedLong(order.getAssetId()));
-<<<<<<< HEAD
-        json.put("account", Convert.toUnsignedLong(order.getAccountId()));
-        json.put("accountRS", Convert.rsAccount(order.getAccountId()));
-=======
-        putAccount(json, "account", order.getAccount().getId());
->>>>>>> b13ccc22
+        putAccount(json, "account", order.getAccountId());
         json.put("quantityQNT", String.valueOf(order.getQuantityQNT()));
         json.put("priceNQT", String.valueOf(order.getPriceNQT()));
         json.put("height", order.getHeight());
