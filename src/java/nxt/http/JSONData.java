package nxt.http;

import nxt.Account;
import nxt.Alias;
import nxt.Asset;
import nxt.Attachment;
import nxt.Block;
import nxt.Nxt;
import nxt.Order;
import nxt.Poll;
import nxt.Token;
import nxt.Trade;
import nxt.Transaction;
import nxt.crypto.Crypto;
import nxt.peer.Hallmark;
import nxt.peer.Peer;
import nxt.util.Convert;
import org.json.simple.JSONArray;
import org.json.simple.JSONObject;

import java.util.Collections;

final class JSONData {

    static JSONObject alias(Alias alias) {
        JSONObject json = new JSONObject();
        json.put("account", Convert.toUnsignedLong(alias.getAccount().getId()));
        json.put("accountRS", Convert.rsAccount(alias.getAccount().getId()));
        json.put("alias", alias.getAliasName());
        json.put("uri", alias.getURI());
        json.put("timestamp", alias.getTimestamp());
        return json;
    }

    static JSONObject accountBalance(Account account) {
        JSONObject json = new JSONObject();
        if (account == null) {
            json.put("balanceNQT", "0");
            json.put("unconfirmedBalanceNQT", "0");
            json.put("effectiveBalanceNXT", "0");
        } else {
            synchronized (account) { // to make sure balance and unconfirmedBalance are consistent
                json.put("balanceNQT", String.valueOf(account.getBalanceNQT()));
                json.put("unconfirmedBalanceNQT", String.valueOf(account.getUnconfirmedBalanceNQT()));
                json.put("effectiveBalanceNXT", account.getEffectiveBalanceNXT());
            }
        }
        return json;
    }

    static JSONObject asset(Asset asset) {
        JSONObject json = new JSONObject();
        json.put("account", Convert.toUnsignedLong(asset.getAccountId()));
        json.put("accountRS", Convert.rsAccount(asset.getAccountId()));
        json.put("name", asset.getName());
        json.put("description", asset.getDescription());
        json.put("decimals", asset.getDecimals());
        json.put("quantityQNT", String.valueOf(asset.getQuantityQNT()));
        json.put("asset", Convert.toUnsignedLong(asset.getId()));
        json.put("numberOfTrades", Trade.getTrades(asset.getId()).size());
        return json;
    }

    static JSONObject askOrder(Order.Ask order) {
        JSONObject json = order(order);
        json.put("type", "ask");
        return json;
    }

    static JSONObject bidOrder(Order.Bid order) {
        JSONObject json = order(order);
        json.put("type", "bid");
        return json;
    }

    static JSONObject order(Order order) {
        JSONObject json = new JSONObject();
        json.put("order", Convert.toUnsignedLong(order.getId()));
        json.put("asset", Convert.toUnsignedLong(order.getAssetId()));
        json.put("account", Convert.toUnsignedLong(order.getAccount().getId()));
        json.put("account", Convert.rsAccount(order.getAccount().getId()));
        json.put("quantityQNT", String.valueOf(order.getQuantityQNT()));
        json.put("priceNQT", String.valueOf(order.getPriceNQT()));
        json.put("height", order.getHeight());
        return json;
    }

    static JSONObject block(Block block) {
        JSONObject json = new JSONObject();
        json.put("height", block.getHeight());
        json.put("generator", Convert.toUnsignedLong(block.getGeneratorId()));
        json.put("generatorRS", Convert.rsAccount(block.getGeneratorId()));
        json.put("timestamp", block.getTimestamp());
        json.put("numberOfTransactions", block.getTransactionIds().size());
        json.put("totalAmountNQT", String.valueOf(block.getTotalAmountNQT()));
        json.put("totalFeeNQT", String.valueOf(block.getTotalFeeNQT()));
        json.put("payloadLength", block.getPayloadLength());
        json.put("version", block.getVersion());
        json.put("baseTarget", Convert.toUnsignedLong(block.getBaseTarget()));
        if (block.getPreviousBlockId() != null) {
            json.put("previousBlock", Convert.toUnsignedLong(block.getPreviousBlockId()));
        }
        if (block.getNextBlockId() != null) {
            json.put("nextBlock", Convert.toUnsignedLong(block.getNextBlockId()));
        }
        json.put("payloadHash", Convert.toHexString(block.getPayloadHash()));
        json.put("generationSignature", Convert.toHexString(block.getGenerationSignature()));
        if (block.getVersion() > 1) {
            json.put("previousBlockHash", Convert.toHexString(block.getPreviousBlockHash()));
        }
        json.put("blockSignature", Convert.toHexString(block.getBlockSignature()));
        JSONArray transactions = new JSONArray();
        for (Long transactionId : block.getTransactionIds()) {
            transactions.add(Convert.toUnsignedLong(transactionId));
        }
        json.put("transactions", transactions);
        return json;
    }

    static JSONObject hallmark(Hallmark hallmark) {
        JSONObject json = new JSONObject();
        Long accountId = Account.getId(hallmark.getPublicKey());
        json.put("account", Convert.toUnsignedLong(accountId));
        json.put("accountRS", Convert.rsAccount(accountId));
        json.put("host", hallmark.getHost());
        json.put("weight", hallmark.getWeight());
        String dateString = Hallmark.formatDate(hallmark.getDate());
        json.put("date", dateString);
        json.put("valid", hallmark.isValid());
        return json;
    }

    static JSONObject token(Token token) {
        JSONObject json = new JSONObject();
        Long accountId = Account.getId(token.getPublicKey());
        json.put("account", Convert.toUnsignedLong(accountId));
        json.put("accountRS", Convert.rsAccount(accountId));
        json.put("timestamp", token.getTimestamp());
        json.put("valid", token.isValid());
        return json;
    }

    static JSONObject peer(Peer peer) {
        JSONObject json = new JSONObject();
        json.put("state", peer.getState().ordinal());
        json.put("announcedAddress", peer.getAnnouncedAddress());
        json.put("shareAddress", peer.shareAddress());
        if (peer.getHallmark() != null) {
            json.put("hallmark", peer.getHallmark().getHallmarkString());
        }
        json.put("weight", peer.getWeight());
        json.put("downloadedVolume", peer.getDownloadedVolume());
        json.put("uploadedVolume", peer.getUploadedVolume());
        json.put("application", peer.getApplication());
        json.put("version", peer.getVersion());
        json.put("platform", peer.getPlatform());
        json.put("blacklisted", peer.isBlacklisted());
        return json;
    }

    static JSONObject poll(Poll poll) {
        JSONObject json = new JSONObject();
        json.put("name", poll.getName());
        json.put("description", poll.getDescription());
        JSONArray options = new JSONArray();
        Collections.addAll(options, poll.getOptions());
        json.put("options", options);
        json.put("minNumberOfOptions", poll.getMinNumberOfOptions());
        json.put("maxNumberOfOptions", poll.getMaxNumberOfOptions());
        json.put("optionsAreBinary", poll.isOptionsAreBinary());
        JSONArray voters = new JSONArray();
        for (Long voterId : poll.getVoters().keySet()) {
            voters.add(Convert.toUnsignedLong(voterId));
        }
        json.put("voters", voters);
        return json;
    }

    static JSONObject trade(Trade trade) {
        JSONObject json = new JSONObject();
        json.put("timestamp", trade.getTimestamp());
        json.put("quantityQNT", String.valueOf(trade.getQuantityQNT()));
        json.put("priceNQT", String.valueOf(trade.getPriceNQT()));
        json.put("asset", Convert.toUnsignedLong(trade.getAssetId()));
        json.put("askOrder", Convert.toUnsignedLong(trade.getAskOrderId()));
        json.put("bidOrder", Convert.toUnsignedLong(trade.getBidOrderId()));
        json.put("block", Convert.toUnsignedLong(trade.getBlockId()));
        return json;
    }

    static JSONObject unconfirmedTransaction(Transaction transaction) {
        JSONObject json = new JSONObject();
        json.put("type", transaction.getType().getType());
        json.put("subtype", transaction.getType().getSubtype());
        json.put("timestamp", transaction.getTimestamp());
        json.put("deadline", transaction.getDeadline());
        json.put("senderPublicKey", Convert.toHexString(transaction.getSenderPublicKey()));
        json.put("recipient", Convert.toUnsignedLong(transaction.getRecipientId()));
        json.put("recipientRS", Convert.rsAccount(transaction.getRecipientId()));
        json.put("amountNQT", String.valueOf(transaction.getAmountNQT()));
        json.put("feeNQT", String.valueOf(transaction.getFeeNQT()));
        if (transaction.getReferencedTransactionFullHash() != null) {
            json.put("referencedTransactionFullHash", transaction.getReferencedTransactionFullHash());
        }
        byte[] signature = Convert.emptyToNull(transaction.getSignature());
        if (signature != null) {
            json.put("signature", Convert.toHexString(signature));
            json.put("signatureHash", Convert.toHexString(Crypto.sha256().digest(signature)));
            json.put("fullHash", transaction.getFullHash());
            json.put("transaction", transaction.getStringId());
        }
        if (transaction.getAttachment() != null) {
            json.put("attachment", attachment(transaction.getAttachment()));
        }
        json.put("sender", Convert.toUnsignedLong(transaction.getSenderId()));
<<<<<<< HEAD
=======
        json.put("senderRS", Convert.rsAccount(transaction.getSenderId()));
        json.put("hash", transaction.getHash());
>>>>>>> dc87eb11
        return json;
    }

    static JSONObject transaction(Transaction transaction) {
        JSONObject json = unconfirmedTransaction(transaction);
        json.put("block", Convert.toUnsignedLong(transaction.getBlockId()));
        json.put("confirmations", Nxt.getBlockchain().getLastBlock().getHeight() - transaction.getHeight());
        json.put("blockTimestamp", transaction.getBlockTimestamp());
        return json;
    }

    // ugly, hopefully temporary
    static JSONObject attachment(Attachment attachment) {
        JSONObject json = attachment.getJSONObject();
        Long quantityQNT = (Long) json.remove("quantityQNT");
        if (quantityQNT != null) {
            json.put("quantityQNT", String.valueOf(quantityQNT));
        }
        Long priceNQT = (Long) json.remove("priceNQT");
        if (priceNQT != null) {
            json.put("priceNQT", String.valueOf(priceNQT));
        }
        return json;
    }

    private JSONData() {} // never

}<|MERGE_RESOLUTION|>--- conflicted
+++ resolved
@@ -213,11 +213,7 @@
             json.put("attachment", attachment(transaction.getAttachment()));
         }
         json.put("sender", Convert.toUnsignedLong(transaction.getSenderId()));
-<<<<<<< HEAD
-=======
         json.put("senderRS", Convert.rsAccount(transaction.getSenderId()));
-        json.put("hash", transaction.getHash());
->>>>>>> dc87eb11
         return json;
     }
 
