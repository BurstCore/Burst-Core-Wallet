package nxt.http;

import nxt.Account;
import nxt.Attachment;
import nxt.Constants;
import nxt.DigitalGoodsStore;
import nxt.NxtException;
import nxt.util.Convert;
import org.json.simple.JSONStreamAware;

import javax.servlet.http.HttpServletRequest;

import static nxt.http.JSONResponses.DUPLICATE_REFUND;
import static nxt.http.JSONResponses.GOODS_NOT_DELIVERED;
import static nxt.http.JSONResponses.INCORRECT_DGS_REFUND;
import static nxt.http.JSONResponses.INCORRECT_PURCHASE;

public final class DGSRefund extends CreateTransaction {

    static final DGSRefund instance = new DGSRefund();

    private DGSRefund() {
        super(new APITag[] {APITag.DGS, APITag.CREATE_TRANSACTION},
<<<<<<< HEAD
                "purchase", "refundNQT", "note", "encryptedNote", "encryptedNoteNonce");
=======
                "purchase", "refundNQT");
>>>>>>> d34e2a6d
    }

    @Override
    JSONStreamAware processRequest(HttpServletRequest req) throws NxtException {

        Account sellerAccount = ParameterParser.getSenderAccount(req);
        DigitalGoodsStore.Purchase purchase = ParameterParser.getPurchase(req);
        if (! sellerAccount.getId().equals(purchase.getSellerId())) {
            return INCORRECT_PURCHASE;
        }
        if (purchase.getRefundNote() != null) {
            return DUPLICATE_REFUND;
        }
        if (purchase.getEncryptedGoods() == null) {
            return GOODS_NOT_DELIVERED;
        }

        String refundValueNQT = Convert.emptyToNull(req.getParameter("refundNQT"));
        long refundNQT = 0;
        try {
            if (refundValueNQT != null) {
                refundNQT = Long.parseLong(refundValueNQT);
            }
        } catch (RuntimeException e) {
            return INCORRECT_DGS_REFUND;
        }
        if (refundNQT < 0 || refundNQT > Constants.MAX_BALANCE_NQT) {
            return INCORRECT_DGS_REFUND;
        }

        Account buyerAccount = Account.getAccount(purchase.getBuyerId());

<<<<<<< HEAD
        Attachment attachment = new Attachment.DigitalGoodsRefund(purchase.getId(), refundNQT, encryptedNote);
=======
        Attachment attachment = new Attachment.DigitalGoodsRefund(purchase.getId(), refundNQT);
>>>>>>> d34e2a6d
        return createTransaction(req, sellerAccount, buyerAccount.getId(), 0, attachment);

    }

}<|MERGE_RESOLUTION|>--- conflicted
+++ resolved
@@ -21,11 +21,7 @@
 
     private DGSRefund() {
         super(new APITag[] {APITag.DGS, APITag.CREATE_TRANSACTION},
-<<<<<<< HEAD
-                "purchase", "refundNQT", "note", "encryptedNote", "encryptedNoteNonce");
-=======
                 "purchase", "refundNQT");
->>>>>>> d34e2a6d
     }
 
     @Override
@@ -58,11 +54,7 @@
 
         Account buyerAccount = Account.getAccount(purchase.getBuyerId());
 
-<<<<<<< HEAD
-        Attachment attachment = new Attachment.DigitalGoodsRefund(purchase.getId(), refundNQT, encryptedNote);
-=======
         Attachment attachment = new Attachment.DigitalGoodsRefund(purchase.getId(), refundNQT);
->>>>>>> d34e2a6d
         return createTransaction(req, sellerAccount, buyerAccount.getId(), 0, attachment);
 
     }
