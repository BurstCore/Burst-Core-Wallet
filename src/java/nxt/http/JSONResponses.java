--- conflicted
+++ resolved
@@ -113,17 +113,14 @@
     public static final JSONStreamAware INCORRECT_OFFER = incorrect("offer");
     public static final JSONStreamAware INCORRECT_ADMIN_PASSWORD = incorrect("adminPassword", "(the specified password does not match nxt.adminPassword)");
     public static final JSONStreamAware OVERFLOW = error("overflow");
-<<<<<<< HEAD
     public static final JSONStreamAware MISSING_SHUFFLING = missing("shuffling");
     public static final JSONStreamAware UNKNOWN_SHUFFLING = unknown("shuffling");
     public static final JSONStreamAware INCORRECT_SHUFFLING = incorrect("shuffling");
     public static final JSONStreamAware INCORRECT_SHUFFLING_STATE = incorrect("shuffling");
-=======
     public static final JSONStreamAware MISSING_TRANSACTION_FULL_HASH = missing("transactionFullHash");
     public static final JSONStreamAware UNKNOWN_TRANSACTION_FULL_HASH = unknown("transactionFullHash");
     public static final JSONStreamAware INCORRECT_TRANSACTION_FULL_HASH = incorrect("transactionFullHash");
     public static final JSONStreamAware INCORRECT_LINKED_FULL_HASH = incorrect("phasingLinkedFullHash");
->>>>>>> 12000ff9
 
     public static final JSONStreamAware NOT_ENOUGH_FUNDS;
     static {
