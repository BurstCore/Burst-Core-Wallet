--- conflicted
+++ resolved
@@ -61,13 +61,8 @@
     public static final JSONStreamAware INCORRECT_HOST = incorrect("host", "(the length exceeds 100 chars limit)");
     public static final JSONStreamAware INCORRECT_WEIGHT = incorrect("weight");
     public static final JSONStreamAware INCORRECT_DATE = incorrect("date");
-<<<<<<< HEAD
-=======
-    public static final JSONStreamAware MISSING_PRICE = missing("priceNQT");
-    public static final JSONStreamAware INCORRECT_PRICE = incorrect("price");
     public static final JSONStreamAware MISSING_AMOUNT_NQT_PER_QNT = missing("amountNQTPerQNT");
     public static final JSONStreamAware INCORRECT_AMOUNT_NQT_PER_QNT = incorrect("amountNQTPerQNT");
->>>>>>> 8873a828
     public static final JSONStreamAware INCORRECT_REFERENCED_TRANSACTION = incorrect("referencedTransactionFullHash");
     public static final JSONStreamAware MISSING_MESSAGE = missing("message");
     public static final JSONStreamAware MISSING_RECIPIENT = missing("recipient");
