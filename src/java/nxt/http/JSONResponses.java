--- conflicted
+++ resolved
@@ -113,14 +113,11 @@
     public static final JSONStreamAware INCORRECT_MESSAGE_PATTERN_REGEX = incorrect("messagePatternRegex");
     public static final JSONStreamAware INCORRECT_MESSAGE_PATTERN_FLAGS = incorrect("messagePatternFlags");
     public static final JSONStreamAware INCORRECT_ADMIN_PASSWORD = incorrect("adminPassword", "(the specified password does not match nxt.adminPassword)");
-<<<<<<< HEAD
+    public static final JSONStreamAware OVERFLOW = error("overflow");
     public static final JSONStreamAware MISSING_SHUFFLING = missing("shuffling");
     public static final JSONStreamAware UNKNOWN_SHUFFLING = unknown("shuffling");
     public static final JSONStreamAware INCORRECT_SHUFFLING = incorrect("shuffling");
     public static final JSONStreamAware INCORRECT_SHUFFLING_STATE = incorrect("shuffling");
-=======
-    public static final JSONStreamAware OVERFLOW = error("overflow");
->>>>>>> 65a9fa3a
 
     public static final JSONStreamAware NOT_ENOUGH_FUNDS;
     static {
