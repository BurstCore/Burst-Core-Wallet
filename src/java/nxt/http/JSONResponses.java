--- conflicted
+++ resolved
@@ -16,7 +16,6 @@
     public static final JSONStreamAware INCORRECT_ALIAS_NOTFORSALE = incorrect("alias", "(alias is not for sale at the moment)");
     public static final JSONStreamAware INCORRECT_URI_LENGTH = incorrect("uri", "(length must be not longer than " + Constants.MAX_ALIAS_URI_LENGTH + " characters)");
     public static final JSONStreamAware MISSING_SECRET_PHRASE = missing("secretPhrase");
-    public static final JSONStreamAware MISSING_PUBLIC_KEY = missing("publicKey");
     public static final JSONStreamAware INCORRECT_PUBLIC_KEY = incorrect("publicKey");
     public static final JSONStreamAware MISSING_ALIAS_NAME = missing("aliasName");
     public static final JSONStreamAware MISSING_ALIAS_OR_ALIAS_NAME = missing("alias", "aliasName");
@@ -106,16 +105,9 @@
     public static final JSONStreamAware MISSING_CURRENCY = missing("currency");
     public static final JSONStreamAware UNKNOWN_CURRENCY = unknown("currency");
     public static final JSONStreamAware INCORRECT_CURRENCY = incorrect("currency");
-<<<<<<< HEAD
-    public static final JSONStreamAware MISSING_SHUFFLING = missing("shuffling");
-    public static final JSONStreamAware UNKNOWN_SHUFFLING = unknown("shuffling");
-    public static final JSONStreamAware INCORRECT_SHUFFLING = incorrect("shuffling");
-    public static final JSONStreamAware INCORRECT_SHUFFLING_STATE = incorrect("shuffling");
-=======
     public static final JSONStreamAware MISSING_OFFER = missing("offer");
     public static final JSONStreamAware UNKNOWN_OFFER = unknown("offer");
     public static final JSONStreamAware INCORRECT_OFFER = incorrect("offer");
->>>>>>> 1f64bc66
     public static final JSONStreamAware INCORRECT_MESSAGE_PATTERN_REGEX = incorrect("messagePatternRegex");
     public static final JSONStreamAware INCORRECT_MESSAGE_PATTERN_FLAGS = incorrect("messagePatternFlags");
     public static final JSONStreamAware INCORRECT_ADMIN_PASSWORD = incorrect("adminPassword", "(the specified password does not match nxt.adminPassword)");
