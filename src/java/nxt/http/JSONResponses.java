--- conflicted
+++ resolved
@@ -144,11 +144,8 @@
     public static final JSONStreamAware INCORRECT_HASH_ALGORITHM = incorrect("hashAlgorithm");
     public static final JSONStreamAware MISSING_SECRET = missing("secret");
     public static final JSONStreamAware INCORRECT_SECRET = incorrect("secret");
-<<<<<<< HEAD
     public static final JSONStreamAware MISSING_RECIPIENT_SECRET_PHRASE_OR_PUBLIC_KEY = missing("recipientSecretPhrase", "recipientPublicKey");
-=======
     public static final JSONStreamAware MISSING_RECIPIENT_PUBLIC_KEY = missing("recipientPublicKey");
->>>>>>> 6dac3c03
 
     public static final JSONStreamAware NOT_ENOUGH_FUNDS;
     static {
