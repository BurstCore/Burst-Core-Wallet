--- conflicted
+++ resolved
@@ -44,16 +44,9 @@
                 return UNKNOWN_TRANSACTION;
             }
         } else {
-<<<<<<< HEAD
-            Block block = transactionData.getBlock();
-            response.put("confirmations", Nxt.getBlockchain().getLastBlock().getHeight() - block.getHeight());
-        }
-        response.put("transactionBytes", Convert.toHexString(transactionData.getBytes()));
-=======
             response.put("confirmations", Nxt.getBlockchain().getLastBlock().getHeight() - transaction.getHeight());
         }
         response.put("transactionBytes", Convert.toHexString(transaction.getBytes()));
->>>>>>> 08f4749d
         return response;
 
     }
