package nxt.http;

import nxt.Account;
import nxt.Attachment;
import nxt.Constants;
import nxt.NxtException;
import nxt.util.Convert;
import org.json.simple.JSONStreamAware;

import javax.servlet.http.HttpServletRequest;

import static nxt.http.JSONResponses.INCORRECT_ARBITRARY_MESSAGE;
import static nxt.http.JSONResponses.INCORRECT_RECIPIENT;
import static nxt.http.JSONResponses.MISSING_MESSAGE;
import static nxt.http.JSONResponses.MISSING_RECIPIENT;
import static nxt.http.JSONResponses.UNKNOWN_ACCOUNT;

public final class SendMessage extends CreateTransaction {

    static final SendMessage instance = new SendMessage();

    private SendMessage() {
        super("recipient", "message");
    }

    @Override
    JSONStreamAware processRequest(HttpServletRequest req) throws NxtException.ValidationException {

        String recipientValue = req.getParameter("recipient");
        String messageValue = req.getParameter("message");

        if (recipientValue == null || "0".equals(recipientValue)) {
            return MISSING_RECIPIENT;
        } else if (messageValue == null) {
            return MISSING_MESSAGE;
        }

        Long recipient;
        try {
            recipient = Convert.parseUnsignedLong(recipientValue);
        } catch (RuntimeException e) {
            return INCORRECT_RECIPIENT;
        }

        byte[] message;
        try {
            message = Convert.parseHexString(messageValue);
        } catch (RuntimeException e) {
            return INCORRECT_ARBITRARY_MESSAGE;
        }
        if (message.length > Constants.MAX_ARBITRARY_MESSAGE_LENGTH) {
            return INCORRECT_ARBITRARY_MESSAGE;
        }

        Account account = getAccount(req);
        if (account == null) {
<<<<<<< HEAD
            return NOT_ENOUGH_FUNDS;
=======
            return UNKNOWN_ACCOUNT;
>>>>>>> 08f4749d
        }

        Attachment attachment = new Attachment.MessagingArbitraryMessage(message);
        return createTransaction(req, account, recipient, 0, attachment);

    }

}<|MERGE_RESOLUTION|>--- conflicted
+++ resolved
@@ -54,11 +54,7 @@
 
         Account account = getAccount(req);
         if (account == null) {
-<<<<<<< HEAD
-            return NOT_ENOUGH_FUNDS;
-=======
             return UNKNOWN_ACCOUNT;
->>>>>>> 08f4749d
         }
 
         Attachment attachment = new Attachment.MessagingArbitraryMessage(message);
