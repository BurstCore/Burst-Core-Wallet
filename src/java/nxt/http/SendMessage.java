package nxt.http;

import nxt.Account;
import nxt.Attachment;
import nxt.Nxt;
import nxt.NxtException;
import nxt.Transaction;
import nxt.crypto.Crypto;
import nxt.util.Convert;
import org.json.simple.JSONObject;
import org.json.simple.JSONStreamAware;

import javax.servlet.http.HttpServletRequest;

import static nxt.http.JSONResponses.INCORRECT_ARBITRARY_MESSAGE;
import static nxt.http.JSONResponses.INCORRECT_DEADLINE;
import static nxt.http.JSONResponses.INCORRECT_FEE;
import static nxt.http.JSONResponses.INCORRECT_RECIPIENT;
import static nxt.http.JSONResponses.INCORRECT_REFERENCED_TRANSACTION;
import static nxt.http.JSONResponses.MISSING_DEADLINE;
import static nxt.http.JSONResponses.MISSING_FEE;
import static nxt.http.JSONResponses.MISSING_MESSAGE;
import static nxt.http.JSONResponses.MISSING_RECIPIENT;
import static nxt.http.JSONResponses.MISSING_SECRET_PHRASE;
import static nxt.http.JSONResponses.NOT_ENOUGH_FUNDS;

public final class SendMessage extends CreateTransaction {

    static final SendMessage instance = new SendMessage();

    private SendMessage() {}

    @Override
    JSONStreamAware processRequest(HttpServletRequest req) throws NxtException.ValidationException {

        String recipientValue = req.getParameter("recipient");
        String messageValue = req.getParameter("message");

        if (recipientValue == null || "0".equals(recipientValue)) {
            return MISSING_RECIPIENT;
        } else if (messageValue == null) {
            return MISSING_MESSAGE;
        }

        Long recipient;
        try {
            recipient = Convert.parseUnsignedLong(recipientValue);
        } catch (RuntimeException e) {
            return INCORRECT_RECIPIENT;
        }

        byte[] message;
        try {
            message = Convert.parseHexString(messageValue);
        } catch (RuntimeException e) {
            return INCORRECT_ARBITRARY_MESSAGE;
        }
        if (message.length > Nxt.MAX_ARBITRARY_MESSAGE_LENGTH) {
            return INCORRECT_ARBITRARY_MESSAGE;
        }

        Account account = getAccount(req);
        if (account == null) {
            return NOT_ENOUGH_FUNDS;
        }

        Attachment attachment = new Attachment.MessagingArbitraryMessage(message);
        return createTransaction(req, account, recipient, 0, attachment);

<<<<<<< HEAD
        JSONObject response = new JSONObject();
        response.put("transaction", transaction.getStringId());
        response.put("guid", Convert.toHexString(transaction.getGuid()));
        response.put("bytes", Convert.toHexString(transaction.getBytes()));

        return response;
    }

    @Override
    boolean requirePost() {
        return true;
=======
>>>>>>> c773e904
    }

}<|MERGE_RESOLUTION|>--- conflicted
+++ resolved
@@ -67,20 +67,6 @@
         Attachment attachment = new Attachment.MessagingArbitraryMessage(message);
         return createTransaction(req, account, recipient, 0, attachment);
 
-<<<<<<< HEAD
-        JSONObject response = new JSONObject();
-        response.put("transaction", transaction.getStringId());
-        response.put("guid", Convert.toHexString(transaction.getGuid()));
-        response.put("bytes", Convert.toHexString(transaction.getBytes()));
-
-        return response;
-    }
-
-    @Override
-    boolean requirePost() {
-        return true;
-=======
->>>>>>> c773e904
     }
 
 }