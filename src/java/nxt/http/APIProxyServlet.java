--- conflicted
+++ resolved
@@ -57,10 +57,6 @@
         Set<String> requests = new HashSet<>();
         requests.add("getBlockchainStatus");
         requests.add("getState");
-<<<<<<< HEAD
-        requests.add("setAPIProxyPeer");
-=======
->>>>>>> 874705c4
         NOT_FORWARDED_REQUESTS = Collections.unmodifiableSet(requests);
 
         Set<APITag> tags = new HashSet<>();
