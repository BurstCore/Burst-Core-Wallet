package nxt.http;

public enum APITag {

    ACCOUNTS("Accounts"), ALIASES("Aliases"), AE("Asset Exchange"), CREATE_TRANSACTION("Create Transaction"),
    BLOCKS("Blocks"), DGS("Digital Goods Store"), FORGING("Forging"), INFO("Server Info"), MESSAGES("Messages"),
<<<<<<< HEAD
    TRANSACTIONS("Transactions"), PENDING_TRANSACTIONS("Pending Transactions"), TOKENS("Tokens"), VS("Voting System"),
    MS("Monetary System"), SEARCH("Search"), UTILS("Utils"), DEBUG("Debug");
=======
    TRANSACTIONS("Transactions"), TOKENS("Tokens"), VS("Voting System"), MS("Monetary System"), SEARCH("Search"),
    NETWORK("Networking"), UTILS("Utils"), DEBUG("Debug");
>>>>>>> 748f0575

    private final String displayName;

    private APITag(String displayName) {
        this.displayName = displayName;
    }

    public String getDisplayName() {
        return displayName;
    }

}<|MERGE_RESOLUTION|>--- conflicted
+++ resolved
@@ -4,13 +4,8 @@
 
     ACCOUNTS("Accounts"), ALIASES("Aliases"), AE("Asset Exchange"), CREATE_TRANSACTION("Create Transaction"),
     BLOCKS("Blocks"), DGS("Digital Goods Store"), FORGING("Forging"), INFO("Server Info"), MESSAGES("Messages"),
-<<<<<<< HEAD
-    TRANSACTIONS("Transactions"), PENDING_TRANSACTIONS("Pending Transactions"), TOKENS("Tokens"), VS("Voting System"),
-    MS("Monetary System"), SEARCH("Search"), UTILS("Utils"), DEBUG("Debug");
-=======
-    TRANSACTIONS("Transactions"), TOKENS("Tokens"), VS("Voting System"), MS("Monetary System"), SEARCH("Search"),
-    NETWORK("Networking"), UTILS("Utils"), DEBUG("Debug");
->>>>>>> 748f0575
+	TRANSACTIONS("Transactions"), PENDING_TRANSACTIONS("Pending Transactions"), TOKENS("Tokens"), VS("Voting System"),
+    MS("Monetary System"), SEARCH("Search"), NETWORK("Networking"), UTILS("Utils"), DEBUG("Debug");
 
     private final String displayName;
 
