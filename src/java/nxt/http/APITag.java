--- conflicted
+++ resolved
@@ -4,12 +4,7 @@
 
     ACCOUNTS("Accounts"), ALIASES("Aliases"), AE("Asset Exchange"), CREATE_TRANSACTION("Create Transaction"),
     BLOCKS("Blocks"), DGS("Digital Goods Store"), FORGING("Forging"), INFO("Server Info"), MESSAGES("Messages"),
-<<<<<<< HEAD
-    TRANSACTIONS("Transactions"), PENDING_TRANSACTIONS("Pending Transactions"), TOKENS("Tokens"),
-    VS("Voting System"), SEARCH("Search"), UTILS("Utils"), DEBUG("Debug");
-=======
-    TRANSACTIONS("Transactions"), TOKENS("Tokens"), VS("Voting System"), MS("Monetary System"), SEARCH("Search"), UTILS("Utils"), DEBUG("Debug");
->>>>>>> 1a756456
+    TRANSACTIONS("Transactions"), PENDING_TRANSACTIONS("Pending Transactions"), TOKENS("Tokens"), VS("Voting System"), MS("Monetary System"), SEARCH("Search"), UTILS("Utils"), DEBUG("Debug");
 
     private final String displayName;
 
