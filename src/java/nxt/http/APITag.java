package nxt.http;

public enum APITag {

    ACCOUNTS("Accounts"), ALIASES("Aliases"), AE("Asset Exchange"), CREATE_TRANSACTION("Create Transaction"),
    BLOCKS("Blocks"), DGS("Digital Goods Store"), FORGING("Forging"), INFO("Server Info"), MESSAGES("Messages"),
<<<<<<< HEAD
    TRANSACTIONS("Transactions"), TOKENS("Tokens"), VS("Voting System"), MS("Monetary System"), SHUFFLING("Shuffling"),
    UTILS("Utils"), DEBUG("Debug");
=======
    TRANSACTIONS("Transactions"), TOKENS("Tokens"), VS("Voting System"), MS("Monetary System"), SEARCH("Search"), UTILS("Utils"), DEBUG("Debug");
>>>>>>> 0072a2c7

    private final String displayName;

    private APITag(String displayName) {
        this.displayName = displayName;
    }

    public String getDisplayName() {
        return displayName;
    }

}<|MERGE_RESOLUTION|>--- conflicted
+++ resolved
@@ -4,12 +4,7 @@
 
     ACCOUNTS("Accounts"), ALIASES("Aliases"), AE("Asset Exchange"), CREATE_TRANSACTION("Create Transaction"),
     BLOCKS("Blocks"), DGS("Digital Goods Store"), FORGING("Forging"), INFO("Server Info"), MESSAGES("Messages"),
-<<<<<<< HEAD
-    TRANSACTIONS("Transactions"), TOKENS("Tokens"), VS("Voting System"), MS("Monetary System"), SHUFFLING("Shuffling"),
-    UTILS("Utils"), DEBUG("Debug");
-=======
-    TRANSACTIONS("Transactions"), TOKENS("Tokens"), VS("Voting System"), MS("Monetary System"), SEARCH("Search"), UTILS("Utils"), DEBUG("Debug");
->>>>>>> 0072a2c7
+    TRANSACTIONS("Transactions"), TOKENS("Tokens"), VS("Voting System"), MS("Monetary System"), SHUFFLING("Shuffling"), SEARCH("Search"), UTILS("Utils"), DEBUG("Debug");
 
     private final String displayName;
 
