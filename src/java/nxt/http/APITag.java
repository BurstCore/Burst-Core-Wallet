/******************************************************************************
 * Copyright © 2013-2015 The Nxt Core Developers.                             *
 *                                                                            *
 * See the AUTHORS.txt, DEVELOPER-AGREEMENT.txt and LICENSE.txt files at      *
 * the top-level directory of this distribution for the individual copyright  *
 * holder information and the developer policies on copyright and licensing.  *
 *                                                                            *
 * Unless otherwise agreed in a custom licensing agreement, no part of the    *
 * Nxt software, including this file, may be copied, modified, propagated,    *
 * or distributed except according to the terms contained in the LICENSE.txt  *
 * file.                                                                      *
 *                                                                            *
 * Removal or modification of this copyright notice is prohibited.            *
 *                                                                            *
 ******************************************************************************/

package nxt.http;

public enum APITag {

    ACCOUNTS("Accounts"), ALIASES("Aliases"), AE("Asset Exchange"), CREATE_TRANSACTION("Create Transaction"),
    BLOCKS("Blocks"), DGS("Digital Goods Store"), FORGING("Forging"), INFO("Server Info"), MESSAGES("Messages"),
	TRANSACTIONS("Transactions"), PHASING("Phasing"), TOKENS("Tokens"), VS("Voting System"),
<<<<<<< HEAD
    MS("Monetary System"), SEARCH("Search"), ACCOUNT_CONTROL("Account Control"), NETWORK("Networking"), DATA("Tagged Data"), UTILS("Utils"), DEBUG("Debug");
=======
    MS("Monetary System"), SEARCH("Search"), NETWORK("Networking"), DATA("Tagged Data"), SHUFFLING("Shuffling"),
    UTILS("Utils"), DEBUG("Debug");
>>>>>>> 55073e1a

    private final String displayName;

    APITag(String displayName) {
        this.displayName = displayName;
    }

    public String getDisplayName() {
        return displayName;
    }

}<|MERGE_RESOLUTION|>--- conflicted
+++ resolved
@@ -21,12 +21,8 @@
     ACCOUNTS("Accounts"), ALIASES("Aliases"), AE("Asset Exchange"), CREATE_TRANSACTION("Create Transaction"),
     BLOCKS("Blocks"), DGS("Digital Goods Store"), FORGING("Forging"), INFO("Server Info"), MESSAGES("Messages"),
 	TRANSACTIONS("Transactions"), PHASING("Phasing"), TOKENS("Tokens"), VS("Voting System"),
-<<<<<<< HEAD
-    MS("Monetary System"), SEARCH("Search"), ACCOUNT_CONTROL("Account Control"), NETWORK("Networking"), DATA("Tagged Data"), UTILS("Utils"), DEBUG("Debug");
-=======
-    MS("Monetary System"), SEARCH("Search"), NETWORK("Networking"), DATA("Tagged Data"), SHUFFLING("Shuffling"),
+    MS("Monetary System"), SEARCH("Search"), ACCOUNT_CONTROL("Account Control"), NETWORK("Networking"), DATA("Tagged Data"), SHUFFLING("Shuffling"),
     UTILS("Utils"), DEBUG("Debug");
->>>>>>> 55073e1a
 
     private final String displayName;
 
