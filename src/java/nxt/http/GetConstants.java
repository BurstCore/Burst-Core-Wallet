package nxt.http;

import nxt.Constants;
import nxt.CurrencyType;
import nxt.Genesis;
import nxt.MonetarySystem;
import nxt.TransactionType;
<<<<<<< HEAD
import nxt.VoteWeighting;
=======
import nxt.crypto.HashFunction;
>>>>>>> d1f52988
import nxt.util.Convert;
import nxt.util.JSON;
import org.json.simple.JSONArray;
import org.json.simple.JSONObject;
import org.json.simple.JSONStreamAware;

import javax.servlet.http.HttpServletRequest;

public final class GetConstants extends APIServlet.APIRequestHandler {

    static final GetConstants instance = new GetConstants();

    private static final JSONStreamAware CONSTANTS;

    static {

        JSONObject response = new JSONObject();
        response.put("genesisBlockId", Convert.toUnsignedLong(Genesis.GENESIS_BLOCK_ID));
        response.put("genesisAccountId", Convert.toUnsignedLong(Genesis.CREATOR_ID));
        response.put("maxBlockPayloadLength", Constants.MAX_PAYLOAD_LENGTH);
        response.put("maxArbitraryMessageLength", Constants.MAX_ARBITRARY_MESSAGE_LENGTH);

        JSONArray transactionTypes = new JSONArray();
        JSONObject transactionType = new JSONObject();
        transactionType.put("value", TransactionType.Payment.ORDINARY.getType());
        transactionType.put("description", "Payment");
        JSONArray subtypes = new JSONArray();
        JSONObject subtype = new JSONObject();
        subtype.put("value", TransactionType.Payment.ORDINARY.getSubtype());
        subtype.put("description", "Ordinary payment");
        subtypes.add(subtype);
        transactionType.put("subtypes", subtypes);
        transactionTypes.add(transactionType);
        transactionType = new JSONObject();
        transactionType.put("value", TransactionType.Messaging.ARBITRARY_MESSAGE.getType());
        transactionType.put("description", "Messaging");
        subtypes = new JSONArray();
        subtype = new JSONObject();
        subtype.put("value", TransactionType.Messaging.ARBITRARY_MESSAGE.getSubtype());
        subtype.put("description", "Arbitrary message");
        subtypes.add(subtype);
        subtype = new JSONObject();
        subtype.put("value", TransactionType.Messaging.ALIAS_ASSIGNMENT.getSubtype());
        subtype.put("description", "Alias assignment");
        subtypes.add(subtype);
        subtype = new JSONObject();
        subtype.put("value", TransactionType.Messaging.POLL_CREATION.getSubtype());
        subtype.put("description", "Poll creation");
        subtypes.add(subtype);
        subtype = new JSONObject();
        subtype.put("value", TransactionType.Messaging.VOTE_CASTING.getSubtype());
        subtype.put("description", "Vote casting");
        subtypes.add(subtype);
        subtype = new JSONObject();
        subtype.put("value", TransactionType.Messaging.HUB_ANNOUNCEMENT.getSubtype());
        subtype.put("description", "Hub terminal announcement");
        subtypes.add(subtype);
        subtype = new JSONObject();
        subtype.put("value", TransactionType.Messaging.ACCOUNT_INFO.getSubtype());
        subtype.put("description", "Account info");
        subtypes.add(subtype);
        subtype = new JSONObject();
        subtype.put("value", TransactionType.Messaging.ALIAS_SELL.getSubtype());
        subtype.put("description", "Alias sell");
        subtypes.add(subtype);
        subtype = new JSONObject();
        subtype.put("value", TransactionType.Messaging.ALIAS_BUY.getSubtype());
        subtype.put("description", "Alias buy");
        subtypes.add(subtype);
        subtype = new JSONObject();
        subtype.put("value", TransactionType.Messaging.ALIAS_DELETE.getSubtype());
        subtype.put("description", "Alias delete");
        subtypes.add(subtype);
        subtype = new JSONObject();
        subtype.put("value", TransactionType.Messaging.PHASING_VOTE_CASTING.getSubtype());
        subtype.put("description", "Phasing vote casting");
        subtypes.add(subtype);
        transactionType.put("subtypes", subtypes);
        transactionTypes.add(transactionType);
        transactionType = new JSONObject();
        transactionType.put("value", TransactionType.ColoredCoins.ASSET_ISSUANCE.getType());
        transactionType.put("description", "Colored coins");
        subtypes = new JSONArray();
        subtype = new JSONObject();
        subtype.put("value", TransactionType.ColoredCoins.ASSET_ISSUANCE.getSubtype());
        subtype.put("description", "Asset issuance");
        subtypes.add(subtype);
        subtype = new JSONObject();
        subtype.put("value", TransactionType.ColoredCoins.ASSET_TRANSFER.getSubtype());
        subtype.put("description", "Asset transfer");
        subtypes.add(subtype);
        subtype = new JSONObject();
        subtype.put("value", TransactionType.ColoredCoins.ASK_ORDER_PLACEMENT.getSubtype());
        subtype.put("description", "Ask order placement");
        subtypes.add(subtype);
        subtype = new JSONObject();
        subtype.put("value", TransactionType.ColoredCoins.BID_ORDER_PLACEMENT.getSubtype());
        subtype.put("description", "Bid order placement");
        subtypes.add(subtype);
        subtype = new JSONObject();
        subtype.put("value", TransactionType.ColoredCoins.ASK_ORDER_CANCELLATION.getSubtype());
        subtype.put("description", "Ask order cancellation");
        subtypes.add(subtype);
        subtype = new JSONObject();
        subtype.put("value", TransactionType.ColoredCoins.BID_ORDER_CANCELLATION.getSubtype());
        subtype.put("description", "Bid order cancellation");
        subtypes.add(subtype);
        subtype = new JSONObject();
        subtype.put("value", TransactionType.ColoredCoins.DIVIDEND_PAYMENT.getSubtype());
        subtype.put("description", "Dividend payment");
        subtypes.add(subtype);
        transactionType.put("subtypes", subtypes);
        transactionTypes.add(transactionType);
        transactionType = new JSONObject();
        transactionType.put("value", TransactionType.DigitalGoods.LISTING.getType());
        transactionType.put("description", "Digital goods");
        subtypes = new JSONArray();
        subtype = new JSONObject();
        subtype.put("value", TransactionType.DigitalGoods.LISTING.getSubtype());
        subtype.put("description", "Listing");
        subtypes.add(subtype);
        subtype = new JSONObject();
        subtype.put("value", TransactionType.DigitalGoods.DELISTING.getSubtype());
        subtype.put("description", "Delisting");
        subtypes.add(subtype);
        subtype = new JSONObject();
        subtype.put("value", TransactionType.DigitalGoods.PRICE_CHANGE.getSubtype());
        subtype.put("description", "Price change");
        subtypes.add(subtype);
        subtype = new JSONObject();
        subtype.put("value", TransactionType.DigitalGoods.QUANTITY_CHANGE.getSubtype());
        subtype.put("description", "Quantity change");
        subtypes.add(subtype);
        subtype = new JSONObject();
        subtype.put("value", TransactionType.DigitalGoods.PURCHASE.getSubtype());
        subtype.put("description", "Purchase");
        subtypes.add(subtype);
        subtype = new JSONObject();
        subtype.put("value", TransactionType.DigitalGoods.DELIVERY.getSubtype());
        subtype.put("description", "Delivery");
        subtypes.add(subtype);
        subtype = new JSONObject();
        subtype.put("value", TransactionType.DigitalGoods.FEEDBACK.getSubtype());
        subtype.put("description", "Feedback");
        subtypes.add(subtype);
        subtype = new JSONObject();
        subtype.put("value", TransactionType.DigitalGoods.REFUND.getSubtype());
        subtype.put("description", "Refund");
        subtypes.add(subtype);
        transactionType.put("subtypes", subtypes);
        transactionTypes.add(transactionType);
        transactionType = new JSONObject();
        transactionType.put("value", TransactionType.AccountControl.EFFECTIVE_BALANCE_LEASING.getType());
        transactionType.put("description", "Account Control");
        subtypes = new JSONArray();
        subtype = new JSONObject();
        subtype.put("value", TransactionType.AccountControl.EFFECTIVE_BALANCE_LEASING.getSubtype());
        subtype.put("description", "Effective balance leasing");
        subtypes.add(subtype);
        transactionType.put("subtypes", subtypes);
        transactionTypes.add(transactionType);
        transactionType = new JSONObject();
        transactionType.put("value", MonetarySystem.CURRENCY_ISSUANCE.getType());
        transactionType.put("description", "Monetary system");
        subtypes = new JSONArray();
        subtype = new JSONObject();
        subtype.put("value", MonetarySystem.CURRENCY_ISSUANCE.getSubtype());
        subtype.put("description", "Currency issuance");
        subtypes.add(subtype);
        subtype = new JSONObject();
        subtype.put("value", MonetarySystem.RESERVE_INCREASE.getSubtype());
        subtype.put("description", "Reserve increase");
        subtypes.add(subtype);
        subtype = new JSONObject();
        subtype.put("value", MonetarySystem.RESERVE_CLAIM.getSubtype());
        subtype.put("description", "Reserve claim");
        subtypes.add(subtype);
        subtype = new JSONObject();
        subtype.put("value", MonetarySystem.CURRENCY_TRANSFER.getSubtype());
        subtype.put("description", "Currency transfer");
        subtypes.add(subtype);
        subtype = new JSONObject();
        subtype.put("value", MonetarySystem.PUBLISH_EXCHANGE_OFFER.getSubtype());
        subtype.put("description", "Publish exchange offer");
        subtypes.add(subtype);
        subtype = new JSONObject();
        subtype.put("value", MonetarySystem.EXCHANGE_BUY.getSubtype());
        subtype.put("description", "Exchange buy");
        subtypes.add(subtype);
        subtype = new JSONObject();
        subtype.put("value", MonetarySystem.EXCHANGE_SELL.getSubtype());
        subtype.put("description", "Exchange sell");
        subtypes.add(subtype);
        subtype = new JSONObject();
        subtype.put("value", MonetarySystem.CURRENCY_MINTING.getSubtype());
        subtype.put("description", "Currency minting");
        subtypes.add(subtype);
        subtype = new JSONObject();
        subtype.put("value", MonetarySystem.CURRENCY_DELETION.getSubtype());
        subtype.put("description", "Currency deletion");
        subtypes.add(subtype);
        transactionType.put("subtypes", subtypes);
        transactionTypes.add(transactionType);
        response.put("transactionTypes", transactionTypes);

        JSONArray currencyTypes = new JSONArray();
        for (CurrencyType currencyType : CurrencyType.values()) {
            JSONObject typeJSON = new JSONObject();
            typeJSON.put(currencyType.toString(), currencyType.getCode());
            currencyTypes.add(typeJSON);
        }
        response.put("currencyTypes", currencyTypes);

<<<<<<< HEAD
        JSONArray votingModels = new JSONArray();
        for (VoteWeighting.VotingModel votingModel : VoteWeighting.VotingModel.values()) {
            JSONObject modelJSON = new JSONObject();
            modelJSON.put(votingModel.toString(), votingModel.getCode());
            votingModels.add(modelJSON);
        }
        response.put("votingModels", votingModels);

        JSONArray minBalanceModels = new JSONArray();
        for (VoteWeighting.MinBalanceModel minBalanceModel : VoteWeighting.MinBalanceModel.values()) {
            JSONObject modelJSON = new JSONObject();
            modelJSON.put(minBalanceModel.toString(), minBalanceModel.getCode());
            minBalanceModels.add(modelJSON);
        }
        response.put("minBalanceModels", minBalanceModels);
=======
        JSONArray hashFunctions = new JSONArray();
        for (HashFunction hashFunction : HashFunction.values()) {
            JSONObject hashJSON = new JSONObject();
            hashJSON.put(hashFunction.toString(), hashFunction.getId());
            hashFunctions.add(hashJSON);
        }
        response.put("hashAlgorithms", hashFunctions);
>>>>>>> d1f52988

        JSONArray peerStates = new JSONArray();
        JSONObject peerState = new JSONObject();
        peerState.put("value", 0);
        peerState.put("description", "Non-connected");
        peerStates.add(peerState);
        peerState = new JSONObject();
        peerState.put("value", 1);
        peerState.put("description", "Connected");
        peerStates.add(peerState);
        peerState = new JSONObject();
        peerState.put("value", 2);
        peerState.put("description", "Disconnected");
        peerStates.add(peerState);
        response.put("peerStates", peerStates);

        CONSTANTS = JSON.prepare(response);

    }

    private GetConstants() {
        super(new APITag[] {APITag.INFO});
    }

    @Override
    JSONStreamAware processRequest(HttpServletRequest req) {
        return CONSTANTS;
    }

}<|MERGE_RESOLUTION|>--- conflicted
+++ resolved
@@ -5,11 +5,8 @@
 import nxt.Genesis;
 import nxt.MonetarySystem;
 import nxt.TransactionType;
-<<<<<<< HEAD
 import nxt.VoteWeighting;
-=======
 import nxt.crypto.HashFunction;
->>>>>>> d1f52988
 import nxt.util.Convert;
 import nxt.util.JSON;
 import org.json.simple.JSONArray;
@@ -223,7 +220,6 @@
         }
         response.put("currencyTypes", currencyTypes);
 
-<<<<<<< HEAD
         JSONArray votingModels = new JSONArray();
         for (VoteWeighting.VotingModel votingModel : VoteWeighting.VotingModel.values()) {
             JSONObject modelJSON = new JSONObject();
@@ -239,7 +235,7 @@
             minBalanceModels.add(modelJSON);
         }
         response.put("minBalanceModels", minBalanceModels);
-=======
+
         JSONArray hashFunctions = new JSONArray();
         for (HashFunction hashFunction : HashFunction.values()) {
             JSONObject hashJSON = new JSONObject();
@@ -247,7 +243,6 @@
             hashFunctions.add(hashJSON);
         }
         response.put("hashAlgorithms", hashFunctions);
->>>>>>> d1f52988
 
         JSONArray peerStates = new JSONArray();
         JSONObject peerState = new JSONObject();
