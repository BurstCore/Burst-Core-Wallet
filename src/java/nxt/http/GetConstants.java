--- conflicted
+++ resolved
@@ -189,7 +189,8 @@
         subtype.put("value", MonetarySystem.CURRENCY_MINTING.getSubtype());
         subtype.put("description", "Currency minting");
         subtypes.add(subtype);
-<<<<<<< HEAD
+
+        // TODO fix
         subtype = new JSONObject();
         subtype.put("value", MonetarySystem.SHUFFLING_CREATION.getSubtype());
         subtype.put("description", "Shuffling initiation");
@@ -206,8 +207,6 @@
         subtype.put("value", MonetarySystem.SHUFFLING_CANCELLATION.getSubtype());
         subtype.put("description", "Shuffling cancellation");
         subtypes.add(subtype);
-=======
->>>>>>> 37c65dd8
         transactionType.put("subtypes", subtypes);
         transactionTypes.add(transactionType);
         response.put("transactionTypes", transactionTypes);
