--- conflicted
+++ resolved
@@ -26,224 +26,6 @@
         response.put("genesisBlockId", Convert.toUnsignedLong(Genesis.GENESIS_BLOCK_ID));
         response.put("genesisAccountId", Convert.toUnsignedLong(Genesis.CREATOR_ID));
         response.put("maxBlockPayloadLength", Constants.MAX_PAYLOAD_LENGTH);
-<<<<<<< HEAD
-        response.put("maxArbitraryMessageLength", Constants.MAX_ARBITRARY_MESSAGE_LENGTH);
-
-        JSONArray transactionTypes = new JSONArray();
-        JSONObject transactionType = new JSONObject();
-        transactionType.put("value", TransactionType.Payment.ORDINARY.getType());
-        transactionType.put("description", "Payment");
-        JSONArray subtypes = new JSONArray();
-        JSONObject subtype = new JSONObject();
-        subtype.put("value", TransactionType.Payment.ORDINARY.getSubtype());
-        subtype.put("description", "Ordinary payment");
-        subtypes.add(subtype);
-        transactionType.put("subtypes", subtypes);
-        transactionTypes.add(transactionType);
-        transactionType = new JSONObject();
-        transactionType.put("value", TransactionType.Messaging.ARBITRARY_MESSAGE.getType());
-        transactionType.put("description", "Messaging");
-        subtypes = new JSONArray();
-        subtype = new JSONObject();
-        subtype.put("value", TransactionType.Messaging.ARBITRARY_MESSAGE.getSubtype());
-        subtype.put("description", "Arbitrary message");
-        subtypes.add(subtype);
-        subtype = new JSONObject();
-        subtype.put("value", TransactionType.Messaging.ALIAS_ASSIGNMENT.getSubtype());
-        subtype.put("description", "Alias assignment");
-        subtypes.add(subtype);
-        subtype = new JSONObject();
-        subtype.put("value", TransactionType.Messaging.ALIAS_SELL.getSubtype());
-        subtype.put("description", "Alias sell");
-        subtypes.add(subtype);
-        subtype = new JSONObject();
-        subtype.put("value", TransactionType.Messaging.ALIAS_BUY.getSubtype());
-        subtype.put("description", "Alias buy");
-        subtypes.add(subtype);
-        subtype = new JSONObject();
-        subtype.put("value", TransactionType.Messaging.ALIAS_DELETE.getSubtype());
-        subtype.put("description", "Alias delete");
-        subtypes.add(subtype);
-        subtype = new JSONObject();
-        subtype.put("value", TransactionType.Messaging.POLL_CREATION.getSubtype());
-        subtype.put("description", "Poll creation");
-        subtypes.add(subtype);
-        subtype = new JSONObject();
-        subtype.put("value", TransactionType.Messaging.VOTE_CASTING.getSubtype());
-        subtype.put("description", "Vote casting");
-        subtypes.add(subtype);
-        subtype = new JSONObject();
-        subtype.put("value", TransactionType.Messaging.HUB_ANNOUNCEMENT.getSubtype());
-        subtype.put("description", "Hub terminal announcement");
-        subtypes.add(subtype);
-        subtype = new JSONObject();
-        subtype.put("value", TransactionType.Messaging.ACCOUNT_INFO.getSubtype());
-        subtype.put("description", "Account info");
-        subtypes.add(subtype);
-        transactionType.put("subtypes", subtypes);
-        transactionTypes.add(transactionType);
-        transactionType = new JSONObject();
-        transactionType.put("value", TransactionType.ColoredCoins.ASSET_ISSUANCE.getType());
-        transactionType.put("description", "Colored coins");
-        subtypes = new JSONArray();
-        subtype = new JSONObject();
-        subtype.put("value", TransactionType.ColoredCoins.ASSET_ISSUANCE.getSubtype());
-        subtype.put("description", "Asset issuance");
-        subtypes.add(subtype);
-        subtype = new JSONObject();
-        subtype.put("value", TransactionType.ColoredCoins.ASSET_TRANSFER.getSubtype());
-        subtype.put("description", "Asset transfer");
-        subtypes.add(subtype);
-        subtype = new JSONObject();
-        subtype.put("value", TransactionType.ColoredCoins.ASK_ORDER_PLACEMENT.getSubtype());
-        subtype.put("description", "Ask order placement");
-        subtypes.add(subtype);
-        subtype = new JSONObject();
-        subtype.put("value", TransactionType.ColoredCoins.BID_ORDER_PLACEMENT.getSubtype());
-        subtype.put("description", "Bid order placement");
-        subtypes.add(subtype);
-        subtype = new JSONObject();
-        subtype.put("value", TransactionType.ColoredCoins.ASK_ORDER_CANCELLATION.getSubtype());
-        subtype.put("description", "Ask order cancellation");
-        subtypes.add(subtype);
-        subtype = new JSONObject();
-        subtype.put("value", TransactionType.ColoredCoins.BID_ORDER_CANCELLATION.getSubtype());
-        subtype.put("description", "Bid order cancellation");
-        subtypes.add(subtype);
-        subtype = new JSONObject();
-        subtype.put("value", TransactionType.ColoredCoins.DIVIDEND_PAYMENT.getSubtype());
-        subtype.put("description", "Dividend payment");
-        subtypes.add(subtype);
-        transactionType.put("subtypes", subtypes);
-        transactionTypes.add(transactionType);
-        transactionType = new JSONObject();
-        transactionType.put("value", TransactionType.DigitalGoods.LISTING.getType());
-        transactionType.put("description", "Digital goods");
-        subtypes = new JSONArray();
-        subtype = new JSONObject();
-        subtype.put("value", TransactionType.DigitalGoods.LISTING.getSubtype());
-        subtype.put("description", "Listing");
-        subtypes.add(subtype);
-        subtype = new JSONObject();
-        subtype.put("value", TransactionType.DigitalGoods.DELISTING.getSubtype());
-        subtype.put("description", "Delisting");
-        subtypes.add(subtype);
-        subtype = new JSONObject();
-        subtype.put("value", TransactionType.DigitalGoods.PRICE_CHANGE.getSubtype());
-        subtype.put("description", "Price change");
-        subtypes.add(subtype);
-        subtype = new JSONObject();
-        subtype.put("value", TransactionType.DigitalGoods.QUANTITY_CHANGE.getSubtype());
-        subtype.put("description", "Quantity change");
-        subtypes.add(subtype);
-        subtype = new JSONObject();
-        subtype.put("value", TransactionType.DigitalGoods.PURCHASE.getSubtype());
-        subtype.put("description", "Purchase");
-        subtypes.add(subtype);
-        subtype = new JSONObject();
-        subtype.put("value", TransactionType.DigitalGoods.DELIVERY.getSubtype());
-        subtype.put("description", "Delivery");
-        subtypes.add(subtype);
-        subtype = new JSONObject();
-        subtype.put("value", TransactionType.DigitalGoods.FEEDBACK.getSubtype());
-        subtype.put("description", "Feedback");
-        subtypes.add(subtype);
-        subtype = new JSONObject();
-        subtype.put("value", TransactionType.DigitalGoods.REFUND.getSubtype());
-        subtype.put("description", "Refund");
-        subtypes.add(subtype);
-        transactionType.put("subtypes", subtypes);
-        transactionTypes.add(transactionType);
-        transactionType = new JSONObject();
-        transactionType.put("value", TransactionType.AccountControl.EFFECTIVE_BALANCE_LEASING.getType());
-        transactionType.put("description", "Account Control");
-        subtypes = new JSONArray();
-        subtype = new JSONObject();
-        subtype.put("value", TransactionType.AccountControl.EFFECTIVE_BALANCE_LEASING.getSubtype());
-        subtype.put("description", "Effective balance leasing");
-        subtypes.add(subtype);
-        transactionType.put("subtypes", subtypes);
-        transactionTypes.add(transactionType);
-        transactionType = new JSONObject();
-        transactionType.put("value", MonetarySystem.CURRENCY_ISSUANCE.getType());
-        transactionType.put("description", "Monetary System");
-        subtypes = new JSONArray();
-        subtype = new JSONObject();
-        subtype.put("value", MonetarySystem.CURRENCY_ISSUANCE.getSubtype());
-        subtype.put("description", "Currency issuance");
-        subtypes.add(subtype);
-        subtype = new JSONObject();
-        subtype.put("value", MonetarySystem.RESERVE_INCREASE.getSubtype());
-        subtype.put("description", "Reserve increase");
-        subtypes.add(subtype);
-        subtype = new JSONObject();
-        subtype.put("value", MonetarySystem.RESERVE_CLAIM.getSubtype());
-        subtype.put("description", "Reserve claim");
-        subtypes.add(subtype);
-        subtype = new JSONObject();
-        subtype.put("value", MonetarySystem.CURRENCY_TRANSFER.getSubtype());
-        subtype.put("description", "Currency transfer");
-        subtypes.add(subtype);
-        subtype = new JSONObject();
-        subtype.put("value", MonetarySystem.PUBLISH_EXCHANGE_OFFER.getSubtype());
-        subtype.put("description", "Publish exchange offer");
-        subtypes.add(subtype);
-        subtype = new JSONObject();
-        subtype.put("value", MonetarySystem.EXCHANGE_BUY.getSubtype());
-        subtype.put("description", "Exchange buy");
-        subtypes.add(subtype);
-        subtype = new JSONObject();
-        subtype.put("value", MonetarySystem.EXCHANGE_SELL.getSubtype());
-        subtype.put("description", "Exchange sell");
-        subtypes.add(subtype);
-        subtype = new JSONObject();
-        subtype.put("value", MonetarySystem.CURRENCY_MINTING.getSubtype());
-        subtype.put("description", "Currency minting");
-        subtypes.add(subtype);
-        subtype = new JSONObject();
-        subtype.put("value", MonetarySystem.CURRENCY_DELETION.getSubtype());
-        subtype.put("description", "Currency deletion");
-        subtypes.add(subtype);
-        subtype.put("value", MonetarySystem.SHUFFLING_CREATION.getSubtype());
-        subtype.put("description", "Shuffling creation");
-        subtypes.add(subtype);
-        subtype = new JSONObject();
-        subtype.put("value", MonetarySystem.SHUFFLING_REGISTRATION.getSubtype());
-        subtype.put("description", "Shuffling registration");
-        subtypes.add(subtype);
-        subtype = new JSONObject();
-        subtype.put("value", MonetarySystem.SHUFFLING_PROCESSING.getSubtype());
-        subtype.put("description", "Shuffling processing");
-        subtypes.add(subtype);
-        subtype = new JSONObject();
-        subtype.put("value", MonetarySystem.SHUFFLING_VERIFICATION.getSubtype());
-        subtype.put("description", "Shuffling verification");
-        subtypes.add(subtype);
-        subtype = new JSONObject();
-        subtype.put("value", MonetarySystem.SHUFFLING_DISTRIBUTION.getSubtype());
-        subtype.put("description", "Shuffling distribution");
-        subtypes.add(subtype);
-        subtype = new JSONObject();
-        subtype.put("value", MonetarySystem.SHUFFLING_CANCELLATION.getSubtype());
-        subtype.put("description", "Shuffling cancellation");
-        transactionType.put("subtypes", subtypes);
-        transactionTypes.add(transactionType);
-        response.put("transactionTypes", transactionTypes);
-
-        JSONArray peerStates = new JSONArray();
-        JSONObject peerState = new JSONObject();
-        peerState.put("value", 0);
-        peerState.put("description", "Non-connected");
-        peerStates.add(peerState);
-        peerState = new JSONObject();
-        peerState.put("value", 1);
-        peerState.put("description", "Connected");
-        peerStates.add(peerState);
-        peerState = new JSONObject();
-        peerState.put("value", 2);
-        peerState.put("description", "Disconnected");
-        peerStates.add(peerState);
-=======
         response.put("maxArbitraryMessageLength", Constants.MAX_ARBITRARY_MESSAGE_LENGTH_2);
 
         JSONObject transactionJSON = new JSONObject();
@@ -293,7 +75,6 @@
         for (Peer.State peerState : Peer.State.values()) {
             peerStates.put(peerState.toString(), peerState.ordinal());
         }
->>>>>>> 1f64bc66
         response.put("peerStates", peerStates);
 
         CONSTANTS = JSON.prepare(response);
