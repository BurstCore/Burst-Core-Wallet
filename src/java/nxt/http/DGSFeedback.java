package nxt.http;

import nxt.Account;
import nxt.Attachment;
import nxt.DigitalGoodsStore;
import nxt.NxtException;
import org.json.simple.JSONStreamAware;

import javax.servlet.http.HttpServletRequest;

<<<<<<< HEAD
import static nxt.http.JSONResponses.DUPLICATE_FEEDBACK;
=======
>>>>>>> d34e2a6d
import static nxt.http.JSONResponses.GOODS_NOT_DELIVERED;
import static nxt.http.JSONResponses.INCORRECT_PURCHASE;

public final class DGSFeedback extends CreateTransaction {

    static final DGSFeedback instance = new DGSFeedback();

    private DGSFeedback() {
        super(new APITag[] {APITag.DGS, APITag.CREATE_TRANSACTION},
<<<<<<< HEAD
                "purchase", "note", "encryptedNote", "encryptedNoteNonce");
=======
                "purchase");
>>>>>>> d34e2a6d
    }

    @Override
    JSONStreamAware processRequest(HttpServletRequest req) throws NxtException {

        DigitalGoodsStore.Purchase purchase = ParameterParser.getPurchase(req);

        Account buyerAccount = ParameterParser.getSenderAccount(req);
        if (! buyerAccount.getId().equals(purchase.getBuyerId())) {
            return INCORRECT_PURCHASE;
        }
        if (purchase.getEncryptedGoods() == null) {
            return GOODS_NOT_DELIVERED;
        }
        if (purchase.getEncryptedGoods() == null) {
            return GOODS_NOT_DELIVERED;
        }

        Account sellerAccount = Account.getAccount(purchase.getSellerId());
<<<<<<< HEAD
        EncryptedData encryptedNote = ParameterParser.getEncryptedNote(req, sellerAccount);

        Attachment attachment = new Attachment.DigitalGoodsFeedback(purchase.getId(), encryptedNote);
=======
        Attachment attachment = new Attachment.DigitalGoodsFeedback(purchase.getId());
>>>>>>> d34e2a6d
        return createTransaction(req, buyerAccount, sellerAccount.getId(), 0, attachment);
    }

}<|MERGE_RESOLUTION|>--- conflicted
+++ resolved
@@ -8,10 +8,6 @@
 
 import javax.servlet.http.HttpServletRequest;
 
-<<<<<<< HEAD
-import static nxt.http.JSONResponses.DUPLICATE_FEEDBACK;
-=======
->>>>>>> d34e2a6d
 import static nxt.http.JSONResponses.GOODS_NOT_DELIVERED;
 import static nxt.http.JSONResponses.INCORRECT_PURCHASE;
 
@@ -21,11 +17,7 @@
 
     private DGSFeedback() {
         super(new APITag[] {APITag.DGS, APITag.CREATE_TRANSACTION},
-<<<<<<< HEAD
-                "purchase", "note", "encryptedNote", "encryptedNoteNonce");
-=======
                 "purchase");
->>>>>>> d34e2a6d
     }
 
     @Override
@@ -40,18 +32,9 @@
         if (purchase.getEncryptedGoods() == null) {
             return GOODS_NOT_DELIVERED;
         }
-        if (purchase.getEncryptedGoods() == null) {
-            return GOODS_NOT_DELIVERED;
-        }
 
         Account sellerAccount = Account.getAccount(purchase.getSellerId());
-<<<<<<< HEAD
-        EncryptedData encryptedNote = ParameterParser.getEncryptedNote(req, sellerAccount);
-
-        Attachment attachment = new Attachment.DigitalGoodsFeedback(purchase.getId(), encryptedNote);
-=======
         Attachment attachment = new Attachment.DigitalGoodsFeedback(purchase.getId());
->>>>>>> d34e2a6d
         return createTransaction(req, buyerAccount, sellerAccount.getId(), 0, attachment);
     }
 
