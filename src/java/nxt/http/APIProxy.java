--- conflicted
+++ resolved
@@ -149,14 +149,10 @@
         // Not by the proxy. In order to report a peer to the client we have
         // To select some initial peer.
         if (mainPeerAnnouncedAddress == null) {
-<<<<<<< HEAD
-            getServingPeer(null);
-=======
             Peer peer = getServingPeer(null);
             if (peer != null) {
                 mainPeerAnnouncedAddress = peer.getAnnouncedAddress();
             }
->>>>>>> 874705c4
         }
         return mainPeerAnnouncedAddress;
     }
