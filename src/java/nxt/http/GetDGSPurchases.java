--- conflicted
+++ resolved
@@ -3,12 +3,7 @@
 import nxt.DigitalGoodsStore;
 import nxt.NxtException;
 import nxt.db.DbIterator;
-<<<<<<< HEAD
-import nxt.db.FilteringIterator;
-import nxt.util.Filter;
-=======
 import nxt.db.DbUtils;
->>>>>>> 4ea193c4
 import org.json.simple.JSONArray;
 import org.json.simple.JSONObject;
 import org.json.simple.JSONStreamAware;
@@ -38,24 +33,6 @@
         JSONArray purchasesJSON = new JSONArray();
         response.put("purchases", purchasesJSON);
 
-<<<<<<< HEAD
-        if (sellerId == 0 && buyerId == 0) {
-            try (FilteringIterator<DigitalGoodsStore.Purchase> purchaseIterator = new FilteringIterator<>(DigitalGoodsStore.Purchase.getAllPurchases(0, -1),
-                    new Filter<DigitalGoodsStore.Purchase>() {
-                        @Override
-                        public boolean ok(DigitalGoodsStore.Purchase purchase) {
-                            return ! (completed && purchase.isPending()) && (! withPublicFeedbacksOnly || purchase.hasPublicFeedbacks());
-                        }
-                    }, firstIndex, lastIndex)) {
-                while (purchaseIterator.hasNext()) {
-                    purchasesJSON.add(JSONData.purchase(purchaseIterator.next()));
-                }
-            }
-            return response;
-        }
-
-=======
->>>>>>> 4ea193c4
         DbIterator<DigitalGoodsStore.Purchase> purchases;
         if (sellerId == 0 && buyerId == 0) {
             purchases = DigitalGoodsStore.Purchase.getPurchases(withPublicFeedbacksOnly, completed, firstIndex, lastIndex);
@@ -66,21 +43,9 @@
         } else {
             purchases = DigitalGoodsStore.Purchase.getSellerBuyerPurchases(sellerId, buyerId, withPublicFeedbacksOnly, completed, firstIndex, lastIndex);
         }
-<<<<<<< HEAD
-        try (FilteringIterator<DigitalGoodsStore.Purchase> purchaseIterator = new FilteringIterator<>(purchases,
-                new Filter<DigitalGoodsStore.Purchase>() {
-                    @Override
-                    public boolean ok(DigitalGoodsStore.Purchase purchase) {
-                        return ! (completed && purchase.isPending()) && (! withPublicFeedbacksOnly || purchase.hasPublicFeedbacks());
-                    }
-                }, firstIndex, lastIndex)) {
-            while (purchaseIterator.hasNext()) {
-                purchasesJSON.add(JSONData.purchase(purchaseIterator.next()));
-=======
         try {
             while (purchases.hasNext()) {
                 purchasesJSON.add(JSONData.purchase(purchases.next()));
->>>>>>> 4ea193c4
             }
         } finally {
             DbUtils.close(purchases);
