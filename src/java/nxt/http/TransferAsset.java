--- conflicted
+++ resolved
@@ -35,12 +35,8 @@
         long quantityQNT = ParameterParser.getQuantityQNT(req);
         Account account = ParameterParser.getSenderAccount(req);
 
-<<<<<<< HEAD
-        if (quantityQNT > account.getUnconfirmedAssetBalanceQNT(asset.getId())) {
-=======
         long assetBalance = account.getUnconfirmedAssetBalanceQNT(asset.getId());
         if (assetBalance < 0 || quantityQNT > assetBalance) {
->>>>>>> e0f6b3b5
             return NOT_ENOUGH_ASSETS;
         }
 
