package nxt.http;

import nxt.Account;
import nxt.Attachment;
import nxt.Nxt;
import nxt.NxtException;
import nxt.Transaction;
import nxt.crypto.Crypto;
import nxt.util.Convert;
import org.json.simple.JSONObject;
import org.json.simple.JSONStreamAware;

import javax.servlet.http.HttpServletRequest;

import static nxt.http.JSONResponses.INCORRECT_ASSET;
import static nxt.http.JSONResponses.INCORRECT_DEADLINE;
import static nxt.http.JSONResponses.INCORRECT_FEE;
import static nxt.http.JSONResponses.INCORRECT_QUANTITY;
import static nxt.http.JSONResponses.INCORRECT_RECIPIENT;
import static nxt.http.JSONResponses.INCORRECT_REFERENCED_TRANSACTION;
import static nxt.http.JSONResponses.MISSING_ASSET;
import static nxt.http.JSONResponses.MISSING_DEADLINE;
import static nxt.http.JSONResponses.MISSING_FEE;
import static nxt.http.JSONResponses.MISSING_QUANTITY;
import static nxt.http.JSONResponses.MISSING_RECIPIENT;
import static nxt.http.JSONResponses.MISSING_SECRET_PHRASE;
import static nxt.http.JSONResponses.NOT_ENOUGH_FUNDS;

public final class TransferAsset extends CreateTransaction {

    static final TransferAsset instance = new TransferAsset();

    private TransferAsset() {}

    @Override
    JSONStreamAware processRequest(HttpServletRequest req) throws NxtException.ValidationException {

        String recipientValue = req.getParameter("recipient");
        String assetValue = req.getParameter("asset");
        String quantityValue = req.getParameter("quantity");

        if (recipientValue == null || "0".equals(recipientValue)) {
            return MISSING_RECIPIENT;
        } else if (assetValue == null) {
            return MISSING_ASSET;
        } else if (quantityValue == null) {
            return MISSING_QUANTITY;
        }

        Long recipient;
        try {
            recipient = Convert.parseUnsignedLong(recipientValue);
        } catch (RuntimeException e) {
            return INCORRECT_RECIPIENT;
        }

        Long asset;
        try {
            asset = Convert.parseUnsignedLong(assetValue);
        } catch (RuntimeException e) {
            return INCORRECT_ASSET;
        }

        int quantity;
        try {
            quantity = Integer.parseInt(quantityValue);
            if (quantity <= 0 || quantity >= Nxt.MAX_ASSET_QUANTITY) {
                return INCORRECT_QUANTITY;
            }
        } catch (NumberFormatException e) {
            return INCORRECT_QUANTITY;
        }

        Account account = getAccount(req);
        if (account == null) {
            return NOT_ENOUGH_FUNDS;
        }

        Integer assetBalance = account.getUnconfirmedAssetBalance(asset);
        if (assetBalance == null || quantity > assetBalance) {
            return NOT_ENOUGH_FUNDS;
        }

        Attachment attachment = new Attachment.ColoredCoinsAssetTransfer(asset, quantity);
        return createTransaction(req, account, recipient, 0, attachment);

<<<<<<< HEAD
        JSONObject response = new JSONObject();
        response.put("transaction", transaction.getStringId());
        response.put("guid", Convert.toHexString(transaction.getGuid()));
        return response;
    }

    @Override
    boolean requirePost() {
        return true;
=======
>>>>>>> c773e904
    }

}<|MERGE_RESOLUTION|>--- conflicted
+++ resolved
@@ -84,18 +84,6 @@
         Attachment attachment = new Attachment.ColoredCoinsAssetTransfer(asset, quantity);
         return createTransaction(req, account, recipient, 0, attachment);
 
-<<<<<<< HEAD
-        JSONObject response = new JSONObject();
-        response.put("transaction", transaction.getStringId());
-        response.put("guid", Convert.toHexString(transaction.getGuid()));
-        return response;
-    }
-
-    @Override
-    boolean requirePost() {
-        return true;
-=======
->>>>>>> c773e904
     }
 
 }