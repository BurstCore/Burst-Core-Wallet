--- conflicted
+++ resolved
@@ -20,11 +20,7 @@
     static final SignTransaction instance = new SignTransaction();
 
     private SignTransaction() {
-<<<<<<< HEAD
-        super(new APITag[] {APITag.TRANSACTIONS}, "unsignedTransactionBytes", "secretPhrase");
-=======
         super(new APITag[] {APITag.TRANSACTIONS}, "unsignedTransactionBytes", "unsignedTransactionJSON", "secretPhrase");
->>>>>>> d34e2a6d
     }
 
     @Override
