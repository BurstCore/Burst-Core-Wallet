--- conflicted
+++ resolved
@@ -61,62 +61,14 @@
         return createTransaction(req, senderAccount, recipientId, amountNQT, Attachment.ORDINARY_PAYMENT);
     }
 
-<<<<<<< HEAD
-    protected PhasingParams parsePhasingParams(HttpServletRequest req, String votingModelName, String quorumName, 
-            String minBalanceName, String minBalanceModelName, String holdingName, String whitelistedName) throws ParameterException {
-        byte votingModel = ParameterParser.getByte(req, votingModelName, (byte)-1, (byte)3, true);
-
-        long quorum = ParameterParser.getLong(req, quorumName, 0, Long.MAX_VALUE, false);
-=======
     private Appendix.Phasing parsePhasing(HttpServletRequest req) throws ParameterException {
-        byte votingModel = ParameterParser.getByte(req, "phasingVotingModel", (byte)-1, (byte)5, true);
-
-        long quorum = ParameterParser.getLong(req, "phasingQuorum", 0, Long.MAX_VALUE, false);
-
         int finishHeight = ParameterParser.getInt(req, "phasingFinishHeight",
                 Nxt.getBlockchain().getHeight() + 1,
                 Nxt.getBlockchain().getHeight() + Constants.MAX_PHASING_DURATION + 1,
                 true);
->>>>>>> e7b4f2ef
-
-        long minBalance = ParameterParser.getLong(req, minBalanceName, 0, Long.MAX_VALUE, false);
-
-        byte minBalanceModel = ParameterParser.getByte(req, minBalanceModelName, (byte)0, (byte)3, false);
-
-        long holdingId = ParameterParser.getUnsignedLong(req, holdingName, false);
-
-<<<<<<< HEAD
-        long[] whitelist;
-        String[] whitelistValues = req.getParameterValues(whitelistedName);
-=======
-        long[] whitelist = null;
-        String[] whitelistValues = req.getParameterValues("phasingWhitelisted");
->>>>>>> e7b4f2ef
-        if (whitelistValues != null && whitelistValues.length > 0) {
-            whitelist = new long[whitelistValues.length];
-            for (int i = 0; i < whitelistValues.length; i++) {
-                whitelist[i] = Convert.parseAccountId(whitelistValues[i]);
-                if (whitelist[i] == 0) {
-                    throw new ParameterException(INCORRECT_WHITELIST);
-                }
-            }
-        }
-<<<<<<< HEAD
-        return new PhasingParams(votingModel, holdingId, quorum, minBalance, minBalanceModel, whitelist);
-    }
-    
-    private Appendix.Phasing parsePhasing(HttpServletRequest req) throws ParameterException {
         
-        PhasingParams phasingParams = parsePhasingParams(req, "phasingVotingModel", "phasingQuorum", "phasingMinBalance", 
-                "phasingMinBalanceModel", "phasingHolding", "phasingWhitelisted");
-                
-        int finishHeight = ParameterParser.getInt(req, "phasingFinishHeight",
-                Nxt.getBlockchain().getHeight() + phasingParams.getQuorum() > 0 ? 2 : 1,
-                        Nxt.getBlockchain().getHeight() + Constants.MAX_PHASING_DURATION + 1, true);
+        PhasingParams phasingParams = parsePhasingParams(req, "phasing");
         
-        return new Appendix.Phasing(finishHeight, phasingParams);
-=======
-
         byte[][] linkedFullHashes = null;
         String[] linkedFullHashesValues = req.getParameterValues("phasingLinkedFullHash");
         if (linkedFullHashesValues != null && linkedFullHashesValues.length > 0) {
@@ -132,9 +84,33 @@
         byte[] hashedSecret = Convert.parseHexString(Convert.emptyToNull(req.getParameter("phasingHashedSecret")));
         byte algorithm = ParameterParser.getByte(req, "phasingHashedSecretAlgorithm", (byte) 0, Byte.MAX_VALUE, false);
 
-        return new Appendix.Phasing(finishHeight, votingModel, holdingId, quorum, minBalance, minBalanceModel, whitelist,
+        return new Appendix.Phasing(finishHeight, phasingParams,
                 linkedFullHashes, hashedSecret, algorithm);
->>>>>>> e7b4f2ef
+    }
+
+    protected PhasingParams parsePhasingParams(HttpServletRequest req, String parameterPrefix) throws ParameterException {
+        byte votingModel = ParameterParser.getByte(req, parameterPrefix + "VotingModel", (byte)-1, (byte)5, true);
+
+        long quorum = ParameterParser.getLong(req, parameterPrefix + "Quorum", 0, Long.MAX_VALUE, false);
+
+        long minBalance = ParameterParser.getLong(req, parameterPrefix + "MinBalance", 0, Long.MAX_VALUE, false);
+
+        byte minBalanceModel = ParameterParser.getByte(req, parameterPrefix + "MinBalanceModel", (byte)0, (byte)3, false);
+
+        long holdingId = ParameterParser.getUnsignedLong(req, parameterPrefix + "Holding", false);
+
+        long[] whitelist = null;
+        String[] whitelistValues = req.getParameterValues(parameterPrefix + "Whitelisted");
+        if (whitelistValues != null && whitelistValues.length > 0) {
+            whitelist = new long[whitelistValues.length];
+            for (int i = 0; i < whitelistValues.length; i++) {
+                whitelist[i] = Convert.parseAccountId(whitelistValues[i]);
+                if (whitelist[i] == 0) {
+                    throw new ParameterException(INCORRECT_WHITELIST);
+                }
+            }
+        }
+        return new PhasingParams(votingModel, holdingId, quorum, minBalance, minBalanceModel, whitelist);
     }
 
     final JSONStreamAware createTransaction(HttpServletRequest req, Account senderAccount, long recipientId,
