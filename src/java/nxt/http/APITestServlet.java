--- conflicted
+++ resolved
@@ -58,7 +58,6 @@
             "                    params[form.elements[i].name] = form.elements[i].value;\n" +
             "                }\n" +
             "            }\n" +
-<<<<<<< HEAD
             "            if (window.console) { console.log('Request params: ' + params); }\n" +
             "            var request = new XMLHttpRequest();\n" +
             "            request.open(\"POST\", url, false);\n" +
@@ -66,7 +65,6 @@
             "            request.send(params);\n" +
             "            var result = JSON.stringify(JSON.parse(request.responseText), null, 4);\n" +
             "            form.getElementsByClassName(\"result\")[0].textContent = result;\n" +
-=======
             "            $.ajax({\n" +
             "                url: url,\n" +
             "                type: 'POST',\n" +
@@ -84,7 +82,6 @@
             "                  var html = '<a href=\"' + uri + '\" target=\"_blank\" style=\"font-size:12px;font-weight:normal;\">Open GET URL</a>';" +
             "                  form.getElementsByClassName(\"uri-link\")[0].innerHTML = html;\n" +
             "            }" +
->>>>>>> e0f6b3b5
             "            return false;\n" +
             "        }\n" +
             "    </script>\n" +
