--- conflicted
+++ resolved
@@ -20,44 +20,7 @@
 
 public class APITestServlet extends HttpServlet {
 
-<<<<<<< HEAD
-    private static final List<String> allRequestTypes = new ArrayList<>(APIServlet.apiRequestHandlers.keySet());
-    static {
-        Collections.sort(allRequestTypes);
-    }
-
-    private static final SortedMap<String, SortedSet<String>> requestTags = new TreeMap<>();
-    static {
-        for (Map.Entry<String, APIServlet.APIRequestHandler> entry : APIServlet.apiRequestHandlers.entrySet()) {
-            String requestType = entry.getKey();
-            Set<APITag> apiTags = entry.getValue().getAPITags();
-            for (APITag apiTag : apiTags) {
-                SortedSet<String> set = requestTags.get(apiTag.name());
-                if (set == null) {
-                    set = new TreeSet<>();
-                    requestTags.put(apiTag.name(), set);
-                }
-                set.add(requestType);
-            }
-        }
-    }
-
-    private static final String links;
-    static {
-        StringBuilder buf = new StringBuilder();
-        for (APITag apiTag : APITag.values()) {
-            if (requestTags.get(apiTag.name()) != null) {
-                buf.append("<a class=\"navbar-brand\" href=\"/test?requestTag=").append(apiTag.name()).append("\">");
-                buf.append(apiTag.getDisplayName()).append("</a>").append(" ");
-            }
-        }
-        links = buf.toString();
-    }
-
-    private static final String header =
-=======
     private static final String header1 =
->>>>>>> 31af5085
             "<!DOCTYPE html>\n" +
             "<html>\n" +
             "<head>\n" +
@@ -193,8 +156,6 @@
             "</body>\n" +
             "</html>\n";
 
-<<<<<<< HEAD
-=======
     private static final List<String> allRequestTypes = new ArrayList<>(APIServlet.apiRequestHandlers.keySet());
     static {
         Collections.sort(allRequestTypes);
@@ -225,17 +186,18 @@
         }
         buf.append("><a href=\"/test\">All</a></li>");
         for (APITag apiTag : APITag.values()) {
-            buf.append("<li");
-            if (requestTag.equals(apiTag.name())) {
-                buf.append(" class=\"active\"");
+            if (requestTags.get(apiTag.name()) != null) {
+            	buf.append("<li");
+	            if (requestTag.equals(apiTag.name())) {
+    	            buf.append(" class=\"active\"");
+        	    }
+            	buf.append("><a href=\"/test?requestTag=").append(apiTag.name()).append("\">");
+            	buf.append(apiTag.getDisplayName()).append("</a></li>").append(" ");
             }
-            buf.append("><a href=\"/test?requestTag=").append(apiTag.name()).append("\">");
-            buf.append(apiTag.getDisplayName()).append("</a></li>").append(" ");
         }
         return buf.toString();
     }
 
->>>>>>> 31af5085
     protected void doGet(HttpServletRequest req, HttpServletResponse resp) throws ServletException, IOException {
 
         resp.setHeader("Cache-Control", "no-cache, no-store, must-revalidate, private");
