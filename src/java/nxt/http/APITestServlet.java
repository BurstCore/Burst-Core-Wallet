--- conflicted
+++ resolved
@@ -93,11 +93,7 @@
             "</div> <!-- col -->" +
             "</div> <!-- row -->" +
             "</div> <!-- container -->" +
-<<<<<<< HEAD
-            "<script src=\"js/3rdparty/jquery-2.1.0.js\"></script>" +
-=======
             "<script src=\"js/3rdparty/jquery.js\"></script>" +
->>>>>>> d34e2a6d
             "<script src=\"js/3rdparty/bootstrap.js\" type=\"text/javascript\"></script>" +
             "</body>\n" +
             "</html>\n";
