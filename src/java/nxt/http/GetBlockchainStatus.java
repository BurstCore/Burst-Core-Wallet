package nxt.http;

import nxt.Block;
import nxt.BlockchainProcessor;
import nxt.Constants;
import nxt.Nxt;
import nxt.peer.Peer;
import org.json.simple.JSONObject;

import javax.servlet.http.HttpServletRequest;

public final class GetBlockchainStatus extends APIServlet.APIRequestHandler {

    static final GetBlockchainStatus instance = new GetBlockchainStatus();

    private GetBlockchainStatus() {
        super(new APITag[] {APITag.BLOCKS, APITag.INFO});
    }

    @Override
    JSONObject processRequest(HttpServletRequest req) {
        JSONObject response = new JSONObject();
        response.put("application", Nxt.APPLICATION);
        response.put("version", Nxt.VERSION);
        response.put("time", Nxt.getEpochTime());
        Block lastBlock = Nxt.getBlockchain().getLastBlock();
        response.put("lastBlock", lastBlock.getStringId());
        response.put("cumulativeDifficulty", lastBlock.getCumulativeDifficulty().toString());
        response.put("numberOfBlocks", lastBlock.getHeight() + 1);
        BlockchainProcessor blockchainProcessor = Nxt.getBlockchainProcessor();
        Peer lastBlockchainFeeder = blockchainProcessor.getLastBlockchainFeeder();
        response.put("lastBlockchainFeeder", lastBlockchainFeeder == null ? null : lastBlockchainFeeder.getAnnouncedAddress());
        response.put("lastBlockchainFeederHeight", blockchainProcessor.getLastBlockchainFeederHeight());
        response.put("isScanning", blockchainProcessor.isScanning());
        response.put("maxRollback", Constants.MAX_ROLLBACK);
        response.put("currentMinRollbackHeight", Nxt.getBlockchainProcessor().getMinRollbackHeight());
        response.put("isTestnet", Constants.isTestnet);
        response.put("maxPrunableLifetime", Constants.MAX_PRUNABLE_LIFETIME);
<<<<<<< HEAD
=======
        response.put("includeExpiredPrunable", Constants.INCLUDE_EXPIRED_PRUNABLE);
>>>>>>> 806e0c03
        return response;
    }

}<|MERGE_RESOLUTION|>--- conflicted
+++ resolved
@@ -36,10 +36,7 @@
         response.put("currentMinRollbackHeight", Nxt.getBlockchainProcessor().getMinRollbackHeight());
         response.put("isTestnet", Constants.isTestnet);
         response.put("maxPrunableLifetime", Constants.MAX_PRUNABLE_LIFETIME);
-<<<<<<< HEAD
-=======
         response.put("includeExpiredPrunable", Constants.INCLUDE_EXPIRED_PRUNABLE);
->>>>>>> 806e0c03
         return response;
     }
 
