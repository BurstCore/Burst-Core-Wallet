package nxt.http;

import nxt.Account;
import nxt.NxtException;
import nxt.util.Convert;
import org.json.simple.JSONArray;
import org.json.simple.JSONObject;
import org.json.simple.JSONStreamAware;

import javax.servlet.http.HttpServletRequest;
<<<<<<< HEAD
import java.util.List;
=======
import java.util.Map;
import java.util.Set;
>>>>>>> b13ccc22

public final class GetAccount extends APIServlet.APIRequestHandler {

    static final GetAccount instance = new GetAccount();

    private GetAccount() {
        super(new APITag[] {APITag.ACCOUNTS}, "account");
    }

    @Override
    JSONStreamAware processRequest(HttpServletRequest req) throws NxtException {

        Account account = ParameterParser.getAccount(req);

        synchronized (account) {
            JSONObject response = JSONData.accountBalance(account);
            JSONData.putAccount(response, "account", account.getId());

            if (account.getPublicKey() != null) {
                response.put("publicKey", Convert.toHexString(account.getPublicKey()));
            }
            if (account.getName() != null) {
                response.put("name", account.getName());
            }
            if (account.getDescription() != null) {
                response.put("description", account.getDescription());
            }
            if (account.getCurrentLesseeId() != null) {
                JSONData.putAccount(response, "currentLessee", account.getCurrentLesseeId());
                response.put("currentLeasingHeightFrom", account.getCurrentLeasingHeightFrom());
                response.put("currentLeasingHeightTo", account.getCurrentLeasingHeightTo());
                if (account.getNextLesseeId() != null) {
                    JSONData.putAccount(response, "nextLessee", account.getNextLesseeId());
                    response.put("nextLeasingHeightFrom", account.getNextLeasingHeightFrom());
                    response.put("nextLeasingHeightTo", account.getNextLeasingHeightTo());
                }
            }
<<<<<<< HEAD
            List<Account> lessors = account.getLessors();
            if (!lessors.isEmpty()) {
                JSONArray lessorIds = new JSONArray();
                for (Account lessor : lessors) {
                    lessorIds.add(Convert.toUnsignedLong(lessor.getId()));
=======
            Set<Long> lessors = account.getLessorIds();
            if (!lessors.isEmpty()) {

                JSONArray lessorIds = new JSONArray();
                JSONArray lessorIdsRS = new JSONArray();
                for (Long lessorId : lessors) {
                    lessorIds.add(Convert.toUnsignedLong(lessorId));
                    lessorIdsRS.add(Convert.rsAccount(lessorId));
>>>>>>> b13ccc22
                }
                response.put("lessors", lessorIds);
                response.put("lessorsRS", lessorIdsRS);
            }

            List<Account.AccountAsset> accountAssets = account.getAccountAssets();
            JSONArray assetBalances = new JSONArray();
            JSONArray unconfirmedAssetBalances = new JSONArray();
            for (Account.AccountAsset accountAsset : accountAssets) {
                JSONObject assetBalance = new JSONObject();
                assetBalance.put("asset", Convert.toUnsignedLong(accountAsset.assetId));
                assetBalance.put("balanceQNT", String.valueOf(accountAsset.quantityQNT));
                assetBalances.add(assetBalance);
                JSONObject unconfirmedAssetBalance = new JSONObject();
                unconfirmedAssetBalance.put("asset", Convert.toUnsignedLong(accountAsset.assetId));
                unconfirmedAssetBalance.put("unconfirmedBalanceQNT", String.valueOf(accountAsset.unconfirmedQuantityQNT));
                unconfirmedAssetBalances.add(unconfirmedAssetBalance);
            }
            if (assetBalances.size() > 0) {
                response.put("assetBalances", assetBalances);
            }
            if (unconfirmedAssetBalances.size() > 0) {
                response.put("unconfirmedAssetBalances", unconfirmedAssetBalances);
            }
            return response;
        }
    }

}<|MERGE_RESOLUTION|>--- conflicted
+++ resolved
@@ -8,12 +8,9 @@
 import org.json.simple.JSONStreamAware;
 
 import javax.servlet.http.HttpServletRequest;
-<<<<<<< HEAD
 import java.util.List;
-=======
 import java.util.Map;
 import java.util.Set;
->>>>>>> b13ccc22
 
 public final class GetAccount extends APIServlet.APIRequestHandler {
 
@@ -51,22 +48,13 @@
                     response.put("nextLeasingHeightTo", account.getNextLeasingHeightTo());
                 }
             }
-<<<<<<< HEAD
             List<Account> lessors = account.getLessors();
             if (!lessors.isEmpty()) {
                 JSONArray lessorIds = new JSONArray();
+                JSONArray lessorIdsRS = new JSONArray();
                 for (Account lessor : lessors) {
                     lessorIds.add(Convert.toUnsignedLong(lessor.getId()));
-=======
-            Set<Long> lessors = account.getLessorIds();
-            if (!lessors.isEmpty()) {
-
-                JSONArray lessorIds = new JSONArray();
-                JSONArray lessorIdsRS = new JSONArray();
-                for (Long lessorId : lessors) {
-                    lessorIds.add(Convert.toUnsignedLong(lessorId));
-                    lessorIdsRS.add(Convert.rsAccount(lessorId));
->>>>>>> b13ccc22
+                    lessorIdsRS.add(Convert.rsAccount(lessor.getId()));
                 }
                 response.put("lessors", lessorIds);
                 response.put("lessorsRS", lessorIdsRS);
