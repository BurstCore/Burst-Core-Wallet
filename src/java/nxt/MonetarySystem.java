package nxt;

import nxt.util.Convert;
import org.json.simple.JSONObject;

import java.nio.ByteBuffer;
import java.util.Map;
import java.util.Set;

public abstract class MonetarySystem extends TransactionType {

    private MonetarySystem() {}

    @Override
    public final byte getType() {
        return TransactionType.TYPE_MONETARY_SYSTEM;
    }

    public static final TransactionType CURRENCY_ISSUANCE = new MonetarySystem() {

        @Override
        public byte getSubtype() {
            return TransactionType.SUBTYPE_MONETARY_SYSTEM_CURRENCY_ISSUANCE;
        }

        @Override
        public Fee getBaselineFee() {
            return BASELINE_CURRENCY_ISSUANCE_FEE;
        }

        @Override
        public Fee getNextFee() {
            return NEXT_CURRENCY_ISSUANCE_FEE;
        }

        @Override
        Attachment.MonetarySystemCurrencyIssuance parseAttachment(ByteBuffer buffer, byte transactionVersion) throws NxtException.NotValidException {
            return new Attachment.MonetarySystemCurrencyIssuance(buffer, transactionVersion);
        }

        @Override
        Attachment.MonetarySystemCurrencyIssuance parseAttachment(JSONObject attachmentData) throws NxtException.NotValidException {
            return new Attachment.MonetarySystemCurrencyIssuance(attachmentData);
        }

        @Override
        boolean isDuplicate(Transaction transaction, Map<TransactionType, Set<String>> duplicates) {
            Attachment.MonetarySystemCurrencyIssuance attachment = (Attachment.MonetarySystemCurrencyIssuance) transaction.getAttachment();
            String nameLower = attachment.getName().toLowerCase();
            String codeLower = attachment.getCode().toLowerCase();
            boolean isDuplicate = TransactionType.isDuplicate(CURRENCY_ISSUANCE, nameLower, duplicates);
            if (! nameLower.equals(codeLower)) {
                isDuplicate = isDuplicate || TransactionType.isDuplicate(CURRENCY_ISSUANCE, codeLower, duplicates);
            }
            return isDuplicate;
        }

        @Override
        void validateAttachment(Transaction transaction) throws NxtException.ValidationException {
            Attachment.MonetarySystemCurrencyIssuance attachment = (Attachment.MonetarySystemCurrencyIssuance) transaction.getAttachment();
            if (attachment.getTotalSupply() > Constants.MAX_CURRENCY_TOTAL_SUPPLY
                    || attachment.getIssuanceHeight() < 0
                    || attachment.getMinReservePerUnitNQT() < 0 || attachment.getMinReservePerUnitNQT() > Constants.MAX_BALANCE_NQT
                    || attachment.getRuleset() != 0) {
                throw new NxtException.NotValidException("Invalid currency issuance: " + attachment.getJSONObject());
            }
            CurrencyType.validate(attachment.getType(), transaction);
            CurrencyType.validateCurrencyNaming(attachment);
        }


        @Override
        boolean applyAttachmentUnconfirmed(Transaction transaction, Account senderAccount) {
            return true;
        }

        @Override
        void undoAttachmentUnconfirmed(Transaction transaction, Account senderAccount) {
        }

        @Override
        void applyAttachment(Transaction transaction, Account senderAccount, Account recipientAccount) {
            Attachment.MonetarySystemCurrencyIssuance attachment = (Attachment.MonetarySystemCurrencyIssuance) transaction.getAttachment();
            Currency.addCurrency(transaction, attachment);
            senderAccount.addToCurrencyAndUnconfirmedCurrencyUnits(transaction.getId(), attachment.getCurrentSupply());
        }

        @Override
        public boolean hasRecipient() {
            return false;
        }

    };

    public static final TransactionType RESERVE_INCREASE = new MonetarySystem() {

        @Override
        public byte getSubtype() {
            return TransactionType.SUBTYPE_MONETARY_SYSTEM_RESERVE_INCREASE;
        }

        @Override
        Attachment.MonetarySystemReserveIncrease parseAttachment(ByteBuffer buffer, byte transactionVersion) throws NxtException.NotValidException {
            return new Attachment.MonetarySystemReserveIncrease(buffer, transactionVersion);
        }

        @Override
        Attachment.MonetarySystemReserveIncrease parseAttachment(JSONObject attachmentData) throws NxtException.NotValidException {
            return new Attachment.MonetarySystemReserveIncrease(attachmentData);
        }

        @Override
        void validateAttachment(Transaction transaction) throws NxtException.ValidationException {
            Attachment.MonetarySystemReserveIncrease attachment = (Attachment.MonetarySystemReserveIncrease) transaction.getAttachment();
            if (attachment.getAmountNQT() <= 0) {
                throw new NxtException.NotValidException("Reserve increase NXT amount must be positive: " + attachment.getAmountNQT());
            }
            CurrencyType.validate(Currency.getCurrency(attachment.getCurrencyId()), transaction);
        }

        @Override
        boolean applyAttachmentUnconfirmed(Transaction transaction, Account senderAccount) {
            Attachment.MonetarySystemReserveIncrease attachment = (Attachment.MonetarySystemReserveIncrease) transaction.getAttachment();
            if (senderAccount.getUnconfirmedBalanceNQT() >= Convert.safeMultiply(Currency.getCurrency(attachment.getCurrencyId()).getTotalSupply(), attachment.getAmountNQT())) {
                senderAccount.addToUnconfirmedBalanceNQT(-Convert.safeMultiply(Currency.getCurrency(attachment.getCurrencyId()).getTotalSupply(), attachment.getAmountNQT()));
                return true;
            }
            return false;
        }

        @Override
        void undoAttachmentUnconfirmed(Transaction transaction, Account senderAccount) {
            Attachment.MonetarySystemReserveIncrease attachment = (Attachment.MonetarySystemReserveIncrease) transaction.getAttachment();
            senderAccount.addToUnconfirmedBalanceNQT(Convert.safeMultiply(Currency.getCurrency(attachment.getCurrencyId()).getTotalSupply(), attachment.getAmountNQT()));
        }

        @Override
        void applyAttachment(Transaction transaction, Account senderAccount, Account recipientAccount) {
            Attachment.MonetarySystemReserveIncrease attachment = (Attachment.MonetarySystemReserveIncrease) transaction.getAttachment();
            Currency.increaseReserve(senderAccount, attachment.getCurrencyId(), attachment.getAmountNQT());
        }

        @Override
        public boolean hasRecipient() {
            return false;
        }

    };

    public static final TransactionType RESERVE_CLAIM = new MonetarySystem() {

        @Override
        public byte getSubtype() {
            return TransactionType.SUBTYPE_MONETARY_SYSTEM_RESERVE_CLAIM;
        }

        @Override
        Attachment.MonetarySystemReserveClaim parseAttachment(ByteBuffer buffer, byte transactionVersion) throws NxtException.NotValidException {
            return new Attachment.MonetarySystemReserveClaim(buffer, transactionVersion);
        }

        @Override
        Attachment.MonetarySystemReserveClaim parseAttachment(JSONObject attachmentData) throws NxtException.NotValidException {
            return new Attachment.MonetarySystemReserveClaim(attachmentData);
        }

        @Override
        void validateAttachment(Transaction transaction) throws NxtException.ValidationException {
            Attachment.MonetarySystemReserveClaim attachment = (Attachment.MonetarySystemReserveClaim) transaction.getAttachment();
            if (attachment.getUnits() <= 0) {
                throw new NxtException.NotValidException("Reserve claim number of units must be positive: " + attachment.getUnits());
            }
            CurrencyType.validate(Currency.getCurrency(attachment.getCurrencyId()), transaction);
        }

        @Override
        boolean applyAttachmentUnconfirmed(Transaction transaction, Account senderAccount) {
            Attachment.MonetarySystemReserveClaim attachment = (Attachment.MonetarySystemReserveClaim) transaction.getAttachment();
            if (senderAccount.getUnconfirmedCurrencyUnits(attachment.getCurrencyId()) >= attachment.getUnits()) {
                senderAccount.addToUnconfirmedCurrencyUnits(attachment.getCurrencyId(), -attachment.getUnits());
                return true;
            }
            return false;
        }

        @Override
        void undoAttachmentUnconfirmed(Transaction transaction, Account senderAccount) {
            Attachment.MonetarySystemReserveClaim attachment = (Attachment.MonetarySystemReserveClaim) transaction.getAttachment();
            senderAccount.addToUnconfirmedCurrencyUnits(attachment.getCurrencyId(), attachment.getUnits());
        }

        @Override
        void applyAttachment(Transaction transaction, Account senderAccount, Account recipientAccount) {
            Attachment.MonetarySystemReserveClaim attachment = (Attachment.MonetarySystemReserveClaim) transaction.getAttachment();
            Currency.claimReserve(senderAccount, attachment.getCurrencyId(), attachment.getUnits());
        }

        @Override
        public boolean hasRecipient() {
            return false;
        }

    };

    public static final TransactionType CURRENCY_TRANSFER = new MonetarySystem() {

        @Override
        public byte getSubtype() {
            return TransactionType.SUBTYPE_MONETARY_SYSTEM_CURRENCY_TRANSFER;
        }

        @Override
        Attachment.MonetarySystemCurrencyTransfer parseAttachment(ByteBuffer buffer, byte transactionVersion) throws NxtException.NotValidException {
            return new Attachment.MonetarySystemCurrencyTransfer(buffer, transactionVersion);
        }

        @Override
        Attachment.MonetarySystemCurrencyTransfer parseAttachment(JSONObject attachmentData) throws NxtException.NotValidException {
            return new Attachment.MonetarySystemCurrencyTransfer(attachmentData);
        }

        @Override
        void validateAttachment(Transaction transaction) throws NxtException.ValidationException {
            Attachment.MonetarySystemCurrencyTransfer attachment = (Attachment.MonetarySystemCurrencyTransfer) transaction.getAttachment();
            if (attachment.getUnits() <= 0) {
                throw new NxtException.NotValidException("Invalid currency transfer: " + attachment.getJSONObject());
            }
            Currency currency = Currency.getCurrency(attachment.getCurrencyId());
            CurrencyType.validate(currency, transaction);
            if (! currency.isActive()) {
                throw new NxtException.NotCurrentlyValidException("Currency not currently active: " + attachment.getJSONObject());
            }
        }

        @Override
        boolean applyAttachmentUnconfirmed(Transaction transaction, Account senderAccount) {
            Attachment.MonetarySystemCurrencyTransfer attachment = (Attachment.MonetarySystemCurrencyTransfer) transaction.getAttachment();
            if (attachment.getUnits() > senderAccount.getUnconfirmedCurrencyUnits(attachment.getCurrencyId())) {
                return false;
            }
            senderAccount.addToUnconfirmedCurrencyUnits(attachment.getCurrencyId(), -attachment.getUnits());
            return true;
        }

        @Override
        void undoAttachmentUnconfirmed(Transaction transaction, Account senderAccount) {
            Attachment.MonetarySystemCurrencyTransfer attachment = (Attachment.MonetarySystemCurrencyTransfer) transaction.getAttachment();
            senderAccount.addToUnconfirmedCurrencyUnits(attachment.getCurrencyId(), attachment.getUnits());
        }

        @Override
        void applyAttachment(Transaction transaction, Account senderAccount, Account recipientAccount) {
            Attachment.MonetarySystemCurrencyTransfer attachment = (Attachment.MonetarySystemCurrencyTransfer) transaction.getAttachment();
            Currency.transferCurrency(senderAccount, recipientAccount, attachment.getCurrencyId(), attachment.getUnits());
            CurrencyTransfer.addTransfer(transaction, attachment);
        }

        @Override
        public boolean hasRecipient() {
            return true;
        }

    };

    public static final TransactionType PUBLISH_EXCHANGE_OFFER = new MonetarySystem() {

        @Override
        public byte getSubtype() {
            return TransactionType.SUBTYPE_MONETARY_SYSTEM_PUBLISH_EXCHANGE_OFFER;
        }

        @Override
        Attachment.MonetarySystemPublishExchangeOffer parseAttachment(ByteBuffer buffer, byte transactionVersion) throws NxtException.NotValidException {
            return new Attachment.MonetarySystemPublishExchangeOffer(buffer, transactionVersion);
        }

        @Override
        Attachment.MonetarySystemPublishExchangeOffer parseAttachment(JSONObject attachmentData) throws NxtException.NotValidException {
            return new Attachment.MonetarySystemPublishExchangeOffer(attachmentData);
        }

        @Override
        void validateAttachment(Transaction transaction) throws NxtException.ValidationException {
            Attachment.MonetarySystemPublishExchangeOffer attachment = (Attachment.MonetarySystemPublishExchangeOffer) transaction.getAttachment();
            if (attachment.getBuyRateNQT() <= 0
                    || attachment.getSellRateNQT() <= 0
                    || attachment.getTotalBuyLimit() < 0
                    || attachment.getTotalSellLimit() < 0
                    || attachment.getInitialBuySupply() < 0
                    || attachment.getInitialSellSupply() < 0
                    || attachment.getExpirationHeight() < 0) {
                throw new NxtException.NotValidException("Invalid exchange offer: " + attachment.getJSONObject());
            }
            Currency currency = Currency.getCurrency(attachment.getCurrencyId());
            CurrencyType.validate(currency, transaction);
            Account account = Account.getAccount(transaction.getSenderId());
            long requiredBalance = Convert.safeMultiply(attachment.getInitialBuySupply(), attachment.getBuyRateNQT());
            if (account.getUnconfirmedBalanceNQT() < requiredBalance) {
                throw new NxtException.NotCurrentlyValidException(String.format("Cannot publish exchange offer, account balance %d lower than offer initial balance %d",
                        account.getUnconfirmedBalanceNQT(), requiredBalance));
            }
            long requiredUnits = account.getUnconfirmedCurrencyUnits(attachment.getCurrencyId());
            if (requiredUnits < attachment.getInitialSellSupply()) {
                throw new NxtException.NotCurrentlyValidException(String.format("Cannot publish exchange offer, currency units %d lower than offer initial units %d",
                        requiredUnits, attachment.getInitialSellSupply()));
            }
            if (! currency.isActive()) {
                throw new NxtException.NotCurrentlyValidException("Currency not currently active: " + attachment.getJSONObject());
            }
        }

        @Override
        boolean applyAttachmentUnconfirmed(Transaction transaction, Account senderAccount) {
            Attachment.MonetarySystemPublishExchangeOffer attachment = (Attachment.MonetarySystemPublishExchangeOffer) transaction.getAttachment();
            if (senderAccount.getUnconfirmedBalanceNQT() >= Convert.safeMultiply(attachment.getInitialBuySupply(), attachment.getBuyRateNQT())
                    && senderAccount.getUnconfirmedCurrencyUnits(attachment.getCurrencyId()) >= attachment.getInitialSellSupply()) {
                senderAccount.addToUnconfirmedBalanceNQT(-Convert.safeMultiply(attachment.getInitialBuySupply(), attachment.getBuyRateNQT()));
                senderAccount.addToUnconfirmedCurrencyUnits(attachment.getCurrencyId(), -attachment.getInitialSellSupply());
                return true;
            }
            return false;

        }

        @Override
        void undoAttachmentUnconfirmed(Transaction transaction, Account senderAccount) {
            Attachment.MonetarySystemPublishExchangeOffer attachment = (Attachment.MonetarySystemPublishExchangeOffer) transaction.getAttachment();
            senderAccount.addToUnconfirmedBalanceNQT(Convert.safeMultiply(attachment.getInitialBuySupply(), attachment.getBuyRateNQT()));
            senderAccount.addToUnconfirmedCurrencyUnits(attachment.getCurrencyId(), attachment.getInitialSellSupply());
        }

        @Override
        void applyAttachment(Transaction transaction, Account senderAccount, Account recipientAccount) {
            Attachment.MonetarySystemPublishExchangeOffer attachment = (Attachment.MonetarySystemPublishExchangeOffer) transaction.getAttachment();
            CurrencyExchangeOffer.publishOffer(transaction, attachment);
        }

        @Override
        public boolean hasRecipient() {
            return false;
        }

    };

    abstract static class MonetarySystemExchange extends MonetarySystem {

        @Override
        final void validateAttachment(Transaction transaction) throws NxtException.ValidationException {
            Attachment.MonetarySystemExchange attachment = (Attachment.MonetarySystemExchange) transaction.getAttachment();
            if (attachment.getRateNQT() <= 0 || attachment.getUnits() == 0) {
                throw new NxtException.NotValidException("Invalid exchange: " + attachment.getJSONObject());
            }
            Currency currency = Currency.getCurrency(attachment.getCurrencyId());
            CurrencyType.validate(currency, transaction);
            if (! currency.isActive()) {
                throw new NxtException.NotCurrentlyValidException("Currency not active: " + attachment.getJSONObject());
            }
        }

        @Override
        public final boolean hasRecipient() {
            return false;
        }

    }

    public static final TransactionType EXCHANGE_BUY = new MonetarySystemExchange() {

        @Override
        public byte getSubtype() {
            return TransactionType.SUBTYPE_MONETARY_SYSTEM_EXCHANGE_BUY;
        }

        @Override
        Attachment.MonetarySystemExchangeBuy parseAttachment(ByteBuffer buffer, byte transactionVersion) throws NxtException.NotValidException {
            return new Attachment.MonetarySystemExchangeBuy(buffer, transactionVersion);
        }

        @Override
        Attachment.MonetarySystemExchangeBuy parseAttachment(JSONObject attachmentData) throws NxtException.NotValidException {
            return new Attachment.MonetarySystemExchangeBuy(attachmentData);
        }


        @Override
        boolean applyAttachmentUnconfirmed(Transaction transaction, Account senderAccount) {
            Attachment.MonetarySystemExchangeBuy attachment = (Attachment.MonetarySystemExchangeBuy) transaction.getAttachment();
            if (senderAccount.getUnconfirmedBalanceNQT() >= Convert.safeMultiply(attachment.getUnits(), attachment.getRateNQT())) {
                senderAccount.addToUnconfirmedBalanceNQT(-Convert.safeMultiply(attachment.getUnits(), attachment.getRateNQT()));
                return true;
            }
            return false;
        }

        @Override
        void undoAttachmentUnconfirmed(Transaction transaction, Account senderAccount) {
            Attachment.MonetarySystemExchangeBuy attachment = (Attachment.MonetarySystemExchangeBuy) transaction.getAttachment();
            senderAccount.addToUnconfirmedBalanceNQT(Convert.safeMultiply(attachment.getUnits(), attachment.getRateNQT()));
        }

        @Override
        void applyAttachment(Transaction transaction, Account senderAccount, Account recipientAccount) {
            Attachment.MonetarySystemExchangeBuy attachment = (Attachment.MonetarySystemExchangeBuy) transaction.getAttachment();
            CurrencyExchangeOffer.exchangeNXTForCurrency(transaction, senderAccount, attachment.getCurrencyId(), attachment.getRateNQT(), attachment.getUnits());
        }

    };

    public static final TransactionType EXCHANGE_SELL = new MonetarySystemExchange() {

        @Override
        public byte getSubtype() {
            return TransactionType.SUBTYPE_MONETARY_SYSTEM_EXCHANGE_SELL;
        }

        @Override
        Attachment.MonetarySystemExchangeSell parseAttachment(ByteBuffer buffer, byte transactionVersion) throws NxtException.NotValidException {
            return new Attachment.MonetarySystemExchangeSell(buffer, transactionVersion);
        }

        @Override
        Attachment.MonetarySystemExchangeSell parseAttachment(JSONObject attachmentData) throws NxtException.NotValidException {
            return new Attachment.MonetarySystemExchangeSell(attachmentData);
        }

        @Override
        boolean applyAttachmentUnconfirmed(Transaction transaction, Account senderAccount) {
            Attachment.MonetarySystemExchangeSell attachment = (Attachment.MonetarySystemExchangeSell) transaction.getAttachment();
            if (senderAccount.getUnconfirmedCurrencyUnits(attachment.getCurrencyId()) >= attachment.getUnits()) {
                senderAccount.addToUnconfirmedCurrencyUnits(attachment.getCurrencyId(), -attachment.getUnits());
                return true;
            }
            return false;
        }

        @Override
        void undoAttachmentUnconfirmed(Transaction transaction, Account senderAccount) {
            Attachment.MonetarySystemExchangeSell attachment = (Attachment.MonetarySystemExchangeSell) transaction.getAttachment();
            senderAccount.addToUnconfirmedCurrencyUnits(attachment.getCurrencyId(), attachment.getUnits());
        }

        @Override
        void applyAttachment(Transaction transaction, Account senderAccount, Account recipientAccount) {
            Attachment.MonetarySystemExchangeSell attachment = (Attachment.MonetarySystemExchangeSell) transaction.getAttachment();
            CurrencyExchangeOffer.exchangeCurrencyForNXT(transaction, senderAccount, attachment.getCurrencyId(), attachment.getRateNQT(), attachment.getUnits());
        }

    };

    public static final TransactionType CURRENCY_MINTING = new MonetarySystem() {

        @Override
        public byte getSubtype() {
            return TransactionType.SUBTYPE_MONETARY_SYSTEM_CURRENCY_MINTING;
        }

        @Override
        Attachment.MonetarySystemCurrencyMinting parseAttachment(ByteBuffer buffer, byte transactionVersion) throws NxtException.NotValidException {
            return new Attachment.MonetarySystemCurrencyMinting(buffer, transactionVersion);
        }

        @Override
        Attachment.MonetarySystemCurrencyMinting parseAttachment(JSONObject attachmentData) throws NxtException.NotValidException {
            return new Attachment.MonetarySystemCurrencyMinting(attachmentData);
        }

        @Override
        void validateAttachment(Transaction transaction) throws NxtException.ValidationException {
            Attachment.MonetarySystemCurrencyMinting attachment = (Attachment.MonetarySystemCurrencyMinting) transaction.getAttachment();
            if (attachment.getUnits() <= 0 || attachment.getUnits() > Currency.getCurrency(attachment.getCurrencyId()).getTotalSupply() / Constants.MAX_MINTING_RATIO) {
                throw new NxtException.NotValidException("Invalid currency minting: " + attachment.getJSONObject());
            }
            Currency currency = Currency.getCurrency(attachment.getCurrencyId());
            CurrencyType.validate(currency, transaction);
            if (! currency.isActive()) {
                throw new NxtException.NotCurrentlyValidException("Currency not currently active " + attachment.getJSONObject());
            }
        }

        @Override
        boolean applyAttachmentUnconfirmed(Transaction transaction, Account senderAccount) {
            return true;
        }

        @Override
        void undoAttachmentUnconfirmed(Transaction transaction, Account senderAccount) {
        }

        @Override
        void applyAttachment(Transaction transaction, Account senderAccount, Account recipientAccount) {
            Attachment.MonetarySystemCurrencyMinting attachment = (Attachment.MonetarySystemCurrencyMinting) transaction.getAttachment();
            CurrencyMint.mintCurrency(transaction, senderAccount, attachment);
        }

        @Override
        public boolean hasRecipient() {
            return false;
        }

    };

    //TODO: shuffling transactions not yet reviewed
    public static final TransactionType SHUFFLING_CREATION = new MonetarySystem() {

        @Override
        public byte getSubtype() {
            return SUBTYPE_MONETARY_SYSTEM_SHUFFLING_INITIATION;
        }

        @Override
        Attachment.AbstractAttachment parseAttachment(ByteBuffer buffer, byte transactionVersion) throws NxtException.NotValidException {
            return new Attachment.MonetarySystemShufflingCreation(buffer, transactionVersion);
        }

        @Override
        Attachment.AbstractAttachment parseAttachment(JSONObject attachmentData) throws NxtException.NotValidException {
            return new Attachment.MonetarySystemShufflingCreation(attachmentData);
        }

        @Override
        void validateAttachment(Transaction transaction) throws NxtException.ValidationException {
<<<<<<< HEAD
            Attachment.MonetarySystemShufflingCreation attachment = (Attachment.MonetarySystemShufflingCreation) transaction.getAttachment();
            int type = CurrencyType.getCurrencyType(attachment.getCurrencyId());
            CurrencyType.validate(attachment, type, transaction);
            if (!Currency.isActive(attachment.getCurrencyId())
=======
            Attachment.MonetarySystemShufflingInitiation attachment = (Attachment.MonetarySystemShufflingInitiation) transaction.getAttachment();
            Currency currency = Currency.getCurrency(attachment.getCurrencyId());
            CurrencyType.validate(currency, transaction);
            if (! currency.isActive()
>>>>>>> 97d4ca23
                    || attachment.getAmount() <= 0 || attachment.getAmount() > Constants.MAX_CURRENCY_TOTAL_SUPPLY
                    || attachment.getParticipantCount() < Constants.MIN_NUMBER_OF_SHUFFLING_PARTICIPANTS || attachment.getParticipantCount() > Constants.MAX_NUMBER_OF_SHUFFLING_PARTICIPANTS
                    || attachment.getCancellationHeight() < Nxt.getBlockchain().getHeight()) {
                throw new NxtException.NotValidException("Invalid shuffling creation: " + attachment.getJSONObject());
            }
        }

        @Override
        boolean applyAttachmentUnconfirmed(Transaction transaction, Account senderAccount) {
            Attachment.MonetarySystemShufflingCreation attachment = (Attachment.MonetarySystemShufflingCreation) transaction.getAttachment();
            if (senderAccount.getUnconfirmedCurrencyUnits(attachment.getCurrencyId()) >= attachment.getAmount()) {
                senderAccount.addToUnconfirmedCurrencyUnits(attachment.getCurrencyId(), -attachment.getAmount());
                return true;
            }
            return false;
        }

        @Override
        void applyAttachment(Transaction transaction, Account senderAccount, Account recipientAccount) {
            Attachment.MonetarySystemShufflingCreation attachment = (Attachment.MonetarySystemShufflingCreation) transaction.getAttachment();
            Shuffling.addShuffling(transaction, attachment);
        }

        @Override
        void undoAttachmentUnconfirmed(Transaction transaction, Account senderAccount) {
            Attachment.MonetarySystemShufflingCreation attachment = (Attachment.MonetarySystemShufflingCreation) transaction.getAttachment();
            senderAccount.addToUnconfirmedCurrencyUnits(attachment.getCurrencyId(), attachment.getAmount());
        }

        @Override
        public boolean hasRecipient() {
            return false;
        }
    };

    public static final TransactionType SHUFFLING_REGISTRATION = new MonetarySystem() {

        @Override
        public byte getSubtype() {
            return SUBTYPE_MONETARY_SYSTEM_SHUFFLING_CONTINUATION;
        }

        @Override
        Attachment.AbstractAttachment parseAttachment(ByteBuffer buffer, byte transactionVersion) throws NxtException.NotValidException {
            return new Attachment.MonetarySystemShufflingRegistration(buffer, transactionVersion);
        }

        @Override
        Attachment.AbstractAttachment parseAttachment(JSONObject attachmentData) throws NxtException.NotValidException {
            return new Attachment.MonetarySystemShufflingRegistration(attachmentData);
        }

        @Override
        void validateAttachment(Transaction transaction) throws NxtException.ValidationException {
<<<<<<< HEAD
            Attachment.MonetarySystemShufflingRegistration attachment = (Attachment.MonetarySystemShufflingRegistration) transaction.getAttachment();
=======
            Attachment.MonetarySystemShufflingContinuation attachment = (Attachment.MonetarySystemShufflingContinuation) transaction.getAttachment();
            CurrencyType.validate(Currency.getCurrency(attachment.getCurrencyId()), transaction);
>>>>>>> 97d4ca23
            if (!CoinShuffler.isContinued(attachment.getShufflingId())
                    || !CoinShuffler.isParticipant(transaction.getSenderId(), attachment.getShufflingId())
                    || CoinShuffler.sentEncryptedRecipients(transaction.getSenderId(), attachment.getShufflingId())) {
                throw new NxtException.NotValidException("Invalid shuffling continuation: " + attachment.getJSONObject());
            }
        }

        @Override
        boolean applyAttachmentUnconfirmed(Transaction transaction, Account senderAccount) {
            return true;
        }

        @Override
        void applyAttachment(Transaction transaction, Account senderAccount, Account recipientAccount) {
            Attachment.MonetarySystemShufflingRegistration attachment = (Attachment.MonetarySystemShufflingRegistration) transaction.getAttachment();
            ShufflingParticipant.addParticipant(transaction, attachment);
        }

        @Override
        void undoAttachmentUnconfirmed(Transaction transaction, Account senderAccount) {
        }

        @Override
        public boolean hasRecipient() {
            return false;
        }
    };

    public static final TransactionType SHUFFLING_FINALIZATION = new MonetarySystem() {

        @Override
        public byte getSubtype() {
            return SUBTYPE_MONETARY_SYSTEM_SHUFFLING_FINALIZATION;
        }

        @Override
        Attachment.AbstractAttachment parseAttachment(ByteBuffer buffer, byte transactionVersion) throws NxtException.NotValidException {
            return new Attachment.MonetarySystemShufflingFinalization(buffer, transactionVersion);
        }

        @Override
        Attachment.AbstractAttachment parseAttachment(JSONObject attachmentData) throws NxtException.NotValidException {
            return new Attachment.MonetarySystemShufflingFinalization(attachmentData);
        }

        @Override
        void validateAttachment(Transaction transaction) throws NxtException.ValidationException {
            Attachment.MonetarySystemShufflingFinalization attachment = (Attachment.MonetarySystemShufflingFinalization) transaction.getAttachment();
            CurrencyType.validate(Currency.getCurrency(attachment.getCurrencyId()), transaction);
            if (!CoinShuffler.isFinalized(attachment.getShufflingId())
                    || !CoinShuffler.isParticipant(transaction.getSenderId(), attachment.getShufflingId())
                    || CoinShuffler.sentDecryptedRecipients(transaction.getSenderId(), attachment.getShufflingId())
                    || attachment.getRecipients().length != CoinShuffler.getNumberOfParticipants(attachment.getShufflingId())) {
                throw new NxtException.NotValidException("Invalid shuffling finalization: " + attachment.getJSONObject());
            }
        }

        @Override
        boolean applyAttachmentUnconfirmed(Transaction transaction, Account senderAccount) {
            return true;
        }

        @Override
        void applyAttachment(Transaction transaction, Account senderAccount, Account recipientAccount) {
            Attachment.MonetarySystemShufflingFinalization attachment = (Attachment.MonetarySystemShufflingFinalization) transaction.getAttachment();
            CoinShuffler.finalizeShuffling(senderAccount, attachment.getShufflingId(), attachment.getRecipients());
        }

        @Override
        void undoAttachmentUnconfirmed(Transaction transaction, Account senderAccount) {
        }

        @Override
        public boolean hasRecipient() {
            return false;
        }
    };

    public static final TransactionType SHUFFLING_CANCELLATION = new MonetarySystem() {

        @Override
        public byte getSubtype() {
            return SUBTYPE_MONETARY_SYSTEM_SHUFFLING_CANCELLATION;
        }

        @Override
        Attachment.AbstractAttachment parseAttachment(ByteBuffer buffer, byte transactionVersion) throws NxtException.NotValidException {
            return new Attachment.MonetarySystemShufflingCancellation(buffer, transactionVersion);
        }

        @Override
        Attachment.AbstractAttachment parseAttachment(JSONObject attachmentData) throws NxtException.NotValidException {
            return new Attachment.MonetarySystemShufflingCancellation(attachmentData);
        }

        @Override
        void validateAttachment(Transaction transaction) throws NxtException.ValidationException {
            Attachment.MonetarySystemShufflingCancellation attachment = (Attachment.MonetarySystemShufflingCancellation) transaction.getAttachment();
            CurrencyType.validate(Currency.getCurrency(attachment.getCurrencyId()), transaction);
            if (!CoinShuffler.isFinalized(attachment.getShufflingId()) && !CoinShuffler.isCancelled(attachment.getShufflingId())
                    || !CoinShuffler.isParticipant(transaction.getSenderId(), attachment.getShufflingId())
                    || CoinShuffler.sentDecryptedRecipients(transaction.getSenderId(), attachment.getShufflingId())
                    || CoinShuffler.sentKeys(transaction.getSenderId(), attachment.getShufflingId())
                    || attachment.getKeys().length > 32 * (CoinShuffler.getNumberOfParticipants(attachment.getShufflingId()) - 1)) {
                throw new NxtException.NotValidException("Invalid shuffling cancellation: " + attachment.getJSONObject());
            }
        }

        @Override
        boolean applyAttachmentUnconfirmed(Transaction transaction, Account senderAccount) {
            return true;
        }

        @Override
        void applyAttachment(Transaction transaction, Account senderAccount, Account recipientAccount) {
            Attachment.MonetarySystemShufflingCancellation attachment = (Attachment.MonetarySystemShufflingCancellation) transaction.getAttachment();
            CoinShuffler.cancelShuffling(senderAccount, attachment.getShufflingId(), attachment.getKeys());
        }

        @Override
        void undoAttachmentUnconfirmed(Transaction transaction, Account senderAccount) {
        }

        @Override
        public boolean hasRecipient() {
            return false;
        }
    };

}
<|MERGE_RESOLUTION|>--- conflicted
+++ resolved
@@ -519,20 +519,13 @@
 
         @Override
         void validateAttachment(Transaction transaction) throws NxtException.ValidationException {
-<<<<<<< HEAD
             Attachment.MonetarySystemShufflingCreation attachment = (Attachment.MonetarySystemShufflingCreation) transaction.getAttachment();
-            int type = CurrencyType.getCurrencyType(attachment.getCurrencyId());
-            CurrencyType.validate(attachment, type, transaction);
-            if (!Currency.isActive(attachment.getCurrencyId())
-=======
-            Attachment.MonetarySystemShufflingInitiation attachment = (Attachment.MonetarySystemShufflingInitiation) transaction.getAttachment();
             Currency currency = Currency.getCurrency(attachment.getCurrencyId());
             CurrencyType.validate(currency, transaction);
             if (! currency.isActive()
->>>>>>> 97d4ca23
                     || attachment.getAmount() <= 0 || attachment.getAmount() > Constants.MAX_CURRENCY_TOTAL_SUPPLY
                     || attachment.getParticipantCount() < Constants.MIN_NUMBER_OF_SHUFFLING_PARTICIPANTS || attachment.getParticipantCount() > Constants.MAX_NUMBER_OF_SHUFFLING_PARTICIPANTS
-                    || attachment.getCancellationHeight() < Nxt.getBlockchain().getHeight()) {
+                    || attachment.getCancellationHeight() <= Nxt.getBlockchain().getHeight()) {
                 throw new NxtException.NotValidException("Invalid shuffling creation: " + attachment.getJSONObject());
             }
         }
@@ -569,7 +562,7 @@
 
         @Override
         public byte getSubtype() {
-            return SUBTYPE_MONETARY_SYSTEM_SHUFFLING_CONTINUATION;
+            return SUBTYPE_MONETARY_SYSTEM_SHUFFLING_REGISTRATION;
         }
 
         @Override
@@ -584,14 +577,10 @@
 
         @Override
         void validateAttachment(Transaction transaction) throws NxtException.ValidationException {
-<<<<<<< HEAD
             Attachment.MonetarySystemShufflingRegistration attachment = (Attachment.MonetarySystemShufflingRegistration) transaction.getAttachment();
-=======
-            Attachment.MonetarySystemShufflingContinuation attachment = (Attachment.MonetarySystemShufflingContinuation) transaction.getAttachment();
-            CurrencyType.validate(Currency.getCurrency(attachment.getCurrencyId()), transaction);
->>>>>>> 97d4ca23
-            if (!CoinShuffler.isContinued(attachment.getShufflingId())
-                    || !CoinShuffler.isParticipant(transaction.getSenderId(), attachment.getShufflingId())
+            Shuffling shuffling = Shuffling.getShuffling(attachment.getShufflingId());
+            if (shuffling.isRegistrationEnabled()
+                    || !shuffling.isParticipant(transaction.getSenderId())
                     || CoinShuffler.sentEncryptedRecipients(transaction.getSenderId(), attachment.getShufflingId())) {
                 throw new NxtException.NotValidException("Invalid shuffling continuation: " + attachment.getJSONObject());
             }
