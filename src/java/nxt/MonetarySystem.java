package nxt;

import nxt.util.Convert;
import org.json.simple.JSONObject;

import java.nio.ByteBuffer;
import java.util.Map;
import java.util.Set;

public abstract class MonetarySystem extends TransactionType {

    private MonetarySystem() {}

    @Override
    public final byte getType() {
        return TransactionType.TYPE_MONETARY_SYSTEM;
    }

    public static final TransactionType CURRENCY_ISSUANCE = new MonetarySystem() {

        @Override
        public byte getSubtype() {
            return TransactionType.SUBTYPE_MONETARY_SYSTEM_CURRENCY_ISSUANCE;
        }

        @Override
        public Fee getBaselineFee() {
            return BASELINE_CURRENCY_ISSUANCE_FEE;
        }

        @Override
        public Fee getNextFee() {
            return NEXT_CURRENCY_ISSUANCE_FEE;
        }

        @Override
        Attachment.MonetarySystemCurrencyIssuance parseAttachment(ByteBuffer buffer, byte transactionVersion) throws NxtException.NotValidException {
            return new Attachment.MonetarySystemCurrencyIssuance(buffer, transactionVersion);
        }

        @Override
        Attachment.MonetarySystemCurrencyIssuance parseAttachment(JSONObject attachmentData) throws NxtException.NotValidException {
            return new Attachment.MonetarySystemCurrencyIssuance(attachmentData);
        }

        @Override
        boolean isDuplicate(Transaction transaction, Map<TransactionType, Set<String>> duplicates) {
            Attachment.MonetarySystemCurrencyIssuance attachment = (Attachment.MonetarySystemCurrencyIssuance) transaction.getAttachment();
            String nameLower = attachment.getName().toLowerCase();
            String codeLower = attachment.getCode().toLowerCase();
            boolean isDuplicate = TransactionType.isDuplicate(CURRENCY_ISSUANCE, nameLower, duplicates);
            if (! nameLower.equals(codeLower)) {
                isDuplicate = isDuplicate || TransactionType.isDuplicate(CURRENCY_ISSUANCE, codeLower, duplicates);
            }
            return isDuplicate;
        }

        @Override
        void validateAttachment(Transaction transaction) throws NxtException.ValidationException {
            Attachment.MonetarySystemCurrencyIssuance attachment = (Attachment.MonetarySystemCurrencyIssuance) transaction.getAttachment();
            if (attachment.getTotalSupply() > Constants.MAX_CURRENCY_TOTAL_SUPPLY
                    || attachment.getTotalSupply() <= 0
                    || attachment.getCurrentSupply() < 0
                    || attachment.getCurrentSupply() > attachment.getTotalSupply()
                    || attachment.getIssuanceHeight() < 0
                    || attachment.getMinReservePerUnitNQT() < 0 || attachment.getMinReservePerUnitNQT() > Constants.MAX_BALANCE_NQT
                    || attachment.getRuleset() != 0) {
                throw new NxtException.NotValidException("Invalid currency issuance: " + attachment.getJSONObject());
            }
            CurrencyType.validate(attachment.getType(), transaction);
            CurrencyType.validateCurrencyNaming(attachment);
        }


        @Override
        boolean applyAttachmentUnconfirmed(Transaction transaction, Account senderAccount) {
            return true;
        }

        @Override
        void undoAttachmentUnconfirmed(Transaction transaction, Account senderAccount) {
        }

        @Override
        void applyAttachment(Transaction transaction, Account senderAccount, Account recipientAccount) {
            Attachment.MonetarySystemCurrencyIssuance attachment = (Attachment.MonetarySystemCurrencyIssuance) transaction.getAttachment();
            Currency.addCurrency(transaction, attachment);
            senderAccount.addToCurrencyAndUnconfirmedCurrencyUnits(transaction.getId(), attachment.getCurrentSupply());
        }

        @Override
        public boolean hasRecipient() {
            return false;
        }

    };

    public static final TransactionType RESERVE_INCREASE = new MonetarySystem() {

        @Override
        public byte getSubtype() {
            return TransactionType.SUBTYPE_MONETARY_SYSTEM_RESERVE_INCREASE;
        }

        @Override
        Attachment.MonetarySystemReserveIncrease parseAttachment(ByteBuffer buffer, byte transactionVersion) throws NxtException.NotValidException {
            return new Attachment.MonetarySystemReserveIncrease(buffer, transactionVersion);
        }

        @Override
        Attachment.MonetarySystemReserveIncrease parseAttachment(JSONObject attachmentData) throws NxtException.NotValidException {
            return new Attachment.MonetarySystemReserveIncrease(attachmentData);
        }

        @Override
        void validateAttachment(Transaction transaction) throws NxtException.ValidationException {
            Attachment.MonetarySystemReserveIncrease attachment = (Attachment.MonetarySystemReserveIncrease) transaction.getAttachment();
            if (attachment.getAmountNQT() <= 0) {
                throw new NxtException.NotValidException("Reserve increase NXT amount must be positive: " + attachment.getAmountNQT());
            }
            CurrencyType.validate(Currency.getCurrency(attachment.getCurrencyId()), transaction);
        }

        @Override
        boolean applyAttachmentUnconfirmed(Transaction transaction, Account senderAccount) {
            Attachment.MonetarySystemReserveIncrease attachment = (Attachment.MonetarySystemReserveIncrease) transaction.getAttachment();
            if (senderAccount.getUnconfirmedBalanceNQT() >= Convert.safeMultiply(Currency.getCurrency(attachment.getCurrencyId()).getTotalSupply(), attachment.getAmountNQT())) {
                senderAccount.addToUnconfirmedBalanceNQT(-Convert.safeMultiply(Currency.getCurrency(attachment.getCurrencyId()).getTotalSupply(), attachment.getAmountNQT()));
                return true;
            }
            return false;
        }

        @Override
        void undoAttachmentUnconfirmed(Transaction transaction, Account senderAccount) {
            Attachment.MonetarySystemReserveIncrease attachment = (Attachment.MonetarySystemReserveIncrease) transaction.getAttachment();
            senderAccount.addToUnconfirmedBalanceNQT(Convert.safeMultiply(Currency.getCurrency(attachment.getCurrencyId()).getTotalSupply(), attachment.getAmountNQT()));
        }

        @Override
        void applyAttachment(Transaction transaction, Account senderAccount, Account recipientAccount) {
            Attachment.MonetarySystemReserveIncrease attachment = (Attachment.MonetarySystemReserveIncrease) transaction.getAttachment();
            Currency.increaseReserve(senderAccount, attachment.getCurrencyId(), attachment.getAmountNQT());
        }

        @Override
        public boolean hasRecipient() {
            return false;
        }

    };

    public static final TransactionType RESERVE_CLAIM = new MonetarySystem() {

        @Override
        public byte getSubtype() {
            return TransactionType.SUBTYPE_MONETARY_SYSTEM_RESERVE_CLAIM;
        }

        @Override
        Attachment.MonetarySystemReserveClaim parseAttachment(ByteBuffer buffer, byte transactionVersion) throws NxtException.NotValidException {
            return new Attachment.MonetarySystemReserveClaim(buffer, transactionVersion);
        }

        @Override
        Attachment.MonetarySystemReserveClaim parseAttachment(JSONObject attachmentData) throws NxtException.NotValidException {
            return new Attachment.MonetarySystemReserveClaim(attachmentData);
        }

        @Override
        void validateAttachment(Transaction transaction) throws NxtException.ValidationException {
            Attachment.MonetarySystemReserveClaim attachment = (Attachment.MonetarySystemReserveClaim) transaction.getAttachment();
            if (attachment.getUnits() <= 0) {
                throw new NxtException.NotValidException("Reserve claim number of units must be positive: " + attachment.getUnits());
            }
            CurrencyType.validate(Currency.getCurrency(attachment.getCurrencyId()), transaction);
        }

        @Override
        boolean applyAttachmentUnconfirmed(Transaction transaction, Account senderAccount) {
            Attachment.MonetarySystemReserveClaim attachment = (Attachment.MonetarySystemReserveClaim) transaction.getAttachment();
            if (senderAccount.getUnconfirmedCurrencyUnits(attachment.getCurrencyId()) >= attachment.getUnits()) {
                senderAccount.addToUnconfirmedCurrencyUnits(attachment.getCurrencyId(), -attachment.getUnits());
                return true;
            }
            return false;
        }

        @Override
        void undoAttachmentUnconfirmed(Transaction transaction, Account senderAccount) {
            Attachment.MonetarySystemReserveClaim attachment = (Attachment.MonetarySystemReserveClaim) transaction.getAttachment();
            senderAccount.addToUnconfirmedCurrencyUnits(attachment.getCurrencyId(), attachment.getUnits());
        }

        @Override
        void applyAttachment(Transaction transaction, Account senderAccount, Account recipientAccount) {
            Attachment.MonetarySystemReserveClaim attachment = (Attachment.MonetarySystemReserveClaim) transaction.getAttachment();
            Currency.claimReserve(senderAccount, attachment.getCurrencyId(), attachment.getUnits());
        }

        @Override
        public boolean hasRecipient() {
            return false;
        }

    };

    public static final TransactionType CURRENCY_TRANSFER = new MonetarySystem() {

        @Override
        public byte getSubtype() {
            return TransactionType.SUBTYPE_MONETARY_SYSTEM_CURRENCY_TRANSFER;
        }

        @Override
        Attachment.MonetarySystemCurrencyTransfer parseAttachment(ByteBuffer buffer, byte transactionVersion) throws NxtException.NotValidException {
            return new Attachment.MonetarySystemCurrencyTransfer(buffer, transactionVersion);
        }

        @Override
        Attachment.MonetarySystemCurrencyTransfer parseAttachment(JSONObject attachmentData) throws NxtException.NotValidException {
            return new Attachment.MonetarySystemCurrencyTransfer(attachmentData);
        }

        @Override
        void validateAttachment(Transaction transaction) throws NxtException.ValidationException {
            Attachment.MonetarySystemCurrencyTransfer attachment = (Attachment.MonetarySystemCurrencyTransfer) transaction.getAttachment();
            if (attachment.getUnits() <= 0) {
                throw new NxtException.NotValidException("Invalid currency transfer: " + attachment.getJSONObject());
            }
            Currency currency = Currency.getCurrency(attachment.getCurrencyId());
            CurrencyType.validate(currency, transaction);
            if (! currency.isActive()) {
                throw new NxtException.NotCurrentlyValidException("Currency not currently active: " + attachment.getJSONObject());
            }
        }

        @Override
        boolean applyAttachmentUnconfirmed(Transaction transaction, Account senderAccount) {
            Attachment.MonetarySystemCurrencyTransfer attachment = (Attachment.MonetarySystemCurrencyTransfer) transaction.getAttachment();
            if (attachment.getUnits() > senderAccount.getUnconfirmedCurrencyUnits(attachment.getCurrencyId())) {
                return false;
            }
            senderAccount.addToUnconfirmedCurrencyUnits(attachment.getCurrencyId(), -attachment.getUnits());
            return true;
        }

        @Override
        void undoAttachmentUnconfirmed(Transaction transaction, Account senderAccount) {
            Attachment.MonetarySystemCurrencyTransfer attachment = (Attachment.MonetarySystemCurrencyTransfer) transaction.getAttachment();
            senderAccount.addToUnconfirmedCurrencyUnits(attachment.getCurrencyId(), attachment.getUnits());
        }

        @Override
        void applyAttachment(Transaction transaction, Account senderAccount, Account recipientAccount) {
            Attachment.MonetarySystemCurrencyTransfer attachment = (Attachment.MonetarySystemCurrencyTransfer) transaction.getAttachment();
            Currency.transferCurrency(senderAccount, recipientAccount, attachment.getCurrencyId(), attachment.getUnits());
            CurrencyTransfer.addTransfer(transaction, attachment);
        }

        @Override
        public boolean hasRecipient() {
            return true;
        }

    };

    public static final TransactionType PUBLISH_EXCHANGE_OFFER = new MonetarySystem() {

        @Override
        public byte getSubtype() {
            return TransactionType.SUBTYPE_MONETARY_SYSTEM_PUBLISH_EXCHANGE_OFFER;
        }

        @Override
        Attachment.MonetarySystemPublishExchangeOffer parseAttachment(ByteBuffer buffer, byte transactionVersion) throws NxtException.NotValidException {
            return new Attachment.MonetarySystemPublishExchangeOffer(buffer, transactionVersion);
        }

        @Override
        Attachment.MonetarySystemPublishExchangeOffer parseAttachment(JSONObject attachmentData) throws NxtException.NotValidException {
            return new Attachment.MonetarySystemPublishExchangeOffer(attachmentData);
        }

        @Override
        void validateAttachment(Transaction transaction) throws NxtException.ValidationException {
            Attachment.MonetarySystemPublishExchangeOffer attachment = (Attachment.MonetarySystemPublishExchangeOffer) transaction.getAttachment();
            if (attachment.getBuyRateNQT() <= 0
                    || attachment.getSellRateNQT() <= 0
                    || attachment.getTotalBuyLimit() < 0
                    || attachment.getTotalSellLimit() < 0
                    || attachment.getInitialBuySupply() < 0
                    || attachment.getInitialSellSupply() < 0
                    || attachment.getExpirationHeight() < 0) {
                throw new NxtException.NotValidException("Invalid exchange offer: " + attachment.getJSONObject());
            }
            Currency currency = Currency.getCurrency(attachment.getCurrencyId());
            CurrencyType.validate(currency, transaction);
            Account account = Account.getAccount(transaction.getSenderId());
            long requiredBalance = Convert.safeMultiply(attachment.getInitialBuySupply(), attachment.getBuyRateNQT());
            if (account.getUnconfirmedBalanceNQT() < requiredBalance) {
                throw new NxtException.NotCurrentlyValidException(String.format("Cannot publish exchange offer, account balance %d lower than offer initial balance %d",
                        account.getUnconfirmedBalanceNQT(), requiredBalance));
            }
            long requiredUnits = account.getUnconfirmedCurrencyUnits(attachment.getCurrencyId());
            if (requiredUnits < attachment.getInitialSellSupply()) {
                throw new NxtException.NotCurrentlyValidException(String.format("Cannot publish exchange offer, currency units %d lower than offer initial units %d",
                        requiredUnits, attachment.getInitialSellSupply()));
            }
            if (! currency.isActive()) {
                throw new NxtException.NotCurrentlyValidException("Currency not currently active: " + attachment.getJSONObject());
            }
        }

        @Override
        boolean applyAttachmentUnconfirmed(Transaction transaction, Account senderAccount) {
            Attachment.MonetarySystemPublishExchangeOffer attachment = (Attachment.MonetarySystemPublishExchangeOffer) transaction.getAttachment();
            if (senderAccount.getUnconfirmedBalanceNQT() >= Convert.safeMultiply(attachment.getInitialBuySupply(), attachment.getBuyRateNQT())
                    && senderAccount.getUnconfirmedCurrencyUnits(attachment.getCurrencyId()) >= attachment.getInitialSellSupply()) {
                senderAccount.addToUnconfirmedBalanceNQT(-Convert.safeMultiply(attachment.getInitialBuySupply(), attachment.getBuyRateNQT()));
                senderAccount.addToUnconfirmedCurrencyUnits(attachment.getCurrencyId(), -attachment.getInitialSellSupply());
                return true;
            }
            return false;

        }

        @Override
        void undoAttachmentUnconfirmed(Transaction transaction, Account senderAccount) {
            Attachment.MonetarySystemPublishExchangeOffer attachment = (Attachment.MonetarySystemPublishExchangeOffer) transaction.getAttachment();
            senderAccount.addToUnconfirmedBalanceNQT(Convert.safeMultiply(attachment.getInitialBuySupply(), attachment.getBuyRateNQT()));
            senderAccount.addToUnconfirmedCurrencyUnits(attachment.getCurrencyId(), attachment.getInitialSellSupply());
        }

        @Override
        void applyAttachment(Transaction transaction, Account senderAccount, Account recipientAccount) {
            Attachment.MonetarySystemPublishExchangeOffer attachment = (Attachment.MonetarySystemPublishExchangeOffer) transaction.getAttachment();
            CurrencyExchangeOffer.publishOffer(transaction, attachment);
        }

        @Override
        public boolean hasRecipient() {
            return false;
        }

    };

    abstract static class MonetarySystemExchange extends MonetarySystem {

        @Override
        final void validateAttachment(Transaction transaction) throws NxtException.ValidationException {
            Attachment.MonetarySystemExchange attachment = (Attachment.MonetarySystemExchange) transaction.getAttachment();
            if (attachment.getRateNQT() <= 0 || attachment.getUnits() == 0) {
                throw new NxtException.NotValidException("Invalid exchange: " + attachment.getJSONObject());
            }
            Currency currency = Currency.getCurrency(attachment.getCurrencyId());
            CurrencyType.validate(currency, transaction);
            if (! currency.isActive()) {
                throw new NxtException.NotCurrentlyValidException("Currency not active: " + attachment.getJSONObject());
            }
        }

        @Override
        public final boolean hasRecipient() {
            return false;
        }

    }

    public static final TransactionType EXCHANGE_BUY = new MonetarySystemExchange() {

        @Override
        public byte getSubtype() {
            return TransactionType.SUBTYPE_MONETARY_SYSTEM_EXCHANGE_BUY;
        }

        @Override
        Attachment.MonetarySystemExchangeBuy parseAttachment(ByteBuffer buffer, byte transactionVersion) throws NxtException.NotValidException {
            return new Attachment.MonetarySystemExchangeBuy(buffer, transactionVersion);
        }

        @Override
        Attachment.MonetarySystemExchangeBuy parseAttachment(JSONObject attachmentData) throws NxtException.NotValidException {
            return new Attachment.MonetarySystemExchangeBuy(attachmentData);
        }


        @Override
        boolean applyAttachmentUnconfirmed(Transaction transaction, Account senderAccount) {
            Attachment.MonetarySystemExchangeBuy attachment = (Attachment.MonetarySystemExchangeBuy) transaction.getAttachment();
            if (senderAccount.getUnconfirmedBalanceNQT() >= Convert.safeMultiply(attachment.getUnits(), attachment.getRateNQT())) {
                senderAccount.addToUnconfirmedBalanceNQT(-Convert.safeMultiply(attachment.getUnits(), attachment.getRateNQT()));
                return true;
            }
            return false;
        }

        @Override
        void undoAttachmentUnconfirmed(Transaction transaction, Account senderAccount) {
            Attachment.MonetarySystemExchangeBuy attachment = (Attachment.MonetarySystemExchangeBuy) transaction.getAttachment();
            senderAccount.addToUnconfirmedBalanceNQT(Convert.safeMultiply(attachment.getUnits(), attachment.getRateNQT()));
        }

        @Override
        void applyAttachment(Transaction transaction, Account senderAccount, Account recipientAccount) {
            Attachment.MonetarySystemExchangeBuy attachment = (Attachment.MonetarySystemExchangeBuy) transaction.getAttachment();
            CurrencyExchangeOffer.exchangeNXTForCurrency(transaction, senderAccount, attachment.getCurrencyId(), attachment.getRateNQT(), attachment.getUnits());
        }

    };

    public static final TransactionType EXCHANGE_SELL = new MonetarySystemExchange() {

        @Override
        public byte getSubtype() {
            return TransactionType.SUBTYPE_MONETARY_SYSTEM_EXCHANGE_SELL;
        }

        @Override
        Attachment.MonetarySystemExchangeSell parseAttachment(ByteBuffer buffer, byte transactionVersion) throws NxtException.NotValidException {
            return new Attachment.MonetarySystemExchangeSell(buffer, transactionVersion);
        }

        @Override
        Attachment.MonetarySystemExchangeSell parseAttachment(JSONObject attachmentData) throws NxtException.NotValidException {
            return new Attachment.MonetarySystemExchangeSell(attachmentData);
        }

        @Override
        boolean applyAttachmentUnconfirmed(Transaction transaction, Account senderAccount) {
            Attachment.MonetarySystemExchangeSell attachment = (Attachment.MonetarySystemExchangeSell) transaction.getAttachment();
            if (senderAccount.getUnconfirmedCurrencyUnits(attachment.getCurrencyId()) >= attachment.getUnits()) {
                senderAccount.addToUnconfirmedCurrencyUnits(attachment.getCurrencyId(), -attachment.getUnits());
                return true;
            }
            return false;
        }

        @Override
        void undoAttachmentUnconfirmed(Transaction transaction, Account senderAccount) {
            Attachment.MonetarySystemExchangeSell attachment = (Attachment.MonetarySystemExchangeSell) transaction.getAttachment();
            senderAccount.addToUnconfirmedCurrencyUnits(attachment.getCurrencyId(), attachment.getUnits());
        }

        @Override
        void applyAttachment(Transaction transaction, Account senderAccount, Account recipientAccount) {
            Attachment.MonetarySystemExchangeSell attachment = (Attachment.MonetarySystemExchangeSell) transaction.getAttachment();
            CurrencyExchangeOffer.exchangeCurrencyForNXT(transaction, senderAccount, attachment.getCurrencyId(), attachment.getRateNQT(), attachment.getUnits());
        }

    };

    public static final TransactionType CURRENCY_MINTING = new MonetarySystem() {

        @Override
        public byte getSubtype() {
            return TransactionType.SUBTYPE_MONETARY_SYSTEM_CURRENCY_MINTING;
        }

        @Override
        Attachment.MonetarySystemCurrencyMinting parseAttachment(ByteBuffer buffer, byte transactionVersion) throws NxtException.NotValidException {
            return new Attachment.MonetarySystemCurrencyMinting(buffer, transactionVersion);
        }

        @Override
        Attachment.MonetarySystemCurrencyMinting parseAttachment(JSONObject attachmentData) throws NxtException.NotValidException {
            return new Attachment.MonetarySystemCurrencyMinting(attachmentData);
        }

        @Override
        void validateAttachment(Transaction transaction) throws NxtException.ValidationException {
            Attachment.MonetarySystemCurrencyMinting attachment = (Attachment.MonetarySystemCurrencyMinting) transaction.getAttachment();
            if (attachment.getUnits() <= 0 || attachment.getUnits() > Currency.getCurrency(attachment.getCurrencyId()).getTotalSupply() / Constants.MAX_MINTING_RATIO) {
                throw new NxtException.NotValidException("Invalid currency minting: " + attachment.getJSONObject());
            }
            Currency currency = Currency.getCurrency(attachment.getCurrencyId());
            CurrencyType.validate(currency, transaction);
            if (! currency.isActive()) {
                throw new NxtException.NotCurrentlyValidException("Currency not currently active " + attachment.getJSONObject());
            }
        }

        @Override
        boolean applyAttachmentUnconfirmed(Transaction transaction, Account senderAccount) {
            return true;
        }

        @Override
        void undoAttachmentUnconfirmed(Transaction transaction, Account senderAccount) {
        }

        @Override
        void applyAttachment(Transaction transaction, Account senderAccount, Account recipientAccount) {
            Attachment.MonetarySystemCurrencyMinting attachment = (Attachment.MonetarySystemCurrencyMinting) transaction.getAttachment();
            CurrencyMint.mintCurrency(transaction, senderAccount, attachment);
        }

        @Override
        public boolean hasRecipient() {
            return false;
        }

    };

<<<<<<< HEAD
    //TODO: shuffling transactions not yet reviewed
    public static final TransactionType SHUFFLING_CREATION = new MonetarySystem() {

        @Override
        public byte getSubtype() {
            return SUBTYPE_MONETARY_SYSTEM_SHUFFLING_CREATION;
        }

        @Override
        Attachment.AbstractAttachment parseAttachment(ByteBuffer buffer, byte transactionVersion) throws NxtException.NotValidException {
            return new Attachment.MonetarySystemShufflingCreation(buffer, transactionVersion);
        }

        @Override
        Attachment.AbstractAttachment parseAttachment(JSONObject attachmentData) throws NxtException.NotValidException {
            return new Attachment.MonetarySystemShufflingCreation(attachmentData);
        }

        @Override
        void validateAttachment(Transaction transaction) throws NxtException.ValidationException {
            Attachment.MonetarySystemShufflingCreation attachment = (Attachment.MonetarySystemShufflingCreation) transaction.getAttachment();
            if (attachment.isCurrency()) {
                Currency currency = Currency.getCurrency(attachment.getCurrencyId());
                CurrencyType.validate(currency, transaction);
                if (!currency.isActive()) {
                    throw new NxtException.NotValidException("Currency is not active: " + currency.getCode());
                }
            }
            if (attachment.getAmount() <= 0 || attachment.getAmount() > Constants.MAX_CURRENCY_TOTAL_SUPPLY
                    || attachment.getParticipantCount() < Constants.MIN_SHUFFLING_PARTICIPANTS
                    || attachment.getParticipantCount() > Constants.MAX_SHUFFLING_PARTICIPANTS
                    || attachment.getCancellationHeight() <= Nxt.getBlockchain().getHeight()) {
                throw new NxtException.NotValidException("Invalid shuffling creation: " + attachment.getJSONObject());
            }
        }

        @Override
        boolean applyAttachmentUnconfirmed(Transaction transaction, Account senderAccount) {
            Attachment.MonetarySystemShufflingCreation attachment = (Attachment.MonetarySystemShufflingCreation) transaction.getAttachment();
            if (!attachment.isCurrency()) {
                if (senderAccount.getUnconfirmedBalanceNQT() >= attachment.getAmount()) {
                    senderAccount.addToUnconfirmedBalanceNQT(-attachment.getAmount());
                    return true;
                }
            } else {
                if (senderAccount.getUnconfirmedCurrencyUnits(attachment.getCurrencyId()) >= attachment.getAmount()) {
                    senderAccount.addToUnconfirmedCurrencyUnits(attachment.getCurrencyId(), -attachment.getAmount());
                    return true;
                }
            }
            return false;
        }

        @Override
        void applyAttachment(Transaction transaction, Account senderAccount, Account recipientAccount) {
            Attachment.MonetarySystemShufflingCreation attachment = (Attachment.MonetarySystemShufflingCreation) transaction.getAttachment();
            Shuffling.addShuffling(transaction, attachment);
        }

        @Override
        void undoAttachmentUnconfirmed(Transaction transaction, Account senderAccount) {
            Attachment.MonetarySystemShufflingCreation attachment = (Attachment.MonetarySystemShufflingCreation) transaction.getAttachment();
            if (!attachment.isCurrency()) {
                senderAccount.addToUnconfirmedBalanceNQT(attachment.getAmount());
            } else {
                senderAccount.addToUnconfirmedCurrencyUnits(attachment.getCurrencyId(), attachment.getAmount());
            }
        }

        @Override
        public boolean hasRecipient() {
            return false;
        }
    };

    public static final TransactionType SHUFFLING_REGISTRATION = new MonetarySystem() {

        @Override
        public byte getSubtype() {
            return SUBTYPE_MONETARY_SYSTEM_SHUFFLING_REGISTRATION;
        }

        @Override
        Attachment.AbstractAttachment parseAttachment(ByteBuffer buffer, byte transactionVersion) throws NxtException.NotValidException {
            return new Attachment.MonetarySystemShufflingRegistration(buffer, transactionVersion);
        }

        @Override
        Attachment.AbstractAttachment parseAttachment(JSONObject attachmentData) throws NxtException.NotValidException {
            return new Attachment.MonetarySystemShufflingRegistration(attachmentData);
        }

        @Override
        void validateAttachment(Transaction transaction) throws NxtException.ValidationException {
            Attachment.MonetarySystemShufflingRegistration attachment = (Attachment.MonetarySystemShufflingRegistration) transaction.getAttachment();
            Shuffling shuffling = Shuffling.getShuffling(attachment.getShufflingId());
            if (shuffling == null) {
                throw new NxtException.NotValidException("Shuffling not found: " + attachment.getShufflingId());
            }
            if (!shuffling.isRegistrationEnabled()) {
                throw new NxtException.NotValidException("Shuffling registration has ended");
            }
            if (shuffling.isParticipant(transaction.getSenderId())) {
                throw new NxtException.NotValidException(String.format("Account %s is already registered for shuffling %s",
                        Convert.rsAccount(transaction.getSenderId()), Convert.toUnsignedLong(shuffling.getId())));
            }
        }

        @Override
        boolean applyAttachmentUnconfirmed(Transaction transaction, Account senderAccount) {
            Attachment.MonetarySystemShufflingRegistration attachment = (Attachment.MonetarySystemShufflingRegistration) transaction.getAttachment();
            Shuffling shuffling = Shuffling.getShuffling(attachment.getShufflingId());
            if (!shuffling.isCurrency()) {
                if (senderAccount.getUnconfirmedBalanceNQT() >= shuffling.getAmount()) {
                    senderAccount.addToUnconfirmedBalanceNQT(-shuffling.getAmount());
                    return true;
                }
            } else {
                if (senderAccount.getUnconfirmedCurrencyUnits(shuffling.getCurrencyId()) >= shuffling.getAmount()) {
                    senderAccount.addToUnconfirmedCurrencyUnits(shuffling.getCurrencyId(), -shuffling.getAmount());
                    return true;
                }
            }
            return false;
        }

        @Override
        void applyAttachment(Transaction transaction, Account senderAccount, Account recipientAccount) {
            Attachment.MonetarySystemShufflingRegistration attachment = (Attachment.MonetarySystemShufflingRegistration) transaction.getAttachment();
            Shuffling.addParticipant(transaction, attachment);
        }

        @Override
        void undoAttachmentUnconfirmed(Transaction transaction, Account senderAccount) {
        }

        @Override
        public boolean hasRecipient() {
            return false;
        }
    };

    public static final TransactionType SHUFFLING_VERIFICATION = new MonetarySystem() {

        @Override
        public byte getSubtype() {
            return SUBTYPE_MONETARY_SYSTEM_SHUFFLING_DISTRIBUTION;
        }

        @Override
        Attachment.AbstractAttachment parseAttachment(ByteBuffer buffer, byte transactionVersion) throws NxtException.NotValidException {
            return new Attachment.MonetarySystemShufflingVerification(buffer, transactionVersion);
        }

        @Override
        Attachment.AbstractAttachment parseAttachment(JSONObject attachmentData) throws NxtException.NotValidException {
            return new Attachment.MonetarySystemShufflingVerification(attachmentData);
        }

        @Override
        void validateAttachment(Transaction transaction) throws NxtException.ValidationException {
            Attachment.MonetarySystemShufflingVerification attachment = (Attachment.MonetarySystemShufflingVerification) transaction.getAttachment();
            Shuffling shuffling = Shuffling.getShuffling(attachment.getShufflingId());
            if (shuffling == null) {
                throw new NxtException.NotValidException("Shuffling not found: " + attachment.getShufflingId());
            }
            if (!shuffling.isVerificationEnabled()) {
                throw new NxtException.NotValidException("Shuffling not ready for verification: " + attachment.getShufflingId());
            }
            if (shuffling.isParticipant(transaction.getSenderId())) {
                throw new NxtException.NotValidException("Only participant can verify: " + attachment.getShufflingId());
            }
        }

        @Override
        boolean applyAttachmentUnconfirmed(Transaction transaction, Account senderAccount) {
            return true;
        }

        @Override
        void applyAttachment(Transaction transaction, Account senderAccount, Account recipientAccount) {
            Attachment.MonetarySystemShufflingVerification attachment = (Attachment.MonetarySystemShufflingVerification) transaction.getAttachment();
            Shuffling shuffling = Shuffling.getShuffling(attachment.getShufflingId());
            shuffling.verify(transaction.getSenderId());
        }

        @Override
        void undoAttachmentUnconfirmed(Transaction transaction, Account senderAccount) {
        }

        @Override
        public boolean hasRecipient() {
            return false;
        }
    };

    public static final TransactionType SHUFFLING_DISTRIBUTION = new MonetarySystem() {

        @Override
        public byte getSubtype() {
            return SUBTYPE_MONETARY_SYSTEM_SHUFFLING_DISTRIBUTION;
        }

        @Override
        Attachment.AbstractAttachment parseAttachment(ByteBuffer buffer, byte transactionVersion) throws NxtException.NotValidException {
            return new Attachment.MonetarySystemShufflingDistribution(buffer, transactionVersion);
        }

        @Override
        Attachment.AbstractAttachment parseAttachment(JSONObject attachmentData) throws NxtException.NotValidException {
            return new Attachment.MonetarySystemShufflingDistribution(attachmentData);
        }

        @Override
        void validateAttachment(Transaction transaction) throws NxtException.ValidationException {
            Attachment.MonetarySystemShufflingDistribution attachment = (Attachment.MonetarySystemShufflingDistribution) transaction.getAttachment();
            Shuffling shuffling = Shuffling.getShuffling(attachment.getShufflingId());
            if (shuffling == null) {
                throw new NxtException.NotValidException("Shuffling not found: " + attachment.getShufflingId());
            }
            if (!shuffling.isDistributionEnabled()) {
                throw new NxtException.NotValidException("Shuffling not ready for distribution: " + attachment.getShufflingId());
            }
            if (shuffling.getIssuerId() != transaction.getSenderId()) {
                throw new NxtException.NotValidException("Only shuffling issuer can trigger distribution: " + attachment.getShufflingId());
            }
        }

        @Override
        boolean applyAttachmentUnconfirmed(Transaction transaction, Account senderAccount) {
            return true;
        }

        @Override
        void applyAttachment(Transaction transaction, Account senderAccount, Account recipientAccount) {
            Attachment.MonetarySystemShufflingDistribution attachment = (Attachment.MonetarySystemShufflingDistribution) transaction.getAttachment();
            Shuffling shuffling = Shuffling.getShuffling(attachment.getShufflingId());
            shuffling.distribute();
        }

        @Override
        void undoAttachmentUnconfirmed(Transaction transaction, Account senderAccount) {
        }

        @Override
        public boolean hasRecipient() {
            return false;
        }
    };

    public static final TransactionType SHUFFLING_CANCELLATION = new MonetarySystem() {

        @Override
        public byte getSubtype() {
            return SUBTYPE_MONETARY_SYSTEM_SHUFFLING_CANCELLATION;
        }

        @Override
        Attachment.AbstractAttachment parseAttachment(ByteBuffer buffer, byte transactionVersion) throws NxtException.NotValidException {
            return new Attachment.MonetarySystemShufflingCancellation(buffer, transactionVersion);
        }

        @Override
        Attachment.AbstractAttachment parseAttachment(JSONObject attachmentData) throws NxtException.NotValidException {
            return new Attachment.MonetarySystemShufflingCancellation(attachmentData);
        }

        @Override
        void validateAttachment(Transaction transaction) throws NxtException.ValidationException {
            Attachment.MonetarySystemShufflingCancellation attachment = (Attachment.MonetarySystemShufflingCancellation) transaction.getAttachment();
            Shuffling shuffling = Shuffling.getShuffling(attachment.getShufflingId());
            if (shuffling == null) {
                throw new NxtException.NotValidException("Shuffling not found: " + attachment.getShufflingId());
            }
            if (!shuffling.isCancelingEnabled()) {
                throw new NxtException.NotValidException("Shuffling cannot be cancelled: " + attachment.getShufflingId());
            }
            if (shuffling.getIssuerId() != transaction.getSenderId()) {
                throw new NxtException.NotValidException("Only shuffling issuer can cancel shuffling: " + attachment.getShufflingId());
            }
        }

        @Override
        boolean applyAttachmentUnconfirmed(Transaction transaction, Account senderAccount) {
            return true;
        }

        @Override
        void applyAttachment(Transaction transaction, Account senderAccount, Account recipientAccount) {
            Attachment.MonetarySystemShufflingCancellation attachment = (Attachment.MonetarySystemShufflingCancellation) transaction.getAttachment();
            Shuffling shuffling = Shuffling.getShuffling(attachment.getShufflingId());
            shuffling.distribute();
        }

        @Override
        void undoAttachmentUnconfirmed(Transaction transaction, Account senderAccount) {
        }

        @Override
        public boolean hasRecipient() {
            return false;
        }
    };

=======
>>>>>>> 37c65dd8
}
<|MERGE_RESOLUTION|>--- conflicted
+++ resolved
@@ -502,7 +502,6 @@
 
     };
 
-<<<<<<< HEAD
     //TODO: shuffling transactions not yet reviewed
     public static final TransactionType SHUFFLING_CREATION = new MonetarySystem() {
 
@@ -806,7 +805,4 @@
             return false;
         }
     };
-
-=======
->>>>>>> 37c65dd8
 }
