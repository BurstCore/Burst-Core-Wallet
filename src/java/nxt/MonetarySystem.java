--- conflicted
+++ resolved
@@ -16,11 +16,8 @@
 
 package nxt;
 
-<<<<<<< HEAD
 import nxt.util.Convert;
-=======
 import nxt.AccountLedger.LedgerEvent;
->>>>>>> 6dac3c03
 import org.json.simple.JSONObject;
 
 import java.nio.ByteBuffer;
@@ -846,12 +843,16 @@
 
     };
 
-<<<<<<< HEAD
     public static final TransactionType SHUFFLING_CREATION = new MonetarySystem() {
 
         @Override
         public byte getSubtype() {
             return SUBTYPE_MONETARY_SYSTEM_SHUFFLING_CREATION;
+        }
+
+        @Override
+        public LedgerEvent getLedgerEvent() {
+            return LedgerEvent.CURRENCY_SHUFFLING;
         }
 
         @Override
@@ -908,13 +909,13 @@
             if (attachment.isCurrency()) {
                 if (senderAccount.getUnconfirmedCurrencyUnits(attachment.getCurrencyId()) >= attachment.getAmount()
                         && senderAccount.getUnconfirmedBalanceNQT() >= Constants.SHUFFLE_DEPOSIT_NQT) {
-                    senderAccount.addToUnconfirmedCurrencyUnits(attachment.getCurrencyId(), -attachment.getAmount());
-                    senderAccount.addToUnconfirmedBalanceNQT(-Constants.SHUFFLE_DEPOSIT_NQT);
+                    senderAccount.addToUnconfirmedCurrencyUnits(getLedgerEvent(), transaction.getId(), attachment.getCurrencyId(), -attachment.getAmount());
+                    senderAccount.addToUnconfirmedBalanceNQT(getLedgerEvent(), transaction.getId(), -Constants.SHUFFLE_DEPOSIT_NQT);
                     return true;
                 }
             } else {
                 if (senderAccount.getUnconfirmedBalanceNQT() >= attachment.getAmount()) {
-                    senderAccount.addToUnconfirmedBalanceNQT(-attachment.getAmount());
+                    senderAccount.addToUnconfirmedBalanceNQT(getLedgerEvent(), transaction.getId(), -attachment.getAmount());
                     return true;
                 }
             }
@@ -931,10 +932,10 @@
         void undoAttachmentUnconfirmed(Transaction transaction, Account senderAccount) {
             Attachment.MonetarySystemShufflingCreation attachment = (Attachment.MonetarySystemShufflingCreation) transaction.getAttachment();
             if (attachment.isCurrency()) {
-                senderAccount.addToUnconfirmedCurrencyUnits(attachment.getCurrencyId(), attachment.getAmount());
-                senderAccount.addToUnconfirmedBalanceNQT(Constants.SHUFFLE_DEPOSIT_NQT);
+                senderAccount.addToUnconfirmedCurrencyUnits(getLedgerEvent(), transaction.getId(), attachment.getCurrencyId(), attachment.getAmount());
+                senderAccount.addToUnconfirmedBalanceNQT(getLedgerEvent(), transaction.getId(), Constants.SHUFFLE_DEPOSIT_NQT);
             } else {
-                senderAccount.addToUnconfirmedBalanceNQT(attachment.getAmount());
+                senderAccount.addToUnconfirmedBalanceNQT(getLedgerEvent(), transaction.getId(), attachment.getAmount());
             }
         }
 
@@ -949,6 +950,11 @@
         @Override
         public byte getSubtype() {
             return SUBTYPE_MONETARY_SYSTEM_SHUFFLING_REGISTRATION;
+        }
+
+        @Override
+        public LedgerEvent getLedgerEvent() {
+            return LedgerEvent.CURRENCY_SHUFFLING;
         }
 
         @Override
@@ -998,13 +1004,13 @@
             if (shuffling.isCurrency()) {
                 if (senderAccount.getUnconfirmedCurrencyUnits(attachment.getCurrencyId()) >= shuffling.getAmount()
                         && senderAccount.getUnconfirmedBalanceNQT() >= Constants.SHUFFLE_DEPOSIT_NQT) {
-                    senderAccount.addToUnconfirmedCurrencyUnits(attachment.getCurrencyId(), -shuffling.getAmount());
-                    senderAccount.addToUnconfirmedBalanceNQT(-Constants.SHUFFLE_DEPOSIT_NQT);
+                    senderAccount.addToUnconfirmedCurrencyUnits(getLedgerEvent(), transaction.getId(), attachment.getCurrencyId(), -shuffling.getAmount());
+                    senderAccount.addToUnconfirmedBalanceNQT(getLedgerEvent(), transaction.getId(), -Constants.SHUFFLE_DEPOSIT_NQT);
                     return true;
                 }
             } else {
                 if (senderAccount.getUnconfirmedBalanceNQT() >= shuffling.getAmount()) {
-                    senderAccount.addToUnconfirmedBalanceNQT(-shuffling.getAmount());
+                    senderAccount.addToUnconfirmedBalanceNQT(getLedgerEvent(), transaction.getId(), -shuffling.getAmount());
                     return true;
                 }
             }
@@ -1022,10 +1028,10 @@
             Attachment.MonetarySystemShufflingRegistration attachment = (Attachment.MonetarySystemShufflingRegistration) transaction.getAttachment();
             Shuffling shuffling = Shuffling.getShuffling(attachment.getShufflingId());
             if (shuffling.isCurrency()) {
-                senderAccount.addToUnconfirmedCurrencyUnits(shuffling.getCurrencyId(), shuffling.getAmount());
-                senderAccount.addToUnconfirmedBalanceNQT(Constants.SHUFFLE_DEPOSIT_NQT);
+                senderAccount.addToUnconfirmedCurrencyUnits(getLedgerEvent(), transaction.getId(), shuffling.getCurrencyId(), shuffling.getAmount());
+                senderAccount.addToUnconfirmedBalanceNQT(getLedgerEvent(), transaction.getId(), Constants.SHUFFLE_DEPOSIT_NQT);
             } else {
-                senderAccount.addToUnconfirmedBalanceNQT(shuffling.getAmount());
+                senderAccount.addToUnconfirmedBalanceNQT(getLedgerEvent(), transaction.getId(), shuffling.getAmount());
             }
         }
 
@@ -1040,6 +1046,11 @@
         @Override
         public byte getSubtype() {
             return SUBTYPE_MONETARY_SYSTEM_SHUFFLING_PROCESSING;
+        }
+
+        @Override
+        public LedgerEvent getLedgerEvent() {
+            return LedgerEvent.CURRENCY_SHUFFLING;
         }
 
         @Override
@@ -1115,6 +1126,11 @@
         }
 
         @Override
+        public LedgerEvent getLedgerEvent() {
+            return LedgerEvent.CURRENCY_SHUFFLING;
+        }
+
+        @Override
         public String getName() {
             return "ShufflingVerification";
         }
@@ -1187,6 +1203,11 @@
         }
 
         @Override
+        public LedgerEvent getLedgerEvent() {
+            return LedgerEvent.CURRENCY_SHUFFLING;
+        }
+
+        @Override
         public String getName() {
             return "ShufflingDistribution";
         }
@@ -1239,7 +1260,7 @@
         void applyAttachment(Transaction transaction, Account senderAccount, Account recipientAccount) {
             Attachment.MonetarySystemShufflingDistribution attachment = (Attachment.MonetarySystemShufflingDistribution) transaction.getAttachment();
             Shuffling shuffling = Shuffling.getShuffling(attachment.getShufflingId());
-            shuffling.distribute();
+            shuffling.distribute(getLedgerEvent(), transaction.getId());
         }
 
         @Override
@@ -1257,6 +1278,11 @@
         @Override
         public byte getSubtype() {
             return SUBTYPE_MONETARY_SYSTEM_SHUFFLING_CANCELLATION;
+        }
+
+        @Override
+        public LedgerEvent getLedgerEvent() {
+            return LedgerEvent.CURRENCY_SHUFFLING;
         }
 
         @Override
@@ -1310,7 +1336,7 @@
             Attachment.MonetarySystemShufflingCancellation attachment = (Attachment.MonetarySystemShufflingCancellation) transaction.getAttachment();
             Shuffling shuffling = Shuffling.getShuffling(attachment.getShufflingId());
             //TODO: cancelling participant should pay a penalty, it someone else is at fault should use a blame transaction instead
-            shuffling.cancel();
+            shuffling.cancel(getLedgerEvent(), transaction.getId());
         }
 
         @Override
@@ -1321,7 +1347,4 @@
             return false;
         }
     };
-}
-=======
-}
->>>>>>> 6dac3c03
+}