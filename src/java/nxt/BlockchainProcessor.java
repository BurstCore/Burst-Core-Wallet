--- conflicted
+++ resolved
@@ -38,12 +38,6 @@
 
     void registerDerivedTable(DerivedDbTable table);
 
-<<<<<<< HEAD
-    void generateBlock(String secretPhrase, int blockTimestamp) throws BlockNotAcceptedException;
-
-
-=======
->>>>>>> ecd6ca92
     public static class BlockNotAcceptedException extends NxtException {
 
         BlockNotAcceptedException(String message) {
