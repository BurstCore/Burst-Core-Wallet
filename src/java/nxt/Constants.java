package nxt;

import java.util.Calendar;
import java.util.TimeZone;

public final class Constants {

    public static final int BLOCK_HEADER_LENGTH = 232;
    public static final int MAX_NUMBER_OF_TRANSACTIONS = 255;
    public static final int MAX_PAYLOAD_LENGTH = MAX_NUMBER_OF_TRANSACTIONS * 176;
    public static final long MAX_BALANCE_NXT = 1000000000;
    public static final long ONE_NXT = 100000000;
    public static final long MAX_BALANCE_NQT = MAX_BALANCE_NXT * ONE_NXT;
    public static final long INITIAL_BASE_TARGET = 153722867;
    public static final long MAX_BASE_TARGET = MAX_BALANCE_NXT * INITIAL_BASE_TARGET;
    public static final int MAX_ROLLBACK = Nxt.getIntProperty("nxt.maxRollback");
    static {
        if (MAX_ROLLBACK < 1440) {
            throw new RuntimeException("nxt.maxRollback must be at least 1440");
        }
    }

    public static final long POLL_FEE_NQT = 10 * ONE_NXT;

    public static final byte MAX_VOTES_PER_VOTING_TRANSACTION = 10;
    public static final byte VOTING_MODEL_BALANCE = 0;
    public static final byte VOTING_MODEL_ACCOUNT = 1;
    public static final byte VOTING_MODEL_ASSET = 2;

    public static final byte VOTING_DEFAULT_MIN_BALANCE = 0;
    public static final byte VOTING_DEFAULT_MIN_NUMBER_OF_CHOICES = 1;
    public static final byte VOTING_MIN_RANGE_VALUE_LIMIT = -100;
    public static final byte VOTING_MAX_RANGE_VALUE_LIMIT = 100;
    public static final byte VOTING_NO_VOTE_VALUE = Byte.MIN_VALUE;
    public static final byte VOTING_MIN_VOTE_DURATION = 10;

    public static final byte PENDING_TRANSACTIONS_MAX_WHITELIST_SIZE = 10;
    public static final byte PENDING_TRANSACTIONS_MAX_BLACKLIST_SIZE = 5;


    public static final int MAX_ALIAS_URI_LENGTH = 1000;
    public static final int MAX_ALIAS_LENGTH = 100;

    public static final int MAX_ARBITRARY_MESSAGE_LENGTH = 1000;
    public static final int MAX_ENCRYPTED_MESSAGE_LENGTH = 1000;

    public static final int MAX_ACCOUNT_NAME_LENGTH = 100;
    public static final int MAX_ACCOUNT_DESCRIPTION_LENGTH = 1000;
    public static final int MAX_ACCOUNT_MESSAGE_PATTERN_LENGTH = 100;

    public static final long MAX_ASSET_QUANTITY_QNT = 1000000000L * 100000000L;
    public static final int MIN_ASSET_NAME_LENGTH = 3;
    public static final int MAX_ASSET_NAME_LENGTH = 10;
    public static final int MAX_ASSET_DESCRIPTION_LENGTH = 1000;
    public static final int MAX_ASSET_TRANSFER_COMMENT_LENGTH = 1000;

    public static final int MAX_POLL_NAME_LENGTH = 100;
    public static final int MAX_POLL_DESCRIPTION_LENGTH = 1000;
    public static final int MAX_POLL_OPTION_LENGTH = 100;
    public static final int MAX_POLL_OPTION_COUNT = 100;

    public static final int MAX_DGS_LISTING_QUANTITY = 1000000000;
    public static final int MAX_DGS_LISTING_NAME_LENGTH = 100;
    public static final int MAX_DGS_LISTING_DESCRIPTION_LENGTH = 1000;
    public static final int MAX_DGS_LISTING_TAGS_LENGTH = 100;
    public static final int MAX_DGS_GOODS_LENGTH = 10240;

    public static final int MAX_HUB_ANNOUNCEMENT_URIS = 100;
    public static final int MAX_HUB_ANNOUNCEMENT_URI_LENGTH = 1000;
    public static final long MIN_HUB_EFFECTIVE_BALANCE = 100000;

    public static final int MIN_CURRENCY_NAME_LENGTH = 3;
    public static final int MAX_CURRENCY_NAME_LENGTH = 10;
    public static final int MIN_CURRENCY_CODE_LENGTH = 3;
    public static final int MAX_CURRENCY_CODE_LENGTH = 5;
    public static final int MAX_CURRENCY_DESCRIPTION_LENGTH = 1000;
    public static final long MAX_CURRENCY_TOTAL_SUPPLY = 1000000000L * 100000000L;
    public static final int MAX_MINTING_RATIO = 10000; // per mint units not more than 0.01% of total supply
    public static final byte MIN_NUMBER_OF_SHUFFLING_PARTICIPANTS = 3;
    public static final byte MAX_NUMBER_OF_SHUFFLING_PARTICIPANTS = 100;
    public static final short MIN_SHUFFLING_DELAY = 5;
    public static final short MAX_SHUFFLING_DELAY = 1440;
    public static final int MAX_SHUFFLING_RECIPIENTS_LENGTH = 10000;

    public static final boolean isTestnet = Nxt.getBooleanProperty("nxt.isTestnet");
    public static final boolean isOffline = Nxt.getBooleanProperty("nxt.isOffline");

    public static final int ALIAS_SYSTEM_BLOCK = 22000;
    public static final int TRANSPARENT_FORGING_BLOCK = 30000;
    public static final int ARBITRARY_MESSAGES_BLOCK = 40000;
    public static final int TRANSPARENT_FORGING_BLOCK_2 = 47000;
    public static final int TRANSPARENT_FORGING_BLOCK_3 = 51000;
    public static final int TRANSPARENT_FORGING_BLOCK_4 = 64000;
    public static final int TRANSPARENT_FORGING_BLOCK_5 = 67000;
    public static final int TRANSPARENT_FORGING_BLOCK_6 = isTestnet ? 75000 : 130000;
    public static final int TRANSPARENT_FORGING_BLOCK_7 = Integer.MAX_VALUE;
    public static final int TRANSPARENT_FORGING_BLOCK_8 = isTestnet ? 78000 : 215000;
    public static final int NQT_BLOCK = isTestnet ? 76500 : 132000;
    public static final int FRACTIONAL_BLOCK = isTestnet ? NQT_BLOCK : 134000;
    public static final int ASSET_EXCHANGE_BLOCK = isTestnet ? NQT_BLOCK : 135000;
    public static final int REFERENCED_TRANSACTION_FULL_HASH_BLOCK = isTestnet ? NQT_BLOCK : 140000;
    public static final int REFERENCED_TRANSACTION_FULL_HASH_BLOCK_TIMESTAMP = isTestnet ? 13031352 : 15134204;
    public static final int VOTING_SYSTEM_BLOCK = isTestnet ? 0 : Integer.MAX_VALUE;
    public static final int DIGITAL_GOODS_STORE_BLOCK = isTestnet ? 77341 : 213000;
    public static final int PUBLIC_KEY_ANNOUNCEMENT_BLOCK = isTestnet ? 77341 : 215000;
<<<<<<< HEAD
    public static final int LAST_KNOWN_BLOCK = isTestnet ? 80000 : 308000;
    public static final int TWO_PHASED_TRANSACTIONS_BLOCK = isTestnet ? 0 : Integer.MAX_VALUE;
=======
    public static final int MONETARY_SYSTEM_BLOCK = isTestnet ? 150000 : Integer.MAX_VALUE;
    public static final int LAST_KNOWN_BLOCK = isTestnet ? 136000 : 310000;
>>>>>>> 1a756456

    public static final int[] MIN_VERSION = new int[] {1, 2};

    static final long UNCONFIRMED_POOL_DEPOSIT_NQT = (isTestnet ? 50 : 100) * ONE_NXT;

    public static final long EPOCH_BEGINNING;
    static {
        Calendar calendar = Calendar.getInstance(TimeZone.getTimeZone("UTC"));
        calendar.set(Calendar.YEAR, 2013);
        calendar.set(Calendar.MONTH, Calendar.NOVEMBER);
        calendar.set(Calendar.DAY_OF_MONTH, 24);
        calendar.set(Calendar.HOUR_OF_DAY, 12);
        calendar.set(Calendar.MINUTE, 0);
        calendar.set(Calendar.SECOND, 0);
        calendar.set(Calendar.MILLISECOND, 0);
        EPOCH_BEGINNING = calendar.getTimeInMillis();
    }

    public static final String ALPHABET = "0123456789abcdefghijklmnopqrstuvwxyz";
    public static final String ALLOWED_CURRENCY_CODE_LETTERS = "ABCDEFGHIJKLMNOPQRSTUVWXYZ";

    public static final int EC_RULE_TERMINATOR = 600; /* cfb: This constant defines a straight edge when "longest chain"
                                                        rule is outweighed by "economic majority" rule; the terminator
                                                        is set as number of seconds before the current time. */

    public static final int EC_BLOCK_DISTANCE_LIMIT = 60;

    private Constants() {} // never

}<|MERGE_RESOLUTION|>--- conflicted
+++ resolved
@@ -103,13 +103,10 @@
     public static final int VOTING_SYSTEM_BLOCK = isTestnet ? 0 : Integer.MAX_VALUE;
     public static final int DIGITAL_GOODS_STORE_BLOCK = isTestnet ? 77341 : 213000;
     public static final int PUBLIC_KEY_ANNOUNCEMENT_BLOCK = isTestnet ? 77341 : 215000;
-<<<<<<< HEAD
     public static final int LAST_KNOWN_BLOCK = isTestnet ? 80000 : 308000;
     public static final int TWO_PHASED_TRANSACTIONS_BLOCK = isTestnet ? 0 : Integer.MAX_VALUE;
-=======
     public static final int MONETARY_SYSTEM_BLOCK = isTestnet ? 150000 : Integer.MAX_VALUE;
     public static final int LAST_KNOWN_BLOCK = isTestnet ? 136000 : 310000;
->>>>>>> 1a756456
 
     public static final int[] MIN_VERSION = new int[] {1, 2};
 
