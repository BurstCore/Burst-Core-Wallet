/******************************************************************************
 * Copyright © 2013-2016 The Nxt Core Developers.                             *
 *                                                                            *
 * See the AUTHORS.txt, DEVELOPER-AGREEMENT.txt and LICENSE.txt files at      *
 * the top-level directory of this distribution for the individual copyright  *
 * holder information and the developer policies on copyright and licensing.  *
 *                                                                            *
 * Unless otherwise agreed in a custom licensing agreement, no part of the    *
 * Nxt software, including this file, may be copied, modified, propagated,    *
 * or distributed except according to the terms contained in the LICENSE.txt  *
 * file.                                                                      *
 *                                                                            *
 * Removal or modification of this copyright notice is prohibited.            *
 *                                                                            *
 ******************************************************************************/

package nxt;

import java.util.Calendar;
import java.util.TimeZone;

public final class Constants {

    public static final boolean isTestnet = Nxt.getBooleanProperty("nxt.isTestnet");
    public static final boolean isOffline = Nxt.getBooleanProperty("nxt.isOffline");

    public static final int MAX_NUMBER_OF_TRANSACTIONS = 255;
    public static final int MIN_TRANSACTION_SIZE = 176;
    public static final int MAX_PAYLOAD_LENGTH = MAX_NUMBER_OF_TRANSACTIONS * MIN_TRANSACTION_SIZE;
    public static final long MAX_BALANCE_NXT = 1000000000;
    public static final long ONE_NXT = 100000000;
    public static final long MAX_BALANCE_NQT = MAX_BALANCE_NXT * ONE_NXT;
    public static final long INITIAL_BASE_TARGET = 153722867;
    public static final long MAX_BASE_TARGET = MAX_BALANCE_NXT * INITIAL_BASE_TARGET;
    public static final long MAX_BASE_TARGET_2 = isTestnet ? MAX_BASE_TARGET : INITIAL_BASE_TARGET * 50;
    public static final long MIN_BASE_TARGET = INITIAL_BASE_TARGET * 9 / 10;
    public static final int MIN_BLOCKTIME_LIMIT = 53;
    public static final int MAX_BLOCKTIME_LIMIT = 67;
    public static final int BASE_TARGET_GAMMA = 64;
    public static final int MAX_ROLLBACK = Math.max(Nxt.getIntProperty("nxt.maxRollback"), 720);
    public static final int GUARANTEED_BALANCE_CONFIRMATIONS = isTestnet ? Nxt.getIntProperty("nxt.testnetGuaranteedBalanceConfirmations", 1440) : 1440;
    public static final int LEASING_DELAY = isTestnet ? Nxt.getIntProperty("nxt.testnetLeasingDelay", 1440) : 1440;
    public static final long MIN_FORGING_BALANCE_NQT = 1000 * ONE_NXT;

    public static final int MAX_TIMEDRIFT = 15; // allow up to 15 s clock difference
    public static final int FORGING_DELAY = Nxt.getIntProperty("nxt.forgingDelay");
    public static final int FORGING_SPEEDUP = Nxt.getIntProperty("nxt.forgingSpeedup");

    public static final byte MAX_PHASING_VOTE_TRANSACTIONS = 10;
    public static final byte MAX_PHASING_WHITELIST_SIZE = 10;
    public static final byte MAX_PHASING_LINKED_TRANSACTIONS = 10;
    public static final int MAX_PHASING_DURATION = 14 * 1440;
    public static final int MAX_PHASING_REVEALED_SECRET_LENGTH = 100;

    public static final int MAX_ALIAS_URI_LENGTH = 1000;
    public static final int MAX_ALIAS_LENGTH = 100;

    public static final int MAX_ARBITRARY_MESSAGE_LENGTH = 160;
    public static final int MAX_ENCRYPTED_MESSAGE_LENGTH = 160 + 16;

    public static final int MAX_PRUNABLE_MESSAGE_LENGTH = 42 * 1024;
    public static final int MAX_PRUNABLE_ENCRYPTED_MESSAGE_LENGTH = 42 * 1024;

    public static final int MIN_PRUNABLE_LIFETIME = isTestnet ? 1440 * 60 : 14 * 1440 * 60;
    public static final int MAX_PRUNABLE_LIFETIME;
    public static final boolean ENABLE_PRUNING;
    static {
        int maxPrunableLifetime = Nxt.getIntProperty("nxt.maxPrunableLifetime");
        ENABLE_PRUNING = maxPrunableLifetime >= 0;
        MAX_PRUNABLE_LIFETIME = ENABLE_PRUNING ? Math.max(maxPrunableLifetime, MIN_PRUNABLE_LIFETIME) : Integer.MAX_VALUE;
    }
    public static final boolean INCLUDE_EXPIRED_PRUNABLE = Nxt.getBooleanProperty("nxt.includeExpiredPrunable");

    public static final int MAX_ACCOUNT_NAME_LENGTH = 100;
    public static final int MAX_ACCOUNT_DESCRIPTION_LENGTH = 1000;

    public static final int MAX_ACCOUNT_PROPERTY_NAME_LENGTH = 32;
    public static final int MAX_ACCOUNT_PROPERTY_VALUE_LENGTH = 160;

    public static final long MAX_ASSET_QUANTITY_QNT = 1000000000L * 100000000L;
    public static final int MIN_ASSET_NAME_LENGTH = 3;
    public static final int MAX_ASSET_NAME_LENGTH = 10;
    public static final int MAX_ASSET_DESCRIPTION_LENGTH = 1000;
    public static final int MAX_SINGLETON_ASSET_DESCRIPTION_LENGTH = 160;
    public static final int MAX_ASSET_TRANSFER_COMMENT_LENGTH = 1000;
    public static final int MAX_DIVIDEND_PAYMENT_ROLLBACK = 1441;

    public static final int MAX_POLL_NAME_LENGTH = 100;
    public static final int MAX_POLL_DESCRIPTION_LENGTH = 1000;
    public static final int MAX_POLL_OPTION_LENGTH = 100;
    public static final int MAX_POLL_OPTION_COUNT = 100;
    public static final int MAX_POLL_DURATION = 14 * 1440;

    public static final byte MIN_VOTE_VALUE = -92;
    public static final byte MAX_VOTE_VALUE = 92;
    public static final byte NO_VOTE_VALUE = Byte.MIN_VALUE;

    public static final int MAX_DGS_LISTING_QUANTITY = 1000000000;
    public static final int MAX_DGS_LISTING_NAME_LENGTH = 100;
    public static final int MAX_DGS_LISTING_DESCRIPTION_LENGTH = 1000;
    public static final int MAX_DGS_LISTING_TAGS_LENGTH = 100;
    public static final int MAX_DGS_GOODS_LENGTH = 1000;

    public static final int MAX_HUB_ANNOUNCEMENT_URIS = 100;
    public static final int MAX_HUB_ANNOUNCEMENT_URI_LENGTH = 1000;
    public static final long MIN_HUB_EFFECTIVE_BALANCE = 100000;

    public static final int MIN_CURRENCY_NAME_LENGTH = 3;
    public static final int MAX_CURRENCY_NAME_LENGTH = 10;
    public static final int MIN_CURRENCY_CODE_LENGTH = 3;
    public static final int MAX_CURRENCY_CODE_LENGTH = 5;
    public static final int MAX_CURRENCY_DESCRIPTION_LENGTH = 1000;
    public static final long MAX_CURRENCY_TOTAL_SUPPLY = 1000000000L * 100000000L;
    public static final int MAX_MINTING_RATIO = 10000; // per mint units not more than 0.01% of total supply
    public static final byte MIN_NUMBER_OF_SHUFFLING_PARTICIPANTS = 3;
    public static final byte MAX_NUMBER_OF_SHUFFLING_PARTICIPANTS = 30; // max possible at current block payload limit is 51
    public static final short MAX_SHUFFLING_REGISTRATION_PERIOD = (short)1440 * 7;
    public static final short SHUFFLING_PROCESSING_DEADLINE = (short)(isTestnet ? 10 : 100);

    public static final int MAX_TAGGED_DATA_NAME_LENGTH = 100;
    public static final int MAX_TAGGED_DATA_DESCRIPTION_LENGTH = 1000;
    public static final int MAX_TAGGED_DATA_TAGS_LENGTH = 100;
    public static final int MAX_TAGGED_DATA_TYPE_LENGTH = 100;
    public static final int MAX_TAGGED_DATA_CHANNEL_LENGTH = 100;
    public static final int MAX_TAGGED_DATA_FILENAME_LENGTH = 100;
    public static final int MAX_TAGGED_DATA_DATA_LENGTH = 42 * 1024;

    public static final int ALIAS_SYSTEM_BLOCK = 22000;
    public static final int TRANSPARENT_FORGING_BLOCK = 30000;
    public static final int ARBITRARY_MESSAGES_BLOCK = 40000;
    public static final int TRANSPARENT_FORGING_BLOCK_2 = 47000;
    public static final int TRANSPARENT_FORGING_BLOCK_3 = 51000;
    public static final int TRANSPARENT_FORGING_BLOCK_4 = 64000;
    public static final int TRANSPARENT_FORGING_BLOCK_5 = 67000;
    public static final int TRANSPARENT_FORGING_BLOCK_6 = isTestnet ? 75000 : 130000;
    public static final int TRANSPARENT_FORGING_BLOCK_7 = Integer.MAX_VALUE;
    public static final int TRANSPARENT_FORGING_BLOCK_8 = isTestnet ? 78000 : 215000;
    public static final int NQT_BLOCK = isTestnet ? 76500 : 132000;
    public static final int FRACTIONAL_BLOCK = isTestnet ? NQT_BLOCK : 134000;
    public static final int ASSET_EXCHANGE_BLOCK = isTestnet ? NQT_BLOCK : 135000;
    public static final int REFERENCED_TRANSACTION_FULL_HASH_BLOCK = isTestnet ? NQT_BLOCK : 140000;
    public static final int REFERENCED_TRANSACTION_FULL_HASH_BLOCK_TIMESTAMP = isTestnet ? 13031352 : 15134204;
    public static final int MAX_REFERENCED_TRANSACTION_TIMESPAN = 60 * 1440 * 60;
    public static final int DIGITAL_GOODS_STORE_BLOCK = isTestnet ? 77341 : 213000;
    public static final int MONETARY_SYSTEM_BLOCK = isTestnet ? 150000 : 330000;
    public static final int PHASING_BLOCK = isTestnet ? 220000 : 445000;
    public static final int CHECKSUM_BLOCK_16 = isTestnet ? 450000 : 556000;
    public static final int SHUFFLING_BLOCK = isTestnet ? 483000 : 621000;
    public static final int CHECKSUM_BLOCK_17 = isTestnet ? 484000 : 622000;
<<<<<<< HEAD
    public static final int BLOCK_19 = Integer.MAX_VALUE;
=======
    public static final int CHECKSUM_BLOCK_18 = isTestnet ? 664000 : 729700;
>>>>>>> 5ee63386

    public static final int LAST_CHECKSUM_BLOCK = CHECKSUM_BLOCK_18;
    public static final int LAST_KNOWN_BLOCK = isTestnet ? 665000 : 730000;

    public static final int[] MIN_VERSION = new int[] {1, 7};

    static final long UNCONFIRMED_POOL_DEPOSIT_NQT = (isTestnet ? 50 : 100) * ONE_NXT;
    public static final long SHUFFLING_DEPOSIT_NQT = (isTestnet ? 7 : 1000) * ONE_NXT;

    public static final boolean correctInvalidFees = Nxt.getBooleanProperty("nxt.correctInvalidFees");

    public static final long EPOCH_BEGINNING;
    static {
        Calendar calendar = Calendar.getInstance(TimeZone.getTimeZone("UTC"));
        calendar.set(Calendar.YEAR, 2013);
        calendar.set(Calendar.MONTH, Calendar.NOVEMBER);
        calendar.set(Calendar.DAY_OF_MONTH, 24);
        calendar.set(Calendar.HOUR_OF_DAY, 12);
        calendar.set(Calendar.MINUTE, 0);
        calendar.set(Calendar.SECOND, 0);
        calendar.set(Calendar.MILLISECOND, 0);
        EPOCH_BEGINNING = calendar.getTimeInMillis();
    }

    public static final String ALPHABET = "0123456789abcdefghijklmnopqrstuvwxyz";
    public static final String ALLOWED_CURRENCY_CODE_LETTERS = "ABCDEFGHIJKLMNOPQRSTUVWXYZ";

    public static final int EC_RULE_TERMINATOR = 600; /* cfb: This constant defines a straight edge when "longest chain"
                                                        rule is outweighed by "economic majority" rule; the terminator
                                                        is set as number of seconds before the current time. */

    public static final int EC_BLOCK_DISTANCE_LIMIT = 60;

    private Constants() {} // never

}<|MERGE_RESOLUTION|>--- conflicted
+++ resolved
@@ -147,11 +147,8 @@
     public static final int CHECKSUM_BLOCK_16 = isTestnet ? 450000 : 556000;
     public static final int SHUFFLING_BLOCK = isTestnet ? 483000 : 621000;
     public static final int CHECKSUM_BLOCK_17 = isTestnet ? 484000 : 622000;
-<<<<<<< HEAD
+    public static final int CHECKSUM_BLOCK_18 = isTestnet ? 664000 : 729700;
     public static final int BLOCK_19 = Integer.MAX_VALUE;
-=======
-    public static final int CHECKSUM_BLOCK_18 = isTestnet ? 664000 : 729700;
->>>>>>> 5ee63386
 
     public static final int LAST_CHECKSUM_BLOCK = CHECKSUM_BLOCK_18;
     public static final int LAST_KNOWN_BLOCK = isTestnet ? 665000 : 730000;
