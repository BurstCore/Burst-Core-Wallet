--- conflicted
+++ resolved
@@ -138,11 +138,7 @@
     public static final int PHASING_BLOCK = isTestnet ? 220000 : 445000;
     public static final int SHUFFLING_BLOCK = isTestnet ? 428000 : Integer.MAX_VALUE;
 
-<<<<<<< HEAD
-    public static final int LAST_KNOWN_BLOCK = isTestnet ? 400000 : 532000;
-=======
-    public static final int LAST_KNOWN_BLOCK = isTestnet ? 300000 : 535000;
->>>>>>> dc729ee7
+    public static final int LAST_KNOWN_BLOCK = isTestnet ? 400000 : 535000;
 
     public static final int[] MIN_VERSION = new int[] {1, 5};
 
