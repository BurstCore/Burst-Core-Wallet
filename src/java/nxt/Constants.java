--- conflicted
+++ resolved
@@ -38,13 +38,9 @@
     public static final int TRANSPARENT_FORGING_BLOCK_3 = 51000;
     public static final int TRANSPARENT_FORGING_BLOCK_4 = 64000;
     public static final int TRANSPARENT_FORGING_BLOCK_5 = 67000;
-<<<<<<< HEAD
-    public static final int TRANSPARENT_FORGING_BLOCK_6 = 100000;
-    public static final int ASSET_EXCHANGE_BLOCK = isTestnet ? 0 : 211111;
-=======
+    public static final int TRANSPARENT_FORGING_BLOCK_6 = 130000;
     public static final int NQT_BLOCK = isTestnet ? 63000 : 150000;
     public static final int ASSET_EXCHANGE_BLOCK = isTestnet ? NQT_BLOCK : 211111;
->>>>>>> a3569cfa
     public static final int VOTING_SYSTEM_BLOCK = isTestnet ? 0 : 222222;
     public static final int DIGITAL_GOODS_STORE_BLOCK = isTestnet ? 0 : 333333;
 
