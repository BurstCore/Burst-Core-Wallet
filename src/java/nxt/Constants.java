--- conflicted
+++ resolved
@@ -84,12 +84,8 @@
     public static final int DIGITAL_GOODS_STORE_BLOCK = isTestnet ? 77341 : 213000;
     public static final int PUBLIC_KEY_ANNOUNCEMENT_BLOCK = isTestnet ? 77341 : 215000;
     public static final int MONETARY_SYSTEM_BLOCK = isOffline ? 0 : Integer.MAX_VALUE;
-<<<<<<< HEAD
-    public static final int LAST_KNOWN_BLOCK = isTestnet ? 80000 : 280000;
     public static final int MIN_LEASING_WAITING_PERIOD = isTestnet ? 1 : 1440;
-=======
     public static final int LAST_KNOWN_BLOCK = isTestnet ? 80000 : 282000;
->>>>>>> 5cd1134a
 
     static final long UNCONFIRMED_POOL_DEPOSIT_NQT = (isTestnet ? 50 : 100) * ONE_NXT;
 
