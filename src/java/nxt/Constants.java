--- conflicted
+++ resolved
@@ -84,12 +84,8 @@
     public static final int VOTING_SYSTEM_BLOCK = Integer.MAX_VALUE;
     public static final int DIGITAL_GOODS_STORE_BLOCK = isTestnet ? 77341 : 213000;
     public static final int PUBLIC_KEY_ANNOUNCEMENT_BLOCK = isTestnet ? 77341 : 215000;
-<<<<<<< HEAD
     public static final int MONETARY_SYSTEM_BLOCK = isOffline ? 0 : Integer.MAX_VALUE;
-    public static final int LAST_KNOWN_BLOCK = isTestnet ? 80000 : 268000;
-=======
     public static final int LAST_KNOWN_BLOCK = isTestnet ? 80000 : 271000;
->>>>>>> bf6976b8
 
     static final long UNCONFIRMED_POOL_DEPOSIT_NQT = (isTestnet ? 50 : 100) * ONE_NXT;
 
