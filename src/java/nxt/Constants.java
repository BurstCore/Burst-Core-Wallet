/******************************************************************************
 * Copyright © 2013-2016 The Nxt Core Developers.                             *
 *                                                                            *
 * See the AUTHORS.txt, DEVELOPER-AGREEMENT.txt and LICENSE.txt files at      *
 * the top-level directory of this distribution for the individual copyright  *
 * holder information and the developer policies on copyright and licensing.  *
 *                                                                            *
 * Unless otherwise agreed in a custom licensing agreement, no part of the    *
 * Nxt software, including this file, may be copied, modified, propagated,    *
 * or distributed except according to the terms contained in the LICENSE.txt  *
 * file.                                                                      *
 *                                                                            *
 * Removal or modification of this copyright notice is prohibited.            *
 *                                                                            *
 ******************************************************************************/

package nxt;

import java.util.Calendar;
import java.util.TimeZone;

public final class Constants {

    public static final boolean isTestnet = Nxt.getBooleanProperty("nxt.isTestnet");
    public static final boolean isOffline = Nxt.getBooleanProperty("nxt.isOffline");

    public static final int MAX_NUMBER_OF_TRANSACTIONS = 255;
    public static final int MIN_TRANSACTION_SIZE = 176;
    public static final int MAX_PAYLOAD_LENGTH = MAX_NUMBER_OF_TRANSACTIONS * MIN_TRANSACTION_SIZE;
    public static final long MAX_BALANCE_NXT = 1000000000;
    public static final long ONE_NXT = 100000000;
    public static final long MAX_BALANCE_NQT = MAX_BALANCE_NXT * ONE_NXT;
    public static final long INITIAL_BASE_TARGET = 153722867;
    public static final long MAX_BASE_TARGET = MAX_BALANCE_NXT * INITIAL_BASE_TARGET;
    public static final long MAX_BASE_TARGET_2 = isTestnet ? MAX_BASE_TARGET : INITIAL_BASE_TARGET * 50;
    public static final long MIN_BASE_TARGET = INITIAL_BASE_TARGET * 9 / 10;
    public static final int MIN_BLOCKTIME_LIMIT = 53;
    public static final int MAX_BLOCKTIME_LIMIT = 67;
    public static final int BASE_TARGET_GAMMA = 64;
    public static final int MAX_ROLLBACK = Math.max(Nxt.getIntProperty("nxt.maxRollback"), 720);
    public static final int GUARANTEED_BALANCE_CONFIRMATIONS = isTestnet ? Nxt.getIntProperty("nxt.testnetGuaranteedBalanceConfirmations", 1440) : 1440;
    public static final int LEASING_DELAY = isTestnet ? Nxt.getIntProperty("nxt.testnetLeasingDelay", 1440) : 1440;
    public static final long MIN_FORGING_BALANCE_NQT = 1000 * ONE_NXT;

    public static final int MAX_TIMEDRIFT = 15; // allow up to 15 s clock difference
    public static final int FORGING_DELAY = Nxt.getIntProperty("nxt.forgingDelay");
    public static final int FORGING_SPEEDUP = Nxt.getIntProperty("nxt.forgingSpeedup");

    public static final byte MAX_PHASING_VOTE_TRANSACTIONS = 10;
    public static final byte MAX_PHASING_WHITELIST_SIZE = 10;
    public static final byte MAX_PHASING_LINKED_TRANSACTIONS = 10;
    public static final int MAX_PHASING_DURATION = 14 * 1440;
    public static final int MAX_PHASING_REVEALED_SECRET_LENGTH = 100;

    public static final int MAX_ALIAS_URI_LENGTH = 1000;
    public static final int MAX_ALIAS_LENGTH = 100;

    public static final int MAX_ARBITRARY_MESSAGE_LENGTH = 160;
    public static final int MAX_ENCRYPTED_MESSAGE_LENGTH = 160 + 16;

    public static final int MAX_PRUNABLE_MESSAGE_LENGTH = 42 * 1024;
    public static final int MAX_PRUNABLE_ENCRYPTED_MESSAGE_LENGTH = 42 * 1024;

    public static final int MIN_PRUNABLE_LIFETIME = isTestnet ? 1440 * 60 : 14 * 1440 * 60;
    public static final int MAX_PRUNABLE_LIFETIME;
    public static final boolean ENABLE_PRUNING;
    static {
        int maxPrunableLifetime = Nxt.getIntProperty("nxt.maxPrunableLifetime");
        ENABLE_PRUNING = maxPrunableLifetime >= 0;
        MAX_PRUNABLE_LIFETIME = ENABLE_PRUNING ? Math.max(maxPrunableLifetime, MIN_PRUNABLE_LIFETIME) : Integer.MAX_VALUE;
    }
    public static final boolean INCLUDE_EXPIRED_PRUNABLE = Nxt.getBooleanProperty("nxt.includeExpiredPrunable");

    public static final int MAX_ACCOUNT_NAME_LENGTH = 100;
    public static final int MAX_ACCOUNT_DESCRIPTION_LENGTH = 1000;

    public static final int MAX_ACCOUNT_PROPERTY_NAME_LENGTH = 32;
    public static final int MAX_ACCOUNT_PROPERTY_VALUE_LENGTH = 160;

    public static final long MAX_ASSET_QUANTITY_QNT = 1000000000L * 100000000L;
    public static final int MIN_ASSET_NAME_LENGTH = 3;
    public static final int MAX_ASSET_NAME_LENGTH = 10;
    public static final int MAX_ASSET_DESCRIPTION_LENGTH = 1000;
    public static final int MAX_SINGLETON_ASSET_DESCRIPTION_LENGTH = 160;
    public static final int MAX_ASSET_TRANSFER_COMMENT_LENGTH = 1000;
    public static final int MAX_DIVIDEND_PAYMENT_ROLLBACK = 1441;

    public static final int MAX_POLL_NAME_LENGTH = 100;
    public static final int MAX_POLL_DESCRIPTION_LENGTH = 1000;
    public static final int MAX_POLL_OPTION_LENGTH = 100;
    public static final int MAX_POLL_OPTION_COUNT = 100;
    public static final int MAX_POLL_DURATION = 14 * 1440;

    public static final byte MIN_VOTE_VALUE = -92;
    public static final byte MAX_VOTE_VALUE = 92;
    public static final byte NO_VOTE_VALUE = Byte.MIN_VALUE;

    public static final int MAX_DGS_LISTING_QUANTITY = 1000000000;
    public static final int MAX_DGS_LISTING_NAME_LENGTH = 100;
    public static final int MAX_DGS_LISTING_DESCRIPTION_LENGTH = 1000;
    public static final int MAX_DGS_LISTING_TAGS_LENGTH = 100;
    public static final int MAX_DGS_GOODS_LENGTH = 1000;

    public static final int MAX_HUB_ANNOUNCEMENT_URIS = 100;
    public static final int MAX_HUB_ANNOUNCEMENT_URI_LENGTH = 1000;
    public static final long MIN_HUB_EFFECTIVE_BALANCE = 100000;

    public static final int MIN_CURRENCY_NAME_LENGTH = 3;
    public static final int MAX_CURRENCY_NAME_LENGTH = 10;
    public static final int MIN_CURRENCY_CODE_LENGTH = 3;
    public static final int MAX_CURRENCY_CODE_LENGTH = 5;
    public static final int MAX_CURRENCY_DESCRIPTION_LENGTH = 1000;
    public static final long MAX_CURRENCY_TOTAL_SUPPLY = 1000000000L * 100000000L;
    public static final int MAX_MINTING_RATIO = 10000; // per mint units not more than 0.01% of total supply
    public static final byte MIN_NUMBER_OF_SHUFFLING_PARTICIPANTS = 3;
    public static final byte MAX_NUMBER_OF_SHUFFLING_PARTICIPANTS = 30; // max possible at current block payload limit is 51
    public static final short MAX_SHUFFLING_REGISTRATION_PERIOD = (short)1440 * 7;
    public static final short SHUFFLING_PROCESSING_DEADLINE = (short)(isTestnet ? 10 : 100);

    public static final int MAX_TAGGED_DATA_NAME_LENGTH = 100;
    public static final int MAX_TAGGED_DATA_DESCRIPTION_LENGTH = 1000;
    public static final int MAX_TAGGED_DATA_TAGS_LENGTH = 100;
    public static final int MAX_TAGGED_DATA_TYPE_LENGTH = 100;
    public static final int MAX_TAGGED_DATA_CHANNEL_LENGTH = 100;
    public static final int MAX_TAGGED_DATA_FILENAME_LENGTH = 100;
    public static final int MAX_TAGGED_DATA_DATA_LENGTH = 42 * 1024;

    public static final int ALIAS_SYSTEM_BLOCK = 22000;
    public static final int TRANSPARENT_FORGING_BLOCK = 30000;
    public static final int ARBITRARY_MESSAGES_BLOCK = 40000;
    public static final int TRANSPARENT_FORGING_BLOCK_2 = 47000;
    public static final int TRANSPARENT_FORGING_BLOCK_3 = 51000;
    public static final int TRANSPARENT_FORGING_BLOCK_4 = 64000;
    public static final int TRANSPARENT_FORGING_BLOCK_5 = 67000;
    public static final int TRANSPARENT_FORGING_BLOCK_6 = isTestnet ? 75000 : 130000;
    public static final int TRANSPARENT_FORGING_BLOCK_7 = Integer.MAX_VALUE;
    public static final int TRANSPARENT_FORGING_BLOCK_8 = isTestnet ? 78000 : 215000;
    public static final int NQT_BLOCK = isTestnet ? 76500 : 132000;
    public static final int FRACTIONAL_BLOCK = isTestnet ? NQT_BLOCK : 134000;
    public static final int ASSET_EXCHANGE_BLOCK = isTestnet ? NQT_BLOCK : 135000;
    public static final int REFERENCED_TRANSACTION_FULL_HASH_BLOCK = isTestnet ? NQT_BLOCK : 140000;
    public static final int REFERENCED_TRANSACTION_FULL_HASH_BLOCK_TIMESTAMP = isTestnet ? 13031352 : 15134204;
    public static final int MAX_REFERENCED_TRANSACTION_TIMESPAN = 60 * 1440 * 60;
    public static final int DIGITAL_GOODS_STORE_BLOCK = isTestnet ? 77341 : 213000;
    public static final int MONETARY_SYSTEM_BLOCK = isTestnet ? 150000 : 330000;
    public static final int VOTING_SYSTEM_BLOCK = isTestnet ? 220000 : 445000;
    public static final int PHASING_BLOCK = isTestnet ? 220000 : 445000;
    public static final int CHECKSUM_BLOCK_16 = isTestnet ? 450000 : 556000;
    public static final int SHUFFLING_BLOCK = isTestnet ? 483000 : 621000;
    public static final int CHECKSUM_BLOCK_17 = isTestnet ? 484000 : 622000;

<<<<<<< HEAD
    public static final int LAST_CHECKSUM_BLOCK = CHECKSUM_BLOCK_17;
    public static final int LAST_KNOWN_BLOCK = isTestnet ? 519000 : 603000;
=======
    public static final int LAST_CHECKSUM_BLOCK = isTestnet ? CHECKSUM_BLOCK_17 : CHECKSUM_BLOCK_16;
    public static final int LAST_KNOWN_BLOCK = isTestnet ? 528000 : 608000;
>>>>>>> 58f981d6

    public static final int[] MIN_VERSION = new int[] {1, 7};

    static final long UNCONFIRMED_POOL_DEPOSIT_NQT = (isTestnet ? 50 : 100) * ONE_NXT;
    public static final long SHUFFLING_DEPOSIT_NQT = (isTestnet ? 7 : 1000) * ONE_NXT;

    public static final boolean correctInvalidFees = Nxt.getBooleanProperty("nxt.correctInvalidFees");

    public static final long EPOCH_BEGINNING;
    static {
        Calendar calendar = Calendar.getInstance(TimeZone.getTimeZone("UTC"));
        calendar.set(Calendar.YEAR, 2013);
        calendar.set(Calendar.MONTH, Calendar.NOVEMBER);
        calendar.set(Calendar.DAY_OF_MONTH, 24);
        calendar.set(Calendar.HOUR_OF_DAY, 12);
        calendar.set(Calendar.MINUTE, 0);
        calendar.set(Calendar.SECOND, 0);
        calendar.set(Calendar.MILLISECOND, 0);
        EPOCH_BEGINNING = calendar.getTimeInMillis();
    }

    public static final String ALPHABET = "0123456789abcdefghijklmnopqrstuvwxyz";
    public static final String ALLOWED_CURRENCY_CODE_LETTERS = "ABCDEFGHIJKLMNOPQRSTUVWXYZ";

    public static final int EC_RULE_TERMINATOR = 600; /* cfb: This constant defines a straight edge when "longest chain"
                                                        rule is outweighed by "economic majority" rule; the terminator
                                                        is set as number of seconds before the current time. */

    public static final int EC_BLOCK_DISTANCE_LIMIT = 60;

    private Constants() {} // never

}<|MERGE_RESOLUTION|>--- conflicted
+++ resolved
@@ -149,13 +149,8 @@
     public static final int SHUFFLING_BLOCK = isTestnet ? 483000 : 621000;
     public static final int CHECKSUM_BLOCK_17 = isTestnet ? 484000 : 622000;
 
-<<<<<<< HEAD
     public static final int LAST_CHECKSUM_BLOCK = CHECKSUM_BLOCK_17;
-    public static final int LAST_KNOWN_BLOCK = isTestnet ? 519000 : 603000;
-=======
-    public static final int LAST_CHECKSUM_BLOCK = isTestnet ? CHECKSUM_BLOCK_17 : CHECKSUM_BLOCK_16;
     public static final int LAST_KNOWN_BLOCK = isTestnet ? 528000 : 608000;
->>>>>>> 58f981d6
 
     public static final int[] MIN_VERSION = new int[] {1, 7};
 
