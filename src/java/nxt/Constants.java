--- conflicted
+++ resolved
@@ -53,7 +53,6 @@
     public static final int MAX_ASSET_DESCRIPTION_LENGTH = 1000;
     public static final int MAX_ASSET_TRANSFER_COMMENT_LENGTH = 1000;
 
-
     public static final int MAX_POLL_NAME_LENGTH = 100;
     public static final int MAX_POLL_DESCRIPTION_LENGTH = 1000;
     public static final int MAX_POLL_OPTION_LENGTH = 100;
@@ -90,12 +89,8 @@
     public static final int VOTING_SYSTEM_BLOCK = isTestnet ? 0 : Integer.MAX_VALUE;
     public static final int DIGITAL_GOODS_STORE_BLOCK = isTestnet ? 77341 : 213000;
     public static final int PUBLIC_KEY_ANNOUNCEMENT_BLOCK = isTestnet ? 77341 : 215000;
-<<<<<<< HEAD
-    public static final int LAST_KNOWN_BLOCK = isTestnet ? 80000 : 268000;
+    public static final int LAST_KNOWN_BLOCK = isTestnet ? 80000 : 271000;
     public static final int TWO_PHASED_TRANSACTIONS_BLOCK = isTestnet ? 0 : Integer.MAX_VALUE;
-=======
-    public static final int LAST_KNOWN_BLOCK = isTestnet ? 80000 : 271000;
->>>>>>> 3dae19dc
 
     static final long UNCONFIRMED_POOL_DEPOSIT_NQT = (isTestnet ? 50 : 100) * ONE_NXT;
 
