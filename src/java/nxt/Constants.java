--- conflicted
+++ resolved
@@ -147,18 +147,11 @@
     public static final int MONETARY_SYSTEM_BLOCK = isTestnet ? 150000 : 330000;
     public static final int VOTING_SYSTEM_BLOCK = isTestnet ? 220000 : 445000;
     public static final int PHASING_BLOCK = isTestnet ? 220000 : 445000;
-<<<<<<< HEAD
     public static final int SHUFFLING_BLOCK = isTestnet ? 428000 : Integer.MAX_VALUE;
     public static final int BASE_TARGET_BLOCK = isTestnet ? 438000 : Integer.MAX_VALUE;
-    public static final int LAST_CHECKSUM_BLOCK = isTestnet ? 463000 : 553000;
+    public static final int LAST_CHECKSUM_BLOCK = isTestnet ? 463000 : 556000;
 
-    public static final int LAST_KNOWN_BLOCK = isTestnet ? 468200 : 553000;
-=======
-    public static final int ASSET_DELETE_BLOCK = Integer.MAX_VALUE;
-    public static final int LAST_CHECKSUM_BLOCK = isTestnet ? 450000 : 556000;
-
-    public static final int LAST_KNOWN_BLOCK = isTestnet ? 452000 : 556000;
->>>>>>> 973a98af
+    public static final int LAST_KNOWN_BLOCK = isTestnet ? 468200 : 556000;
 
     public static final int[] MIN_VERSION = new int[] {1, 5};
 
