package nxt;

import java.util.Calendar;
import java.util.TimeZone;

public final class Constants {

    public static final int BLOCK_HEADER_LENGTH = 232;
    public static final int MAX_NUMBER_OF_TRANSACTIONS = 255;
    public static final int MAX_PAYLOAD_LENGTH = MAX_NUMBER_OF_TRANSACTIONS * 176;
    public static final long MAX_BALANCE_NXT = 1000000000;
    public static final long ONE_NXT = 100000000;
    public static final long MAX_BALANCE_NQT = MAX_BALANCE_NXT * ONE_NXT;
    public static final long INITIAL_BASE_TARGET = 153722867;
    public static final long MAX_BASE_TARGET = MAX_BALANCE_NXT * INITIAL_BASE_TARGET;
    public static final int MAX_ROLLBACK = 1440;

    public static final int MAX_ALIAS_URI_LENGTH = 1000;
    public static final int MAX_ALIAS_LENGTH = 100;

    public static final int MAX_ARBITRARY_MESSAGE_LENGTH = 1000;
    public static final int MAX_ENCRYPTED_MESSAGE_LENGTH = 1000;

    public static final int MAX_ACCOUNT_NAME_LENGTH = 100;
    public static final int MAX_ACCOUNT_DESCRIPTION_LENGTH = 1000;

    public static final long MAX_ASSET_QUANTITY_QNT = 1000000000L * 100000000L;
    public static final int MIN_ASSET_NAME_LENGTH = 3;
    public static final int MAX_ASSET_NAME_LENGTH = 10;
    public static final int MAX_ASSET_DESCRIPTION_LENGTH = 1000;
    public static final int MAX_ASSET_TRANSFER_COMMENT_LENGTH = 1000;

    public static final int MAX_POLL_NAME_LENGTH = 100;
    public static final int MAX_POLL_DESCRIPTION_LENGTH = 1000;
    public static final int MAX_POLL_OPTION_LENGTH = 100;
    public static final int MAX_POLL_OPTION_COUNT = 100;

    public static final int MAX_DGS_LISTING_QUANTITY = 1000000000;
    public static final int MAX_DGS_LISTING_NAME_LENGTH = 100;
    public static final int MAX_DGS_LISTING_DESCRIPTION_LENGTH = 1000;
    public static final int MAX_DGS_LISTING_TAGS_LENGTH = 100;
    public static final int MAX_DGS_GOODS_LENGTH = 10240;

    public static final int MAX_HUB_ANNOUNCEMENT_URIS = 100;
    public static final int MAX_HUB_ANNOUNCEMENT_URI_LENGTH = 1000;
    public static final long MIN_HUB_EFFECTIVE_BALANCE = 100000;

    public static final int MIN_CURRENCY_NAME_LENGTH = 3;
    public static final int MAX_CURRENCY_NAME_LENGTH = 10;
    public static final int CURRENCY_CODE_LENGTH = 3;
    public static final int MAX_CURRENCY_DESCRIPTION_LENGTH = 1000;
    public static final long MAX_CURRENCY_TOTAL_SUPPLY = 1000000000L * 100000000L;
    public static final int MAX_MINTING_RATIO = 1000000;
    public static final byte MIN_NUMBER_OF_SHUFFLING_PARTICIPANTS = 3;
    public static final byte MAX_NUMBER_OF_SHUFFLING_PARTICIPANTS = 100;
    public static final short MIN_SHUFFLING_DELAY = 5;
    public static final short MAX_SHUFFLING_DELAY = 1440;
    public static final int MAX_SHUFFLING_RECIPIENTS_LENGTH = 10000;

    public static final boolean isTestnet = Nxt.getBooleanProperty("nxt.isTestnet");
    public static final boolean isOffline = Nxt.getBooleanProperty("nxt.isOffline");

    public static final int ALIAS_SYSTEM_BLOCK = 22000;
    public static final int TRANSPARENT_FORGING_BLOCK = 30000;
    public static final int ARBITRARY_MESSAGES_BLOCK = 40000;
    public static final int TRANSPARENT_FORGING_BLOCK_2 = 47000;
    public static final int TRANSPARENT_FORGING_BLOCK_3 = 51000;
    public static final int TRANSPARENT_FORGING_BLOCK_4 = 64000;
    public static final int TRANSPARENT_FORGING_BLOCK_5 = 67000;
    public static final int TRANSPARENT_FORGING_BLOCK_6 = isTestnet ? 75000 : 130000;
    public static final int TRANSPARENT_FORGING_BLOCK_7 = Integer.MAX_VALUE;
    public static final int TRANSPARENT_FORGING_BLOCK_8 = isTestnet ? 78000 : 215000;
    public static final int NQT_BLOCK = isTestnet ? 76500 : 132000;
    public static final int FRACTIONAL_BLOCK = isTestnet ? NQT_BLOCK : 134000;
    public static final int ASSET_EXCHANGE_BLOCK = isTestnet ? NQT_BLOCK : 135000;
    public static final int REFERENCED_TRANSACTION_FULL_HASH_BLOCK = isTestnet ? NQT_BLOCK : 140000;
    public static final int REFERENCED_TRANSACTION_FULL_HASH_BLOCK_TIMESTAMP = isTestnet ? 13031352 : 15134204;
    public static final int VOTING_SYSTEM_BLOCK = Integer.MAX_VALUE;
    public static final int DIGITAL_GOODS_STORE_BLOCK = isTestnet ? 77341 : 213000;
    public static final int PUBLIC_KEY_ANNOUNCEMENT_BLOCK = isTestnet ? 77341 : 215000;
<<<<<<< HEAD
    public static final int MONETARY_SYSTEM_BLOCK = isTestnet ? 77341 : Integer.MAX_VALUE;
=======
    public static final int LAST_KNOWN_BLOCK = isTestnet ? 80000 : 248000;
>>>>>>> bbfed27a

    static final long UNCONFIRMED_POOL_DEPOSIT_NQT = (isTestnet ? 50 : 100) * ONE_NXT;

    public static final long EPOCH_BEGINNING;
    static {
        Calendar calendar = Calendar.getInstance(TimeZone.getTimeZone("UTC"));
        calendar.set(Calendar.YEAR, 2013);
        calendar.set(Calendar.MONTH, Calendar.NOVEMBER);
        calendar.set(Calendar.DAY_OF_MONTH, 24);
        calendar.set(Calendar.HOUR_OF_DAY, 12);
        calendar.set(Calendar.MINUTE, 0);
        calendar.set(Calendar.SECOND, 0);
        calendar.set(Calendar.MILLISECOND, 0);
        EPOCH_BEGINNING = calendar.getTimeInMillis();
    }

    public static final String ALPHABET = "0123456789abcdefghijklmnopqrstuvwxyz";
    public static final String ALLOWED_CURRENCY_CODE_LETTERS = "ABCDEFGHIJKLMNOPQRSTUVWXYZ";

    public static final int EC_RULE_TERMINATOR = 600; /* cfb: This constant defines a straight edge when "longest chain"
                                                        rule is outweighed by "economic majority" rule; the terminator
                                                        is set as number of seconds before the current time. */

    public static final int EC_BLOCK_DISTANCE_LIMIT = 60;

    private Constants() {} // never

}<|MERGE_RESOLUTION|>--- conflicted
+++ resolved
@@ -78,11 +78,8 @@
     public static final int VOTING_SYSTEM_BLOCK = Integer.MAX_VALUE;
     public static final int DIGITAL_GOODS_STORE_BLOCK = isTestnet ? 77341 : 213000;
     public static final int PUBLIC_KEY_ANNOUNCEMENT_BLOCK = isTestnet ? 77341 : 215000;
-<<<<<<< HEAD
     public static final int MONETARY_SYSTEM_BLOCK = isTestnet ? 77341 : Integer.MAX_VALUE;
-=======
     public static final int LAST_KNOWN_BLOCK = isTestnet ? 80000 : 248000;
->>>>>>> bbfed27a
 
     static final long UNCONFIRMED_POOL_DEPOSIT_NQT = (isTestnet ? 50 : 100) * ONE_NXT;
 
