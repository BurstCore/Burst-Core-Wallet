/*
 * Copyright © 2013-2016 The Nxt Core Developers.
 * Copyright © 2016-2017 Jelurida IP B.V.
 *
 * See the LICENSE.txt file at the top-level directory of this distribution
 * for licensing information.
 *
 * Unless otherwise agreed in a custom licensing agreement with Jelurida B.V.,
 * no part of the Nxt software, including this file, may be copied, modified,
 * propagated, or distributed except according to the terms contained in the
 * LICENSE.txt file.
 *
 * Removal or modification of this copyright notice is prohibited.
 *
 */

package nxt;

import java.text.SimpleDateFormat;

public final class Constants {

    public static final boolean isTestnet = Nxt.getBooleanProperty("nxt.isTestnet");
    public static final boolean isOffline = Nxt.getBooleanProperty("nxt.isOffline");
    public static final boolean isLightClient = Nxt.getBooleanProperty("nxt.isLightClient");

<<<<<<< HEAD
    public static final int MAX_NUMBER_OF_FXT_TRANSACTIONS = 10;
    public static final int MAX_NUMBER_OF_CHILD_TRANSACTIONS = 1024;
    public static final int MAX_CHILDBLOCK_PAYLOAD_LENGTH = 512 * 1024;
=======
    public static final long EPOCH_BEGINNING;
    static {
        try {
            EPOCH_BEGINNING = new SimpleDateFormat("yyyy-MM-dd HH:mm:ss Z").parse("2017-01-01 00:00:00 +0000").getTime();
        } catch (Exception e) {
            throw new ExceptionInInitializerError(e);
        }
    }

    public static final int MAX_NUMBER_OF_TRANSACTIONS = 255;
    public static final int MIN_TRANSACTION_SIZE = 176;
    public static final int MAX_PAYLOAD_LENGTH = MAX_NUMBER_OF_TRANSACTIONS * MIN_TRANSACTION_SIZE;
>>>>>>> 5aab3eb2
    public static final long MAX_BALANCE_FXT = 1000000000;
    public static final long ONE_FXT = 100000000;
    public static final long MAX_BALANCE_NQT = MAX_BALANCE_FXT * ONE_FXT;
    public static final long INITIAL_BASE_TARGET = 153722867;
    public static final long MAX_BASE_TARGET = INITIAL_BASE_TARGET * (isTestnet ? MAX_BALANCE_FXT : 50);
    public static final long MIN_BASE_TARGET = INITIAL_BASE_TARGET * 9 / 10;
    public static final int MIN_BLOCKTIME_LIMIT = 53;
    public static final int MAX_BLOCKTIME_LIMIT = 67;
    public static final int BASE_TARGET_GAMMA = 64;
    public static final int MAX_ROLLBACK = Math.max(Nxt.getIntProperty("nxt.maxRollback"), 720);
    public static final int GUARANTEED_BALANCE_CONFIRMATIONS = isTestnet ? Nxt.getIntProperty("nxt.testnetGuaranteedBalanceConfirmations", 1440) : 1440;
    public static final int LEASING_DELAY = isTestnet ? Nxt.getIntProperty("nxt.testnetLeasingDelay", 1440) : 1440;
    public static final long MIN_FORGING_BALANCE_FQT = 1000 * ONE_FXT;

    public static final int MAX_TIMEDRIFT = 15; // allow up to 15 s clock difference
    public static final int FORGING_DELAY = Nxt.getIntProperty("nxt.forgingDelay");
    public static final int FORGING_SPEEDUP = Nxt.getIntProperty("nxt.forgingSpeedup");

    public static final byte MAX_PHASING_VOTE_TRANSACTIONS = 10;
    public static final byte MAX_PHASING_WHITELIST_SIZE = 10;
    public static final byte MAX_PHASING_LINKED_TRANSACTIONS = 10;
    public static final int MAX_PHASING_DURATION = 14 * 1440;
    public static final int MAX_PHASING_REVEALED_SECRET_LENGTH = 100;

    public static final int MAX_ALIAS_URI_LENGTH = 1000;
    public static final int MAX_ALIAS_LENGTH = 100;

    public static final int MAX_ARBITRARY_MESSAGE_LENGTH = 160;
    public static final int MAX_ENCRYPTED_MESSAGE_LENGTH = 160 + 16;

    public static final int MAX_PRUNABLE_MESSAGE_LENGTH = 42 * 1024;
    public static final int MAX_PRUNABLE_ENCRYPTED_MESSAGE_LENGTH = 42 * 1024;

    public static final int MIN_PRUNABLE_LIFETIME = isTestnet ? 1440 * 60 : 14 * 1440 * 60;
    public static final int MAX_PRUNABLE_LIFETIME;
    public static final boolean ENABLE_PRUNING;
    static {
        int maxPrunableLifetime = Nxt.getIntProperty("nxt.maxPrunableLifetime");
        ENABLE_PRUNING = maxPrunableLifetime >= 0;
        MAX_PRUNABLE_LIFETIME = ENABLE_PRUNING ? Math.max(maxPrunableLifetime, MIN_PRUNABLE_LIFETIME) : Integer.MAX_VALUE;
    }
    public static final boolean INCLUDE_EXPIRED_PRUNABLE = Nxt.getBooleanProperty("nxt.includeExpiredPrunable");

    public static final int MAX_ACCOUNT_NAME_LENGTH = 100;
    public static final int MAX_ACCOUNT_DESCRIPTION_LENGTH = 1000;

    public static final int MAX_ACCOUNT_PROPERTY_NAME_LENGTH = 32;
    public static final int MAX_ACCOUNT_PROPERTY_VALUE_LENGTH = 160;

    public static final long MAX_ASSET_QUANTITY_QNT = 1000000000L * 100000000L;
    public static final int MIN_ASSET_NAME_LENGTH = 3;
    public static final int MAX_ASSET_NAME_LENGTH = 10;
    public static final int MAX_ASSET_DESCRIPTION_LENGTH = 1000;
    public static final int MAX_SINGLETON_ASSET_DESCRIPTION_LENGTH = 160;
    public static final int MAX_ASSET_TRANSFER_COMMENT_LENGTH = 1000;
    public static final int MAX_DIVIDEND_PAYMENT_ROLLBACK = 1441;

    public static final int MAX_POLL_NAME_LENGTH = 100;
    public static final int MAX_POLL_DESCRIPTION_LENGTH = 1000;
    public static final int MAX_POLL_OPTION_LENGTH = 100;
    public static final int MAX_POLL_OPTION_COUNT = 100;
    public static final int MAX_POLL_DURATION = 14 * 1440;

    public static final byte MIN_VOTE_VALUE = -92;
    public static final byte MAX_VOTE_VALUE = 92;
    public static final byte NO_VOTE_VALUE = Byte.MIN_VALUE;

    public static final int MAX_DGS_LISTING_QUANTITY = 1000000000;
    public static final int MAX_DGS_LISTING_NAME_LENGTH = 100;
    public static final int MAX_DGS_LISTING_DESCRIPTION_LENGTH = 1000;
    public static final int MAX_DGS_LISTING_TAGS_LENGTH = 100;
    public static final int MAX_DGS_GOODS_LENGTH = 1000;

    public static final int MIN_CURRENCY_NAME_LENGTH = 3;
    public static final int MAX_CURRENCY_NAME_LENGTH = 10;
    public static final int MIN_CURRENCY_CODE_LENGTH = 3;
    public static final int MAX_CURRENCY_CODE_LENGTH = 5;
    public static final int MAX_CURRENCY_DESCRIPTION_LENGTH = 1000;
    public static final long MAX_CURRENCY_TOTAL_SUPPLY = 1000000000L * 100000000L;
    public static final int MAX_MINTING_RATIO = 10000; // per mint units not more than 0.01% of total supply
    public static final byte MIN_NUMBER_OF_SHUFFLING_PARTICIPANTS = 3;
    public static final byte MAX_NUMBER_OF_SHUFFLING_PARTICIPANTS = 30; // max possible at current block payload limit is 51
    public static final short MAX_SHUFFLING_REGISTRATION_PERIOD = (short)1440 * 7;
    public static final short SHUFFLING_PROCESSING_DEADLINE = (short)(isTestnet ? 10 : 100);

    public static final int MAX_TAGGED_DATA_NAME_LENGTH = 100;
    public static final int MAX_TAGGED_DATA_DESCRIPTION_LENGTH = 1000;
    public static final int MAX_TAGGED_DATA_TAGS_LENGTH = 100;
    public static final int MAX_TAGGED_DATA_TYPE_LENGTH = 100;
    public static final int MAX_TAGGED_DATA_CHANNEL_LENGTH = 100;
    public static final int MAX_TAGGED_DATA_FILENAME_LENGTH = 100;
    public static final int MAX_TAGGED_DATA_DATA_LENGTH = 42 * 1024;

    public static final int MAX_REFERENCED_TRANSACTION_TIMESPAN = 60 * 1440 * 60;
    public static final int CHECKSUM_BLOCK_1 = Integer.MAX_VALUE;

    public static final int LAST_CHECKSUM_BLOCK = 0;
    // LAST_KNOWN_BLOCK must also be set in html/www/js/nrs.constants.js
    public static final int LAST_KNOWN_BLOCK = isTestnet ? 0 : 0;

    public static final int[] MIN_VERSION = new int[] {2, 0};
    public static final int[] MIN_PROXY_VERSION = new int[] {2, 0};

    public static final long UNCONFIRMED_POOL_DEPOSIT_FQT = (isTestnet ? 50 : 100) * ONE_FXT;

    public static final boolean correctInvalidFees = Nxt.getBooleanProperty("nxt.correctInvalidFees");

    public static final String ALPHABET = "0123456789abcdefghijklmnopqrstuvwxyz";
    public static final String ALLOWED_CURRENCY_CODE_LETTERS = "ABCDEFGHIJKLMNOPQRSTUVWXYZ";

    private Constants() {} // never

}<|MERGE_RESOLUTION|>--- conflicted
+++ resolved
@@ -24,11 +24,9 @@
     public static final boolean isOffline = Nxt.getBooleanProperty("nxt.isOffline");
     public static final boolean isLightClient = Nxt.getBooleanProperty("nxt.isLightClient");
 
-<<<<<<< HEAD
     public static final int MAX_NUMBER_OF_FXT_TRANSACTIONS = 10;
     public static final int MAX_NUMBER_OF_CHILD_TRANSACTIONS = 1024;
     public static final int MAX_CHILDBLOCK_PAYLOAD_LENGTH = 512 * 1024;
-=======
     public static final long EPOCH_BEGINNING;
     static {
         try {
@@ -38,10 +36,6 @@
         }
     }
 
-    public static final int MAX_NUMBER_OF_TRANSACTIONS = 255;
-    public static final int MIN_TRANSACTION_SIZE = 176;
-    public static final int MAX_PAYLOAD_LENGTH = MAX_NUMBER_OF_TRANSACTIONS * MIN_TRANSACTION_SIZE;
->>>>>>> 5aab3eb2
     public static final long MAX_BALANCE_FXT = 1000000000;
     public static final long ONE_FXT = 100000000;
     public static final long MAX_BALANCE_NQT = MAX_BALANCE_FXT * ONE_FXT;
