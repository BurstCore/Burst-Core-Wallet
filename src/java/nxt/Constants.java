--- conflicted
+++ resolved
@@ -102,11 +102,7 @@
     public static final int REFERENCED_TRANSACTION_FULL_HASH_BLOCK_TIMESTAMP = isTestnet ? 13031352 : 15134204;
     public static final int VOTING_SYSTEM_BLOCK = isTestnet ? 0 : Integer.MAX_VALUE;
     public static final int DIGITAL_GOODS_STORE_BLOCK = isTestnet ? 77341 : 213000;
-<<<<<<< HEAD
-    public static final int PUBLIC_KEY_ANNOUNCEMENT_BLOCK = isTestnet ? 77341 : 215000;
     public static final int TWO_PHASED_TRANSACTIONS_BLOCK = isTestnet ? 0 : Integer.MAX_VALUE;
-=======
->>>>>>> db5d8e5f
     public static final int MONETARY_SYSTEM_BLOCK = isTestnet ? 150000 : 330000;
     public static final int LAST_KNOWN_BLOCK = isTestnet ? 150000 : 330000;
 
