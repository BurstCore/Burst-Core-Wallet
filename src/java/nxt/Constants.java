--- conflicted
+++ resolved
@@ -23,7 +23,10 @@
         }
     }
 
-<<<<<<< HEAD
+    public static final int MAX_TIMEDRIFT = 15; // allow up to 15 s clock difference
+    public static final int FORGING_DELAY = Nxt.getIntProperty("nxt.forgingDelay");
+    public static final int FORGING_SPEEDUP = Nxt.getIntProperty("nxt.forgingSpeedup");
+
     public static final byte MAX_VOTES_PER_VOTING_TRANSACTION = 2;
     public static final byte VOTING_MODEL_BALANCE = 0;
     public static final byte VOTING_MODEL_ACCOUNT = 1;
@@ -44,12 +47,6 @@
 
     public static final byte PENDING_TRANSACTIONS_MAX_WHITELIST_SIZE = 10;
     public static final byte PENDING_TRANSACTIONS_MAX_BLACKLIST_SIZE = 5;
-
-=======
-    public static final int MAX_TIMEDRIFT = 15; // allow up to 15 s clock difference
-    public static final int FORGING_DELAY = Nxt.getIntProperty("nxt.forgingDelay");
-    public static final int FORGING_SPEEDUP = Nxt.getIntProperty("nxt.forgingSpeedup");
->>>>>>> 314ded92
 
     public static final int MAX_ALIAS_URI_LENGTH = 1000;
     public static final int MAX_ALIAS_LENGTH = 100;
