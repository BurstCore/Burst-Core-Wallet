--- conflicted
+++ resolved
@@ -155,11 +155,7 @@
     public static final int LAST_CHECKSUM_BLOCK = CHECKSUM_BLOCK_19;
     public static final int LAST_KNOWN_BLOCK = isTestnet ? 847000 : 907000;
 
-<<<<<<< HEAD
     public static final int[] MIN_VERSION = new int[] {1, 10, 1};
-=======
-    public static final int[] MIN_VERSION = Constants.isTestnet ? new int[] {1, 10} : new int[] {1, 7};
->>>>>>> 2abafdce
     public static final int[] MIN_PROXY_VERSION = new int[] {1, 10, 1};
 
     static final long UNCONFIRMED_POOL_DEPOSIT_NQT = (isTestnet ? 50 : 100) * ONE_NXT;
