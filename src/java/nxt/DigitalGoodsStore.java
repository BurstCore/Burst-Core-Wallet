package nxt;

import nxt.crypto.EncryptedData;
import nxt.db.Db;
import nxt.db.VersioningDbTable;
import nxt.db.VersioningValuesDbTable;
import nxt.util.Convert;
import nxt.util.Listener;
import nxt.util.Listeners;
import nxt.util.VersioningDbTable;

import java.sql.Connection;
import java.sql.PreparedStatement;
import java.sql.ResultSet;
import java.sql.SQLException;
import java.sql.Types;
<<<<<<< HEAD
=======
import java.util.ArrayList;
>>>>>>> d34e2a6d
import java.util.List;

public final class DigitalGoodsStore {

    public static enum Event {
        GOODS_LISTED, GOODS_DELISTED, GOODS_PRICE_CHANGE, GOODS_QUANTITY_CHANGE,
        PURCHASE, DELIVERY, REFUND, FEEDBACK
    }

    static {
        Nxt.getBlockchainProcessor().addListener(new Listener<Block>() {
            @Override
            public void notify(Block block) {
                for (Purchase purchase : getExpiredPendingPurchases(block.getTimestamp())) {
                    Account buyer = Account.getAccount(purchase.getBuyerId());
                    buyer.addToUnconfirmedBalanceNQT(Convert.safeMultiply(purchase.getQuantity(), purchase.getPriceNQT()));
                    getGoods(purchase.getGoodsId()).changeQuantity(purchase.getQuantity());
                    purchase.setPending(false);
                }
            }
        }, BlockchainProcessor.Event.AFTER_BLOCK_APPLY);

        // reverse any pending purchase expiration that was caused by the block that got popped off
        Nxt.getBlockchainProcessor().addListener(new Listener<Block>() {
            @Override
            public void notify(Block block) {
                Block previousBlock = Nxt.getBlockchain().getLastBlock();
                for (Purchase purchase : getPurchasesExpiredBetween(previousBlock.getTimestamp(), block.getTimestamp())) {
                    Account buyer = Account.getAccount(purchase.getBuyerId());
                    buyer.addToUnconfirmedBalanceNQT(- Convert.safeMultiply(purchase.getQuantity(), purchase.getPriceNQT()));
                    getGoods(purchase.getGoodsId()).changeQuantity(- purchase.getQuantity());
                    purchase.setPending(true);
                }
            }
        }, BlockchainProcessor.Event.BLOCK_POPPED);
    }

    private static final Listeners<Goods,Event> goodsListeners = new Listeners<>();

    private static final Listeners<Purchase,Event> purchaseListeners = new Listeners<>();

    public static boolean addGoodsListener(Listener<Goods> listener, Event eventType) {
        return goodsListeners.addListener(listener, eventType);
    }

    public static boolean removeGoodsListener(Listener<Goods> listener, Event eventType) {
        return goodsListeners.removeListener(listener, eventType);
    }

    public static boolean addPurchaseListener(Listener<Purchase> listener, Event eventType) {
        return purchaseListeners.addListener(listener, eventType);
    }

    public static boolean removePurchaseListener(Listener<Purchase> listener, Event eventType) {
        return purchaseListeners.removeListener(listener, eventType);
    }

    public static final class Goods {

        private static final VersioningDbTable<Goods> goodsTable = new VersioningDbTable<Goods>() {

            @Override
            protected Long getId(Goods goods) {
                return goods.getId();
            }

            @Override
            protected String table() {
                return "goods";
            }

            @Override
            protected Goods load(Connection con, ResultSet rs) throws SQLException {
                return new Goods(rs);
            }

            @Override
            protected void save(Connection con, Goods goods) throws SQLException {
                try (PreparedStatement pstmt = con.prepareStatement("MERGE INTO goods (id, seller_id, name, "
                        + "description, tags, timestamp, quantity, price, delisted, height, latest) KEY (id, height) "
                        + "VALUES (?, ?, ?, ?, ?, ?, ?, ?, ?, ?, TRUE)")) {
                    int i = 0;
                    pstmt.setLong(++i, goods.getId());
                    pstmt.setLong(++i, goods.getSellerId());
                    pstmt.setString(++i, goods.getName());
                    pstmt.setString(++i, goods.getDescription());
                    pstmt.setString(++i, goods.getTags());
                    pstmt.setInt(++i, goods.getTimestamp());
                    pstmt.setInt(++i, goods.getQuantity());
                    pstmt.setLong(++i, goods.getPriceNQT());
                    pstmt.setBoolean(++i, goods.isDelisted());
                    pstmt.setInt(++i, Nxt.getBlockchain().getHeight());
                    pstmt.executeUpdate();
                }
            }

        };

        private final Long id;
        private final Long sellerId;
        private final String name;
        private final String description;
        private final String tags;
        private final int timestamp;
        private int quantity;
        private long priceNQT;
        private boolean delisted;

        private Goods(Transaction transaction, Attachment.DigitalGoodsListing attachment) {
            this.id = transaction.getId();
            this.sellerId = transaction.getSenderId();
            this.name = attachment.getName();
            this.description = attachment.getDescription();
            this.tags = attachment.getTags();
            this.quantity = attachment.getQuantity();
            this.priceNQT = attachment.getPriceNQT();
            this.delisted = false;
            this.timestamp = transaction.getTimestamp();
        }

        private Goods(ResultSet rs) throws SQLException {
            this.id = rs.getLong("id");
            this.sellerId = rs.getLong("seller_id");
            this.name = rs.getString("name");
            this.description = rs.getString("description");
            this.tags = rs.getString("tags");
            this.quantity = rs.getInt("quantity");
            this.priceNQT = rs.getLong("price");
            this.delisted = rs.getBoolean("delisted");
            this.timestamp = rs.getInt("timestamp");
        }

        public Long getId() {
            return id;
        }

        public Long getSellerId() {
            return sellerId;
        }

        public String getName() {
            return name;
        }

        public String getDescription() {
            return description;
        }

        public String getTags() {
            return tags;
        }

        public int getTimestamp() {
            return timestamp;
        }

        public int getQuantity() {
            return quantity;
        }

        private void changeQuantity(int deltaQuantity) {
            quantity += deltaQuantity;
            if (quantity < 0) {
                quantity = 0;
            } else if (quantity > Constants.MAX_DGS_LISTING_QUANTITY) {
                quantity = Constants.MAX_DGS_LISTING_QUANTITY;
            }
            goodsTable.insert(this);
        }

        public long getPriceNQT() {
            return priceNQT;
        }

        private void changePrice(long priceNQT) {
            this.priceNQT = priceNQT;
            goodsTable.insert(this);
        }

        public boolean isDelisted() {
            return delisted;
        }

        private void setDelisted(boolean delisted) {
            this.delisted = delisted;
            goodsTable.insert(this);
        }

        /*
        @Override
        public int compareTo(Goods other) {
            return name.compareTo(other.name);
        }
        */

    }

    public static final class Purchase {

        private static final VersioningDbTable<Purchase> purchaseTable = new VersioningDbTable<Purchase>() {

            @Override
            protected Long getId(Purchase purchase) {
                return purchase.getId();
            }

            @Override
            protected String table() {
                return "purchase";
            }

            @Override
            protected Purchase load(Connection con, ResultSet rs) throws SQLException {
                return new Purchase(rs);
            }

            @Override
            protected void save(Connection con, Purchase purchase) throws SQLException {
                try (PreparedStatement pstmt = con.prepareStatement("MERGE INTO purchase (id, buyer_id, goods_id, seller_id, "
                        + "quantity, price, deadline, note, nonce, timestamp, pending, goods, goods_nonce, refund_note, "
<<<<<<< HEAD
                        + "refund_nonce, feedback_note, feedback_nonce, discount, refund, height, latest) KEY (id, height) "
=======
                        + "refund_nonce, has_feedback_notes, has_public_feedbacks, discount, refund, height, latest) KEY (id, height) "
>>>>>>> d34e2a6d
                        + "VALUES (?, ?, ?, ?, ?, ?, ?, ?, ?, ?, ?, ?, ?, ?, ?, ?, ?, ?, ?, ?, TRUE)")) {
                    int i = 0;
                    pstmt.setLong(++i, purchase.getId());
                    pstmt.setLong(++i, purchase.getBuyerId());
                    pstmt.setLong(++i, purchase.getGoodsId());
                    pstmt.setLong(++i, purchase.getSellerId());
                    pstmt.setInt(++i, purchase.getQuantity());
                    pstmt.setLong(++i, purchase.getPriceNQT());
                    pstmt.setInt(++i, purchase.getDeliveryDeadlineTimestamp());
                    setEncryptedData(pstmt, purchase.getNote(), ++i);
                    ++i;
                    pstmt.setInt(++i, purchase.getTimestamp());
                    pstmt.setBoolean(++i, purchase.isPending());
                    setEncryptedData(pstmt, purchase.getEncryptedGoods(), ++i);
                    ++i;
                    setEncryptedData(pstmt, purchase.getRefundNote(), ++i);
                    ++i;
<<<<<<< HEAD
                    setEncryptedData(pstmt, purchase.getFeedbackNote(), ++i);
                    ++i;
=======
                    pstmt.setBoolean(++i, purchase.getFeedbackNotes() != null && purchase.getFeedbackNotes().size() > 0);
                    pstmt.setBoolean(++i, purchase.getPublicFeedback() != null && purchase.getPublicFeedback().size() > 0);
>>>>>>> d34e2a6d
                    pstmt.setLong(++i, purchase.getDiscountNQT());
                    pstmt.setLong(++i, purchase.getRefundNQT());
                    pstmt.setInt(++i, Nxt.getBlockchain().getHeight());
                    pstmt.executeUpdate();
                }
            }
<<<<<<< HEAD
=======

        };

        private static final VersioningValuesDbTable<Purchase, EncryptedData> purchaseFeedbackNotesTable = new VersioningValuesDbTable<Purchase, EncryptedData>() {

            @Override
            protected Long getId(Purchase purchase) {
                return purchase.getId();
            }

            @Override
            protected String table() {
                return "purchase_feedback";
            }

            @Override
            protected EncryptedData load(Connection con, ResultSet rs) throws SQLException {
                byte[] data = rs.getBytes("feedback_data");
                byte[] nonce = rs.getBytes("feedback_nonce");
                return new EncryptedData(data, nonce);
            }

            @Override
            protected void save(Connection con, Purchase purchase, EncryptedData encryptedData) throws SQLException {
                try (PreparedStatement pstmt = con.prepareStatement("INSERT INTO purchase_feedback (id, feedback_data, feedback_nonce, "
                        + "height, latest) VALUES (?, ?, ?, ?, TRUE)")) {
                    int i = 0;
                    pstmt.setLong(++i, purchase.getId());
                    setEncryptedData(pstmt, encryptedData, ++i);
                    ++i;
                    pstmt.setInt(++i, Nxt.getBlockchain().getHeight());
                    pstmt.executeUpdate();
                }
            }

        };

        private static final VersioningValuesDbTable<Purchase, String> purchasePublicFeedbackTable = new VersioningValuesDbTable<Purchase, String>() {

            @Override
            protected Long getId(Purchase purchase) {
                return purchase.getId();
            }

            @Override
            protected String table() {
                return "purchase_public_feedback";
            }

            @Override
            protected String load(Connection con, ResultSet rs) throws SQLException {
                return rs.getString("public_feedback");
            }

            @Override
            protected void save(Connection con, Purchase purchase, String publicFeedback) throws SQLException {
                try (PreparedStatement pstmt = con.prepareStatement("INSERT INTO purchase_public_feedback (id, public_feedback, "
                        + "height, latest) VALUES (?, ?, ?, TRUE)")) {
                    int i = 0;
                    pstmt.setLong(++i, purchase.getId());
                    pstmt.setString(++i, publicFeedback);
                    pstmt.setInt(++i, Nxt.getBlockchain().getHeight());
                    pstmt.executeUpdate();
                }
            }

>>>>>>> d34e2a6d
        };

        private final Long id;
        private final Long buyerId;
        private final Long goodsId;
        private final Long sellerId;
        private final int quantity;
        private final long priceNQT;
        private final int deadline;
        private final EncryptedData note;
        private final int timestamp;
        private boolean isPending;
        private EncryptedData encryptedGoods;
<<<<<<< HEAD
        private EncryptedData refundNote;
        private EncryptedData feedbackNote;
=======
		private boolean goodsIsText;
        private EncryptedData refundNote;
        private boolean hasFeedbackNotes;
        private List<EncryptedData> feedbackNotes;
        private boolean hasPublicFeedbacks;
        private List<String> publicFeedbacks;
>>>>>>> d34e2a6d
        private long discountNQT;
        private long refundNQT;

        private Purchase(Transaction transaction, Attachment.DigitalGoodsPurchase attachment, Long sellerId) {
            this.id = transaction.getId();
            this.buyerId = transaction.getSenderId();
            this.goodsId = attachment.getGoodsId();
            this.sellerId = sellerId;
            this.quantity = attachment.getQuantity();
            this.priceNQT = attachment.getPriceNQT();
            this.deadline = attachment.getDeliveryDeadlineTimestamp();
<<<<<<< HEAD
            this.note = attachment.getNote();
=======
            this.note = transaction.getEncryptedMessage() == null ? null : transaction.getEncryptedMessage().getEncryptedData();
>>>>>>> d34e2a6d
            this.timestamp = transaction.getTimestamp();
            this.isPending = true;
        }

        private Purchase(ResultSet rs) throws SQLException {
            this.id = rs.getLong("id");
            this.buyerId = rs.getLong("buyer_id");
            this.goodsId = rs.getLong("goods_id");
            this.sellerId = rs.getLong("seller_id");
            this.quantity = rs.getInt("quantity");
            this.priceNQT = rs.getLong("price");
            this.deadline = rs.getInt("deadline");
            this.note = loadEncryptedData(rs, "note", "nonce");
            this.timestamp = rs.getInt("timestamp");
            this.isPending = rs.getBoolean("pending");
            this.encryptedGoods = loadEncryptedData(rs, "goods", "goods_nonce");
            this.refundNote = loadEncryptedData(rs, "refund_note", "refund_nonce");
<<<<<<< HEAD
            this.feedbackNote = loadEncryptedData(rs, "feedback_note", "feedback_nonce");
=======
            this.hasFeedbackNotes = rs.getBoolean("has_feedback_notes");
            this.hasPublicFeedbacks = rs.getBoolean("has_public_feedbacks");
>>>>>>> d34e2a6d
            this.discountNQT = rs.getLong("discount");
            this.refundNQT = rs.getLong("refund");
        }

        public Long getId() {
            return id;
        }

        public Long getBuyerId() {
            return buyerId;
        }

        public Long getGoodsId() {
            return goodsId;
        }

        public Long getSellerId() { return sellerId; }

        public int getQuantity() {
            return quantity;
        }

        public long getPriceNQT() {
            return priceNQT;
        }

        public int getDeliveryDeadlineTimestamp() {
            return deadline;
        }

        public EncryptedData getNote() {
            return note;
        }

        public boolean isPending() {
            return isPending;
        }

        private void setPending(boolean isPending) {
            this.isPending = isPending;
            purchaseTable.insert(this);
        }

        public int getTimestamp() {
            return timestamp;
        }

        public String getName() {
            return getGoods(goodsId).getName();
        }

        public EncryptedData getEncryptedGoods() {
            return encryptedGoods;
        }

        public boolean goodsIsText() {
            return goodsIsText;
        }

        private void setEncryptedGoods(EncryptedData encryptedGoods, boolean goodsIsText) {
            this.encryptedGoods = encryptedGoods;
<<<<<<< HEAD
=======
            this.goodsIsText = goodsIsText;
>>>>>>> d34e2a6d
            purchaseTable.insert(this);
        }

        public EncryptedData getRefundNote() {
            return refundNote;
        }

        private void setRefundNote(EncryptedData refundNote) {
            this.refundNote = refundNote;
            purchaseTable.insert(this);
<<<<<<< HEAD
=======
        }

        public List<EncryptedData> getFeedbackNotes() {
            if (!hasFeedbackNotes) {
                return null;
            }
            feedbackNotes = purchaseFeedbackNotesTable.get(id);
            return feedbackNotes;
>>>>>>> d34e2a6d
        }

        private void addFeedbackNote(EncryptedData feedbackNote) {
            if (feedbackNotes == null) {
                feedbackNotes = new ArrayList<>();
            }
            feedbackNotes.add(feedbackNote);
            this.hasFeedbackNotes = true;
            purchaseTable.insert(this);
            purchaseFeedbackNotesTable.insert(this, feedbackNote);
		}

        public List<String> getPublicFeedback() {
            if (!hasPublicFeedbacks) {
                return null;
            }
            publicFeedbacks = purchasePublicFeedbackTable.get(id);
            return publicFeedbacks;
        }

<<<<<<< HEAD
        private void setFeedbackNote(EncryptedData feedbackNote) {
            this.feedbackNote = feedbackNote;
            purchaseTable.insert(this);
=======
        private void addPublicFeedback(String publicFeedback) {
            if (publicFeedbacks == null) {
                publicFeedbacks = new ArrayList<>();
            }
            publicFeedbacks.add(publicFeedback);
            this.hasPublicFeedbacks = true;
            purchaseTable.insert(this);
            purchasePublicFeedbackTable.insert(this, publicFeedback);
>>>>>>> d34e2a6d
        }

        public long getDiscountNQT() {
            return discountNQT;
        }

        public void setDiscountNQT(long discountNQT) {
            this.discountNQT = discountNQT;
            purchaseTable.insert(this);
        }

        public long getRefundNQT() {
            return refundNQT;
        }

        public void setRefundNQT(long refundNQT) {
            this.refundNQT = refundNQT;
            purchaseTable.insert(this);
        }

        /*
        @Override
        public int compareTo(Purchase other) {
            if (this.timestamp < other.timestamp) {
                return 1;
            }
            if (this.timestamp > other.timestamp) {
                return -1;
            }
            return Long.compare(this.id, other.id);
        }
        */

    }

    public static Goods getGoods(Long goodsId) {
        return Goods.goodsTable.get(goodsId);
    }

    public static List<Goods> getAllGoods() {
        return Goods.goodsTable.getAll();
    }

    public static List<Goods> getGoodsInStock() {
        try (Connection con = Db.getConnection();
             PreparedStatement pstmt = con.prepareStatement("SELECT * FROM goods WHERE "
                     + "latest = TRUE AND delisted = FALSE AND quantity > 0 "
                     + "ORDER BY timestamp DESC")) {
            return Goods.goodsTable.getManyBy(con, pstmt);
        } catch (SQLException e) {
            throw new RuntimeException(e.toString(), e);
        }
    }

    public static List<Goods> getSellerGoods(Long sellerId, boolean inStockOnly) {
        try (Connection con = Db.getConnection();
             PreparedStatement pstmt = con.prepareStatement("SELECT * FROM goods WHERE seller_id = ? "
                     + "AND latest = TRUE " + (inStockOnly ? "AND delisted = FALSE AND quantity > 0" : "")
                     + " ORDER BY name ASC")) {
            pstmt.setLong(1, sellerId);
            return Goods.goodsTable.getManyBy(con, pstmt);
        } catch (SQLException e) {
            throw new RuntimeException(e.toString(), e);
        }
    }

    public static List<Purchase> getAllPurchases() {
        return Purchase.purchaseTable.getAll();
    }

    public static List<Purchase> getSellerPurchases(Long sellerId) {
        try (Connection con = Db.getConnection();
             PreparedStatement pstmt = con.prepareStatement("SELECT * FROM purchase WHERE seller_id = ? "
                     + "AND latest = TRUE ORDER BY timestamp DESC, id ASC")) {
            pstmt.setLong(1, sellerId);
            return Purchase.purchaseTable.getManyBy(con, pstmt);
        } catch (SQLException e) {
            throw new RuntimeException(e.toString(), e);
        }
    }

    public static List<Purchase> getBuyerPurchases(Long buyerId) {
        try (Connection con = Db.getConnection();
             PreparedStatement pstmt = con.prepareStatement("SELECT * FROM purchase WHERE buyer_id = ? "
                     + "AND latest = TRUE ORDER BY timestamp DESC, id ASC")) {
            pstmt.setLong(1, buyerId);
            return Purchase.purchaseTable.getManyBy(con, pstmt);
        } catch (SQLException e) {
            throw new RuntimeException(e.toString(), e);
        }
    }

    public static List<Purchase> getSellerBuyerPurchases(Long sellerId, Long buyerId) {
        try (Connection con = Db.getConnection();
             PreparedStatement pstmt = con.prepareStatement("SELECT * FROM purchase WHERE seller_id = ? "
                     + "AND buyer_id = ? AND latest = TRUE ORDER BY timestamp DESC, id ASC")) {
            pstmt.setLong(1, sellerId);
            pstmt.setLong(2, buyerId);
            return Purchase.purchaseTable.getManyBy(con, pstmt);
        } catch (SQLException e) {
            throw new RuntimeException(e.toString(), e);
        }
    }

    public static Purchase getPurchase(Long purchaseId) {
        return Purchase.purchaseTable.get(purchaseId);
    }

    public static List<Purchase> getPendingSellerPurchases(Long sellerId) {
        try (Connection con = Db.getConnection();
             PreparedStatement pstmt = con.prepareStatement("SELECT * FROM purchase WHERE seller_id = ? "
                     + "AND pending = TRUE AND latest = TRUE ORDER BY timestamp DESC, id ASC")) {
            pstmt.setLong(1, sellerId);
            return Purchase.purchaseTable.getManyBy(con, pstmt);
        } catch (SQLException e) {
            throw new RuntimeException(e.toString(), e);
        }
    }

    static Purchase getPendingPurchase(Long purchaseId) {
        Purchase purchase = getPurchase(purchaseId);
        return purchase.isPending() ? purchase : null;
    }

    private static List<Purchase> getExpiredPendingPurchases(int timestamp) {
        try (Connection con = Db.getConnection();
             PreparedStatement pstmt = con.prepareStatement("SELECT * FROM purchase WHERE deadline < ? "
                     + "AND pending = TRUE AND latest = TRUE ORDER BY timestamp DESC, id ASC")) {
            pstmt.setLong(1, timestamp);
            return Purchase.purchaseTable.getManyBy(con, pstmt);
        } catch (SQLException e) {
            throw new RuntimeException(e.toString(), e);
<<<<<<< HEAD
        }
    }

=======
		}
	}
	
>>>>>>> d34e2a6d
    private static List<Purchase> getPurchasesExpiredBetween(int previousTimestamp, int currentTimestamp) {
        try (Connection con = Db.getConnection();
             PreparedStatement pstmt = con.prepareStatement("SELECT * FROM purchase WHERE deadline >= ? AND deadline < ? "
                     + "AND latest = TRUE ORDER BY timestamp DESC, id ASC")) {
            pstmt.setLong(1, previousTimestamp);
            pstmt.setLong(2, currentTimestamp);
            return Purchase.purchaseTable.getManyBy(con, pstmt);
        } catch (SQLException e) {
            throw new RuntimeException(e.toString(), e);
        }
    }

    private static void addPurchase(Transaction transaction,  Attachment.DigitalGoodsPurchase attachment, Long sellerId) {
        Purchase purchase = new Purchase(transaction, attachment, sellerId);
        Purchase.purchaseTable.insert(purchase);
        purchaseListeners.notify(purchase, Event.PURCHASE);
    }

    static void clear() {
        Goods.goodsTable.truncate();
        Purchase.purchaseTable.truncate();
    }

    static void listGoods(Transaction transaction, Attachment.DigitalGoodsListing attachment) {
        Goods goods = new Goods(transaction, attachment);
        Goods.goodsTable.insert(goods);
        goodsListeners.notify(goods, Event.GOODS_LISTED);
    }

    static void undoListGoods(Long goodsId) {
<<<<<<< HEAD
        Goods.goodsTable.deleteAfter(goodsId, Nxt.getBlockchain().getHeight());
=======
        Goods.goodsTable.rollbackTo(goodsId, Nxt.getBlockchain().getHeight());
>>>>>>> d34e2a6d
    }

    static void delistGoods(Long goodsId) {
        Goods goods = Goods.goodsTable.get(goodsId);
        if (! goods.isDelisted()) {
            goods.setDelisted(true);
            goodsListeners.notify(goods, Event.GOODS_DELISTED);
        } else {
            throw new IllegalStateException("Goods already delisted");
        }
    }

    static void undoDelistGoods(Long goodsId) {
        Goods goods = Goods.goodsTable.get(goodsId);
        if (goods.isDelisted()) {
            goods.setDelisted(false);
        } else {
            throw new IllegalStateException("Goods were not delisted");
        }
    }

    static void changePrice(Long goodsId, long priceNQT) {
        Goods goods = Goods.goodsTable.get(goodsId);
        if (! goods.isDelisted()) {
            goods.changePrice(priceNQT);
            goodsListeners.notify(goods, Event.GOODS_PRICE_CHANGE);
        } else {
            throw new IllegalStateException("Can't change price of delisted goods");
        }
    }

    static void changeQuantity(Long goodsId, int deltaQuantity) {
        Goods goods = Goods.goodsTable.get(goodsId);
        if (! goods.isDelisted()) {
            goods.changeQuantity(deltaQuantity);
            goodsListeners.notify(goods, Event.GOODS_QUANTITY_CHANGE);
        } else {
            throw new IllegalStateException("Can't change quantity of delisted goods");
        }
    }

    static void purchase(Transaction transaction,  Attachment.DigitalGoodsPurchase attachment) {
        Goods goods = Goods.goodsTable.get(attachment.getGoodsId());
        if (! goods.isDelisted() && attachment.getQuantity() <= goods.getQuantity() && attachment.getPriceNQT() == goods.getPriceNQT()
                && attachment.getDeliveryDeadlineTimestamp() > Nxt.getBlockchain().getLastBlock().getTimestamp()) {
            goods.changeQuantity(-attachment.getQuantity());
            addPurchase(transaction, attachment, goods.getSellerId());
        } else {
            Account buyer = Account.getAccount(transaction.getSenderId());
            buyer.addToUnconfirmedBalanceNQT(Convert.safeMultiply(attachment.getQuantity(), attachment.getPriceNQT()));
            // restoring the unconfirmed balance if purchase not successful, however buyer still lost the transaction fees
        }
    }

    static void undoPurchase(Long purchaseId, Long buyerId, int quantity, long priceNQT) {
        Purchase purchase = Purchase.purchaseTable.get(purchaseId);
<<<<<<< HEAD
        Purchase.purchaseTable.deleteAfter(purchaseId, Nxt.getBlockchain().getHeight());
        if (purchase != null) {
            Goods.goodsTable.deleteAfter(purchase.getGoodsId(), Nxt.getBlockchain().getHeight());
=======
        Purchase.purchaseTable.rollbackTo(purchaseId, Nxt.getBlockchain().getHeight());
        if (purchase != null) {
            Goods.goodsTable.rollbackTo(purchase.getGoodsId(), Nxt.getBlockchain().getHeight());
>>>>>>> d34e2a6d
        } else {
            Account buyer = Account.getAccount(buyerId);
            buyer.addToUnconfirmedBalanceNQT(-Convert.safeMultiply(quantity, priceNQT));
        }
    }

    static void deliver(Transaction transaction, Attachment.DigitalGoodsDelivery attachment) {
        Purchase purchase = getPendingPurchase(attachment.getPurchaseId());
        purchase.setPending(false);
        long totalWithoutDiscount = Convert.safeMultiply(purchase.getQuantity(), purchase.getPriceNQT());
        Account buyer = Account.getAccount(purchase.getBuyerId());
        buyer.addToBalanceNQT(Convert.safeSubtract(attachment.getDiscountNQT(), totalWithoutDiscount));
        buyer.addToUnconfirmedBalanceNQT(attachment.getDiscountNQT());
        Account seller = Account.getAccount(transaction.getSenderId());
        seller.addToBalanceAndUnconfirmedBalanceNQT(Convert.safeSubtract(totalWithoutDiscount, attachment.getDiscountNQT()));
<<<<<<< HEAD
        purchase.setEncryptedGoods(attachment.getGoods());
=======
        purchase.setEncryptedGoods(attachment.getGoods(), attachment.goodsIsText());
>>>>>>> d34e2a6d
        purchase.setDiscountNQT(attachment.getDiscountNQT());
        purchaseListeners.notify(purchase, Event.DELIVERY);
    }

    static void undoDeliver(Long sellerId, Long purchaseId, long discountNQT) {
        Purchase purchase = Purchase.purchaseTable.get(purchaseId);
        purchase.setPending(true);
        long totalWithoutDiscount = Convert.safeMultiply(purchase.getQuantity(), purchase.getPriceNQT());
        Account buyer = Account.getAccount(purchase.getBuyerId());
        buyer.addToBalanceNQT(Convert.safeSubtract(totalWithoutDiscount, discountNQT));
        buyer.addToUnconfirmedBalanceNQT(- discountNQT);
        Account seller = Account.getAccount(sellerId);
        seller.addToBalanceAndUnconfirmedBalanceNQT(Convert.safeSubtract(discountNQT, totalWithoutDiscount));
<<<<<<< HEAD
        purchase.setEncryptedGoods(null);
        purchase.setDiscountNQT(0);
    }

    static void refund(Long sellerId, Long purchaseId, long refundNQT, EncryptedData encryptedNote) {
=======
        purchase.setEncryptedGoods(null, false);
        purchase.setDiscountNQT(0);
    }

    static void refund(Long sellerId, Long purchaseId, long refundNQT, Appendix.EncryptedMessage encryptedMessage) {
>>>>>>> d34e2a6d
        Purchase purchase = Purchase.purchaseTable.get(purchaseId);
        Account seller = Account.getAccount(sellerId);
        seller.addToBalanceNQT(-refundNQT);
        Account buyer = Account.getAccount(purchase.getBuyerId());
        buyer.addToBalanceAndUnconfirmedBalanceNQT(refundNQT);
        if (encryptedMessage != null) {
            purchase.setRefundNote(encryptedMessage.getEncryptedData());
        }
        purchase.setRefundNQT(refundNQT);
        purchaseListeners.notify(purchase, Event.REFUND);
    }

    static void undoRefund(Long sellerId, Long purchaseId, long refundNQT) {
        Purchase purchase = Purchase.purchaseTable.get(purchaseId);
        Account seller = Account.getAccount(sellerId);
        seller.addToBalanceNQT(refundNQT);
        Account buyer = Account.getAccount(purchase.getBuyerId());
        buyer.addToBalanceAndUnconfirmedBalanceNQT(-refundNQT);
        purchase.setRefundNote(null);
        purchase.setRefundNQT(0);
    }

<<<<<<< HEAD
    static void feedback(Long purchaseId, EncryptedData encryptedNote) {
        Purchase purchase = Purchase.purchaseTable.get(purchaseId);
        purchase.setFeedbackNote(encryptedNote);
        purchaseListeners.notify(purchase, Event.FEEDBACK);
    }

    static void undoFeedback(Long purchaseId) {
        Purchase purchase = Purchase.purchaseTable.get(purchaseId);
        purchase.setFeedbackNote(null);
=======
    static void feedback(Long purchaseId, Appendix.EncryptedMessage encryptedMessage, Appendix.Message message) {
        Purchase purchase = Purchase.purchaseTable.get(purchaseId);
        if (encryptedMessage != null) {
            purchase.addFeedbackNote(encryptedMessage.getEncryptedData());
        }
        if (message != null) {
            purchase.addPublicFeedback(Convert.toString(message.getMessage()));
        }
        purchaseListeners.notify(purchase, Event.FEEDBACK);
    }

    static void undoFeedback(Long purchaseId, Appendix.EncryptedMessage encryptedMessage, Appendix.Message message) {
        Purchase purchase = Purchase.purchaseTable.get(purchaseId);
        // TODO: this may not be needed
        /*
        if (encryptedMessage != null) {
            purchase.removeFeedbackNote();
        }
        if (message != null) {
            purchase.removePublicFeedback();
        }
        */
    }

    private static EncryptedData loadEncryptedData(ResultSet rs, String dataColumn, String nonceColumn) throws SQLException {
        byte[] data = rs.getBytes(dataColumn);
        if (data == null) {
            return null;
        }
        return new EncryptedData(data, rs.getBytes(nonceColumn));
    }

    private static void setEncryptedData(PreparedStatement pstmt, EncryptedData encryptedData, int i) throws SQLException {
        if (encryptedData == null) {
            pstmt.setNull(i, Types.VARBINARY);
            pstmt.setNull(i + 1, Types.VARBINARY);
        } else {
            pstmt.setBytes(i, encryptedData.getData());
            pstmt.setBytes(i + 1, encryptedData.getNonce());
        }
>>>>>>> d34e2a6d
    }

    private static EncryptedData loadEncryptedData(ResultSet rs, String dataColumn, String nonceColumn) throws SQLException {
        byte[] data = rs.getBytes(dataColumn);
        if (data == null) {
            return null;
        }
        return new EncryptedData(data, rs.getBytes(nonceColumn));
    }

    private static void setEncryptedData(PreparedStatement pstmt, EncryptedData encryptedData, int i) throws SQLException {
        if (encryptedData == null) {
            pstmt.setNull(i, Types.VARBINARY);
            pstmt.setNull(i + 1, Types.VARBINARY);
        } else {
            pstmt.setBytes(i, encryptedData.getData());
            pstmt.setBytes(i + 1, encryptedData.getNonce());
        }
    }

}<|MERGE_RESOLUTION|>--- conflicted
+++ resolved
@@ -7,17 +7,13 @@
 import nxt.util.Convert;
 import nxt.util.Listener;
 import nxt.util.Listeners;
-import nxt.util.VersioningDbTable;
 
 import java.sql.Connection;
 import java.sql.PreparedStatement;
 import java.sql.ResultSet;
 import java.sql.SQLException;
 import java.sql.Types;
-<<<<<<< HEAD
-=======
 import java.util.ArrayList;
->>>>>>> d34e2a6d
 import java.util.List;
 
 public final class DigitalGoodsStore {
@@ -238,11 +234,7 @@
             protected void save(Connection con, Purchase purchase) throws SQLException {
                 try (PreparedStatement pstmt = con.prepareStatement("MERGE INTO purchase (id, buyer_id, goods_id, seller_id, "
                         + "quantity, price, deadline, note, nonce, timestamp, pending, goods, goods_nonce, refund_note, "
-<<<<<<< HEAD
-                        + "refund_nonce, feedback_note, feedback_nonce, discount, refund, height, latest) KEY (id, height) "
-=======
                         + "refund_nonce, has_feedback_notes, has_public_feedbacks, discount, refund, height, latest) KEY (id, height) "
->>>>>>> d34e2a6d
                         + "VALUES (?, ?, ?, ?, ?, ?, ?, ?, ?, ?, ?, ?, ?, ?, ?, ?, ?, ?, ?, ?, TRUE)")) {
                     int i = 0;
                     pstmt.setLong(++i, purchase.getId());
@@ -260,21 +252,14 @@
                     ++i;
                     setEncryptedData(pstmt, purchase.getRefundNote(), ++i);
                     ++i;
-<<<<<<< HEAD
-                    setEncryptedData(pstmt, purchase.getFeedbackNote(), ++i);
-                    ++i;
-=======
                     pstmt.setBoolean(++i, purchase.getFeedbackNotes() != null && purchase.getFeedbackNotes().size() > 0);
                     pstmt.setBoolean(++i, purchase.getPublicFeedback() != null && purchase.getPublicFeedback().size() > 0);
->>>>>>> d34e2a6d
                     pstmt.setLong(++i, purchase.getDiscountNQT());
                     pstmt.setLong(++i, purchase.getRefundNQT());
                     pstmt.setInt(++i, Nxt.getBlockchain().getHeight());
                     pstmt.executeUpdate();
                 }
             }
-<<<<<<< HEAD
-=======
 
         };
 
@@ -341,7 +326,6 @@
                 }
             }
 
->>>>>>> d34e2a6d
         };
 
         private final Long id;
@@ -355,17 +339,12 @@
         private final int timestamp;
         private boolean isPending;
         private EncryptedData encryptedGoods;
-<<<<<<< HEAD
-        private EncryptedData refundNote;
-        private EncryptedData feedbackNote;
-=======
 		private boolean goodsIsText;
         private EncryptedData refundNote;
         private boolean hasFeedbackNotes;
         private List<EncryptedData> feedbackNotes;
         private boolean hasPublicFeedbacks;
         private List<String> publicFeedbacks;
->>>>>>> d34e2a6d
         private long discountNQT;
         private long refundNQT;
 
@@ -377,11 +356,7 @@
             this.quantity = attachment.getQuantity();
             this.priceNQT = attachment.getPriceNQT();
             this.deadline = attachment.getDeliveryDeadlineTimestamp();
-<<<<<<< HEAD
-            this.note = attachment.getNote();
-=======
             this.note = transaction.getEncryptedMessage() == null ? null : transaction.getEncryptedMessage().getEncryptedData();
->>>>>>> d34e2a6d
             this.timestamp = transaction.getTimestamp();
             this.isPending = true;
         }
@@ -399,12 +374,8 @@
             this.isPending = rs.getBoolean("pending");
             this.encryptedGoods = loadEncryptedData(rs, "goods", "goods_nonce");
             this.refundNote = loadEncryptedData(rs, "refund_note", "refund_nonce");
-<<<<<<< HEAD
-            this.feedbackNote = loadEncryptedData(rs, "feedback_note", "feedback_nonce");
-=======
             this.hasFeedbackNotes = rs.getBoolean("has_feedback_notes");
             this.hasPublicFeedbacks = rs.getBoolean("has_public_feedbacks");
->>>>>>> d34e2a6d
             this.discountNQT = rs.getLong("discount");
             this.refundNQT = rs.getLong("refund");
         }
@@ -466,10 +437,7 @@
 
         private void setEncryptedGoods(EncryptedData encryptedGoods, boolean goodsIsText) {
             this.encryptedGoods = encryptedGoods;
-<<<<<<< HEAD
-=======
             this.goodsIsText = goodsIsText;
->>>>>>> d34e2a6d
             purchaseTable.insert(this);
         }
 
@@ -480,8 +448,6 @@
         private void setRefundNote(EncryptedData refundNote) {
             this.refundNote = refundNote;
             purchaseTable.insert(this);
-<<<<<<< HEAD
-=======
         }
 
         public List<EncryptedData> getFeedbackNotes() {
@@ -490,7 +456,6 @@
             }
             feedbackNotes = purchaseFeedbackNotesTable.get(id);
             return feedbackNotes;
->>>>>>> d34e2a6d
         }
 
         private void addFeedbackNote(EncryptedData feedbackNote) {
@@ -511,11 +476,6 @@
             return publicFeedbacks;
         }
 
-<<<<<<< HEAD
-        private void setFeedbackNote(EncryptedData feedbackNote) {
-            this.feedbackNote = feedbackNote;
-            purchaseTable.insert(this);
-=======
         private void addPublicFeedback(String publicFeedback) {
             if (publicFeedbacks == null) {
                 publicFeedbacks = new ArrayList<>();
@@ -524,7 +484,6 @@
             this.hasPublicFeedbacks = true;
             purchaseTable.insert(this);
             purchasePublicFeedbackTable.insert(this, publicFeedback);
->>>>>>> d34e2a6d
         }
 
         public long getDiscountNQT() {
@@ -657,15 +616,9 @@
             return Purchase.purchaseTable.getManyBy(con, pstmt);
         } catch (SQLException e) {
             throw new RuntimeException(e.toString(), e);
-<<<<<<< HEAD
-        }
-    }
-
-=======
 		}
 	}
 	
->>>>>>> d34e2a6d
     private static List<Purchase> getPurchasesExpiredBetween(int previousTimestamp, int currentTimestamp) {
         try (Connection con = Db.getConnection();
              PreparedStatement pstmt = con.prepareStatement("SELECT * FROM purchase WHERE deadline >= ? AND deadline < ? "
@@ -696,11 +649,7 @@
     }
 
     static void undoListGoods(Long goodsId) {
-<<<<<<< HEAD
-        Goods.goodsTable.deleteAfter(goodsId, Nxt.getBlockchain().getHeight());
-=======
         Goods.goodsTable.rollbackTo(goodsId, Nxt.getBlockchain().getHeight());
->>>>>>> d34e2a6d
     }
 
     static void delistGoods(Long goodsId) {
@@ -757,15 +706,9 @@
 
     static void undoPurchase(Long purchaseId, Long buyerId, int quantity, long priceNQT) {
         Purchase purchase = Purchase.purchaseTable.get(purchaseId);
-<<<<<<< HEAD
-        Purchase.purchaseTable.deleteAfter(purchaseId, Nxt.getBlockchain().getHeight());
-        if (purchase != null) {
-            Goods.goodsTable.deleteAfter(purchase.getGoodsId(), Nxt.getBlockchain().getHeight());
-=======
         Purchase.purchaseTable.rollbackTo(purchaseId, Nxt.getBlockchain().getHeight());
         if (purchase != null) {
             Goods.goodsTable.rollbackTo(purchase.getGoodsId(), Nxt.getBlockchain().getHeight());
->>>>>>> d34e2a6d
         } else {
             Account buyer = Account.getAccount(buyerId);
             buyer.addToUnconfirmedBalanceNQT(-Convert.safeMultiply(quantity, priceNQT));
@@ -781,11 +724,7 @@
         buyer.addToUnconfirmedBalanceNQT(attachment.getDiscountNQT());
         Account seller = Account.getAccount(transaction.getSenderId());
         seller.addToBalanceAndUnconfirmedBalanceNQT(Convert.safeSubtract(totalWithoutDiscount, attachment.getDiscountNQT()));
-<<<<<<< HEAD
-        purchase.setEncryptedGoods(attachment.getGoods());
-=======
         purchase.setEncryptedGoods(attachment.getGoods(), attachment.goodsIsText());
->>>>>>> d34e2a6d
         purchase.setDiscountNQT(attachment.getDiscountNQT());
         purchaseListeners.notify(purchase, Event.DELIVERY);
     }
@@ -799,19 +738,11 @@
         buyer.addToUnconfirmedBalanceNQT(- discountNQT);
         Account seller = Account.getAccount(sellerId);
         seller.addToBalanceAndUnconfirmedBalanceNQT(Convert.safeSubtract(discountNQT, totalWithoutDiscount));
-<<<<<<< HEAD
-        purchase.setEncryptedGoods(null);
-        purchase.setDiscountNQT(0);
-    }
-
-    static void refund(Long sellerId, Long purchaseId, long refundNQT, EncryptedData encryptedNote) {
-=======
         purchase.setEncryptedGoods(null, false);
         purchase.setDiscountNQT(0);
     }
 
     static void refund(Long sellerId, Long purchaseId, long refundNQT, Appendix.EncryptedMessage encryptedMessage) {
->>>>>>> d34e2a6d
         Purchase purchase = Purchase.purchaseTable.get(purchaseId);
         Account seller = Account.getAccount(sellerId);
         seller.addToBalanceNQT(-refundNQT);
@@ -834,17 +765,6 @@
         purchase.setRefundNQT(0);
     }
 
-<<<<<<< HEAD
-    static void feedback(Long purchaseId, EncryptedData encryptedNote) {
-        Purchase purchase = Purchase.purchaseTable.get(purchaseId);
-        purchase.setFeedbackNote(encryptedNote);
-        purchaseListeners.notify(purchase, Event.FEEDBACK);
-    }
-
-    static void undoFeedback(Long purchaseId) {
-        Purchase purchase = Purchase.purchaseTable.get(purchaseId);
-        purchase.setFeedbackNote(null);
-=======
     static void feedback(Long purchaseId, Appendix.EncryptedMessage encryptedMessage, Appendix.Message message) {
         Purchase purchase = Purchase.purchaseTable.get(purchaseId);
         if (encryptedMessage != null) {
@@ -885,25 +805,6 @@
             pstmt.setBytes(i, encryptedData.getData());
             pstmt.setBytes(i + 1, encryptedData.getNonce());
         }
->>>>>>> d34e2a6d
-    }
-
-    private static EncryptedData loadEncryptedData(ResultSet rs, String dataColumn, String nonceColumn) throws SQLException {
-        byte[] data = rs.getBytes(dataColumn);
-        if (data == null) {
-            return null;
-        }
-        return new EncryptedData(data, rs.getBytes(nonceColumn));
-    }
-
-    private static void setEncryptedData(PreparedStatement pstmt, EncryptedData encryptedData, int i) throws SQLException {
-        if (encryptedData == null) {
-            pstmt.setNull(i, Types.VARBINARY);
-            pstmt.setNull(i + 1, Types.VARBINARY);
-        } else {
-            pstmt.setBytes(i, encryptedData.getData());
-            pstmt.setBytes(i + 1, encryptedData.getNonce());
-        }
     }
 
 }