--- conflicted
+++ resolved
@@ -691,19 +691,11 @@
         }
 
     }
-<<<<<<< HEAD
 
     public static DbIterator<Tag> getAllTags(int from, int to) {
         return Tag.tagTable.getAll(from, to);
     }
 
-=======
-
-    public static DbIterator<Tag> getAllTags(int from, int to) {
-        return Tag.tagTable.getAll(from, to);
-    }
-
->>>>>>> e95645b6
     public static DbIterator<Tag> getInStockTags(int from, int to) {
         return Tag.tagTable.getManyBy(new DbClause(" in_stock_count > 0 ") {
             @Override
@@ -755,13 +747,10 @@
         return Goods.goodsTable.getManyBy(new SellerDbClause(sellerId, inStockOnly), from, to, " ORDER BY name ASC, timestamp DESC, id ASC ");
     }
 
-<<<<<<< HEAD
-=======
     public static int getSellerGoodsCount(long sellerId, boolean inStockOnly) {
         return Goods.goodsTable.getCount(new SellerDbClause(sellerId, inStockOnly));
     }
 
->>>>>>> e95645b6
     public static DbIterator<Goods> searchGoods(String query, boolean inStockOnly, int from, int to) {
         return Goods.goodsTable.search(query, inStockOnly ? inStockClause : DbClause.EMPTY_CLAUSE, from, to);
     }
@@ -807,11 +796,7 @@
         private final long goodsId;
 
         private GoodsPurchasesClause(long goodsId, boolean withPublicFeedbacksOnly) {
-<<<<<<< HEAD
-            super(" goods_id = ? AND pending = FALSE " + (withPublicFeedbacksOnly ? " AND has_public_feedbacks = TRUE " : ""));
-=======
             super(" goods_id = ? AND goods IS NOT NULL " + (withPublicFeedbacksOnly ? " AND has_public_feedbacks = TRUE " : ""));
->>>>>>> e95645b6
             this.goodsId = goodsId;
         }
 
