package nxt;

import nxt.db.Db;
import nxt.db.VersioningDbTable;
import nxt.util.Convert;
import nxt.util.VersioningDbTable;

import java.sql.Connection;
import java.sql.PreparedStatement;
import java.sql.ResultSet;
import java.sql.SQLException;
import java.util.List;

public abstract class Order {

    static void clear() {
        Ask.askOrderTable.truncate();
        Bid.bidOrderTable.truncate();
    }

    private static void matchOrders(Long assetId) {

        Order.Ask askOrder;
        Order.Bid bidOrder;

        while ((askOrder = Ask.getNextOrder(assetId)) != null
                && (bidOrder = Bid.getNextOrder(assetId)) != null) {

            if (askOrder.getPriceNQT() > bidOrder.getPriceNQT()) {
                break;
            }

            long quantityQNT = Math.min(askOrder.getQuantityQNT(), bidOrder.getQuantityQNT());
            long priceNQT = askOrder.getHeight() < bidOrder.getHeight()
                    || (askOrder.getHeight() == bidOrder.getHeight()
                    && askOrder.getId() < bidOrder.getId())
                    ? askOrder.getPriceNQT() : bidOrder.getPriceNQT();

<<<<<<< HEAD
            Block lastBlock=Nxt.getBlockchain().getLastBlock();
            int timestamp=lastBlock.getTimestamp();
            
            Trade.addTrade(assetId, timestamp, lastBlock.getHeight(), lastBlock.getId(), askOrder.getId(), bidOrder.getId(), quantityQNT, priceNQT);
=======
            Trade.addTrade(assetId, Nxt.getBlockchain().getLastBlock(), askOrder.getId(), bidOrder.getId(), quantityQNT, priceNQT);
>>>>>>> d34e2a6d

            askOrder.updateQuantityQNT(Convert.safeSubtract(askOrder.getQuantityQNT(), quantityQNT));
            Account askAccount = Account.getAccount(askOrder.getAccountId());
            askAccount.addToBalanceAndUnconfirmedBalanceNQT(Convert.safeMultiply(quantityQNT, priceNQT));
            askAccount.addToAssetBalanceQNT(assetId, -quantityQNT);

            bidOrder.updateQuantityQNT(Convert.safeSubtract(bidOrder.getQuantityQNT(), quantityQNT));
            Account bidAccount = Account.getAccount(bidOrder.getAccountId());
            bidAccount.addToAssetAndUnconfirmedAssetBalanceQNT(assetId, quantityQNT);
            bidAccount.addToBalanceNQT(-Convert.safeMultiply(quantityQNT, priceNQT));
            bidAccount.addToUnconfirmedBalanceNQT(Convert.safeMultiply(quantityQNT, (bidOrder.getPriceNQT() - priceNQT)));

        }

    }

    private final Long id;
    private final Long accountId;
    private final Long assetId;
    private final long priceNQT;
    private final int height;

    private long quantityQNT;

    private Order(Transaction transaction, Attachment.ColoredCoinsOrderPlacement attachment) {
        this.id = transaction.getId();
        this.accountId = transaction.getSenderId();
        this.assetId = attachment.getAssetId();
        this.quantityQNT = attachment.getQuantityQNT();
        this.priceNQT = attachment.getPriceNQT();
        this.height = transaction.getHeight();
    }

    private Order(ResultSet rs) throws SQLException {
        this.id = rs.getLong("id");
        this.accountId = rs.getLong("account_id");
        this.assetId = rs.getLong("asset_id");
        this.priceNQT = rs.getLong("price");
        this.quantityQNT = rs.getLong("quantity");
        this.height = rs.getInt("height");
    }

    public Long getId() {
        return id;
    }

    public Long getAccountId() {
        return accountId;
    }

    public Long getAssetId() {
        return assetId;
    }

    public long getPriceNQT() {
        return priceNQT;
    }

    public final long getQuantityQNT() {
        return quantityQNT;
    }

    public int getHeight() {
        return height;
    }

<<<<<<< HEAD
=======
    @Override
    public String toString() {
        return getClass().getSimpleName() + " id: " + Convert.toUnsignedLong(id) + " account: " + Convert.toUnsignedLong(accountId)
                + " asset: " + Convert.toUnsignedLong(assetId) + " price: " + priceNQT + " quantity: " + quantityQNT + " height: " + height;
    }

>>>>>>> d34e2a6d
    private void setQuantityQNT(long quantityQNT) {
        this.quantityQNT = quantityQNT;
    }

    /*
    private int compareTo(Order o) {
        if (height < o.height) {
            return -1;
        } else if (height > o.height) {
            return 1;
        } else {
            if (id < o.id) {
                return -1;
            } else if (id > o.id) {
                return 1;
            } else {
                return 0;
            }
        }

    }
    */
<<<<<<< HEAD

    public static final class Ask extends Order {

        private static final VersioningDbTable<Ask> askOrderTable = new VersioningDbTable<Ask>() {

            @Override
            protected Long getId(Ask ask) {
                return ask.getId();
            }

            @Override
            protected String table() {
                return "ask_order";
            }

            @Override
            protected Ask load(Connection con, ResultSet rs) throws SQLException {
                return new Ask(rs);
            }

            @Override
            protected void save(Connection con, Ask ask) throws SQLException {
                try (PreparedStatement pstmt = con.prepareStatement("MERGE INTO ask_order (id, account_id, asset_id, "
                        + "price, quantity, height, latest) KEY (id, height) VALUES (?, ?, ?, ?, ?, ?, TRUE)")) {
                    int i = 0;
                    pstmt.setLong(++i, ask.getId());
                    pstmt.setLong(++i, ask.getAccountId());
                    pstmt.setLong(++i, ask.getAssetId());
                    pstmt.setLong(++i, ask.getPriceNQT());
                    pstmt.setLong(++i, ask.getQuantityQNT());
                    pstmt.setInt(++i, ask.getHeight());
                    pstmt.executeUpdate();
                }
            }

        };

=======

    public static final class Ask extends Order {

        private static final VersioningDbTable<Ask> askOrderTable = new VersioningDbTable<Ask>() {

            @Override
            protected Long getId(Ask ask) {
                return ask.getId();
            }

            @Override
            protected String table() {
                return "ask_order";
            }

            @Override
            protected Ask load(Connection con, ResultSet rs) throws SQLException {
                return new Ask(rs);
            }

            @Override
            protected void save(Connection con, Ask ask) throws SQLException {
                try (PreparedStatement pstmt = con.prepareStatement("MERGE INTO ask_order (id, account_id, asset_id, "
                        + "price, quantity, height, latest) KEY (id, height) VALUES (?, ?, ?, ?, ?, ?, TRUE)")) {
                    int i = 0;
                    pstmt.setLong(++i, ask.getId());
                    pstmt.setLong(++i, ask.getAccountId());
                    pstmt.setLong(++i, ask.getAssetId());
                    pstmt.setLong(++i, ask.getPriceNQT());
                    pstmt.setLong(++i, ask.getQuantityQNT());
                    pstmt.setInt(++i, ask.getHeight());
                    pstmt.executeUpdate();
                }
            }

        };

>>>>>>> d34e2a6d
        public static int getCount() {
            return askOrderTable.getCount();
        }

        public static Ask getAskOrder(Long orderId) {
            return askOrderTable.get(orderId);
        }

        public static List<Ask> getAll() {
            return askOrderTable.getAll();
<<<<<<< HEAD
        }

        public static List<Ask> getAskOrdersByAccount(Long accountId) {
            return askOrderTable.getManyBy("account_id", accountId);
        }

        public static List<Ask> getAskOrdersByAsset(Long assetId) {
            return askOrderTable.getManyBy("asset_id", assetId);
        }

=======
        }

        public static List<Ask> getAskOrdersByAccount(Long accountId) {
            return askOrderTable.getManyBy("account_id", accountId);
        }

        public static List<Ask> getAskOrdersByAsset(Long assetId) {
            return askOrderTable.getManyBy("asset_id", assetId);
        }

>>>>>>> d34e2a6d
        public static List<Ask> getAskOrdersByAccountAsset(Long accountId, Long assetId) {
            try (Connection con = Db.getConnection();
                 PreparedStatement pstmt = con.prepareStatement("SELECT * FROM ask_order WHERE account_id = ? "
                         + "AND asset_id = ? AND latest = TRUE ORDER BY height DESC")) {
                pstmt.setLong(1, accountId);
                pstmt.setLong(2, assetId);
                return askOrderTable.getManyBy(con, pstmt);
            } catch (SQLException e) {
                throw new RuntimeException(e.toString(), e);
            }
        }

        public static List<Ask> getSortedOrders(Long assetId) {
            try (Connection con = Db.getConnection();
                 PreparedStatement pstmt = con.prepareStatement("SELECT * FROM ask_order WHERE asset_id = ? "
                         + "AND latest = TRUE ORDER BY price ASC, height ASC, id ASC")) {
                pstmt.setLong(1, assetId);
                return askOrderTable.getManyBy(con, pstmt);
            } catch (SQLException e) {
                throw new RuntimeException(e.toString(), e);
            }
        }

        private static Ask getNextOrder(Long assetId) {
            try (Connection con = Db.getConnection();
                 PreparedStatement pstmt = con.prepareStatement("SELECT * FROM ask_order WHERE asset_id = ? "
                         + "AND latest = TRUE ORDER BY price ASC, height ASC, id ASC LIMIT 1")) {
                pstmt.setLong(1, assetId);
                List<Ask> result = askOrderTable.getManyBy(con, pstmt);
                return result.isEmpty() ? null : result.get(0);
            } catch (SQLException e) {
                throw new RuntimeException(e.toString(), e);
            }
        }

        static void addOrder(Transaction transaction, Attachment.ColoredCoinsAskOrderPlacement attachment) {
            Ask order = new Ask(transaction, attachment);
            askOrderTable.insert(order);
            matchOrders(attachment.getAssetId());
        }

        static void rollbackOrder(Long orderId) {
<<<<<<< HEAD
            askOrderTable.deleteAfter(orderId, Nxt.getBlockchain().getHeight());
=======
            askOrderTable.rollbackTo(orderId, Nxt.getBlockchain().getHeight());
>>>>>>> d34e2a6d
        }

        static void removeOrder(Long orderId) {
            askOrderTable.delete(getAskOrder(orderId));
<<<<<<< HEAD
        }

        private Ask(Transaction transaction, Attachment.ColoredCoinsAskOrderPlacement attachment) {
            super(transaction, attachment);
        }

        private Ask(ResultSet rs) throws SQLException {
            super(rs);
        }

        private void updateQuantityQNT(long quantityQNT) {
            super.setQuantityQNT(quantityQNT);
            askOrderTable.insert(this);
            if (quantityQNT == 0) {
                askOrderTable.delete(this);
            }
        }

=======
        }

        private Ask(Transaction transaction, Attachment.ColoredCoinsAskOrderPlacement attachment) {
            super(transaction, attachment);
        }

        private Ask(ResultSet rs) throws SQLException {
            super(rs);
        }

        private void updateQuantityQNT(long quantityQNT) {
            super.setQuantityQNT(quantityQNT);
            askOrderTable.insert(this);
            if (quantityQNT == 0) {
                askOrderTable.delete(this);
            }
        }

>>>>>>> d34e2a6d
        /*
        @Override
        public int compareTo(Ask o) {
            if (this.getPriceNQT() < o.getPriceNQT()) {
                return -1;
            } else if (this.getPriceNQT() > o.getPriceNQT()) {
                return 1;
            } else {
                return super.compareTo(o);
            }
        }
        */

    }

    public static final class Bid extends Order {

        private static final VersioningDbTable<Bid> bidOrderTable = new VersioningDbTable<Bid>() {
<<<<<<< HEAD

            @Override
            protected Long getId(Bid bid) {
                return bid.getId();
            }

            @Override
            protected String table() {
                return "bid_order";
            }

            @Override
=======

            @Override
            protected Long getId(Bid bid) {
                return bid.getId();
            }

            @Override
            protected String table() {
                return "bid_order";
            }

            @Override
>>>>>>> d34e2a6d
            protected Bid load(Connection con, ResultSet rs) throws SQLException {
                return new Bid(rs);
            }

            @Override
            protected void save(Connection con, Bid bid) throws SQLException {
                try (PreparedStatement pstmt = con.prepareStatement("MERGE INTO bid_order (id, account_id, asset_id, "
                        + "price, quantity, height, latest) KEY (id, height) VALUES (?, ?, ?, ?, ?, ?, TRUE)")) {
                    int i = 0;
                    pstmt.setLong(++i, bid.getId());
                    pstmt.setLong(++i, bid.getAccountId());
                    pstmt.setLong(++i, bid.getAssetId());
                    pstmt.setLong(++i, bid.getPriceNQT());
                    pstmt.setLong(++i, bid.getQuantityQNT());
                    pstmt.setInt(++i, bid.getHeight());
                    pstmt.executeUpdate();
                }
            }
        };

        public static int getCount() {
            return bidOrderTable.getCount();
        }

        public static Bid getBidOrder(Long orderId) {
            return bidOrderTable.get(orderId);
        }

        public static List<Bid> getAll() {
            return bidOrderTable.getAll();
        }

        public static List<Bid> getBidOrdersByAccount(Long accountId) {
            return bidOrderTable.getManyBy("account_id", accountId);
        }

        public static List<Bid> getBidOrdersByAsset(Long assetId) {
            return bidOrderTable.getManyBy("asset_id", assetId);
        }

        public static List<Bid> getBidOrdersByAccountAsset(Long accountId, Long assetId) {
            try (Connection con = Db.getConnection();
                 PreparedStatement pstmt = con.prepareStatement("SELECT * FROM bid_order WHERE account_id = ? "
                         + "AND asset_id = ? AND latest = TRUE ORDER BY height DESC")) {
                pstmt.setLong(1, accountId);
                pstmt.setLong(2, assetId);
                return bidOrderTable.getManyBy(con, pstmt);
            } catch (SQLException e) {
                throw new RuntimeException(e.toString(), e);
            }
        }

        public static List<Bid> getSortedOrders(Long assetId) {
            try (Connection con = Db.getConnection();
                 PreparedStatement pstmt = con.prepareStatement("SELECT * FROM bid_order WHERE asset_id = ? "
                         + "AND latest = TRUE ORDER BY price DESC, height ASC, id ASC")) {
                pstmt.setLong(1, assetId);
                return bidOrderTable.getManyBy(con, pstmt);
            } catch (SQLException e) {
                throw new RuntimeException(e.toString(), e);
            }
        }

        private static Bid getNextOrder(Long assetId) {
            try (Connection con = Db.getConnection();
                 PreparedStatement pstmt = con.prepareStatement("SELECT * FROM bid_order WHERE asset_id = ? "
                         + "AND latest = TRUE ORDER BY price DESC, height ASC, id ASC LIMIT 1")) {
                pstmt.setLong(1, assetId);
                List<Bid> result = bidOrderTable.getManyBy(con, pstmt);
                return result.isEmpty() ? null : result.get(0);
            } catch (SQLException e) {
                throw new RuntimeException(e.toString(), e);
            }
        }

        static void addOrder(Transaction transaction, Attachment.ColoredCoinsBidOrderPlacement attachment) {
            Bid order = new Bid(transaction, attachment);
            bidOrderTable.insert(order);
            matchOrders(attachment.getAssetId());
        }

        static void rollbackOrder(Long orderId) {
<<<<<<< HEAD
            bidOrderTable.deleteAfter(orderId, Nxt.getBlockchain().getHeight());
=======
            bidOrderTable.rollbackTo(orderId, Nxt.getBlockchain().getHeight());
>>>>>>> d34e2a6d
        }

        static void removeOrder(Long orderId) {
            bidOrderTable.delete(getBidOrder(orderId));
        }

        private Bid(Transaction transaction, Attachment.ColoredCoinsBidOrderPlacement attachment) {
            super(transaction, attachment);
        }

        private Bid(ResultSet rs) throws SQLException {
            super(rs);
        }

        private void updateQuantityQNT(long quantityQNT) {
            super.setQuantityQNT(quantityQNT);
            bidOrderTable.insert(this);
            if (quantityQNT == 0) {
                bidOrderTable.delete(this);
            }
        }

        /*
        @Override
        public int compareTo(Bid o) {
            if (this.getPriceNQT() > o.getPriceNQT()) {
                return -1;
            } else if (this.getPriceNQT() < o.getPriceNQT()) {
                return 1;
            } else {
                return super.compareTo(o);
            }
        }
        */
    }
}<|MERGE_RESOLUTION|>--- conflicted
+++ resolved
@@ -3,7 +3,6 @@
 import nxt.db.Db;
 import nxt.db.VersioningDbTable;
 import nxt.util.Convert;
-import nxt.util.VersioningDbTable;
 
 import java.sql.Connection;
 import java.sql.PreparedStatement;
@@ -36,14 +35,7 @@
                     && askOrder.getId() < bidOrder.getId())
                     ? askOrder.getPriceNQT() : bidOrder.getPriceNQT();
 
-<<<<<<< HEAD
-            Block lastBlock=Nxt.getBlockchain().getLastBlock();
-            int timestamp=lastBlock.getTimestamp();
-            
-            Trade.addTrade(assetId, timestamp, lastBlock.getHeight(), lastBlock.getId(), askOrder.getId(), bidOrder.getId(), quantityQNT, priceNQT);
-=======
             Trade.addTrade(assetId, Nxt.getBlockchain().getLastBlock(), askOrder.getId(), bidOrder.getId(), quantityQNT, priceNQT);
->>>>>>> d34e2a6d
 
             askOrder.updateQuantityQNT(Convert.safeSubtract(askOrder.getQuantityQNT(), quantityQNT));
             Account askAccount = Account.getAccount(askOrder.getAccountId());
@@ -110,15 +102,12 @@
         return height;
     }
 
-<<<<<<< HEAD
-=======
     @Override
     public String toString() {
         return getClass().getSimpleName() + " id: " + Convert.toUnsignedLong(id) + " account: " + Convert.toUnsignedLong(accountId)
                 + " asset: " + Convert.toUnsignedLong(assetId) + " price: " + priceNQT + " quantity: " + quantityQNT + " height: " + height;
     }
 
->>>>>>> d34e2a6d
     private void setQuantityQNT(long quantityQNT) {
         this.quantityQNT = quantityQNT;
     }
@@ -141,7 +130,6 @@
 
     }
     */
-<<<<<<< HEAD
 
     public static final class Ask extends Order {
 
@@ -179,45 +167,6 @@
 
         };
 
-=======
-
-    public static final class Ask extends Order {
-
-        private static final VersioningDbTable<Ask> askOrderTable = new VersioningDbTable<Ask>() {
-
-            @Override
-            protected Long getId(Ask ask) {
-                return ask.getId();
-            }
-
-            @Override
-            protected String table() {
-                return "ask_order";
-            }
-
-            @Override
-            protected Ask load(Connection con, ResultSet rs) throws SQLException {
-                return new Ask(rs);
-            }
-
-            @Override
-            protected void save(Connection con, Ask ask) throws SQLException {
-                try (PreparedStatement pstmt = con.prepareStatement("MERGE INTO ask_order (id, account_id, asset_id, "
-                        + "price, quantity, height, latest) KEY (id, height) VALUES (?, ?, ?, ?, ?, ?, TRUE)")) {
-                    int i = 0;
-                    pstmt.setLong(++i, ask.getId());
-                    pstmt.setLong(++i, ask.getAccountId());
-                    pstmt.setLong(++i, ask.getAssetId());
-                    pstmt.setLong(++i, ask.getPriceNQT());
-                    pstmt.setLong(++i, ask.getQuantityQNT());
-                    pstmt.setInt(++i, ask.getHeight());
-                    pstmt.executeUpdate();
-                }
-            }
-
-        };
-
->>>>>>> d34e2a6d
         public static int getCount() {
             return askOrderTable.getCount();
         }
@@ -228,7 +177,6 @@
 
         public static List<Ask> getAll() {
             return askOrderTable.getAll();
-<<<<<<< HEAD
         }
 
         public static List<Ask> getAskOrdersByAccount(Long accountId) {
@@ -239,18 +187,6 @@
             return askOrderTable.getManyBy("asset_id", assetId);
         }
 
-=======
-        }
-
-        public static List<Ask> getAskOrdersByAccount(Long accountId) {
-            return askOrderTable.getManyBy("account_id", accountId);
-        }
-
-        public static List<Ask> getAskOrdersByAsset(Long assetId) {
-            return askOrderTable.getManyBy("asset_id", assetId);
-        }
-
->>>>>>> d34e2a6d
         public static List<Ask> getAskOrdersByAccountAsset(Long accountId, Long assetId) {
             try (Connection con = Db.getConnection();
                  PreparedStatement pstmt = con.prepareStatement("SELECT * FROM ask_order WHERE account_id = ? "
@@ -293,16 +229,11 @@
         }
 
         static void rollbackOrder(Long orderId) {
-<<<<<<< HEAD
-            askOrderTable.deleteAfter(orderId, Nxt.getBlockchain().getHeight());
-=======
             askOrderTable.rollbackTo(orderId, Nxt.getBlockchain().getHeight());
->>>>>>> d34e2a6d
         }
 
         static void removeOrder(Long orderId) {
             askOrderTable.delete(getAskOrder(orderId));
-<<<<<<< HEAD
         }
 
         private Ask(Transaction transaction, Attachment.ColoredCoinsAskOrderPlacement attachment) {
@@ -321,26 +252,6 @@
             }
         }
 
-=======
-        }
-
-        private Ask(Transaction transaction, Attachment.ColoredCoinsAskOrderPlacement attachment) {
-            super(transaction, attachment);
-        }
-
-        private Ask(ResultSet rs) throws SQLException {
-            super(rs);
-        }
-
-        private void updateQuantityQNT(long quantityQNT) {
-            super.setQuantityQNT(quantityQNT);
-            askOrderTable.insert(this);
-            if (quantityQNT == 0) {
-                askOrderTable.delete(this);
-            }
-        }
-
->>>>>>> d34e2a6d
         /*
         @Override
         public int compareTo(Ask o) {
@@ -359,7 +270,6 @@
     public static final class Bid extends Order {
 
         private static final VersioningDbTable<Bid> bidOrderTable = new VersioningDbTable<Bid>() {
-<<<<<<< HEAD
 
             @Override
             protected Long getId(Bid bid) {
@@ -372,20 +282,6 @@
             }
 
             @Override
-=======
-
-            @Override
-            protected Long getId(Bid bid) {
-                return bid.getId();
-            }
-
-            @Override
-            protected String table() {
-                return "bid_order";
-            }
-
-            @Override
->>>>>>> d34e2a6d
             protected Bid load(Connection con, ResultSet rs) throws SQLException {
                 return new Bid(rs);
             }
@@ -468,11 +364,7 @@
         }
 
         static void rollbackOrder(Long orderId) {
-<<<<<<< HEAD
-            bidOrderTable.deleteAfter(orderId, Nxt.getBlockchain().getHeight());
-=======
             bidOrderTable.rollbackTo(orderId, Nxt.getBlockchain().getHeight());
->>>>>>> d34e2a6d
         }
 
         static void removeOrder(Long orderId) {
