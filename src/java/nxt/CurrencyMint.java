package nxt;

import nxt.db.DbClause;
import nxt.db.DbIterator;
import nxt.db.DbKey;
import nxt.db.VersionedEntityDbTable;
import nxt.util.Listener;
import nxt.util.Listeners;

import java.sql.Connection;
import java.sql.PreparedStatement;
import java.sql.ResultSet;
import java.sql.SQLException;
import java.util.ArrayList;
import java.util.List;

/**
 * Manages currency proof of work minting
 */
public final class CurrencyMint {

    public static enum Event {
        CURRENCY_MINT
    }

    public static class Mint {

        public final long accountId;
        public final long currencyId;
        public final long units;

        private Mint(long accountId, long currencyId, long units) {
            this.accountId = accountId;
            this.currencyId = currencyId;
            this.units = units;
        }

    }

    private static final DbKey.LinkKeyFactory<CurrencyMint> currencyMintDbKeyFactory = new DbKey.LinkKeyFactory<CurrencyMint>("currency_id", "account_id") {

        @Override
        public DbKey newKey(CurrencyMint currencyMint) {
            return currencyMint.dbKey;
        }

    };

    private static final VersionedEntityDbTable<CurrencyMint> currencyMintTable = new VersionedEntityDbTable<CurrencyMint>("currency_mint", currencyMintDbKeyFactory) {

        @Override
        protected CurrencyMint load(Connection con, ResultSet rs) throws SQLException {
            return new CurrencyMint(rs);
        }

        @Override
        protected void save(Connection con, CurrencyMint currencyMint) throws SQLException {
            currencyMint.save(con);
        }

    };

    private static final Listeners<Mint,Event> listeners = new Listeners<>();

    public static boolean addListener(Listener<Mint> listener, Event eventType) {
        return listeners.addListener(listener, eventType);
    }

    public static boolean removeListener(Listener<Mint> listener, Event eventType) {
        return listeners.removeListener(listener, eventType);
    }


    static void init() {}

    private final DbKey dbKey;
    private final long currencyId;
    private final long accountId;
    private long counter;

    private CurrencyMint(long currencyId, long accountId, long counter) {
        this.currencyId = currencyId;
        this.accountId = accountId;
        this.dbKey = currencyMintDbKeyFactory.newKey(this.currencyId, this.accountId);
        this.counter = counter;
    }

    private CurrencyMint(ResultSet rs) throws SQLException {
        this.currencyId = rs.getLong("currency_id");
        this.accountId = rs.getLong("account_id");
        this.dbKey = currencyMintDbKeyFactory.newKey(this.currencyId, this.accountId);
        this.counter = rs.getLong("counter");
    }

    private void save(Connection con) throws SQLException {
        try (PreparedStatement pstmt = con.prepareStatement("MERGE INTO currency_mint (currency_id, account_id, counter, height, latest) "
                + "KEY (currency_id, account_id, height) VALUES (?, ?, ?, ?, TRUE)")) {
            int i = 0;
            pstmt.setLong(++i, this.getCurrencyId());
            pstmt.setLong(++i, this.getAccountId());
            pstmt.setLong(++i, this.getCounter());
            pstmt.setInt(++i, Nxt.getBlockchain().getHeight());
            pstmt.executeUpdate();
        }
    }

    public long getCurrencyId() {
        return currencyId;
    }

    public long getAccountId() {
        return accountId;
    }

    public long getCounter() {
        return counter;
    }

    static void mintCurrency(final Account account, final Attachment.MonetarySystemCurrencyMinting attachment) {
        CurrencyMint currencyMint = currencyMintTable.get(currencyMintDbKeyFactory.newKey(attachment.getCurrencyId(), account.getId()));
        if (currencyMint != null && attachment.getCounter() <= currencyMint.getCounter()) {
            return;
        }
        Currency currency = Currency.getCurrency(attachment.getCurrencyId());
        if (CurrencyMinting.meetsTarget(account.getId(), currency, attachment)) {
            if (currencyMint == null) {
                currencyMint = new CurrencyMint(attachment.getCurrencyId(), account.getId(), attachment.getCounter());
            } else {
                currencyMint.counter = attachment.getCounter();
            }
            currencyMintTable.insert(currencyMint);
            long units = Math.min(attachment.getUnits(), currency.getMaxSupply() - currency.getCurrentSupply());
            account.addToCurrencyAndUnconfirmedCurrencyUnits(currency.getId(), units);
            currency.increaseSupply(units);
            listeners.notify(new Mint(account.getId(), currency.getId(), units), Event.CURRENCY_MINT);
        }
    }

    public static long getCounter(long currencyId, long accountId) {
        CurrencyMint currencyMint = currencyMintTable.get(currencyMintDbKeyFactory.newKey(currencyId, accountId));
        if (currencyMint != null) {
            return currencyMint.getCounter();
        } else {
            return 0;
        }
    }

    static void deleteCurrency(Currency currency) {
        List<CurrencyMint> currencyMints = new ArrayList<>();
        try (DbIterator<CurrencyMint> mints = currencyMintTable.getManyBy(new DbClause.LongClause("currency_id", currency.getId()), 0, -1)) {
            while (mints.hasNext()) {
                currencyMints.add(mints.next());
            }
        }
        for (CurrencyMint mint : currencyMints) {
            currencyMintTable.delete(mint);
        }
    }

<<<<<<< HEAD
    public static boolean meetsTarget(byte[] hash, byte[] target) {
        for (int i = hash.length - 1; i >= 0; i--) {
            if ((hash[i] & 0xff) > (target[i] & 0xff)) {
                return false;
            }
            if ((hash[i] & 0xff) < (target[i] & 0xff)) {
                return true;
            }
        }
        return true;
    }

    public static byte[] getHash(byte algorithm, long nonce, long currencyId, long units, long counter, long accountId) {
        HashFunction hashFunction = HashFunction.getHashFunction(algorithm);
        return getHash(hashFunction, nonce, currencyId, units, counter, accountId);
    }

    public static byte[] getHash(HashFunction hashFunction, long nonce, long currencyId, long units, long counter, long accountId) {
        ByteBuffer buffer = ByteBuffer.allocate(8 + 8 + 8 + 8 + 8);
        buffer.order(ByteOrder.LITTLE_ENDIAN);
        buffer.putLong(nonce);
        buffer.putLong(currencyId);
        buffer.putLong(units);
        buffer.putLong(counter);
        buffer.putLong(accountId);
        return hashFunction.hash(buffer.array());
    }

    public static byte[] getTarget(byte min, byte max, long units, long currentSupply, long totalSupply) {
        BigInteger targetNum = getNumericTarget(min, max, units, currentSupply, totalSupply);
        byte[] targetRowBytes = targetNum.toByteArray();
        if (targetRowBytes.length == 32) {
            return reverse(targetRowBytes);
        }
        byte[] targetBytes = new byte[32];
        Arrays.fill(targetBytes, 0, 32 - targetRowBytes.length, (byte) 0);
        System.arraycopy(targetRowBytes, 0, targetBytes, 32 - targetRowBytes.length, targetRowBytes.length);
        return reverse(targetBytes);
    }

    public static BigInteger getNumericTarget(byte min, byte max, long units, float currentSupply, float totalSupply) {
        int exp = 256 - (min + Math.round((max - min) * (currentSupply / totalSupply)));
        return (BigInteger.valueOf(2).pow(exp)).divide(BigInteger.valueOf(units));
    }

    private static byte[] reverse(byte[] b) {
        for(int i=0; i < b.length/2; i++) {
            byte temp = b[i];
            b[i] = b[b.length - i - 1];
            b[b.length - i - 1] = temp;
        }
        return b;
    }
=======
>>>>>>> 1f64bc66
}<|MERGE_RESOLUTION|>--- conflicted
+++ resolved
@@ -157,60 +157,4 @@
         }
     }
 
-<<<<<<< HEAD
-    public static boolean meetsTarget(byte[] hash, byte[] target) {
-        for (int i = hash.length - 1; i >= 0; i--) {
-            if ((hash[i] & 0xff) > (target[i] & 0xff)) {
-                return false;
-            }
-            if ((hash[i] & 0xff) < (target[i] & 0xff)) {
-                return true;
-            }
-        }
-        return true;
-    }
-
-    public static byte[] getHash(byte algorithm, long nonce, long currencyId, long units, long counter, long accountId) {
-        HashFunction hashFunction = HashFunction.getHashFunction(algorithm);
-        return getHash(hashFunction, nonce, currencyId, units, counter, accountId);
-    }
-
-    public static byte[] getHash(HashFunction hashFunction, long nonce, long currencyId, long units, long counter, long accountId) {
-        ByteBuffer buffer = ByteBuffer.allocate(8 + 8 + 8 + 8 + 8);
-        buffer.order(ByteOrder.LITTLE_ENDIAN);
-        buffer.putLong(nonce);
-        buffer.putLong(currencyId);
-        buffer.putLong(units);
-        buffer.putLong(counter);
-        buffer.putLong(accountId);
-        return hashFunction.hash(buffer.array());
-    }
-
-    public static byte[] getTarget(byte min, byte max, long units, long currentSupply, long totalSupply) {
-        BigInteger targetNum = getNumericTarget(min, max, units, currentSupply, totalSupply);
-        byte[] targetRowBytes = targetNum.toByteArray();
-        if (targetRowBytes.length == 32) {
-            return reverse(targetRowBytes);
-        }
-        byte[] targetBytes = new byte[32];
-        Arrays.fill(targetBytes, 0, 32 - targetRowBytes.length, (byte) 0);
-        System.arraycopy(targetRowBytes, 0, targetBytes, 32 - targetRowBytes.length, targetRowBytes.length);
-        return reverse(targetBytes);
-    }
-
-    public static BigInteger getNumericTarget(byte min, byte max, long units, float currentSupply, float totalSupply) {
-        int exp = 256 - (min + Math.round((max - min) * (currentSupply / totalSupply)));
-        return (BigInteger.valueOf(2).pow(exp)).divide(BigInteger.valueOf(units));
-    }
-
-    private static byte[] reverse(byte[] b) {
-        for(int i=0; i < b.length/2; i++) {
-            byte temp = b[i];
-            b[i] = b[b.length - i - 1];
-            b[b.length - i - 1] = temp;
-        }
-        return b;
-    }
-=======
->>>>>>> 1f64bc66
 }