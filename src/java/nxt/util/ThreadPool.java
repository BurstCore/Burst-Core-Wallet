package nxt.util;

import java.util.ArrayList;
import java.util.HashMap;
import java.util.List;
import java.util.Map;
import java.util.concurrent.ExecutorService;
import java.util.concurrent.Executors;
import java.util.concurrent.ScheduledExecutorService;
import java.util.concurrent.TimeUnit;

public final class ThreadPool {

    private static ScheduledExecutorService scheduledThreadPool;
    private static Map<Runnable,Long> backgroundJobs = new HashMap<>();
    private static List<Runnable> beforeStartJobs = new ArrayList<>();
    private static List<Runnable> lastBeforeStartJobs = new ArrayList<>();

    public static synchronized void runBeforeStart(Runnable runnable, boolean runLast) {
        if (scheduledThreadPool != null) {
            throw new IllegalStateException("Executor service already started");
        }
        if (runLast) {
            lastBeforeStartJobs.add(runnable);
        } else {
            beforeStartJobs.add(runnable);
        }
    }

    public static synchronized void scheduleThread(Runnable runnable, int delay) {
        scheduleThread(runnable, delay, TimeUnit.SECONDS);
    }

    public static synchronized void scheduleThread(Runnable runnable, int delay, TimeUnit timeUnit) {
        if (scheduledThreadPool != null) {
            throw new IllegalStateException("Executor service already started, no new jobs accepted");
        }
        backgroundJobs.put(runnable, timeUnit.toMillis(delay));
    }

    public static synchronized void start() {
        if (scheduledThreadPool != null) {
            throw new IllegalStateException("Executor service already started");
        }

        Logger.logDebugMessage("Running " + beforeStartJobs.size() + " tasks...");
        runAll(beforeStartJobs);
        beforeStartJobs = null;

        Logger.logDebugMessage("Running " + lastBeforeStartJobs.size() + " final tasks...");
        runAll(lastBeforeStartJobs);
        lastBeforeStartJobs = null;

        Logger.logDebugMessage("Starting " + backgroundJobs.size() + " background jobs");
        scheduledThreadPool = Executors.newScheduledThreadPool(backgroundJobs.size());
        for (Map.Entry<Runnable,Long> entry : backgroundJobs.entrySet()) {
            scheduledThreadPool.scheduleWithFixedDelay(entry.getKey(), 0, entry.getValue(), TimeUnit.MILLISECONDS);
        }
        backgroundJobs = null;
    }

    public static synchronized void shutdown() {
<<<<<<< HEAD
        Logger.logShutdownMessage("Stopping background jobs...");
        shutdownExecutor(scheduledThreadPool);
        scheduledThreadPool = null;
        Logger.logShutdownMessage("...Done");
=======
        if (scheduledThreadPool != null) {
            Logger.logDebugMessage("Stopping background jobs...");
            shutdownExecutor(scheduledThreadPool);
            scheduledThreadPool = null;
            Logger.logDebugMessage("...Done");
        }
>>>>>>> 0a9de04d
    }

    public static void shutdownExecutor(ExecutorService executor) {
        executor.shutdown();
        try {
            executor.awaitTermination(10, TimeUnit.SECONDS);
        } catch (InterruptedException e) {
            Thread.currentThread().interrupt();
        }
        if (! executor.isTerminated()) {
            Logger.logShutdownMessage("some threads didn't terminate, forcing shutdown");
            executor.shutdownNow();
        }
    }

    private static void runAll(List<Runnable> jobs) {
        List<Thread> threads = new ArrayList<>();
        final StringBuffer errors = new StringBuffer();
        for (final Runnable runnable : jobs) {
            Thread thread = new Thread() {
                @Override
                public void run() {
                    try {
                        runnable.run();
                    } catch (Throwable t) {
                        errors.append(t.getMessage()).append('\n');
                        throw t;
                    }
                }
            };
            thread.setDaemon(true);
            thread.start();
            threads.add(thread);
        }
        for (Thread thread : threads) {
            try {
                thread.join();
            } catch (InterruptedException e) {
                Thread.currentThread().interrupt();
            }
        }
        if (errors.length() > 0) {
            throw new RuntimeException("Errors running startup tasks:\n" + errors.toString());
        }
    }

    private ThreadPool() {} //never

}<|MERGE_RESOLUTION|>--- conflicted
+++ resolved
@@ -60,19 +60,12 @@
     }
 
     public static synchronized void shutdown() {
-<<<<<<< HEAD
-        Logger.logShutdownMessage("Stopping background jobs...");
-        shutdownExecutor(scheduledThreadPool);
-        scheduledThreadPool = null;
-        Logger.logShutdownMessage("...Done");
-=======
         if (scheduledThreadPool != null) {
-            Logger.logDebugMessage("Stopping background jobs...");
-            shutdownExecutor(scheduledThreadPool);
-            scheduledThreadPool = null;
-            Logger.logDebugMessage("...Done");
+	        Logger.logShutdownMessage("Stopping background jobs...");
+    	    shutdownExecutor(scheduledThreadPool);
+        	scheduledThreadPool = null;
+        	Logger.logShutdownMessage("...Done");
         }
->>>>>>> 0a9de04d
     }
 
     public static void shutdownExecutor(ExecutorService executor) {
