--- conflicted
+++ resolved
@@ -43,7 +43,6 @@
                     52, -33, -20, 94, -63, 58, -35, 110, -24, -46, -78, 38, -21, -82, -96, 42
             } : new byte[32];
 
-<<<<<<< HEAD
     static byte[] apply() {
         Account.addOrGetAccount(Account.getId(new byte[32])).apply(new byte[32]);
         MessageDigest digest = Crypto.sha256();
@@ -57,38 +56,6 @@
                 account.apply(publicKey);
             });
             Logger.logDebugMessage("Loaded " + json.size() + " public keys");
-=======
-    public static final long EPOCH_BEGINNING;
-
-    static {
-        try (InputStream is = ClassLoader.getSystemResourceAsStream("genesis.json")) {
-            JSONObject genesisParameters = (JSONObject)JSONValue.parseWithException(new InputStreamReader(is));
-            CREATOR_PUBLIC_KEY = Convert.parseHexString((String)genesisParameters.get("genesisPublicKey"));
-            CREATOR_ID = Account.getId(CREATOR_PUBLIC_KEY);
-            GENESIS_BLOCK_SIGNATURE = Convert.parseHexString((String)genesisParameters.get(Constants.isTestnet
-                    ? "genesisTestnetBlockSignature" : "genesisBlockSignature"));
-            DateFormat dateFormat = new SimpleDateFormat("yyyy-MM-dd HH:mm:ss Z");
-            EPOCH_BEGINNING = dateFormat.parse((String) genesisParameters.get("epochBeginning")).getTime();
-        } catch (Exception e) {
-            throw new RuntimeException("Failed to load genesis parameters", e);
-        }
-    }
-
-    static void apply() {
-        Account.addOrGetAccount(Genesis.CREATOR_ID).apply(Genesis.CREATOR_PUBLIC_KEY);
-        try (InputStream is = ClassLoader.getSystemResourceAsStream("genesis.json")) {
-            JSONObject genesisParameters = (JSONObject) JSONValue.parseWithException(new InputStreamReader(is));
-            Logger.logDebugMessage("Loading genesis amounts for ARDR");
-            long total = 0;
-            for (Map.Entry<String, Long> entry : ((Map<String, Long>)genesisParameters.get("genesisRecipients")).entrySet()) {
-                byte[] recipientPublicKey = Convert.parseHexString(entry.getKey());
-                Account recipient = Account.addOrGetAccount(Account.getId(recipientPublicKey));
-                recipient.apply(recipientPublicKey);
-                recipient.addToBalanceAndUnconfirmedBalance(FxtChain.FXT, null, null, entry.getValue());
-                total += entry.getValue();
-            }
-            Logger.logDebugMessage("Total balance " + total + " ARDR");
->>>>>>> ed71a2ab
         } catch (IOException|ParseException e) {
             throw new RuntimeException("Failed to process genesis recipients public keys", e);
         }
@@ -101,17 +68,9 @@
                 JSONObject chainBalances = (JSONObject) JSONValue.parseWithException(is);
                 Logger.logDebugMessage("Loading genesis amounts for " + chain.getName());
                 long total = 0;
-<<<<<<< HEAD
                 for (Map.Entry<String, Long> entry : ((Map<String, Long>)chainBalances).entrySet()) {
                     Account account = Account.addOrGetAccount(Long.parseUnsignedLong(entry.getKey()));
-                    account.addToBalanceAndUnconfirmedBalance(chain, null, 0, entry.getValue());
-=======
-                for (Map.Entry<String, Long> entry : ((Map<String, Long>)childChainParameters.get("genesisRecipients")).entrySet()) {
-                    byte[] recipientPublicKey = Convert.parseHexString(entry.getKey());
-                    Account recipient = Account.addOrGetAccount(Account.getId(recipientPublicKey));
-                    recipient.apply(recipientPublicKey);
-                    recipient.addToBalanceAndUnconfirmedBalance(childChain, null, null, entry.getValue());
->>>>>>> ed71a2ab
+                    account.addToBalanceAndUnconfirmedBalance(chain, null, null, entry.getValue());
                     total += entry.getValue();
                 }
                 Logger.logDebugMessage("Total balance " + total + " " + chain.getName());
