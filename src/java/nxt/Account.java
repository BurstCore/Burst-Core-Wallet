--- conflicted
+++ resolved
@@ -351,11 +351,7 @@
             Logger.logMessage("CRITICAL ERROR: Reed-Solomon encoding fails for " + id);
         }
         this.id = id;
-<<<<<<< HEAD
-        this.height = Nxt.getBlockchain().getHeight();
-=======
         this.creationHeight = Nxt.getBlockchain().getLastBlock().getHeight();
->>>>>>> d34e2a6d
         currentLeasingHeightFrom = Integer.MAX_VALUE;
     }
 
@@ -649,66 +645,28 @@
     }
 
     void addToAssetBalanceQNT(Long assetId, long quantityQNT) {
-<<<<<<< HEAD
-        synchronized (this) {
-            Long assetBalance = assetBalances.get(assetId);
-            assetBalance = assetBalance == null ? quantityQNT : Convert.safeAdd(assetBalance, quantityQNT);
-            if (assetBalance < 0) {
-                throw new DoubleSpendingException("Negative asset balance for account " + Convert.toUnsignedLong(id));
-            }
-            assetBalances.put(assetId, assetBalance);
-        }
-=======
         AccountAsset accountAsset;
         accountAsset = accountAssetTable.get(this.id, assetId);
         long assetBalance = accountAsset == null ? 0 : accountAsset.quantityQNT;
         assetBalance = Convert.safeAdd(assetBalance, quantityQNT);
         accountAsset = new AccountAsset(this.id, assetId, assetBalance, accountAsset == null ? 0 : accountAsset.unconfirmedQuantityQNT);
         accountAsset.save();
->>>>>>> d34e2a6d
         listeners.notify(this, Event.ASSET_BALANCE);
         assetListeners.notify(accountAsset, Event.ASSET_BALANCE);
     }
 
     void addToUnconfirmedAssetBalanceQNT(Long assetId, long quantityQNT) {
-<<<<<<< HEAD
-        synchronized (this) {
-            Long unconfirmedAssetBalance = unconfirmedAssetBalances.get(assetId);
-            unconfirmedAssetBalance = unconfirmedAssetBalance == null ? quantityQNT : Convert.safeAdd(unconfirmedAssetBalance, quantityQNT);
-            if (unconfirmedAssetBalance < 0) {
-                throw new DoubleSpendingException("Negative unconfirmed asset balance for account " + Convert.toUnsignedLong(id));
-            }
-            unconfirmedAssetBalances.put(assetId, unconfirmedAssetBalance);
-        }
-=======
         AccountAsset accountAsset;
         accountAsset = accountAssetTable.get(this.id, assetId);
         long unconfirmedAssetBalance = accountAsset == null ? 0 : accountAsset.unconfirmedQuantityQNT;
         unconfirmedAssetBalance = Convert.safeAdd(unconfirmedAssetBalance, quantityQNT);
         accountAsset = new AccountAsset(this.id, assetId, accountAsset == null ? 0 : accountAsset.quantityQNT, unconfirmedAssetBalance);
         accountAsset.save();
->>>>>>> d34e2a6d
         listeners.notify(this, Event.UNCONFIRMED_ASSET_BALANCE);
         assetListeners.notify(accountAsset, Event.UNCONFIRMED_ASSET_BALANCE);
     }
 
     void addToAssetAndUnconfirmedAssetBalanceQNT(Long assetId, long quantityQNT) {
-<<<<<<< HEAD
-        synchronized (this) {
-            Long assetBalance = assetBalances.get(assetId);
-            assetBalance = assetBalance == null ? quantityQNT : Convert.safeAdd(assetBalance, quantityQNT);
-            if (assetBalance < 0) {
-                throw new DoubleSpendingException("Negative unconfirmed asset balance for account " + Convert.toUnsignedLong(id));
-            }
-            assetBalances.put(assetId, assetBalance);
-            Long unconfirmedAssetBalance = unconfirmedAssetBalances.get(assetId);
-            unconfirmedAssetBalance = unconfirmedAssetBalance == null ? quantityQNT : Convert.safeAdd(unconfirmedAssetBalance, quantityQNT);
-            if (unconfirmedAssetBalance < 0) {
-                throw new DoubleSpendingException("Negative unconfirmed asset balance for account " + Convert.toUnsignedLong(id));
-            }
-            unconfirmedAssetBalances.put(assetId, unconfirmedAssetBalance);
-        }
-=======
         AccountAsset accountAsset;
         accountAsset = accountAssetTable.get(this.id, assetId);
         long assetBalance = accountAsset == null ? 0 : accountAsset.quantityQNT;
@@ -717,7 +675,6 @@
         unconfirmedAssetBalance = Convert.safeAdd(unconfirmedAssetBalance, quantityQNT);
         accountAsset = new AccountAsset(this.id, assetId, assetBalance, unconfirmedAssetBalance);
         accountAsset.save();
->>>>>>> d34e2a6d
         listeners.notify(this, Event.ASSET_BALANCE);
         listeners.notify(this, Event.UNCONFIRMED_ASSET_BALANCE);
         assetListeners.notify(accountAsset, Event.ASSET_BALANCE);
@@ -725,18 +682,10 @@
     }
 
     void addToBalanceNQT(long amountNQT) {
-<<<<<<< HEAD
-        synchronized (this) {
-            this.balanceNQT = Convert.safeAdd(this.balanceNQT, amountNQT);
-            addToGuaranteedBalanceNQT(amountNQT);
-            checkBalance();
-        }
-=======
         this.balanceNQT = Convert.safeAdd(this.balanceNQT, amountNQT);
         addToGuaranteedBalanceNQT(amountNQT);
         checkBalance();
         accountTable.insert(this);
->>>>>>> d34e2a6d
         if (amountNQT != 0) {
             listeners.notify(this, Event.BALANCE);
         }
@@ -746,34 +695,18 @@
         if (amountNQT == 0) {
             return;
         }
-<<<<<<< HEAD
-        synchronized (this) {
-            this.unconfirmedBalanceNQT = Convert.safeAdd(this.unconfirmedBalanceNQT, amountNQT);
-            checkBalance();
-        }
-=======
         this.unconfirmedBalanceNQT = Convert.safeAdd(this.unconfirmedBalanceNQT, amountNQT);
         checkBalance();
         accountTable.insert(this);
->>>>>>> d34e2a6d
         listeners.notify(this, Event.UNCONFIRMED_BALANCE);
     }
 
     void addToBalanceAndUnconfirmedBalanceNQT(long amountNQT) {
-<<<<<<< HEAD
-        synchronized (this) {
-            this.balanceNQT = Convert.safeAdd(this.balanceNQT, amountNQT);
-            this.unconfirmedBalanceNQT = Convert.safeAdd(this.unconfirmedBalanceNQT, amountNQT);
-            addToGuaranteedBalanceNQT(amountNQT);
-            checkBalance();
-        }
-=======
         this.balanceNQT = Convert.safeAdd(this.balanceNQT, amountNQT);
         this.unconfirmedBalanceNQT = Convert.safeAdd(this.unconfirmedBalanceNQT, amountNQT);
         addToGuaranteedBalanceNQT(amountNQT);
         checkBalance();
         accountTable.insert(this);
->>>>>>> d34e2a6d
         if (amountNQT != 0) {
             listeners.notify(this, Event.BALANCE);
             listeners.notify(this, Event.UNCONFIRMED_BALANCE);
@@ -794,53 +727,6 @@
         }
         if (unconfirmedBalanceNQT < 0) {
             throw new DoubleSpendingException("Negative unconfirmed balance for account " + Convert.toUnsignedLong(id));
-<<<<<<< HEAD
-        }
-        if (unconfirmedBalanceNQT > balanceNQT) {
-            throw new DoubleSpendingException("Unconfirmed balance exceeds balance for account " + Convert.toUnsignedLong(id));
-        }
-    }
-
-    private synchronized void addToGuaranteedBalanceNQT(long amountNQT) {
-        int blockchainHeight = Nxt.getBlockchain().getLastBlock().getHeight();
-        GuaranteedBalance last = null;
-        if (guaranteedBalances.size() > 0 && (last = guaranteedBalances.get(guaranteedBalances.size() - 1)).height > blockchainHeight) {
-            // this only happens while last block is being popped off
-            if (amountNQT > 0) {
-                // this is a reversal of a withdrawal or a fee, so previous gb records need to be corrected
-                for (GuaranteedBalance gb : guaranteedBalances) {
-                    gb.balance += amountNQT;
-                }
-            } // deposits don't need to be reversed as they have never been applied to old gb records to begin with
-            last.ignore = true; // set dirty flag
-            return; // block popped off, no further processing
-        }
-        int trimTo = 0;
-        for (int i = 0; i < guaranteedBalances.size(); i++) {
-            GuaranteedBalance gb = guaranteedBalances.get(i);
-            if (gb.height < blockchainHeight - maxTrackedBalanceConfirmations
-                    && i < guaranteedBalances.size() - 1
-                    && guaranteedBalances.get(i + 1).height >= blockchainHeight - maxTrackedBalanceConfirmations) {
-                trimTo = i; // trim old gb records but keep at least one at height lower than the supported maxTrackedBalanceConfirmations
-                if (blockchainHeight >= Constants.TRANSPARENT_FORGING_BLOCK_4 && blockchainHeight < Constants.TRANSPARENT_FORGING_BLOCK_5) {
-                    gb.balance += amountNQT; // because of a bug which leads to a fork
-                } else if (blockchainHeight >= Constants.TRANSPARENT_FORGING_BLOCK_5 && amountNQT < 0) {
-                    gb.balance += amountNQT;
-                }
-            } else if (amountNQT < 0) {
-                gb.balance += amountNQT; // subtract current block withdrawals from all previous gb records
-            }
-            // ignore deposits when updating previous gb records
-        }
-        if (trimTo > 0) {
-            Iterator<GuaranteedBalance> iter = guaranteedBalances.iterator();
-            while (iter.hasNext() && trimTo > 0) {
-                iter.next();
-                iter.remove();
-                trimTo--;
-            }
-=======
->>>>>>> d34e2a6d
         }
         if (unconfirmedBalanceNQT > balanceNQT) {
             throw new DoubleSpendingException("Unconfirmed balance exceeds balance for account " + Convert.toUnsignedLong(id));
