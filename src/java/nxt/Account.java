package nxt;

import nxt.crypto.Crypto;
import nxt.crypto.EncryptedData;
import nxt.db.DbClause;
import nxt.db.DbIterator;
import nxt.db.DbKey;
import nxt.db.DbUtils;
import nxt.db.DerivedDbTable;
import nxt.db.EntityDbTable;
import nxt.db.VersionedEntityDbTable;
import nxt.util.Convert;
import nxt.util.Listener;
import nxt.util.Listeners;
import nxt.util.Logger;

import java.sql.Connection;
import java.sql.PreparedStatement;
import java.sql.ResultSet;
import java.sql.SQLException;
import java.util.ArrayList;
import java.util.Arrays;
import java.util.List;

@SuppressWarnings({"UnusedDeclaration", "SuspiciousNameCombination"})
public final class Account {

    public enum Event {
        BALANCE, UNCONFIRMED_BALANCE, ASSET_BALANCE, UNCONFIRMED_ASSET_BALANCE, CURRENCY_BALANCE, UNCONFIRMED_CURRENCY_BALANCE,
        LEASE_SCHEDULED, LEASE_STARTED, LEASE_ENDED
    }

    public static final class AccountAsset {

        private final long accountId;
        private final long assetId;
        private final DbKey dbKey;
        private long quantityQNT;
        private long unconfirmedQuantityQNT;

        private AccountAsset(long accountId, long assetId, long quantityQNT, long unconfirmedQuantityQNT) {
            this.accountId = accountId;
            this.assetId = assetId;
            this.dbKey = accountAssetDbKeyFactory.newKey(this.accountId, this.assetId);
            this.quantityQNT = quantityQNT;
            this.unconfirmedQuantityQNT = unconfirmedQuantityQNT;
        }

        private AccountAsset(ResultSet rs) throws SQLException {
            this.accountId = rs.getLong("account_id");
            this.assetId = rs.getLong("asset_id");
            this.dbKey = accountAssetDbKeyFactory.newKey(this.accountId, this.assetId);
            this.quantityQNT = rs.getLong("quantity");
            this.unconfirmedQuantityQNT = rs.getLong("unconfirmed_quantity");
        }

        private void save(Connection con) throws SQLException {
            try (PreparedStatement pstmt = con.prepareStatement("MERGE INTO account_asset "
                    + "(account_id, asset_id, quantity, unconfirmed_quantity, height, latest) "
                    + "KEY (account_id, asset_id, height) VALUES (?, ?, ?, ?, ?, TRUE)")) {
                int i = 0;
                pstmt.setLong(++i, this.accountId);
                pstmt.setLong(++i, this.assetId);
                pstmt.setLong(++i, this.quantityQNT);
                pstmt.setLong(++i, this.unconfirmedQuantityQNT);
                pstmt.setInt(++i, Nxt.getBlockchain().getHeight());
                pstmt.executeUpdate();
            }
        }

        public long getAccountId() {
            return accountId;
        }

        public long getAssetId() {
            return assetId;
        }

        public long getQuantityQNT() {
            return quantityQNT;
        }

        public long getUnconfirmedQuantityQNT() {
            return unconfirmedQuantityQNT;
        }

        private void save() {
            checkBalance(this.accountId, this.quantityQNT, this.unconfirmedQuantityQNT);
            if (this.quantityQNT > 0 || this.unconfirmedQuantityQNT > 0) {
                accountAssetTable.insert(this);
            } else {
                accountAssetTable.delete(this);
            }
        }

        @Override
        public String toString() {
            return "AccountAsset account_id: " + Long.toUnsignedString(accountId) + " asset_id: " + Long.toUnsignedString(assetId)
                    + " quantity: " + quantityQNT + " unconfirmedQuantity: " + unconfirmedQuantityQNT;
        }

    }

    @SuppressWarnings("UnusedDeclaration")
    public static final class AccountCurrency {

        private final long accountId;
        private final long currencyId;
        private final DbKey dbKey;
        private long units;
        private long unconfirmedUnits;

        private AccountCurrency(long accountId, long currencyId, long quantityQNT, long unconfirmedQuantityQNT) {
            this.accountId = accountId;
            this.currencyId = currencyId;
            this.dbKey = accountCurrencyDbKeyFactory.newKey(this.accountId, this.currencyId);
            this.units = quantityQNT;
            this.unconfirmedUnits = unconfirmedQuantityQNT;
        }

        private AccountCurrency(ResultSet rs) throws SQLException {
            this.accountId = rs.getLong("account_id");
            this.currencyId = rs.getLong("currency_id");
            this.dbKey = accountAssetDbKeyFactory.newKey(this.accountId, this.currencyId);
            this.units = rs.getLong("units");
            this.unconfirmedUnits = rs.getLong("unconfirmed_units");
        }

        private void save(Connection con) throws SQLException {
            try (PreparedStatement pstmt = con.prepareStatement("MERGE INTO account_currency "
                    + "(account_id, currency_id, units, unconfirmed_units, height, latest) "
                    + "KEY (account_id, currency_id, height) VALUES (?, ?, ?, ?, ?, TRUE)")) {
                int i = 0;
                pstmt.setLong(++i, this.accountId);
                pstmt.setLong(++i, this.currencyId);
                pstmt.setLong(++i, this.units);
                pstmt.setLong(++i, this.unconfirmedUnits);
                pstmt.setInt(++i, Nxt.getBlockchain().getHeight());
                pstmt.executeUpdate();
            }
        }

        public long getAccountId() {
            return accountId;
        }

        public long getCurrencyId() {
            return currencyId;
        }

        public long getUnits() {
            return units;
        }

        public long getUnconfirmedUnits() {
            return unconfirmedUnits;
        }

        private void save() {
            checkBalance(this.accountId, this.units, this.unconfirmedUnits);
            if (this.units > 0 || this.unconfirmedUnits > 0) {
                accountCurrencyTable.insert(this);
            } else if (this.units == 0 && this.unconfirmedUnits == 0) {
                accountCurrencyTable.delete(this);
            }
        }

        @Override
        public String toString() {
            return "AccountCurrency account_id: " + Long.toUnsignedString(accountId) + " currency_id: " + Long.toUnsignedString(currencyId)
                    + " quantity: " + units + " unconfirmedQuantity: " + unconfirmedUnits;
        }

    }

    public static final class AccountLease {

        public final long lessorId;
        public final long lesseeId;
        public final int fromHeight;
        public final int toHeight;

        private AccountLease(long lessorId, long lesseeId, int fromHeight, int toHeight) {
            this.lessorId = lessorId;
            this.lesseeId = lesseeId;
            this.fromHeight = fromHeight;
            this.toHeight = toHeight;
        }

    }

    public static final class AccountInfo {

        private final long accountId;
        private final DbKey dbKey;
        private String name;
        private String description;

        private AccountInfo(long accountId, String name, String description) {
            this.accountId = accountId;
            this.dbKey = accountInfoDbKeyFactory.newKey(this.accountId);
            this.name = name;
            this.description = description;
        }

        private AccountInfo(ResultSet rs) throws SQLException {
            this.accountId = rs.getLong("account_id");
            this.dbKey = accountInfoDbKeyFactory.newKey(this.accountId);
            this.name = rs.getString("name");
            this.description = rs.getString("description");
        }

        private void save(Connection con) throws SQLException {
            try (PreparedStatement pstmt = con.prepareStatement("MERGE INTO account_info "
                    + "(account_id, name, description, height, latest) "
                    + "KEY (account_id, height) VALUES (?, ?, ?, ?, TRUE)")) {
                int i = 0;
                pstmt.setLong(++i, this.accountId);
                DbUtils.setString(pstmt, ++i, this.name);
                DbUtils.setString(pstmt, ++i, this.description);
                pstmt.setInt(++i, Nxt.getBlockchain().getHeight());
                pstmt.executeUpdate();
            }
        }

        public long getAccountId() {
            return accountId;
        }

        public String getName() {
            return name;
        }

        public String getDescription() {
            return description;
        }

        private void save() {
            if (this.name != null || this.description != null) {
                accountInfoTable.insert(this);
            } else {
                accountInfoTable.delete(this);
            }
        }

    }

    static class DoubleSpendingException extends RuntimeException {

        DoubleSpendingException(String message) {
            super(message);
        }

    }

    private static final DbKey.LongKeyFactory<Account> accountDbKeyFactory = new DbKey.LongKeyFactory<Account>("id") {

        @Override
        public DbKey newKey(Account account) {
            return account.dbKey;
        }

    };

    private static final VersionedEntityDbTable<Account> accountTable = new VersionedEntityDbTable<Account>("account", accountDbKeyFactory) {

        @Override
        protected Account load(Connection con, ResultSet rs) throws SQLException {
            return new Account(rs);
        }

        @Override
        protected void save(Connection con, Account account) throws SQLException {
            account.save(con);
        }

    };

    private static final DbKey.LongKeyFactory<AccountInfo> accountInfoDbKeyFactory = new DbKey.LongKeyFactory<AccountInfo>("account_id") {

        @Override
        public DbKey newKey(AccountInfo accountInfo) {
            return accountInfo.dbKey;
        }

    };

    private static final VersionedEntityDbTable<AccountInfo> accountInfoTable = new VersionedEntityDbTable<AccountInfo>("account_info",
            accountInfoDbKeyFactory, "name,description") {

        @Override
        protected AccountInfo load(Connection con, ResultSet rs) throws SQLException {
            return new AccountInfo(rs);
        }

        @Override
        protected void save(Connection con, AccountInfo accountInfo) throws SQLException {
            accountInfo.save(con);
        }

    };

    private static final DbKey.LongKeyFactory<byte[]> publicKeyDbKeyFactory = new DbKey.LongKeyFactory<byte[]>("account_id") {

        @Override
        public DbKey newKey(byte[] publicKey) {
            return newKey(Account.getId(publicKey));
        }

    };

    private static final EntityDbTable<byte[]> publicKeyTable = new EntityDbTable<byte[]>("public_key", publicKeyDbKeyFactory) {

        @Override
        protected byte[] load(Connection con, ResultSet rs) throws SQLException {
            return rs.getBytes("public_key");
        }

        @Override
        protected void save(Connection con, byte[] publicKey) throws SQLException {
            try (PreparedStatement pstmt = con.prepareStatement("MERGE INTO public_key (account_id, public_key, height) "
                    + "KEY (account_id) VALUES (?, ?, ?)")) {
                int i = 0;
                pstmt.setLong(++i, Account.getId(publicKey));
                pstmt.setBytes(++i, publicKey);
                pstmt.setInt(++i, Nxt.getBlockchain().getHeight());
                pstmt.executeUpdate();
            }
        }

        // this table is special, rollback and truncate is handled by the BlockDb delete
        @Override
        public void rollback(int height) {
            clearCache();
        }

        @Override
        public void truncate() {
            clearCache();
        }

    };

    private static final DbKey.LinkKeyFactory<AccountAsset> accountAssetDbKeyFactory = new DbKey.LinkKeyFactory<AccountAsset>("account_id", "asset_id") {

        @Override
        public DbKey newKey(AccountAsset accountAsset) {
            return accountAsset.dbKey;
        }

    };

    private static final VersionedEntityDbTable<AccountAsset> accountAssetTable = new VersionedEntityDbTable<AccountAsset>("account_asset", accountAssetDbKeyFactory) {

        @Override
        protected AccountAsset load(Connection con, ResultSet rs) throws SQLException {
            return new AccountAsset(rs);
        }

        @Override
        protected void save(Connection con, AccountAsset accountAsset) throws SQLException {
            accountAsset.save(con);
        }

        @Override
        public void trim(int height) {
            super.trim(Math.max(0, height - Constants.MAX_DIVIDEND_PAYMENT_ROLLBACK));
        }

        @Override
        public void checkAvailable(int height) {
            if (height + Constants.MAX_DIVIDEND_PAYMENT_ROLLBACK < Nxt.getBlockchainProcessor().getMinRollbackHeight()) {
                throw new IllegalArgumentException("Historical data as of height " + height +" not available.");
            }
            if (height > Nxt.getBlockchain().getHeight()) {
                throw new IllegalArgumentException("Height " + height + " exceeds blockchain height " + Nxt.getBlockchain().getHeight());
            }
        }

        @Override
        protected String defaultSort() {
            return " ORDER BY quantity DESC, account_id, asset_id ";
        }

    };

    private static final DbKey.LinkKeyFactory<AccountCurrency> accountCurrencyDbKeyFactory = new DbKey.LinkKeyFactory<AccountCurrency>("account_id", "currency_id") {

        @Override
        public DbKey newKey(AccountCurrency accountCurrency) {
            return accountCurrency.dbKey;
        }

    };

    private static final VersionedEntityDbTable<AccountCurrency> accountCurrencyTable = new VersionedEntityDbTable<AccountCurrency>("account_currency", accountCurrencyDbKeyFactory) {

        @Override
        protected AccountCurrency load(Connection con, ResultSet rs) throws SQLException {
            return new AccountCurrency(rs);
        }

        @Override
        protected void save(Connection con, AccountCurrency accountCurrency) throws SQLException {
            accountCurrency.save(con);
        }

        @Override
        protected String defaultSort() {
            return " ORDER BY units DESC, account_id, currency_id ";
        }

    };

    private static final DerivedDbTable accountGuaranteedBalanceTable = new DerivedDbTable("account_guaranteed_balance") {

        @Override
        public void trim(int height) {
            try (Connection con = Db.db.getConnection();
                 PreparedStatement pstmtDelete = con.prepareStatement("DELETE FROM account_guaranteed_balance "
                         + "WHERE height < ? AND height >= 0")) {
                pstmtDelete.setInt(1, height - Constants.GUARANTEED_BALANCE_CONFIRMATIONS);
                pstmtDelete.executeUpdate();
            } catch (SQLException e) {
                throw new RuntimeException(e.toString(), e);
            }
        }

    };

    private static final Listeners<Account,Event> listeners = new Listeners<>();

    private static final Listeners<AccountAsset,Event> assetListeners = new Listeners<>();

    private static final Listeners<AccountCurrency,Event> currencyListeners = new Listeners<>();

    private static final Listeners<AccountLease,Event> leaseListeners = new Listeners<>();

    public static boolean addListener(Listener<Account> listener, Event eventType) {
        return listeners.addListener(listener, eventType);
    }

    public static boolean removeListener(Listener<Account> listener, Event eventType) {
        return listeners.removeListener(listener, eventType);
    }

    public static boolean addAssetListener(Listener<AccountAsset> listener, Event eventType) {
        return assetListeners.addListener(listener, eventType);
    }

    public static boolean removeAssetListener(Listener<AccountAsset> listener, Event eventType) {
        return assetListeners.removeListener(listener, eventType);
    }

    public static boolean addCurrencyListener(Listener<AccountCurrency> listener, Event eventType) {
        return currencyListeners.addListener(listener, eventType);
    }

    public static boolean removeCurrencyListener(Listener<AccountCurrency> listener, Event eventType) {
        return currencyListeners.removeListener(listener, eventType);
    }

    public static boolean addLeaseListener(Listener<AccountLease> listener, Event eventType) {
        return leaseListeners.addListener(listener, eventType);
    }

    public static boolean removeLeaseListener(Listener<AccountLease> listener, Event eventType) {
        return leaseListeners.removeListener(listener, eventType);
    }

    public static DbIterator<Account> getAllAccounts(int from, int to) {
        return accountTable.getAll(from, to);
    }

    public static int getCount() {
        return accountTable.getCount();
    }

    public static int getAssetAccountCount(long assetId) {
        return accountAssetTable.getCount(new DbClause.LongClause("asset_id", assetId));
    }

    public static int getAssetAccountCount(long assetId, int height) {
        return accountAssetTable.getCount(new DbClause.LongClause("asset_id", assetId), height);
    }

    public static int getAccountAssetCount(long accountId) {
        return accountAssetTable.getCount(new DbClause.LongClause("account_id", accountId));
    }

    public static int getAccountAssetCount(long accountId, int height) {
        return accountAssetTable.getCount(new DbClause.LongClause("account_id", accountId), height);
    }

    public static int getCurrencyAccountCount(long currencyId) {
        return accountCurrencyTable.getCount(new DbClause.LongClause("currency_id", currencyId));
    }

    public static int getCurrencyAccountCount(long currencyId, int height) {
        return accountCurrencyTable.getCount(new DbClause.LongClause("currency_id", currencyId), height);
    }

    public static int getAccountCurrencyCount(long accountId) {
        return accountCurrencyTable.getCount(new DbClause.LongClause("account_id", accountId));
    }

    public static int getAccountCurrencyCount(long accountId, int height) {
        return accountCurrencyTable.getCount(new DbClause.LongClause("account_id", accountId), height);
    }

    public static Account getAccount(long id) {
        return id == 0 ? null : accountTable.get(accountDbKeyFactory.newKey(id));
    }

    public static Account getAccount(long id, int height) {
        return id == 0 ? null : accountTable.get(accountDbKeyFactory.newKey(id), height);
    }

    public static Account getAccount(byte[] publicKey) {
        Account account = accountTable.get(accountDbKeyFactory.newKey(getId(publicKey)));
        if (account == null) {
            return null;
        }
        if (account.getPublicKey() == null || Arrays.equals(account.getPublicKey(), publicKey)) {
            return account;
        }
        throw new RuntimeException("DUPLICATE KEY for account " + Long.toUnsignedString(account.getId())
                + " existing key " + Convert.toHexString(account.getPublicKey()) + " new key " + Convert.toHexString(publicKey));
    }

    public static long getId(byte[] publicKey) {
        byte[] publicKeyHash = Crypto.sha256().digest(publicKey);
        return Convert.fullHashToId(publicKeyHash);
    }

    public static byte[] getPublicKey(long id) {
        return publicKeyTable.get(publicKeyDbKeyFactory.newKey(id));
    }

    static Account addOrGetAccount(long id) {
        if (id == 0) {
            throw new IllegalArgumentException("Invalid accountId 0");
        }
        Account account = accountTable.get(accountDbKeyFactory.newKey(id));
        if (account == null) {
            account = new Account(id);
            accountTable.insert(account);
        }
        return account;
    }

    private static final class LeaseChangingAccountsClause extends DbClause {

        private final int height;

        private LeaseChangingAccountsClause(final int height) {
            super(" current_lessee_id >= ? AND (current_leasing_height_from = ? OR current_leasing_height_to = ?) ");
            this.height = height;
        }

        @Override
        public int set(PreparedStatement pstmt, int index) throws SQLException {
            pstmt.setLong(index++, Long.MIN_VALUE);
            pstmt.setInt(index++, height);
            pstmt.setInt(index++, height);
            return index;
        }

    }

    private static DbIterator<Account> getLeaseChangingAccounts(final int height) {
        return accountTable.getManyBy(new LeaseChangingAccountsClause(height), 0, -1, " ORDER BY current_lessee_id, id ");
    }

    public static DbIterator<AccountAsset> getAssetAccounts(long assetId, int from, int to) {
        return accountAssetTable.getManyBy(new DbClause.LongClause("asset_id", assetId), from, to, " ORDER BY quantity DESC, account_id ");
    }

    public static DbIterator<AccountAsset> getAssetAccounts(long assetId, int height, int from, int to) {
        return accountAssetTable.getManyBy(new DbClause.LongClause("asset_id", assetId), height, from, to, " ORDER BY quantity DESC, account_id ");
    }

    public static DbIterator<AccountCurrency> getCurrencyAccounts(long currencyId, int from, int to) {
        return accountCurrencyTable.getManyBy(new DbClause.LongClause("currency_id", currencyId), from, to);
    }

    public static DbIterator<AccountCurrency> getCurrencyAccounts(long currencyId, int height, int from, int to) {
        return accountCurrencyTable.getManyBy(new DbClause.LongClause("currency_id", currencyId), height, from, to);
    }

    public static long getAssetBalanceQNT(long accountId, long assetId, int height) {
        AccountAsset accountAsset = accountAssetTable.get(accountAssetDbKeyFactory.newKey(accountId, assetId), height);
        return accountAsset == null ? 0 : accountAsset.quantityQNT;
    }

    public static long getAssetBalanceQNT(long accountId, long assetId) {
        AccountAsset accountAsset = accountAssetTable.get(accountAssetDbKeyFactory.newKey(accountId, assetId));
        return accountAsset == null ? 0 : accountAsset.quantityQNT;
    }

    public static long getUnconfirmedAssetBalanceQNT(long accountId, long assetId) {
        AccountAsset accountAsset = accountAssetTable.get(accountAssetDbKeyFactory.newKey(accountId, assetId));
        return accountAsset == null ? 0 : accountAsset.unconfirmedQuantityQNT;
    }

    public static long getCurrencyUnits(long accountId, long currencyId, int height) {
        AccountCurrency accountCurrency = accountCurrencyTable.get(accountCurrencyDbKeyFactory.newKey(accountId, currencyId), height);
        return accountCurrency == null ? 0 : accountCurrency.units;
    }

    public static long getCurrencyUnits(long accountId, long currencyId) {
        AccountCurrency accountCurrency = accountCurrencyTable.get(accountCurrencyDbKeyFactory.newKey(accountId, currencyId));
        return accountCurrency == null ? 0 : accountCurrency.units;
    }

    public static long getUnconfirmedCurrencyUnits(long accountId, long currencyId) {
        AccountCurrency accountCurrency = accountCurrencyTable.get(accountCurrencyDbKeyFactory.newKey(accountId, currencyId));
        return accountCurrency == null ? 0 : accountCurrency.unconfirmedUnits;
    }

    public static DbIterator<AccountInfo> searchAccounts(String query, int from, int to) {
        return accountInfoTable.search(query, DbClause.EMPTY_CLAUSE, from, to);
    }

    static {

        Nxt.getBlockchainProcessor().addListener(block -> {
            int height = block.getHeight();
            if (height < Constants.TRANSPARENT_FORGING_BLOCK_6) {
                return;
            }
            List<Account> leaseChangingAccounts = new ArrayList<>();
            try (DbIterator<Account> accounts = getLeaseChangingAccounts(height)) {
                while (accounts.hasNext()) {
                    leaseChangingAccounts.add(accounts.next());
                }
            }
            for (Account account : leaseChangingAccounts) {
                if (height == account.currentLeasingHeightFrom) {
                    leaseListeners.notify(
                            new AccountLease(account.getId(), account.currentLesseeId, height, account.currentLeasingHeightTo),
                            Event.LEASE_STARTED);
                } else if (height == account.currentLeasingHeightTo) {
                    leaseListeners.notify(
                            new AccountLease(account.getId(), account.currentLesseeId, account.currentLeasingHeightFrom, height),
                            Event.LEASE_ENDED);
                    if (account.nextLeasingHeightFrom == Integer.MAX_VALUE) {
                        account.currentLeasingHeightFrom = Integer.MAX_VALUE;
                        account.currentLesseeId = 0;
                        accountTable.insert(account);
                    } else {
                        account.currentLeasingHeightFrom = account.nextLeasingHeightFrom;
                        account.currentLeasingHeightTo = account.nextLeasingHeightTo;
                        account.currentLesseeId = account.nextLesseeId;
                        account.nextLeasingHeightFrom = Integer.MAX_VALUE;
                        account.nextLesseeId = 0;
                        accountTable.insert(account);
                        if (height == account.currentLeasingHeightFrom) {
                            leaseListeners.notify(
                                    new AccountLease(account.getId(), account.currentLesseeId, height, account.currentLeasingHeightTo),
                                    Event.LEASE_STARTED);
                        }
                    }
                }
            }
        }, BlockchainProcessor.Event.AFTER_BLOCK_APPLY);

    }

    static void init() {}


    private final long id;
    private final DbKey dbKey;
    private final int creationHeight;
    private volatile byte[] publicKey;
    private int keyHeight;
    private long balanceNQT;
    private long unconfirmedBalanceNQT;
    private long forgedBalanceNQT;

    private int currentLeasingHeightFrom;
    private int currentLeasingHeightTo;
    private long currentLesseeId;
    private int nextLeasingHeightFrom;
    private int nextLeasingHeightTo;
    private long nextLesseeId;

    private Account(long id) {
        if (id != Crypto.rsDecode(Crypto.rsEncode(id))) {
            Logger.logMessage("CRITICAL ERROR: Reed-Solomon encoding fails for " + id);
        }
        this.id = id;
        this.dbKey = accountDbKeyFactory.newKey(this.id);
        this.creationHeight = Nxt.getBlockchain().getHeight();
        currentLeasingHeightFrom = Integer.MAX_VALUE;
    }

    private Account(ResultSet rs) throws SQLException {
        this.id = rs.getLong("id");
        this.dbKey = accountDbKeyFactory.newKey(this.id);
        this.creationHeight = rs.getInt("creation_height");
        this.keyHeight = rs.getInt("key_height");
        this.balanceNQT = rs.getLong("balance");
        this.unconfirmedBalanceNQT = rs.getLong("unconfirmed_balance");
        this.forgedBalanceNQT = rs.getLong("forged_balance");
        this.currentLeasingHeightFrom = rs.getInt("current_leasing_height_from");
        this.currentLeasingHeightTo = rs.getInt("current_leasing_height_to");
        this.currentLesseeId = rs.getLong("current_lessee_id");
        this.nextLeasingHeightFrom = rs.getInt("next_leasing_height_from");
        this.nextLeasingHeightTo = rs.getInt("next_leasing_height_to");
        this.nextLesseeId = rs.getLong("next_lessee_id");
    }

    private void save(Connection con) throws SQLException {
        try (PreparedStatement pstmt = con.prepareStatement("MERGE INTO account (id, creation_height, "
                + "key_height, balance, unconfirmed_balance, forged_balance, "
                + "current_leasing_height_from, current_leasing_height_to, current_lessee_id, "
                + "next_leasing_height_from, next_leasing_height_to, next_lessee_id, "
                + "height, latest) "
                + "KEY (id, height) VALUES (?, ?, ?, ?, ?, ?, ?, ?, ?, ?, ?, ?, ?, TRUE)")) {
            int i = 0;
            pstmt.setLong(++i, this.id);
            pstmt.setInt(++i, this.creationHeight);
            pstmt.setInt(++i, this.keyHeight);
            pstmt.setLong(++i, this.balanceNQT);
            pstmt.setLong(++i, this.unconfirmedBalanceNQT);
            pstmt.setLong(++i, this.forgedBalanceNQT);
            DbUtils.setIntZeroToNull(pstmt, ++i, this.currentLeasingHeightFrom);
            DbUtils.setIntZeroToNull(pstmt, ++i, this.currentLeasingHeightTo);
            DbUtils.setLongZeroToNull(pstmt, ++i, this.currentLesseeId);
            DbUtils.setIntZeroToNull(pstmt, ++i, this.nextLeasingHeightFrom);
            DbUtils.setIntZeroToNull(pstmt, ++i, this.nextLeasingHeightTo);
            DbUtils.setLongZeroToNull(pstmt, ++i, this.nextLesseeId);
            pstmt.setInt(++i, Nxt.getBlockchain().getHeight());
            pstmt.executeUpdate();
        }
    }

    public long getId() {
        return id;
    }

    public AccountInfo getAccountInfo() {
        return accountInfoTable.get(accountInfoDbKeyFactory.newKey(this.id));
    }

    void setAccountInfo(String name, String description) {
        name = Convert.emptyToNull(name.trim());
        description = Convert.emptyToNull(description.trim());
        AccountInfo accountInfo = getAccountInfo();
        if (accountInfo == null) {
            accountInfo = new AccountInfo(id, name, description);
        } else {
            accountInfo.name = name;
            accountInfo.description = description;
        }
        accountInfo.save();
    }

    public byte[] getPublicKey() {
        if (this.publicKey == null) {
            this.publicKey = publicKeyTable.get(publicKeyDbKeyFactory.newKey(this.id));
        }
        return publicKey;
    }

    private int getCreationHeight() {
        return creationHeight;
    }

    int getKeyHeight() {
        return keyHeight;
    }

    public EncryptedData encryptTo(byte[] data, String senderSecretPhrase) {
        if (getPublicKey() == null) {
            throw new IllegalArgumentException("Recipient account doesn't have a public key set");
        }
        return EncryptedData.encrypt(data, Crypto.getPrivateKey(senderSecretPhrase), getPublicKey());
    }

    public byte[] decryptFrom(EncryptedData encryptedData, String recipientSecretPhrase) {
        if (getPublicKey() == null) {
            throw new IllegalArgumentException("Sender account doesn't have a public key set");
        }
        return encryptedData.decrypt(Crypto.getPrivateKey(recipientSecretPhrase), getPublicKey());
    }

    public long getBalanceNQT() {
        return balanceNQT;
    }

    public long getUnconfirmedBalanceNQT() {
        return unconfirmedBalanceNQT;
    }

    public long getForgedBalanceNQT() {
        return forgedBalanceNQT;
    }

    public long getEffectiveBalanceNXT() {
        return getEffectiveBalanceNXT(Nxt.getBlockchain().getHeight());
    }

    public long getEffectiveBalanceNXT(int height) {

        if (height >= Constants.TRANSPARENT_FORGING_BLOCK_6
                && (keyHeight == 0 || height - keyHeight <= 1440)) {
            return 0; // cfb: Accounts with the public key revealed less than 1440 blocks ago are not allowed to generate blocks
        }
        if (height < Constants.TRANSPARENT_FORGING_BLOCK_3
                && this.creationHeight < Constants.TRANSPARENT_FORGING_BLOCK_2) {
            if (this.creationHeight == 0) {
                return balanceNQT / Constants.ONE_NXT;
            }
            if (height - this.creationHeight < 1440) {
                return 0;
            }
            long receivedInlastBlock = 0;
            for (Transaction transaction : Nxt.getBlockchain().getBlockAtHeight(height).getTransactions()) {
                if (id == transaction.getRecipientId()) {
                    receivedInlastBlock += transaction.getAmountNQT();
                }
            }
            return (balanceNQT - receivedInlastBlock) / Constants.ONE_NXT;
        }
        if (height < currentLeasingHeightFrom) {
            return (getGuaranteedBalanceNQT(Constants.GUARANTEED_BALANCE_CONFIRMATIONS, height) + getLessorsGuaranteedBalanceNQT(height)) / Constants.ONE_NXT;
        }
        return getLessorsGuaranteedBalanceNQT(height) / Constants.ONE_NXT;
    }

    private long getLessorsGuaranteedBalanceNQT(int height) {
        List<Account> lessors = new ArrayList<>();
        try (DbIterator<Account> iterator = getLessors(height)) {
            while (iterator.hasNext()) {
                lessors.add(iterator.next());
            }
        }
        Long[] lessorIds = new Long[lessors.size()];
        long[] guaranteedBalances = new long[lessors.size()];
        for (int i = 0; i < lessors.size(); i++) {
            lessorIds[i] = lessors.get(i).getId();
            guaranteedBalances[i] = lessors.get(i).getBalanceNQT();
        }
        try (Connection con = Db.db.getConnection();
             PreparedStatement pstmt = con.prepareStatement("SELECT account_id, SUM (additions) AS additions "
                     + "FROM account_guaranteed_balance, TABLE (id BIGINT=?) T WHERE account_id = T.id AND height > ? "
                             + (height < Nxt.getBlockchain().getHeight() ? " AND height <= ? " : "")
                     + " GROUP BY account_id ORDER BY account_id")) {
            pstmt.setObject(1, lessorIds);
            pstmt.setInt(2, height - Constants.GUARANTEED_BALANCE_CONFIRMATIONS);
            if (height < Nxt.getBlockchain().getHeight()) {
                pstmt.setInt(3, height);
            }
            long total = 0;
            int i = 0;
            try (ResultSet rs = pstmt.executeQuery()) {
                while (rs.next()) {
                    long accountId = rs.getLong("account_id");
                    while (lessorIds[i] < accountId && i < lessorIds.length) {
                        total += guaranteedBalances[i++];
                    }
                    if (lessorIds[i] == accountId) {
                        total += Math.max(guaranteedBalances[i++] - rs.getLong("additions"), 0);
                    }
                }
            }
            while (i < guaranteedBalances.length) {
                total += guaranteedBalances[i++];
            }
            return total;
        } catch (SQLException e) {
            throw new RuntimeException(e.toString(), e);
        }
    }

    private DbClause getLessorsClause(final int height) {
        return new DbClause.LongClause("current_lessee_id", getId())
                .and(new DbClause.IntClause("current_leasing_height_from", DbClause.Op.LTE, height))
                .and(new DbClause.IntClause("current_leasing_height_to", DbClause.Op.GT, height));
    }

    public DbIterator<Account> getLessors() {
        return accountTable.getManyBy(getLessorsClause(Nxt.getBlockchain().getHeight()), 0, -1, " ORDER BY id ASC ");
    }

    public DbIterator<Account> getLessors(int height) {
        return accountTable.getManyBy(getLessorsClause(height), height, 0, -1, " ORDER BY id ASC ");
    }

    public long getGuaranteedBalanceNQT() {
        return getGuaranteedBalanceNQT(Constants.GUARANTEED_BALANCE_CONFIRMATIONS, Nxt.getBlockchain().getHeight());
    }

    public long getGuaranteedBalanceNQT(final int numberOfConfirmations, final int currentHeight) {
        int height = currentHeight - numberOfConfirmations;
        if (height + Constants.GUARANTEED_BALANCE_CONFIRMATIONS < Nxt.getBlockchainProcessor().getMinRollbackHeight()
                || height > Nxt.getBlockchain().getHeight()) {
            throw new IllegalArgumentException("Height " + height + " not available for guaranteed balance calculation");
        }
        try (Connection con = Db.db.getConnection();
             PreparedStatement pstmt = con.prepareStatement("SELECT SUM (additions) AS additions "
                     + "FROM account_guaranteed_balance WHERE account_id = ? AND height > ? AND height <= ?")) {
            pstmt.setLong(1, this.id);
            pstmt.setInt(2, height);
            pstmt.setInt(3, currentHeight);
            try (ResultSet rs = pstmt.executeQuery()) {
                if (!rs.next()) {
                    return balanceNQT;
                }
                return Math.max(Math.subtractExact(balanceNQT, rs.getLong("additions")), 0);
            }
        } catch (SQLException e) {
            throw new RuntimeException(e.toString(), e);
        }
    }

    public DbIterator<AccountAsset> getAssets(int from, int to) {
        return accountAssetTable.getManyBy(new DbClause.LongClause("account_id", this.id), from, to);
    }

    public DbIterator<AccountAsset> getAssets(int height, int from, int to) {
        return accountAssetTable.getManyBy(new DbClause.LongClause("account_id", this.id), height, from, to);
    }

    public DbIterator<Trade> getTrades(int from, int to) {
        return Trade.getAccountTrades(this.id, from, to);
    }

    public DbIterator<AssetTransfer> getAssetTransfers(int from, int to) {
        return AssetTransfer.getAccountAssetTransfers(this.id, from, to);
    }

    public DbIterator<CurrencyTransfer> getCurrencyTransfers(int from, int to) {
        return CurrencyTransfer.getAccountCurrencyTransfers(this.id, from, to);
    }

    public DbIterator<Exchange> getExchanges(int from, int to) {
        return Exchange.getAccountExchanges(this.id, from, to);
    }

    public AccountAsset getAsset(long assetId) {
        return accountAssetTable.get(accountAssetDbKeyFactory.newKey(this.id, assetId));
    }

    public AccountAsset getAsset(long assetId, int height) {
        return accountAssetTable.get(accountAssetDbKeyFactory.newKey(this.id, assetId), height);
    }

    public long getAssetBalanceQNT(long assetId) {
        return getAssetBalanceQNT(this.id, assetId);
    }

    public long getAssetBalanceQNT(long assetId, int height) {
        return getAssetBalanceQNT(this.id, assetId, height);
    }

    public long getUnconfirmedAssetBalanceQNT(long assetId) {
        return getUnconfirmedAssetBalanceQNT(this.id, assetId);
    }

    public AccountCurrency getCurrency(long currencyId) {
        return accountCurrencyTable.get(accountCurrencyDbKeyFactory.newKey(this.id, currencyId));
    }

    public AccountCurrency getCurrency(long currencyId, int height) {
        return accountCurrencyTable.get(accountCurrencyDbKeyFactory.newKey(this.id, currencyId), height);
    }

    public DbIterator<AccountCurrency> getCurrencies(int from, int to) {
        return accountCurrencyTable.getManyBy(new DbClause.LongClause("account_id", this.id), from, to);
    }

    public DbIterator<AccountCurrency> getCurrencies(int height, int from, int to) {
        return accountCurrencyTable.getManyBy(new DbClause.LongClause("account_id", this.id), height, from, to);
    }

    public long getCurrencyUnits(long currencyId) {
        return getCurrencyUnits(this.id, currencyId);
    }

    public long getCurrencyUnits(long currencyId, int height) {
        return getCurrencyUnits(this.id, currencyId, height);
    }

    public long getUnconfirmedCurrencyUnits(long currencyId) {
        return getUnconfirmedCurrencyUnits(this.id, currencyId);
    }

    public long getCurrentLesseeId() {
        return currentLesseeId;
    }

    public long getNextLesseeId() {
        return nextLesseeId;
    }

    public int getCurrentLeasingHeightFrom() {
        return currentLeasingHeightFrom;
    }

    public int getCurrentLeasingHeightTo() {
        return currentLeasingHeightTo;
    }

    public int getNextLeasingHeightFrom() {
        return nextLeasingHeightFrom;
    }

    public int getNextLeasingHeightTo() {
        return nextLeasingHeightTo;
    }

    void leaseEffectiveBalance(long lesseeId, short period) {
        Account lessee = Account.getAccount(lesseeId);
        if (lessee != null && lessee.getKeyHeight() > 0) {
            int height = Nxt.getBlockchain().getHeight();
            if (currentLeasingHeightFrom == Integer.MAX_VALUE) {
<<<<<<< HEAD
                currentLeasingHeightFrom = height + Constants.MIN_LEASING_WAITING_PERIOD;
=======
                currentLeasingHeightFrom = height + Constants.LEASING_DELAY;
>>>>>>> 12000ff9
                currentLeasingHeightTo = currentLeasingHeightFrom + period;
                currentLesseeId = lesseeId;
                nextLeasingHeightFrom = Integer.MAX_VALUE;
                accountTable.insert(this);
                leaseListeners.notify(
                        new AccountLease(this.getId(), lesseeId, currentLeasingHeightFrom, currentLeasingHeightTo),
                        Event.LEASE_SCHEDULED);
            } else {
<<<<<<< HEAD
                nextLeasingHeightFrom = height + Constants.MIN_LEASING_WAITING_PERIOD;
=======
                nextLeasingHeightFrom = height + Constants.LEASING_DELAY;
>>>>>>> 12000ff9
                if (nextLeasingHeightFrom < currentLeasingHeightTo) {
                    nextLeasingHeightFrom = currentLeasingHeightTo;
                }
                nextLeasingHeightTo = nextLeasingHeightFrom + period;
                nextLesseeId = lesseeId;
                accountTable.insert(this);
                leaseListeners.notify(
                        new AccountLease(this.getId(), lesseeId, nextLeasingHeightFrom, nextLeasingHeightTo),
                        Event.LEASE_SCHEDULED);

            }
        }
    }

    // returns true iff:
    // this.publicKey is set to null (in which case this.publicKey also gets set to key)
    // or
    // this.publicKey is already set to an array equal to key
    boolean setOrVerify(byte[] key) {
        if (this.getPublicKey() == null) {
            this.publicKey = key;
            return true;
        } else {
            return Arrays.equals(this.publicKey, key);
        }
    }

    void apply(byte[] key) {
        if (! setOrVerify(key)) {
            throw new IllegalStateException("Public key mismatch");
        }
        if (this.keyHeight == 0) {
            this.keyHeight = Nxt.getBlockchain().getHeight();
            accountTable.insert(this);
            publicKeyTable.insert(this.publicKey);
        }
    }

    void addToAssetBalanceQNT(long assetId, long quantityQNT) {
        if (quantityQNT == 0) {
            return;
        }
        AccountAsset accountAsset;
        accountAsset = accountAssetTable.get(accountAssetDbKeyFactory.newKey(this.id, assetId));
        long assetBalance = accountAsset == null ? 0 : accountAsset.quantityQNT;
        assetBalance = Math.addExact(assetBalance, quantityQNT);
        if (accountAsset == null) {
            accountAsset = new AccountAsset(this.id, assetId, assetBalance, 0);
        } else {
            accountAsset.quantityQNT = assetBalance;
        }
        accountAsset.save();
        listeners.notify(this, Event.ASSET_BALANCE);
        assetListeners.notify(accountAsset, Event.ASSET_BALANCE);
    }

    void addToUnconfirmedAssetBalanceQNT(long assetId, long quantityQNT) {
        if (quantityQNT == 0) {
            return;
        }
        AccountAsset accountAsset;
        accountAsset = accountAssetTable.get(accountAssetDbKeyFactory.newKey(this.id, assetId));
        long unconfirmedAssetBalance = accountAsset == null ? 0 : accountAsset.unconfirmedQuantityQNT;
        unconfirmedAssetBalance = Math.addExact(unconfirmedAssetBalance, quantityQNT);
        if (accountAsset == null) {
            accountAsset = new AccountAsset(this.id, assetId, 0, unconfirmedAssetBalance);
        } else {
            accountAsset.unconfirmedQuantityQNT = unconfirmedAssetBalance;
        }
        accountAsset.save();
        listeners.notify(this, Event.UNCONFIRMED_ASSET_BALANCE);
        assetListeners.notify(accountAsset, Event.UNCONFIRMED_ASSET_BALANCE);
    }

    void addToAssetAndUnconfirmedAssetBalanceQNT(long assetId, long quantityQNT) {
        if (quantityQNT == 0) {
            return;
        }
        AccountAsset accountAsset;
        accountAsset = accountAssetTable.get(accountAssetDbKeyFactory.newKey(this.id, assetId));
        long assetBalance = accountAsset == null ? 0 : accountAsset.quantityQNT;
        assetBalance = Math.addExact(assetBalance, quantityQNT);
        long unconfirmedAssetBalance = accountAsset == null ? 0 : accountAsset.unconfirmedQuantityQNT;
        unconfirmedAssetBalance = Math.addExact(unconfirmedAssetBalance, quantityQNT);
        if (accountAsset == null) {
            accountAsset = new AccountAsset(this.id, assetId, assetBalance, unconfirmedAssetBalance);
        } else {
            accountAsset.quantityQNT = assetBalance;
            accountAsset.unconfirmedQuantityQNT = unconfirmedAssetBalance;
        }
        accountAsset.save();
        listeners.notify(this, Event.ASSET_BALANCE);
        listeners.notify(this, Event.UNCONFIRMED_ASSET_BALANCE);
        assetListeners.notify(accountAsset, Event.ASSET_BALANCE);
        assetListeners.notify(accountAsset, Event.UNCONFIRMED_ASSET_BALANCE);
    }

    void addToCurrencyUnits(long currencyId, long units) {
        if (units == 0) {
            return;
        }
        AccountCurrency accountCurrency;
        accountCurrency = accountCurrencyTable.get(accountCurrencyDbKeyFactory.newKey(this.id, currencyId));
        long currencyUnits = accountCurrency == null ? 0 : accountCurrency.units;
        currencyUnits = Math.addExact(currencyUnits, units);
        if (accountCurrency == null) {
            accountCurrency = new AccountCurrency(this.id, currencyId, currencyUnits, 0);
        } else {
            accountCurrency.units = currencyUnits;
        }
        accountCurrency.save();
        listeners.notify(this, Event.CURRENCY_BALANCE);
        currencyListeners.notify(accountCurrency, Event.CURRENCY_BALANCE);
    }

    void addToUnconfirmedCurrencyUnits(long currencyId, long units) {
        if (units == 0) {
            return;
        }
        AccountCurrency accountCurrency = accountCurrencyTable.get(accountCurrencyDbKeyFactory.newKey(this.id, currencyId));
        long unconfirmedCurrencyUnits = accountCurrency == null ? 0 : accountCurrency.unconfirmedUnits;
        unconfirmedCurrencyUnits = Math.addExact(unconfirmedCurrencyUnits, units);
        if (accountCurrency == null) {
            accountCurrency = new AccountCurrency(this.id, currencyId, 0, unconfirmedCurrencyUnits);
        } else {
            accountCurrency.unconfirmedUnits = unconfirmedCurrencyUnits;
        }
        accountCurrency.save();
        listeners.notify(this, Event.UNCONFIRMED_CURRENCY_BALANCE);
        currencyListeners.notify(accountCurrency, Event.UNCONFIRMED_CURRENCY_BALANCE);
    }

    void addToCurrencyAndUnconfirmedCurrencyUnits(long currencyId, long units) {
        if (units == 0) {
            return;
        }
        AccountCurrency accountCurrency;
        accountCurrency = accountCurrencyTable.get(accountCurrencyDbKeyFactory.newKey(this.id, currencyId));
        long currencyUnits = accountCurrency == null ? 0 : accountCurrency.units;
        currencyUnits = Math.addExact(currencyUnits, units);
        long unconfirmedCurrencyUnits = accountCurrency == null ? 0 : accountCurrency.unconfirmedUnits;
        unconfirmedCurrencyUnits = Math.addExact(unconfirmedCurrencyUnits, units);
        if (accountCurrency == null) {
            accountCurrency = new AccountCurrency(this.id, currencyId, currencyUnits, unconfirmedCurrencyUnits);
        } else {
            accountCurrency.units = currencyUnits;
            accountCurrency.unconfirmedUnits = unconfirmedCurrencyUnits;
        }
        accountCurrency.save();
        listeners.notify(this, Event.CURRENCY_BALANCE);
        listeners.notify(this, Event.UNCONFIRMED_CURRENCY_BALANCE);
        currencyListeners.notify(accountCurrency, Event.CURRENCY_BALANCE);
        currencyListeners.notify(accountCurrency, Event.UNCONFIRMED_CURRENCY_BALANCE);
    }

    void addToBalanceNQT(long amountNQT) {
        if (amountNQT == 0) {
            return;
        }
        this.balanceNQT = Math.addExact(this.balanceNQT, amountNQT);
        addToGuaranteedBalanceNQT(amountNQT);
        checkBalance(this.id, this.balanceNQT, this.unconfirmedBalanceNQT);
        accountTable.insert(this);
        listeners.notify(this, Event.BALANCE);
    }

    void addToUnconfirmedBalanceNQT(long amountNQT) {
        if (amountNQT == 0) {
            return;
        }
        this.unconfirmedBalanceNQT = Math.addExact(this.unconfirmedBalanceNQT, amountNQT);
        checkBalance(this.id, this.balanceNQT, this.unconfirmedBalanceNQT);
        accountTable.insert(this);
        listeners.notify(this, Event.UNCONFIRMED_BALANCE);
    }

    void addToBalanceAndUnconfirmedBalanceNQT(long amountNQT) {
        if (amountNQT == 0) {
            return;
        }
        this.balanceNQT = Math.addExact(this.balanceNQT, amountNQT);
        this.unconfirmedBalanceNQT = Math.addExact(this.unconfirmedBalanceNQT, amountNQT);
        addToGuaranteedBalanceNQT(amountNQT);
        checkBalance(this.id, this.balanceNQT, this.unconfirmedBalanceNQT);
        accountTable.insert(this);
        listeners.notify(this, Event.BALANCE);
        listeners.notify(this, Event.UNCONFIRMED_BALANCE);
    }

    void addToForgedBalanceNQT(long amountNQT) {
        if (amountNQT == 0) {
            return;
        }
        this.forgedBalanceNQT = Math.addExact(this.forgedBalanceNQT, amountNQT);
        accountTable.insert(this);
    }

    private static void checkBalance(long accountId, long confirmed, long unconfirmed) {
        if (accountId == Genesis.CREATOR_ID) {
            return;
        }
        if (confirmed < 0) {
            throw new DoubleSpendingException("Negative balance or quantity for account " + Long.toUnsignedString(accountId));
        }
        if (unconfirmed < 0) {
            throw new DoubleSpendingException("Negative unconfirmed balance or quantity for account " + Long.toUnsignedString(accountId));
        }
        if (unconfirmed > confirmed) {
            throw new DoubleSpendingException("Unconfirmed exceeds confirmed balance or quantity for account " + Long.toUnsignedString(accountId));
        }
    }

    private void addToGuaranteedBalanceNQT(long amountNQT) {
        if (amountNQT <= 0) {
            return;
        }
        int blockchainHeight = Nxt.getBlockchain().getHeight();
        try (Connection con = Db.db.getConnection();
             PreparedStatement pstmtSelect = con.prepareStatement("SELECT additions FROM account_guaranteed_balance "
                     + "WHERE account_id = ? and height = ?");
             PreparedStatement pstmtUpdate = con.prepareStatement("MERGE INTO account_guaranteed_balance (account_id, "
                     + " additions, height) KEY (account_id, height) VALUES(?, ?, ?)")) {
            pstmtSelect.setLong(1, this.id);
            pstmtSelect.setInt(2, blockchainHeight);
            try (ResultSet rs = pstmtSelect.executeQuery()) {
                long additions = amountNQT;
                if (rs.next()) {
                    additions = Math.addExact(additions, rs.getLong("additions"));
                }
                pstmtUpdate.setLong(1, this.id);
                pstmtUpdate.setLong(2, additions);
                pstmtUpdate.setInt(3, blockchainHeight);
                pstmtUpdate.executeUpdate();
            }
        } catch (SQLException e) {
            throw new RuntimeException(e.toString(), e);
        }
    }

    void payDividends(final long assetId, final int height, final long amountNQTPerQNT) {
        long totalDividend = 0;
        List<AccountAsset> accountAssets = new ArrayList<>();
        try (DbIterator<AccountAsset> iterator = getAssetAccounts(assetId, height, 0, -1)) {
            while (iterator.hasNext()) {
                accountAssets.add(iterator.next());
            }
        }
        for (final AccountAsset accountAsset : accountAssets) {
            if (accountAsset.getAccountId() != this.id && accountAsset.getAccountId() != Genesis.CREATOR_ID && accountAsset.getQuantityQNT() != 0) {
                long dividend = Math.multiplyExact(accountAsset.getQuantityQNT(), amountNQTPerQNT);
                Account.getAccount(accountAsset.getAccountId()).addToBalanceAndUnconfirmedBalanceNQT(dividend);
                totalDividend += dividend;
            }
        }
        this.addToBalanceNQT(-totalDividend);
    }

    @Override
    public String toString() {
        return "Account " + Long.toUnsignedString(getId());
    }
}<|MERGE_RESOLUTION|>--- conflicted
+++ resolved
@@ -1018,11 +1018,7 @@
         if (lessee != null && lessee.getKeyHeight() > 0) {
             int height = Nxt.getBlockchain().getHeight();
             if (currentLeasingHeightFrom == Integer.MAX_VALUE) {
-<<<<<<< HEAD
-                currentLeasingHeightFrom = height + Constants.MIN_LEASING_WAITING_PERIOD;
-=======
                 currentLeasingHeightFrom = height + Constants.LEASING_DELAY;
->>>>>>> 12000ff9
                 currentLeasingHeightTo = currentLeasingHeightFrom + period;
                 currentLesseeId = lesseeId;
                 nextLeasingHeightFrom = Integer.MAX_VALUE;
@@ -1031,11 +1027,7 @@
                         new AccountLease(this.getId(), lesseeId, currentLeasingHeightFrom, currentLeasingHeightTo),
                         Event.LEASE_SCHEDULED);
             } else {
-<<<<<<< HEAD
-                nextLeasingHeightFrom = height + Constants.MIN_LEASING_WAITING_PERIOD;
-=======
                 nextLeasingHeightFrom = height + Constants.LEASING_DELAY;
->>>>>>> 12000ff9
                 if (nextLeasingHeightFrom < currentLeasingHeightTo) {
                     nextLeasingHeightFrom = currentLeasingHeightTo;
                 }
