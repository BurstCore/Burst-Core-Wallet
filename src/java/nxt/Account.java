package nxt;

import nxt.crypto.Crypto;
import nxt.util.Convert;
import nxt.util.Listener;
import nxt.util.Listeners;
import nxt.util.Logger;

import java.math.BigInteger;
import java.security.MessageDigest;
import java.util.*;
import java.util.concurrent.ConcurrentHashMap;
import java.util.concurrent.ConcurrentMap;

public final class Account {

    public static enum Event {
        BALANCE, UNCONFIRMED_BALANCE, ASSET_BALANCE, UNCONFIRMED_ASSET_BALANCE
    }

    public static class AccountAsset {

        public final Long accountId;
        public final Long assetId;
        public final Long quantityQNT;

        private AccountAsset(Long accountId, Long assetId, Long quantityQNT) {
            this.accountId = accountId;
            this.assetId = assetId;
            this.quantityQNT = quantityQNT;
        }

    }

    private static final int maxTrackedBalanceConfirmations = 2881;
    private static final ConcurrentMap<Long, Account> accounts = new ConcurrentHashMap<>();

    private static final Collection<Account> allAccounts = Collections.unmodifiableCollection(accounts.values());

    private static final Listeners<Account,Event> listeners = new Listeners<>();

    private static final Listeners<AccountAsset,Event> assetListeners = new Listeners<>();

    public static boolean addListener(Listener<Account> listener, Event eventType) {
        return listeners.addListener(listener, eventType);
    }

    public static boolean removeListener(Listener<Account> listener, Event eventType) {
        return listeners.removeListener(listener, eventType);
    }

    public static boolean addAssetListener(Listener<AccountAsset> listener, Event eventType) {
        return assetListeners.addListener(listener, eventType);
    }

    public static boolean removeAssetListener(Listener<AccountAsset> listener, Event eventType) {
        return assetListeners.removeListener(listener, eventType);
    }

    public static Collection<Account> getAllAccounts() {
        return allAccounts;
    }

    public static Account getAccount(Long id) {
        return accounts.get(id);
    }

    public static Account getAccount(byte[] publicKey) {
        return accounts.get(getId(publicKey));
    }

    public static Long getId(byte[] publicKey) {
        byte[] publicKeyHash = Crypto.sha256().digest(publicKey);
        BigInteger bigInteger = new BigInteger(1, new byte[] {publicKeyHash[7], publicKeyHash[6], publicKeyHash[5],
                publicKeyHash[4], publicKeyHash[3], publicKeyHash[2], publicKeyHash[1], publicKeyHash[0]});
        return bigInteger.longValue();
    }

    static Account addOrGetAccount(Long id) {
        Account account = new Account(id);
        Account oldAccount = accounts.putIfAbsent(id, account);
        return oldAccount != null ? oldAccount : account;
    }

    static void clear() {
        accounts.clear();
    }

    private final Long id;
    private final int height;
    private byte[] publicKey;
    private int keyHeight;
<<<<<<< HEAD
    private long balance, lockedBalance;
    private long unconfirmedBalance;
    private final List<GuaranteedBalance> guaranteedBalances = new ArrayList<>();

    private int curEffectiveBalanceLeasingHeightFrom, curEffectiveBalanceLeasingHeightTo;
    private Long curLesseeId;
    private int nextEffectiveBalanceLeasingHeightFrom, nextEffectiveBalanceLeasingHeightTo;
    private Long nextLesseeId;
    private List<Long> effectiveBalanceLeasers = new LinkedList<>();

    private final Map<Long, Integer> assetBalances = new HashMap<>();
    private final Map<Long, Integer> unconfirmedAssetBalances = new HashMap<>();
=======
    private long balanceNQT;
    private long unconfirmedBalanceNQT;
    private final List<GuaranteedBalance> guaranteedBalances = new ArrayList<>();

    private final Map<Long, Long> assetBalances = new HashMap<>();
    private final Map<Long, Long> unconfirmedAssetBalances = new HashMap<>();
>>>>>>> a3569cfa

    private Account(Long id) {
        this.id = id;
        this.height = Nxt.getBlockchain().getLastBlock().getHeight();

        curEffectiveBalanceLeasingHeightFrom = Integer.MAX_VALUE;
    }

    public Long getId() {
        return id;
    }

    public synchronized byte[] getPublicKey() {
        return publicKey;
    }

    public synchronized long getBalanceNQT() {
        return balanceNQT;
    }

    public synchronized long getUnconfirmedBalanceNQT() {
        return unconfirmedBalanceNQT;
    }

    public long getEffectiveBalanceNXT() {

        Block lastBlock = Nxt.getBlockchain().getLastBlock();

        if (lastBlock.getHeight() >= Constants.TRANSPARENT_FORGING_BLOCK_6 && (publicKey == null || lastBlock.getHeight() - keyHeight <= 1440)) {
            return 0; // cfb: Accounts with the public key revealed less than 1440 blocks ago are not allowed to generate blocks
        }

        if (lastBlock.getHeight() < Constants.TRANSPARENT_FORGING_BLOCK_3 && this.height < Constants.TRANSPARENT_FORGING_BLOCK_2) {

            if (this.height == 0) {
                return getBalanceNQT() / Constants.ONE_NXT;
            }
            if (lastBlock.getHeight() - this.height < 1440) {
                return 0;
            }
            long receivedInlastBlock = 0;
            for (Transaction transaction : lastBlock.getTransactions()) {
                if (transaction.getRecipientId().equals(id)) {
                    receivedInlastBlock += transaction.getAmountNQT();
                }
            }
            return (getBalanceNQT() - receivedInlastBlock) / Constants.ONE_NXT;

        } else {
<<<<<<< HEAD
            if (lastBlock.getHeight() < curEffectiveBalanceLeasingHeightFrom) {
                return (int)(getGuaranteedBalance(1440) / 100) + getExtraEffectiveBalance();
            } else {
                return getExtraEffectiveBalance();
            }
        }

    }

    public int getExtraEffectiveBalance() {
        long extraEffectiveBalance = 0;
        for (Long accountId : effectiveBalanceLeasers) {
            extraEffectiveBalance += Account.getAccount(accountId).getGuaranteedBalance(1440);
        }
        return (int)(extraEffectiveBalance / 100);
    }

    public synchronized long getGuaranteedBalance(final int numberOfConfirmations) {
=======
            return getGuaranteedBalanceNQT(1440) / Constants.ONE_NXT;
        }

    }

    public synchronized long getGuaranteedBalanceNQT(final int numberOfConfirmations) {
>>>>>>> a3569cfa
        if (numberOfConfirmations >= Nxt.getBlockchain().getLastBlock().getHeight()) {
            return 0;
        }
        if (numberOfConfirmations > maxTrackedBalanceConfirmations || numberOfConfirmations < 0) {
            throw new IllegalArgumentException("Number of required confirmations must be between 0 and " + maxTrackedBalanceConfirmations);
        }
        if (guaranteedBalances.isEmpty()) {
            return 0;
        }
        int i = Collections.binarySearch(guaranteedBalances, new GuaranteedBalance(Nxt.getBlockchain().getLastBlock().getHeight() - numberOfConfirmations, 0));
        if (i == -1) {
            return 0;
        }
        if (i < -1) {
            i = -i - 2;
        }
        if (i > guaranteedBalances.size() - 1) {
            i = guaranteedBalances.size() - 1;
        }
        GuaranteedBalance result;
        while ((result = guaranteedBalances.get(i)).ignore && i > 0) {
            i--;
        }
        return result.ignore ? 0 : result.balance;

    }

    public synchronized Long getUnconfirmedAssetBalanceQNT(Long assetId) {
        return unconfirmedAssetBalances.get(assetId);
    }

    public Map<Long, Long> getAssetBalancesQNT() {
        return Collections.unmodifiableMap(assetBalances);
    }

    public Map<Long, Long> getUnconfirmedAssetBalancesQNT() {
        return Collections.unmodifiableMap(unconfirmedAssetBalances);
    }

    // returns true iff:
    // this.publicKey is set to null (in which case this.publicKey also gets set to key)
    // or
    // this.publicKey is already set to an array equal to key
    synchronized boolean setOrVerify(byte[] key, int height) {
        if (this.publicKey == null) {
            this.publicKey = key;
            this.keyHeight = -1;
            return true;
        } else if (Arrays.equals(this.publicKey, key)) {
            return true;
        } else if (this.keyHeight == -1) {
            Logger.logMessage("DUPLICATE KEY!!!");
            Logger.logMessage("Account key for " + Convert.toUnsignedLong(id) + " was already set to a different one at the same height "
                    + ", current height is " + height + ", rejecting new key");
            return false;
        } else if (this.keyHeight >= height) {
            Logger.logMessage("DUPLICATE KEY!!!");
            Logger.logMessage("Changing key for account " + Convert.toUnsignedLong(id) + " at height " + height
                    + ", was previously set to a different one at height " + keyHeight);
            this.publicKey = key;
            this.keyHeight = height;
            return true;
        }
        Logger.logMessage("DUPLICATE KEY!!!");
        Logger.logMessage("Invalid key for account " + Convert.toUnsignedLong(id) + " at height " + height
                + ", was already set to a different one at height " + keyHeight);
        return false;
    }

    synchronized void apply(byte[] key, int height) {
        if (! setOrVerify(key, this.height)) {
            throw new IllegalStateException("Generator public key mismatch");
        }
        if (this.publicKey == null) {
            throw new IllegalStateException("Public key has not been set for account " + Convert.toUnsignedLong(id)
                    +" at height " + height + ", key height is " + keyHeight);
        }
        if (this.keyHeight == -1 || this.keyHeight > height) {
            this.keyHeight = height;
        }
    }

    synchronized void undo(int height) {
        if (this.keyHeight >= height) {
            Logger.logDebugMessage("Unsetting key for account " + Convert.toUnsignedLong(id) + " at height " + height
                    + ", was previously set at height " + keyHeight);
            this.publicKey = null;
            this.keyHeight = -1;
        }
        if (this.height == height) {
            Logger.logDebugMessage("Removing account " + Convert.toUnsignedLong(id) + " which was created in the popped off block");
            accounts.remove(this.getId());
        }
    }

    synchronized long getAssetBalanceQNT(Long assetId) {
        return Convert.nullToZero(assetBalances.get(assetId));
    }

    void addToAssetBalanceQNT(Long assetId, long quantityQNT) {
        synchronized (this) {
            Long assetBalance = assetBalances.get(assetId);
            if (assetBalance == null) {
                assetBalances.put(assetId, quantityQNT);
            } else {
                assetBalances.put(assetId, Convert.safeAdd(assetBalance, quantityQNT));
            }
        }
        listeners.notify(this, Event.ASSET_BALANCE);
        assetListeners.notify(new AccountAsset(id, assetId, assetBalances.get(assetId)), Event.ASSET_BALANCE);
    }

    void addToUnconfirmedAssetBalanceQNT(Long assetId, long quantityQNT) {
        synchronized (this) {
            Long unconfirmedAssetBalance = unconfirmedAssetBalances.get(assetId);
            if (unconfirmedAssetBalance == null) {
                unconfirmedAssetBalances.put(assetId, quantityQNT);
            } else {
                unconfirmedAssetBalances.put(assetId, Convert.safeAdd(unconfirmedAssetBalance, quantityQNT));
            }
        }
        listeners.notify(this, Event.UNCONFIRMED_ASSET_BALANCE);
        assetListeners.notify(new AccountAsset(id, assetId, unconfirmedAssetBalances.get(assetId)), Event.UNCONFIRMED_ASSET_BALANCE);
    }

    void addToAssetAndUnconfirmedAssetBalanceQNT(Long assetId, long quantityQNT) {
        synchronized (this) {
            Long assetBalance = assetBalances.get(assetId);
            if (assetBalance == null) {
                assetBalances.put(assetId, quantityQNT);
            } else {
                assetBalances.put(assetId, Convert.safeAdd(assetBalance, quantityQNT));
            }
            Long unconfirmedAssetBalance = unconfirmedAssetBalances.get(assetId);
            if (unconfirmedAssetBalance == null) {
                unconfirmedAssetBalances.put(assetId, quantityQNT);
            } else {
                unconfirmedAssetBalances.put(assetId, Convert.safeAdd(unconfirmedAssetBalance, quantityQNT));
            }
        }
        listeners.notify(this, Event.ASSET_BALANCE);
        listeners.notify(this, Event.UNCONFIRMED_ASSET_BALANCE);
        assetListeners.notify(new AccountAsset(id, assetId, assetBalances.get(assetId)), Event.ASSET_BALANCE);
        assetListeners.notify(new AccountAsset(id, assetId, unconfirmedAssetBalances.get(assetId)), Event.UNCONFIRMED_ASSET_BALANCE);
    }

    void addToBalanceNQT(long amountNQT) {
        synchronized (this) {
            this.balanceNQT = Convert.safeAdd(this.balanceNQT, amountNQT);
            addToGuaranteedBalanceNQT(amountNQT);
        }
        if (amountNQT != 0) {
            listeners.notify(this, Event.BALANCE);
        }
    }

    void addToUnconfirmedBalanceNQT(long amountNQT) {
        if (amountNQT == 0) {
            return;
        }
        synchronized (this) {
            this.unconfirmedBalanceNQT = Convert.safeAdd(this.unconfirmedBalanceNQT, amountNQT);
        }
        listeners.notify(this, Event.UNCONFIRMED_BALANCE);
    }

    void addToBalanceAndUnconfirmedBalanceNQT(long amountNQT) {
        synchronized (this) {
            this.balanceNQT = Convert.safeAdd(this.balanceNQT, amountNQT);
            this.unconfirmedBalanceNQT = Convert.safeAdd(this.unconfirmedBalanceNQT, amountNQT);
            addToGuaranteedBalanceNQT(amountNQT);
        }
        if (amountNQT != 0) {
            listeners.notify(this, Event.BALANCE);
            listeners.notify(this, Event.UNCONFIRMED_BALANCE);
        }
    }

    private synchronized void addToGuaranteedBalanceNQT(long amountNQT) {
        int blockchainHeight = Nxt.getBlockchain().getLastBlock().getHeight();
        GuaranteedBalance last = null;
        if (guaranteedBalances.size() > 0 && (last = guaranteedBalances.get(guaranteedBalances.size() - 1)).height > blockchainHeight) {
            // this only happens while last block is being popped off
            if (amountNQT > 0) {
                // this is a reversal of a withdrawal or a fee, so previous gb records need to be corrected
                for (GuaranteedBalance gb : guaranteedBalances) {
                    gb.balance += amountNQT;
                }
            } // deposits don't need to be reversed as they have never been applied to old gb records to begin with
            last.ignore = true; // set dirty flag
            return; // block popped off, no further processing
        }
        int trimTo = 0;
        for (int i = 0; i < guaranteedBalances.size(); i++) {
            GuaranteedBalance gb = guaranteedBalances.get(i);
            if (gb.height < blockchainHeight - maxTrackedBalanceConfirmations
                    && i < guaranteedBalances.size() - 1
                    && guaranteedBalances.get(i + 1).height >= blockchainHeight - maxTrackedBalanceConfirmations) {
                trimTo = i; // trim old gb records but keep at least one at height lower than the supported maxTrackedBalanceConfirmations
                if (blockchainHeight >= Constants.TRANSPARENT_FORGING_BLOCK_4 && blockchainHeight < Constants.TRANSPARENT_FORGING_BLOCK_5) {
                    gb.balance += amountNQT; // because of a bug which leads to a fork
                } else if (blockchainHeight >= Constants.TRANSPARENT_FORGING_BLOCK_5 && amountNQT < 0) {
                    gb.balance += amountNQT;
                }
            } else if (amountNQT < 0) {
                gb.balance += amountNQT; // subtract current block withdrawals from all previous gb records
            }
            // ignore deposits when updating previous gb records
        }
        if (trimTo > 0) {
            Iterator<GuaranteedBalance> iter = guaranteedBalances.iterator();
            while (iter.hasNext() && trimTo > 0) {
                iter.next();
                iter.remove();
                trimTo--;
            }
        }
        if (guaranteedBalances.size() == 0 || last.height < blockchainHeight) {
            // this is the first transaction affecting this account in a newly added block
            guaranteedBalances.add(new GuaranteedBalance(blockchainHeight, balanceNQT));
        } else if (last.height == blockchainHeight) {
            // following transactions for same account in a newly added block
            // for the current block, guaranteedBalance (0 confirmations) must be same as balance
            last.balance = balanceNQT;
            last.ignore = false;
        } else {
            // should have been handled in the block popped off case
            throw new IllegalStateException("last guaranteed balance height exceeds blockchain height");
        }
    }

    private static class GuaranteedBalance implements Comparable<GuaranteedBalance> {

        final int height;
        long balance;
        boolean ignore;

        private GuaranteedBalance(int height, long balance) {
            this.height = height;
            this.balance = balance;
            this.ignore = false;
        }

        @Override
        public int compareTo(GuaranteedBalance o) {
            if (this.height < o.height) {
                return -1;
            } else if (this.height > o.height) {
                return 1;
            }
            return 0;
        }

        @Override
        public String toString() {
            return "height: " + height + ", guaranteed: " + balance;
        }
    }

    public BigInteger getHit(String secretPhrase, Block block) {
        MessageDigest digest = Crypto.sha256();
        byte[] generationSignatureHash;
        if (block.getHeight() < Constants.TRANSPARENT_FORGING_BLOCK) {
            byte[] generationSignature = Crypto.sign(block.getGenerationSignature(), secretPhrase);
            generationSignatureHash = digest.digest(generationSignature);
        } else {
            digest.update(block.getGenerationSignature());
            generationSignatureHash = digest.digest(publicKey);
        }
        return new BigInteger(1, new byte[] {generationSignatureHash[7], generationSignatureHash[6], generationSignatureHash[5], generationSignatureHash[4], generationSignatureHash[3], generationSignatureHash[2], generationSignatureHash[1], generationSignatureHash[0]});
    }

    public long getHitTime(BigInteger hit, Block block) {
        return block.getTimestamp() + hit.divide(BigInteger.valueOf(block.getBaseTarget()).multiply(BigInteger.valueOf(getEffectiveBalance()))).longValue();
    }

    public void leaseEffectiveBalance(Long lesseeId, short period) {
        Account lessee = Account.getAccount(lesseeId);
        if (lessee != null && lessee.getPublicKey() != null) {
            Block lastBlock = Nxt.getBlockchain().getLastBlock();
            if (curEffectiveBalanceLeasingHeightFrom == Integer.MAX_VALUE) {

                curEffectiveBalanceLeasingHeightFrom = lastBlock.getHeight() + 1440;
                curEffectiveBalanceLeasingHeightTo = curEffectiveBalanceLeasingHeightFrom + period;
                curLesseeId = lesseeId;
                nextEffectiveBalanceLeasingHeightFrom = Integer.MAX_VALUE;

            } else {

                nextEffectiveBalanceLeasingHeightFrom = lastBlock.getHeight() + 1440;
                if (nextEffectiveBalanceLeasingHeightFrom < curEffectiveBalanceLeasingHeightTo) {
                    nextEffectiveBalanceLeasingHeightFrom = curEffectiveBalanceLeasingHeightTo;
                }
                nextEffectiveBalanceLeasingHeightTo = nextEffectiveBalanceLeasingHeightFrom + period;
                nextLesseeId = lesseeId;

            }
        }
    }

    public static void reviewAllAccounts() {
        int height = Nxt.getBlockchain().getLastBlock().getHeight();
        for (Account account : getAllAccounts()) {
            if (account.curEffectiveBalanceLeasingHeightFrom != Integer.MAX_VALUE) {
                if (height == account.curEffectiveBalanceLeasingHeightFrom) {
                    Account.getAccount(account.curLesseeId).effectiveBalanceLeasers.add(account.getId());
                } else if (height == account.curEffectiveBalanceLeasingHeightTo) {
                    Account.getAccount(account.curLesseeId).effectiveBalanceLeasers.remove(account.getId());
                    if (account.nextEffectiveBalanceLeasingHeightFrom == Integer.MAX_VALUE) {
                        account.curEffectiveBalanceLeasingHeightFrom = Integer.MAX_VALUE;
                    } else {
                        account.curEffectiveBalanceLeasingHeightFrom = account.nextEffectiveBalanceLeasingHeightFrom;
                        account.curEffectiveBalanceLeasingHeightTo = account.nextEffectiveBalanceLeasingHeightTo;
                        account.curLesseeId = account.nextLesseeId;
                        account.nextEffectiveBalanceLeasingHeightFrom = Integer.MAX_VALUE;
                        if (height == account.curEffectiveBalanceLeasingHeightFrom) {
                            Account.getAccount(account.curLesseeId).effectiveBalanceLeasers.add(account.getId());
                        }
                    }
                }
            }
        }
    }

    public boolean addToLockedBalance(long amount) {
        synchronized (this) {
            if (amount > getBalance()) {
                return false;
            } else {
                addToBalanceAndUnconfirmedBalance(-amount);
                this.lockedBalance += amount;
                return true;
            }
        }
    }

    public long getLockedBalance() {
        return lockedBalance;
    }

    public boolean transferLockedBalance(long amount, Long recipientId, long discount) {
        synchronized (this) {
            if (amount > getLockedBalance()) {
                return false;
            } else {
                Account recipient = Account.getAccount(recipientId);
                if (recipient == null) {
                    return false;
                } else {
                    if (discount > 0) {
                        synchronized (recipient) {
                            if (discount > recipient.getBalance()) {
                                return false;
                            } else {
                                recipient.addToBalanceAndUnconfirmedBalance(-discount);
                                this.addToBalanceAndUnconfirmedBalance(discount);
                            }
                        }
                    }
                    this.lockedBalance -= amount;
                    recipient.addToBalanceAndUnconfirmedBalance(amount);
                    return true;
                }
            }
        }
    }

}<|MERGE_RESOLUTION|>--- conflicted
+++ resolved
@@ -90,27 +90,21 @@
     private final int height;
     private byte[] publicKey;
     private int keyHeight;
-<<<<<<< HEAD
-    private long balance, lockedBalance;
-    private long unconfirmedBalance;
-    private final List<GuaranteedBalance> guaranteedBalances = new ArrayList<>();
-
-    private int curEffectiveBalanceLeasingHeightFrom, curEffectiveBalanceLeasingHeightTo;
-    private Long curLesseeId;
-    private int nextEffectiveBalanceLeasingHeightFrom, nextEffectiveBalanceLeasingHeightTo;
-    private Long nextLesseeId;
-    private List<Long> effectiveBalanceLeasers = new LinkedList<>();
-
-    private final Map<Long, Integer> assetBalances = new HashMap<>();
-    private final Map<Long, Integer> unconfirmedAssetBalances = new HashMap<>();
-=======
     private long balanceNQT;
+    private long lockedBalanceNQT;
     private long unconfirmedBalanceNQT;
     private final List<GuaranteedBalance> guaranteedBalances = new ArrayList<>();
 
+    private int curEffectiveBalanceLeasingHeightFrom;
+    private int curEffectiveBalanceLeasingHeightTo;
+    private Long curLesseeId;
+    private int nextEffectiveBalanceLeasingHeightFrom;
+    private int nextEffectiveBalanceLeasingHeightTo;
+    private Long nextLesseeId;
+    private List<Long> effectiveBalanceLeasers = new ArrayList<>();
+
     private final Map<Long, Long> assetBalances = new HashMap<>();
     private final Map<Long, Long> unconfirmedAssetBalances = new HashMap<>();
->>>>>>> a3569cfa
 
     private Account(Long id) {
         this.id = id;
@@ -160,33 +154,24 @@
             return (getBalanceNQT() - receivedInlastBlock) / Constants.ONE_NXT;
 
         } else {
-<<<<<<< HEAD
             if (lastBlock.getHeight() < curEffectiveBalanceLeasingHeightFrom) {
-                return (int)(getGuaranteedBalance(1440) / 100) + getExtraEffectiveBalance();
-            } else {
-                return getExtraEffectiveBalance();
-            }
-        }
-
-    }
-
-    public int getExtraEffectiveBalance() {
-        long extraEffectiveBalance = 0;
+                return (getGuaranteedBalanceNQT(1440) + getExtraEffectiveBalanceNQT()) / Constants.ONE_NXT;
+            } else {
+                return getExtraEffectiveBalanceNQT() / Constants.ONE_NXT;
+            }
+        }
+
+    }
+
+    private long getExtraEffectiveBalanceNQT() {
+        long extraEffectiveBalanceNQT = 0;
         for (Long accountId : effectiveBalanceLeasers) {
-            extraEffectiveBalance += Account.getAccount(accountId).getGuaranteedBalance(1440);
-        }
-        return (int)(extraEffectiveBalance / 100);
-    }
-
-    public synchronized long getGuaranteedBalance(final int numberOfConfirmations) {
-=======
-            return getGuaranteedBalanceNQT(1440) / Constants.ONE_NXT;
-        }
-
+            extraEffectiveBalanceNQT = Convert.safeAdd(extraEffectiveBalanceNQT, Account.getAccount(accountId).getGuaranteedBalanceNQT(1440));
+        }
+        return extraEffectiveBalanceNQT;
     }
 
     public synchronized long getGuaranteedBalanceNQT(final int numberOfConfirmations) {
->>>>>>> a3569cfa
         if (numberOfConfirmations >= Nxt.getBlockchain().getLastBlock().getHeight()) {
             return 0;
         }
@@ -460,7 +445,7 @@
     }
 
     public long getHitTime(BigInteger hit, Block block) {
-        return block.getTimestamp() + hit.divide(BigInteger.valueOf(block.getBaseTarget()).multiply(BigInteger.valueOf(getEffectiveBalance()))).longValue();
+        return block.getTimestamp() + hit.divide(BigInteger.valueOf(block.getBaseTarget()).multiply(BigInteger.valueOf(getEffectiveBalanceNXT()))).longValue();
     }
 
     public void leaseEffectiveBalance(Long lesseeId, short period) {
@@ -511,43 +496,43 @@
         }
     }
 
-    public boolean addToLockedBalance(long amount) {
-        synchronized (this) {
-            if (amount > getBalance()) {
+    public boolean addToLockedBalanceNQT(long amountNQT) {
+        synchronized (this) {
+            if (amountNQT > getBalanceNQT()) {
                 return false;
             } else {
-                addToBalanceAndUnconfirmedBalance(-amount);
-                this.lockedBalance += amount;
+                addToBalanceAndUnconfirmedBalanceNQT(-amountNQT);
+                this.lockedBalanceNQT = Convert.safeAdd(this.lockedBalanceNQT, amountNQT);
                 return true;
             }
         }
     }
 
-    public long getLockedBalance() {
-        return lockedBalance;
-    }
-
-    public boolean transferLockedBalance(long amount, Long recipientId, long discount) {
-        synchronized (this) {
-            if (amount > getLockedBalance()) {
+    public long getLockedBalanceNQT() {
+        return lockedBalanceNQT;
+    }
+
+    public boolean transferLockedBalanceNQT(long amountNQT, Long recipientId, long discountNQT) {
+        synchronized (this) {
+            if (amountNQT > getLockedBalanceNQT()) {
                 return false;
             } else {
                 Account recipient = Account.getAccount(recipientId);
                 if (recipient == null) {
                     return false;
                 } else {
-                    if (discount > 0) {
+                    if (discountNQT > 0) {
                         synchronized (recipient) {
-                            if (discount > recipient.getBalance()) {
+                            if (discountNQT > recipient.getBalanceNQT()) {
                                 return false;
                             } else {
-                                recipient.addToBalanceAndUnconfirmedBalance(-discount);
-                                this.addToBalanceAndUnconfirmedBalance(discount);
+                                recipient.addToBalanceAndUnconfirmedBalanceNQT(-discountNQT);
+                                this.addToBalanceAndUnconfirmedBalanceNQT(discountNQT);
                             }
                         }
                     }
-                    this.lockedBalance -= amount;
-                    recipient.addToBalanceAndUnconfirmedBalance(amount);
+                    this.lockedBalanceNQT = Convert.safeSubtract(this.lockedBalanceNQT, amountNQT);
+                    recipient.addToBalanceAndUnconfirmedBalanceNQT(amountNQT);
                     return true;
                 }
             }
