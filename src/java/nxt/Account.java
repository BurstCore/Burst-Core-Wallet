package nxt;

import nxt.crypto.Crypto;
import nxt.crypto.EncryptedData;
import nxt.util.Convert;
import nxt.util.Listener;
import nxt.util.Listeners;
import nxt.util.Logger;
import nxt.util.VersioningDbTable;
import nxt.util.VersioningLinkDbTable;

import java.sql.Connection;
import java.sql.PreparedStatement;
import java.sql.ResultSet;
import java.sql.SQLException;
import java.util.ArrayList;
import java.util.Arrays;
import java.util.Collection;
import java.util.Collections;
import java.util.Iterator;
import java.util.List;

public final class Account {

    public static enum Event {
        BALANCE, UNCONFIRMED_BALANCE, ASSET_BALANCE, UNCONFIRMED_ASSET_BALANCE,
        LEASE_SCHEDULED, LEASE_STARTED, LEASE_ENDED
    }

    public static class AccountAsset {

        public final Long accountId;
        public final Long assetId;
        public final Long quantityQNT;
        public final Long unconfirmedQuantityQNT;

        private AccountAsset(Long accountId, Long assetId, Long quantityQNT, Long unconfirmedQuantityQNT) {
            this.accountId = accountId;
            this.assetId = assetId;
            this.quantityQNT = quantityQNT;
            this.unconfirmedQuantityQNT = unconfirmedQuantityQNT;
        }

    }

    public static class AccountLease {

        public final Long lessorId;
        public final Long lesseeId;
        public final int fromHeight;
        public final int toHeight;

        private AccountLease(Long lessorId, Long lesseeId, int fromHeight, int toHeight) {
            this.lessorId = lessorId;
            this.lesseeId = lesseeId;
            this.fromHeight = fromHeight;
            this.toHeight = toHeight;
        }

    }

    static class DoubleSpendingException extends RuntimeException {

        DoubleSpendingException(String message) {
            super(message);
        }

    }

    static {

        Nxt.getBlockchainProcessor().addListener(new Listener<Block>() {
            @Override
            public void notify(Block block) {
                int height = block.getHeight();
                for (Account account : getLeasingAccounts()) {
                    if (height == account.currentLeasingHeightFrom) {
                        leaseListeners.notify(
                                new AccountLease(account.getId(), account.currentLesseeId, height, account.currentLeasingHeightTo),
                                Event.LEASE_STARTED);
                    } else if (height == account.currentLeasingHeightTo) {
                        leaseListeners.notify(
                                new AccountLease(account.getId(), account.currentLesseeId, account.currentLeasingHeightFrom, height),
                                Event.LEASE_ENDED);
                        if (account.nextLeasingHeightFrom == Integer.MAX_VALUE) {
                            account.currentLeasingHeightFrom = Integer.MAX_VALUE;
                            account.currentLesseeId = null;
                            accountTable.insert(account);
                        } else {
                            account.currentLeasingHeightFrom = account.nextLeasingHeightFrom;
                            account.currentLeasingHeightTo = account.nextLeasingHeightTo;
                            account.currentLesseeId = account.nextLesseeId;
                            account.nextLeasingHeightFrom = Integer.MAX_VALUE;
                            account.nextLesseeId = null;
                            accountTable.insert(account);
                            if (height == account.currentLeasingHeightFrom) {
                                leaseListeners.notify(
                                        new AccountLease(account.getId(), account.currentLesseeId, height, account.currentLeasingHeightTo),
                                        Event.LEASE_STARTED);
                            }
                        }
                    }
                }
            }
        }, BlockchainProcessor.Event.AFTER_BLOCK_APPLY);

        Nxt.getBlockchainProcessor().addListener(new Listener<Block>() {
            @Override
            public void notify(Block block) {
                int height = block.getHeight();
                for (Account account : getLeasingAccounts()) {
                    if (height == account.currentLeasingHeightFrom || height == account.currentLeasingHeightTo) {
                        accountTable.deleteAfter(account.getId(), height - 1);
                    }
                }
            }
        }, BlockchainProcessor.Event.BLOCK_POPPED);

    }

    private static final int maxTrackedBalanceConfirmations = 2881;

    private static VersioningDbTable<Account> accountTable = new VersioningDbTable<Account>() {

        @Override
        protected Long getId(Account account) {
            return account.getId();
        }

        @Override
        protected String table() {
            return "account";
        }

        @Override
        protected Account load(Connection con, ResultSet rs) throws SQLException {
            return new Account(rs);
        }

        @Override
        protected void save(Connection con, Account account) throws SQLException {
            try (PreparedStatement pstmt = con.prepareStatement("MERGE INTO account (id, creation_height, public_key, "
                    + "key_height, balance, unconfirmed_balance, forged_balance, name, description, "
                    + "current_leasing_height_from, current_leasing_height_to, current_lessee_id, "
                    + "next_leasing_height_from, next_leasing_height_to, next_lessee_id, "
                    + "height, latest) "
                    + "KEY (id, height) VALUES (?, ?, ?, ?, ?, ?, ?, ?, ?, ?, ?, ?, ?, ?, ?, ?, TRUE)")) {
                int i = 0;
                pstmt.setLong(++i, account.getId());
                pstmt.setInt(++i, account.getCreationHeight());
                pstmt.setBytes(++i, account.getPublicKey());
                pstmt.setInt(++i, account.getKeyHeight());
                pstmt.setLong(++i, account.getBalanceNQT());
                pstmt.setLong(++i, account.getUnconfirmedBalanceNQT());
                pstmt.setLong(++i, account.getForgedBalanceNQT());
                pstmt.setInt(++i, account.getCurrentLeasingHeightFrom());
                pstmt.setInt(++i, account.getCurrentLeasingHeightTo());
                pstmt.setLong(++i, account.getCurrentLesseeId());
                pstmt.setInt(++i, account.getNextLeasingHeightFrom());
                pstmt.setInt(++i, account.getNextLeasingHeightTo());
                pstmt.setLong(++i, account.getNextLesseeId());
                pstmt.setString(++i, account.getName());
                pstmt.setString(++i, account.getDescription());
                pstmt.setInt(++i, Nxt.getBlockchain().getHeight());
                pstmt.executeUpdate();
            }
        }

    };

    //TODO
    private static final VersioningLinkDbTable<AccountAsset> accountAssetTable = new VersioningLinkDbTable<AccountAsset>() {

        @Override
        protected String table() {
            return "account_asset";
        }

        @Override
        protected AccountAsset load(Connection con, ResultSet rs) throws SQLException {
            return null;
        }

        @Override
        protected void save(Connection con, Long idA, Long idB, AccountAsset accountAsset) throws SQLException {

        }

        @Override
        protected String idColumnA() {
            return null;
        }

        @Override
        protected String idColumnB() {
            return null;
        }

    };

    private static final Listeners<Account,Event> listeners = new Listeners<>();

    private static final Listeners<AccountAsset,Event> assetListeners = new Listeners<>();

    private static final Listeners<AccountLease,Event> leaseListeners = new Listeners<>();

    public static boolean addListener(Listener<Account> listener, Event eventType) {
        return listeners.addListener(listener, eventType);
    }

    public static boolean removeListener(Listener<Account> listener, Event eventType) {
        return listeners.removeListener(listener, eventType);
    }

    public static boolean addAssetListener(Listener<AccountAsset> listener, Event eventType) {
        return assetListeners.addListener(listener, eventType);
    }

    public static boolean removeAssetListener(Listener<AccountAsset> listener, Event eventType) {
        return assetListeners.removeListener(listener, eventType);
    }

    public static boolean addLeaseListener(Listener<AccountLease> listener, Event eventType) {
        return leaseListeners.addListener(listener, eventType);
    }

    public static boolean removeLeaseListener(Listener<AccountLease> listener, Event eventType) {
        return leaseListeners.removeListener(listener, eventType);
    }

    public static Collection<Account> getAllAccounts() {
        return accountTable.getAll();
    }

    public static int getCount() {
        return accountTable.getCount();
    }

    public static Account getAccount(Long id) {
<<<<<<< HEAD
        return accountTable.get(id);
=======
        return id == null ? null : accounts.get(id);
>>>>>>> d3649f3c
    }

    public static Account getAccount(byte[] publicKey) {
        return accountTable.get(getId(publicKey));
    }

    public static Long getId(byte[] publicKey) {
        byte[] publicKeyHash = Crypto.sha256().digest(publicKey);
        return Convert.fullHashToId(publicKeyHash);
    }

    static Account addOrGetAccount(Long id) {
        Account account = accountTable.get(id);
        if (account == null) {
            account = new Account(id);
            accountTable.insert(account);
        }
        return account;
    }

    public static List<Account> getLeasingAccounts() {
        try (Connection con = Db.getConnection();
             PreparedStatement pstmt = con.prepareStatement("SELECT * FROM account WHERE current_lessee_id IS NOT NULL "
                     + "AND next_lessee_id IS NULL "
                     + "UNION ALL SELECT * FROM account WHERE next_lessee_id IS NOT NULL")) {
            return accountTable.getManyBy(con, pstmt);
        } catch (SQLException e) {
            throw new RuntimeException(e.toString(), e);
        }
    }

    static void clear() {
        accountTable.truncate();
    }

    private final Long id;
    private final int creationHeight;
    private byte[] publicKey;
    private int keyHeight;
    private long balanceNQT;
    private long unconfirmedBalanceNQT;
    private long forgedBalanceNQT;

    //TODO: guaranteed balances
    private final List<GuaranteedBalance> guaranteedBalances = new ArrayList<>();

    private int currentLeasingHeightFrom;
    private int currentLeasingHeightTo;
    private Long currentLesseeId;
    private int nextLeasingHeightFrom;
    private int nextLeasingHeightTo;
    private Long nextLesseeId;
    private String name;
    private String description;

    private Account(Long id) {
        if (! id.equals(Crypto.rsDecode(Crypto.rsEncode(id)))) {
            Logger.logMessage("CRITICAL ERROR: Reed-Solomon encoding fails for " + id);
        }
        this.id = id;
        this.creationHeight = Nxt.getBlockchain().getLastBlock().getHeight();
        currentLeasingHeightFrom = Integer.MAX_VALUE;
    }

    private Account(ResultSet rs) throws SQLException {
        this.id = rs.getLong("id");
        this.creationHeight = rs.getInt("creation_height");
        this.publicKey = rs.getBytes("public_key");
        this.keyHeight = rs.getInt("key_height");
        this.balanceNQT = rs.getLong("balance");
        this.unconfirmedBalanceNQT = rs.getLong("unconfirmed_balance");
        this.forgedBalanceNQT = rs.getLong("forged_balance");
        this.name = rs.getString("name");
        this.description = rs.getString("description");
        this.currentLeasingHeightFrom = rs.getInt("current_leasing_height_from");
        this.currentLeasingHeightTo = rs.getInt("current_leasing_height_to");
        this.currentLesseeId = rs.getLong("current_lessee_id");
        this.nextLeasingHeightFrom = rs.getInt("next_leasing_height_from");
        this.nextLeasingHeightTo = rs.getInt("next_leasing_height_to");
        this.nextLesseeId = rs.getLong("next_lessee_id");
    }

    public Long getId() {
        return id;
    }

    public String getName() {
        return name;
    }

    public String getDescription() {
        return description;
    }

    void setAccountInfo(String name, String description) {
        this.name = Convert.emptyToNull(name.trim());
        this.description = Convert.emptyToNull(description.trim());
    }

    public synchronized byte[] getPublicKey() {
        if (this.keyHeight == -1) {
            return null;
        }
        return publicKey;
    }

    private int getCreationHeight() {
        return creationHeight;
    }

    private int getKeyHeight() {
        return keyHeight;
    }

    public EncryptedData encryptTo(byte[] data, String senderSecretPhrase) {
        if (getPublicKey() == null) {
            throw new IllegalArgumentException("Recipient account doesn't have a public key set");
        }
        return EncryptedData.encrypt(data, Crypto.getPrivateKey(senderSecretPhrase), publicKey);
    }

    public byte[] decryptFrom(EncryptedData encryptedData, String recipientSecretPhrase) {
        if (getPublicKey() == null) {
            throw new IllegalArgumentException("Sender account doesn't have a public key set");
        }
        return encryptedData.decrypt(Crypto.getPrivateKey(recipientSecretPhrase), publicKey);
    }

    public synchronized long getBalanceNQT() {
        return balanceNQT;
    }

    public synchronized long getUnconfirmedBalanceNQT() {
        return unconfirmedBalanceNQT;
    }

    public synchronized long getForgedBalanceNQT() {
        return forgedBalanceNQT;
    }

    public long getEffectiveBalanceNXT() {

        Block lastBlock = Nxt.getBlockchain().getLastBlock();

        if (lastBlock.getHeight() >= Constants.TRANSPARENT_FORGING_BLOCK_6
                && (getPublicKey() == null || lastBlock.getHeight() - keyHeight <= 1440)) {
            return 0; // cfb: Accounts with the public key revealed less than 1440 blocks ago are not allowed to generate blocks
        }

        if (lastBlock.getHeight() < Constants.TRANSPARENT_FORGING_BLOCK_3
                && this.creationHeight < Constants.TRANSPARENT_FORGING_BLOCK_2) {

            if (this.creationHeight == 0) {
                return getBalanceNQT() / Constants.ONE_NXT;
            }
            if (lastBlock.getHeight() - this.creationHeight < 1440) {
                return 0;
            }
            long receivedInlastBlock = 0;
            for (Transaction transaction : lastBlock.getTransactions()) {
                if (id.equals(transaction.getRecipientId())) {
                    receivedInlastBlock += transaction.getAmountNQT();
                }
            }
            return (getBalanceNQT() - receivedInlastBlock) / Constants.ONE_NXT;
        }

        if (lastBlock.getHeight() < currentLeasingHeightFrom) {
                return (getGuaranteedBalanceNQT(1440) + getLessorsGuaranteedBalanceNQT()) / Constants.ONE_NXT;
        }

        return getLessorsGuaranteedBalanceNQT() / Constants.ONE_NXT;

    }

    private long getLessorsGuaranteedBalanceNQT() {
        long lessorsGuaranteedBalanceNQT = 0;
        for (Account lessor : getLessors()) {
            lessorsGuaranteedBalanceNQT += lessor.getGuaranteedBalanceNQT(1440);
        }
        return lessorsGuaranteedBalanceNQT;
    }

    public List<Account> getLessors() {
        try (Connection con = Db.getConnection();
             PreparedStatement pstmt = con.prepareStatement("SELECT * FROM account WHERE current_lessee_id = ? "
                     + "AND current_leasing_height_from <= ? AND current_leasing_height_to > ? ")) {
            pstmt.setLong(1, this.id);
            pstmt.setInt(2, Nxt.getBlockchain().getHeight());
            pstmt.setInt(3, Nxt.getBlockchain().getHeight());
            return accountTable.getManyBy(con, pstmt);
        } catch (SQLException e) {
            throw new RuntimeException(e.toString(), e);
        }
    }

    public synchronized long getGuaranteedBalanceNQT(final int numberOfConfirmations) {
        if (numberOfConfirmations >= Nxt.getBlockchain().getLastBlock().getHeight()) {
            return 0;
        }
        if (numberOfConfirmations > maxTrackedBalanceConfirmations || numberOfConfirmations < 0) {
            throw new IllegalArgumentException("Number of required confirmations must be between 0 and " + maxTrackedBalanceConfirmations);
        }
        if (guaranteedBalances.isEmpty()) {
            return 0;
        }
        int i = Collections.binarySearch(guaranteedBalances, new GuaranteedBalance(Nxt.getBlockchain().getLastBlock().getHeight() - numberOfConfirmations, 0));
        if (i == -1) {
            return 0;
        }
        if (i < -1) {
            i = -i - 2;
        }
        if (i > guaranteedBalances.size() - 1) {
            i = guaranteedBalances.size() - 1;
        }
        GuaranteedBalance result;
        while ((result = guaranteedBalances.get(i)).ignore && i > 0) {
            i--;
        }
        return result.ignore || result.balance < 0 ? 0 : result.balance;

    }

    public List<AccountAsset> getAccountAssets() {
        return accountAssetTable.getManyByA(this.id);
    }

    public synchronized Long getUnconfirmedAssetBalanceQNT(Long assetId) {
        AccountAsset accountAsset = accountAssetTable.get(this.id, assetId);
        return accountAsset == null ? 0 : accountAsset.unconfirmedQuantityQNT;
    }

    public Long getCurrentLesseeId() {
        return currentLesseeId;
    }

    public Long getNextLesseeId() {
        return nextLesseeId;
    }

    public int getCurrentLeasingHeightFrom() {
        return currentLeasingHeightFrom;
    }

    public int getCurrentLeasingHeightTo() {
        return currentLeasingHeightTo;
    }

    public int getNextLeasingHeightFrom() {
        return nextLeasingHeightFrom;
    }

    public int getNextLeasingHeightTo() {
        return nextLeasingHeightTo;
    }

    void leaseEffectiveBalance(Long lesseeId, short period) {
        Account lessee = Account.getAccount(lesseeId);
        if (lessee != null && lessee.getPublicKey() != null) {
            Block lastBlock = Nxt.getBlockchain().getLastBlock();
            //leasingAccounts.put(this.getId(), this);
            if (currentLeasingHeightFrom == Integer.MAX_VALUE) {

                currentLeasingHeightFrom = lastBlock.getHeight() + 1440;
                currentLeasingHeightTo = currentLeasingHeightFrom + period;
                currentLesseeId = lesseeId;
                nextLeasingHeightFrom = Integer.MAX_VALUE;
                leaseListeners.notify(
                        new AccountLease(this.getId(), lesseeId, currentLeasingHeightFrom, currentLeasingHeightTo),
                        Event.LEASE_SCHEDULED);

            } else {

                nextLeasingHeightFrom = lastBlock.getHeight() + 1440;
                if (nextLeasingHeightFrom < currentLeasingHeightTo) {
                    nextLeasingHeightFrom = currentLeasingHeightTo;
                }
                nextLeasingHeightTo = nextLeasingHeightFrom + period;
                nextLesseeId = lesseeId;
                leaseListeners.notify(
                        new AccountLease(this.getId(), lesseeId, nextLeasingHeightFrom, nextLeasingHeightTo),
                        Event.LEASE_SCHEDULED);

            }
        }
    }

    // returns true iff:
    // this.publicKey is set to null (in which case this.publicKey also gets set to key)
    // or
    // this.publicKey is already set to an array equal to key
    synchronized boolean setOrVerify(byte[] key, int height) {
        if (this.publicKey == null) {
            this.publicKey = key;
            this.keyHeight = -1;
            return true;
        } else if (Arrays.equals(this.publicKey, key)) {
            return true;
        } else if (this.keyHeight == -1) {
            Logger.logMessage("DUPLICATE KEY!!!");
            Logger.logMessage("Account key for " + Convert.toUnsignedLong(id) + " was already set to a different one at the same height "
                    + ", current height is " + height + ", rejecting new key");
            return false;
        } else if (this.keyHeight >= height) {
            Logger.logMessage("DUPLICATE KEY!!!");
            Logger.logMessage("Changing key for account " + Convert.toUnsignedLong(id) + " at height " + height
                    + ", was previously set to a different one at height " + keyHeight);
            this.publicKey = key;
            this.keyHeight = height;
            return true;
        }
        Logger.logMessage("DUPLICATE KEY!!!");
        Logger.logMessage("Invalid key for account " + Convert.toUnsignedLong(id) + " at height " + height
                + ", was already set to a different one at height " + keyHeight);
        return false;
    }

    synchronized void apply(byte[] key, int height) {
        if (! setOrVerify(key, this.creationHeight)) {
            throw new IllegalStateException("Generator public key mismatch");
        }
        if (this.publicKey == null) {
            throw new IllegalStateException("Public key has not been set for account " + Convert.toUnsignedLong(id)
                    +" at height " + height + ", key height is " + keyHeight);
        }
        if (this.keyHeight == -1 || this.keyHeight > height) {
            this.keyHeight = height;
        }
    }

    synchronized void undo(int height) {
        if (this.keyHeight >= height) {
            Logger.logDebugMessage("Unsetting key for account " + Convert.toUnsignedLong(id) + " at height " + height
                    + ", was previously set at height " + keyHeight);
            this.publicKey = null;
            this.keyHeight = -1;
        }
        if (this.creationHeight == height) {
            Logger.logDebugMessage("Removing account " + Convert.toUnsignedLong(id) + " which was created in the popped off block");
            accountTable.delete(this);
        }
    }

    synchronized long getAssetBalanceQNT(Long assetId) {
        AccountAsset accountAsset = accountAssetTable.get(this.id, assetId);
        return accountAsset == null ? 0 : accountAsset.quantityQNT;
    }

    void addToAssetBalanceQNT(Long assetId, long quantityQNT) {
<<<<<<< HEAD
        AccountAsset accountAsset;
        synchronized (this) {
            accountAsset = accountAssetTable.get(this.id, assetId);
            long assetBalance = accountAsset == null ? 0 : accountAsset.quantityQNT;
            assetBalance = Convert.safeAdd(assetBalance, quantityQNT);
            if (assetBalance < 0) {
                throw new DoubleSpendingException("Negative asset balance for account " + Convert.toUnsignedLong(id));
            }
            accountAsset = new AccountAsset(this.id, assetId, assetBalance, accountAsset == null ? 0 : accountAsset.unconfirmedQuantityQNT);
            accountAssetTable.insert(this.id, assetId, accountAsset);
        }
        listeners.notify(this, Event.ASSET_BALANCE);
        assetListeners.notify(accountAsset, Event.ASSET_BALANCE);
    }

    void addToUnconfirmedAssetBalanceQNT(Long assetId, long quantityQNT) {
        AccountAsset accountAsset;
        synchronized (this) {
            accountAsset = accountAssetTable.get(this.id, assetId);
            long unconfirmedAssetBalance = accountAsset == null ? 0 : accountAsset.unconfirmedQuantityQNT;
            unconfirmedAssetBalance = Convert.safeAdd(unconfirmedAssetBalance, quantityQNT);
            if (unconfirmedAssetBalance < 0) {
                throw new DoubleSpendingException("Negative unconfirmed asset balance for account " + Convert.toUnsignedLong(id));
            }
            accountAsset = new AccountAsset(this.id, assetId, accountAsset == null ? 0 : accountAsset.quantityQNT, unconfirmedAssetBalance);
            accountAssetTable.insert(this.id, assetId, accountAsset);
        }
        listeners.notify(this, Event.UNCONFIRMED_ASSET_BALANCE);
        assetListeners.notify(accountAsset, Event.UNCONFIRMED_ASSET_BALANCE);
    }

    void addToAssetAndUnconfirmedAssetBalanceQNT(Long assetId, long quantityQNT) {
        AccountAsset accountAsset;
        synchronized (this) {
            accountAsset = accountAssetTable.get(this.id, assetId);
            long assetBalance = accountAsset == null ? 0 : accountAsset.quantityQNT;
            assetBalance = Convert.safeAdd(assetBalance, quantityQNT);
            if (assetBalance < 0) {
                throw new DoubleSpendingException("Negative unconfirmed asset balance for account " + Convert.toUnsignedLong(id));
            }
            long unconfirmedAssetBalance = accountAsset == null ? 0 : accountAsset.unconfirmedQuantityQNT;
            unconfirmedAssetBalance = Convert.safeAdd(unconfirmedAssetBalance, quantityQNT);
            if (unconfirmedAssetBalance < 0) {
                throw new DoubleSpendingException("Negative unconfirmed asset balance for account " + Convert.toUnsignedLong(id));
            }
            accountAsset = new AccountAsset(this.id, assetId, assetBalance, unconfirmedAssetBalance);
            accountAssetTable.insert(this.id, assetId, accountAsset);
        }
        listeners.notify(this, Event.ASSET_BALANCE);
        listeners.notify(this, Event.UNCONFIRMED_ASSET_BALANCE);
        assetListeners.notify(accountAsset, Event.ASSET_BALANCE);
        assetListeners.notify(accountAsset, Event.UNCONFIRMED_ASSET_BALANCE);
=======
        Long assetBalance;
        synchronized (this) {
            assetBalance = assetBalances.get(assetId);
            assetBalance = assetBalance == null ? quantityQNT : Convert.safeAdd(assetBalance, quantityQNT);
            if (assetBalance > 0) {
                assetBalances.put(assetId, assetBalance);
            } else if (assetBalance == 0) {
                assetBalances.remove(assetId);
            } else {
                throw new DoubleSpendingException("Negative asset balance for account " + Convert.toUnsignedLong(id));
            }
        }
        listeners.notify(this, Event.ASSET_BALANCE);
        assetListeners.notify(new AccountAsset(id, assetId, assetBalance), Event.ASSET_BALANCE);
    }

    void addToUnconfirmedAssetBalanceQNT(Long assetId, long quantityQNT) {
        Long unconfirmedAssetBalance;
        synchronized (this) {
            unconfirmedAssetBalance = unconfirmedAssetBalances.get(assetId);
            unconfirmedAssetBalance = unconfirmedAssetBalance == null ? quantityQNT : Convert.safeAdd(unconfirmedAssetBalance, quantityQNT);
            if (unconfirmedAssetBalance > 0) {
                unconfirmedAssetBalances.put(assetId, unconfirmedAssetBalance);
            } else if (unconfirmedAssetBalance == 0) {
                unconfirmedAssetBalances.remove(assetId);
            } else {
                throw new DoubleSpendingException("Negative unconfirmed asset balance for account " + Convert.toUnsignedLong(id));
            }
        }
        listeners.notify(this, Event.UNCONFIRMED_ASSET_BALANCE);
        assetListeners.notify(new AccountAsset(id, assetId, unconfirmedAssetBalance), Event.UNCONFIRMED_ASSET_BALANCE);
    }

    void addToAssetAndUnconfirmedAssetBalanceQNT(Long assetId, long quantityQNT) {
        Long assetBalance;
        Long unconfirmedAssetBalance;
        synchronized (this) {
            assetBalance = assetBalances.get(assetId);
            assetBalance = assetBalance == null ? quantityQNT : Convert.safeAdd(assetBalance, quantityQNT);
            if (assetBalance > 0) {
                assetBalances.put(assetId, assetBalance);
            } else if (assetBalance == 0) {
                assetBalances.remove(assetId);
            } else {
                throw new DoubleSpendingException("Negative unconfirmed asset balance for account " + Convert.toUnsignedLong(id));
            }
            unconfirmedAssetBalance = unconfirmedAssetBalances.get(assetId);
            unconfirmedAssetBalance = unconfirmedAssetBalance == null ? quantityQNT : Convert.safeAdd(unconfirmedAssetBalance, quantityQNT);
            if (unconfirmedAssetBalance > 0) {
                unconfirmedAssetBalances.put(assetId, unconfirmedAssetBalance);
            } else if (unconfirmedAssetBalance == 0) {
                unconfirmedAssetBalances.remove(assetId);
            } else {
                throw new DoubleSpendingException("Negative unconfirmed asset balance for account " + Convert.toUnsignedLong(id));
            }
        }
        listeners.notify(this, Event.ASSET_BALANCE);
        listeners.notify(this, Event.UNCONFIRMED_ASSET_BALANCE);
        assetListeners.notify(new AccountAsset(id, assetId, assetBalance), Event.ASSET_BALANCE);
        assetListeners.notify(new AccountAsset(id, assetId, unconfirmedAssetBalance), Event.UNCONFIRMED_ASSET_BALANCE);
>>>>>>> d3649f3c
    }

    void addToBalanceNQT(long amountNQT) {
        synchronized (this) {
            this.balanceNQT = Convert.safeAdd(this.balanceNQT, amountNQT);
            addToGuaranteedBalanceNQT(amountNQT);
            checkBalance();
        }
        if (amountNQT != 0) {
            listeners.notify(this, Event.BALANCE);
        }
    }

    void addToUnconfirmedBalanceNQT(long amountNQT) {
        if (amountNQT == 0) {
            return;
        }
        synchronized (this) {
            this.unconfirmedBalanceNQT = Convert.safeAdd(this.unconfirmedBalanceNQT, amountNQT);
            checkBalance();
        }
        listeners.notify(this, Event.UNCONFIRMED_BALANCE);
    }

    void addToBalanceAndUnconfirmedBalanceNQT(long amountNQT) {
        synchronized (this) {
            this.balanceNQT = Convert.safeAdd(this.balanceNQT, amountNQT);
            this.unconfirmedBalanceNQT = Convert.safeAdd(this.unconfirmedBalanceNQT, amountNQT);
            addToGuaranteedBalanceNQT(amountNQT);
            checkBalance();
        }
        if (amountNQT != 0) {
            listeners.notify(this, Event.BALANCE);
            listeners.notify(this, Event.UNCONFIRMED_BALANCE);
        }
    }

    void addToForgedBalanceNQT(long amountNQT) {
        synchronized(this) {
            this.forgedBalanceNQT = Convert.safeAdd(this.forgedBalanceNQT, amountNQT);
        }
    }

    private void checkBalance() {
        if (id.equals(Genesis.CREATOR_ID)) {
            return;
        }
        if (balanceNQT < 0) {
            throw new DoubleSpendingException("Negative balance for account " + Convert.toUnsignedLong(id));
        }
        if (unconfirmedBalanceNQT < 0) {
            throw new DoubleSpendingException("Negative unconfirmed balance for account " + Convert.toUnsignedLong(id));
        }
        if (unconfirmedBalanceNQT > balanceNQT) {
            throw new DoubleSpendingException("Unconfirmed balance exceeds balance for account " + Convert.toUnsignedLong(id));
        }
    }

    private synchronized void addToGuaranteedBalanceNQT(long amountNQT) {
        int blockchainHeight = Nxt.getBlockchain().getLastBlock().getHeight();
        GuaranteedBalance last = null;
        if (guaranteedBalances.size() > 0 && (last = guaranteedBalances.get(guaranteedBalances.size() - 1)).height > blockchainHeight) {
            // this only happens while last block is being popped off
            if (amountNQT > 0) {
                // this is a reversal of a withdrawal or a fee, so previous gb records need to be corrected
                for (GuaranteedBalance gb : guaranteedBalances) {
                    gb.balance += amountNQT;
                }
            } // deposits don't need to be reversed as they have never been applied to old gb records to begin with
            last.ignore = true; // set dirty flag
            return; // block popped off, no further processing
        }
        int trimTo = 0;
        for (int i = 0; i < guaranteedBalances.size(); i++) {
            GuaranteedBalance gb = guaranteedBalances.get(i);
            if (gb.height < blockchainHeight - maxTrackedBalanceConfirmations
                    && i < guaranteedBalances.size() - 1
                    && guaranteedBalances.get(i + 1).height >= blockchainHeight - maxTrackedBalanceConfirmations) {
                trimTo = i; // trim old gb records but keep at least one at height lower than the supported maxTrackedBalanceConfirmations
                if (blockchainHeight >= Constants.TRANSPARENT_FORGING_BLOCK_4 && blockchainHeight < Constants.TRANSPARENT_FORGING_BLOCK_5) {
                    gb.balance += amountNQT; // because of a bug which leads to a fork
                } else if (blockchainHeight >= Constants.TRANSPARENT_FORGING_BLOCK_5 && amountNQT < 0) {
                    gb.balance += amountNQT;
                }
            } else if (amountNQT < 0) {
                gb.balance += amountNQT; // subtract current block withdrawals from all previous gb records
            }
            // ignore deposits when updating previous gb records
        }
        if (trimTo > 0) {
            Iterator<GuaranteedBalance> iter = guaranteedBalances.iterator();
            while (iter.hasNext() && trimTo > 0) {
                iter.next();
                iter.remove();
                trimTo--;
            }
        }
        if (guaranteedBalances.size() == 0 || last.height < blockchainHeight) {
            // this is the first transaction affecting this account in a newly added block
            guaranteedBalances.add(new GuaranteedBalance(blockchainHeight, balanceNQT));
        } else if (last.height == blockchainHeight) {
            // following transactions for same account in a newly added block
            // for the current block, guaranteedBalance (0 confirmations) must be same as balance
            last.balance = balanceNQT;
            last.ignore = false;
        } else {
            // should have been handled in the block popped off case
            throw new IllegalStateException("last guaranteed balance height exceeds blockchain height");
        }
    }

    private static class GuaranteedBalance implements Comparable<GuaranteedBalance> {

        final int height;
        long balance;
        boolean ignore;

        private GuaranteedBalance(int height, long balance) {
            this.height = height;
            this.balance = balance;
            this.ignore = false;
        }

        @Override
        public int compareTo(GuaranteedBalance o) {
            if (this.height < o.height) {
                return -1;
            } else if (this.height > o.height) {
                return 1;
            }
            return 0;
        }

        @Override
        public String toString() {
            return "height: " + height + ", guaranteed: " + balance;
        }
    }

}<|MERGE_RESOLUTION|>--- conflicted
+++ resolved
@@ -237,11 +237,7 @@
     }
 
     public static Account getAccount(Long id) {
-<<<<<<< HEAD
-        return accountTable.get(id);
-=======
-        return id == null ? null : accounts.get(id);
->>>>>>> d3649f3c
+        return id == null ? null : accountTable.get(id);
     }
 
     public static Account getAccount(byte[] publicKey) {
@@ -592,17 +588,19 @@
     }
 
     void addToAssetBalanceQNT(Long assetId, long quantityQNT) {
-<<<<<<< HEAD
         AccountAsset accountAsset;
         synchronized (this) {
             accountAsset = accountAssetTable.get(this.id, assetId);
             long assetBalance = accountAsset == null ? 0 : accountAsset.quantityQNT;
             assetBalance = Convert.safeAdd(assetBalance, quantityQNT);
-            if (assetBalance < 0) {
+            accountAsset = new AccountAsset(this.id, assetId, assetBalance, accountAsset == null ? 0 : accountAsset.unconfirmedQuantityQNT);
+            if (assetBalance > 0) {
+                accountAssetTable.insert(this.id, assetId, accountAsset);
+            } else if (assetBalance == 0) {
+                accountAssetTable.delete(this.id, assetId);
+            } else {
                 throw new DoubleSpendingException("Negative asset balance for account " + Convert.toUnsignedLong(id));
             }
-            accountAsset = new AccountAsset(this.id, assetId, assetBalance, accountAsset == null ? 0 : accountAsset.unconfirmedQuantityQNT);
-            accountAssetTable.insert(this.id, assetId, accountAsset);
         }
         listeners.notify(this, Event.ASSET_BALANCE);
         assetListeners.notify(accountAsset, Event.ASSET_BALANCE);
@@ -614,11 +612,14 @@
             accountAsset = accountAssetTable.get(this.id, assetId);
             long unconfirmedAssetBalance = accountAsset == null ? 0 : accountAsset.unconfirmedQuantityQNT;
             unconfirmedAssetBalance = Convert.safeAdd(unconfirmedAssetBalance, quantityQNT);
-            if (unconfirmedAssetBalance < 0) {
+            accountAsset = new AccountAsset(this.id, assetId, accountAsset == null ? 0 : accountAsset.quantityQNT, unconfirmedAssetBalance);
+            if (unconfirmedAssetBalance > 0) {
+                accountAssetTable.insert(this.id, assetId, accountAsset);
+            } else if (unconfirmedAssetBalance == 0) {
+                accountAssetTable.delete(this.id, assetId);
+            } else {
                 throw new DoubleSpendingException("Negative unconfirmed asset balance for account " + Convert.toUnsignedLong(id));
             }
-            accountAsset = new AccountAsset(this.id, assetId, accountAsset == null ? 0 : accountAsset.quantityQNT, unconfirmedAssetBalance);
-            accountAssetTable.insert(this.id, assetId, accountAsset);
         }
         listeners.notify(this, Event.UNCONFIRMED_ASSET_BALANCE);
         assetListeners.notify(accountAsset, Event.UNCONFIRMED_ASSET_BALANCE);
@@ -630,83 +631,24 @@
             accountAsset = accountAssetTable.get(this.id, assetId);
             long assetBalance = accountAsset == null ? 0 : accountAsset.quantityQNT;
             assetBalance = Convert.safeAdd(assetBalance, quantityQNT);
-            if (assetBalance < 0) {
-                throw new DoubleSpendingException("Negative unconfirmed asset balance for account " + Convert.toUnsignedLong(id));
-            }
             long unconfirmedAssetBalance = accountAsset == null ? 0 : accountAsset.unconfirmedQuantityQNT;
             unconfirmedAssetBalance = Convert.safeAdd(unconfirmedAssetBalance, quantityQNT);
-            if (unconfirmedAssetBalance < 0) {
+            accountAsset = new AccountAsset(this.id, assetId, assetBalance, unconfirmedAssetBalance);
+            if (assetBalance < 0) {
+                throw new DoubleSpendingException("Negative asset balance for account " + Convert.toUnsignedLong(id));
+            } else if (unconfirmedAssetBalance < 0) {
                 throw new DoubleSpendingException("Negative unconfirmed asset balance for account " + Convert.toUnsignedLong(id));
             }
-            accountAsset = new AccountAsset(this.id, assetId, assetBalance, unconfirmedAssetBalance);
-            accountAssetTable.insert(this.id, assetId, accountAsset);
+            if (assetBalance > 0 || unconfirmedAssetBalance > 0) {
+                accountAssetTable.insert(this.id, assetId, accountAsset);
+            } else {
+                accountAssetTable.delete(this.id, assetId);
+            }
         }
         listeners.notify(this, Event.ASSET_BALANCE);
         listeners.notify(this, Event.UNCONFIRMED_ASSET_BALANCE);
         assetListeners.notify(accountAsset, Event.ASSET_BALANCE);
         assetListeners.notify(accountAsset, Event.UNCONFIRMED_ASSET_BALANCE);
-=======
-        Long assetBalance;
-        synchronized (this) {
-            assetBalance = assetBalances.get(assetId);
-            assetBalance = assetBalance == null ? quantityQNT : Convert.safeAdd(assetBalance, quantityQNT);
-            if (assetBalance > 0) {
-                assetBalances.put(assetId, assetBalance);
-            } else if (assetBalance == 0) {
-                assetBalances.remove(assetId);
-            } else {
-                throw new DoubleSpendingException("Negative asset balance for account " + Convert.toUnsignedLong(id));
-            }
-        }
-        listeners.notify(this, Event.ASSET_BALANCE);
-        assetListeners.notify(new AccountAsset(id, assetId, assetBalance), Event.ASSET_BALANCE);
-    }
-
-    void addToUnconfirmedAssetBalanceQNT(Long assetId, long quantityQNT) {
-        Long unconfirmedAssetBalance;
-        synchronized (this) {
-            unconfirmedAssetBalance = unconfirmedAssetBalances.get(assetId);
-            unconfirmedAssetBalance = unconfirmedAssetBalance == null ? quantityQNT : Convert.safeAdd(unconfirmedAssetBalance, quantityQNT);
-            if (unconfirmedAssetBalance > 0) {
-                unconfirmedAssetBalances.put(assetId, unconfirmedAssetBalance);
-            } else if (unconfirmedAssetBalance == 0) {
-                unconfirmedAssetBalances.remove(assetId);
-            } else {
-                throw new DoubleSpendingException("Negative unconfirmed asset balance for account " + Convert.toUnsignedLong(id));
-            }
-        }
-        listeners.notify(this, Event.UNCONFIRMED_ASSET_BALANCE);
-        assetListeners.notify(new AccountAsset(id, assetId, unconfirmedAssetBalance), Event.UNCONFIRMED_ASSET_BALANCE);
-    }
-
-    void addToAssetAndUnconfirmedAssetBalanceQNT(Long assetId, long quantityQNT) {
-        Long assetBalance;
-        Long unconfirmedAssetBalance;
-        synchronized (this) {
-            assetBalance = assetBalances.get(assetId);
-            assetBalance = assetBalance == null ? quantityQNT : Convert.safeAdd(assetBalance, quantityQNT);
-            if (assetBalance > 0) {
-                assetBalances.put(assetId, assetBalance);
-            } else if (assetBalance == 0) {
-                assetBalances.remove(assetId);
-            } else {
-                throw new DoubleSpendingException("Negative unconfirmed asset balance for account " + Convert.toUnsignedLong(id));
-            }
-            unconfirmedAssetBalance = unconfirmedAssetBalances.get(assetId);
-            unconfirmedAssetBalance = unconfirmedAssetBalance == null ? quantityQNT : Convert.safeAdd(unconfirmedAssetBalance, quantityQNT);
-            if (unconfirmedAssetBalance > 0) {
-                unconfirmedAssetBalances.put(assetId, unconfirmedAssetBalance);
-            } else if (unconfirmedAssetBalance == 0) {
-                unconfirmedAssetBalances.remove(assetId);
-            } else {
-                throw new DoubleSpendingException("Negative unconfirmed asset balance for account " + Convert.toUnsignedLong(id));
-            }
-        }
-        listeners.notify(this, Event.ASSET_BALANCE);
-        listeners.notify(this, Event.UNCONFIRMED_ASSET_BALANCE);
-        assetListeners.notify(new AccountAsset(id, assetId, assetBalance), Event.ASSET_BALANCE);
-        assetListeners.notify(new AccountAsset(id, assetId, unconfirmedAssetBalance), Event.UNCONFIRMED_ASSET_BALANCE);
->>>>>>> d3649f3c
     }
 
     void addToBalanceNQT(long amountNQT) {
