package nxt;

import nxt.crypto.Crypto;
import nxt.crypto.EncryptedData;
import nxt.db.*;
import nxt.util.Convert;
import nxt.util.Listener;
import nxt.util.Listeners;
import nxt.util.Logger;

import java.sql.Connection;
import java.sql.PreparedStatement;
import java.sql.ResultSet;
import java.sql.SQLException;
import java.util.Arrays;

@SuppressWarnings({"UnusedDeclaration", "SuspiciousNameCombination"})
public final class Account {

    public static enum Event {
        BALANCE, UNCONFIRMED_BALANCE, ASSET_BALANCE, UNCONFIRMED_ASSET_BALANCE, CURRENCY_BALANCE, UNCONFIRMED_CURRENCY_BALANCE,
        LEASE_SCHEDULED, LEASE_STARTED, LEASE_ENDED
    }

    public static class AccountAsset {

        private final long accountId;
        private final long assetId;
        private final DbKey dbKey;
        private long quantityQNT;
        private long unconfirmedQuantityQNT;

        private AccountAsset(long accountId, long assetId, long quantityQNT, long unconfirmedQuantityQNT) {
            this.accountId = accountId;
            this.assetId = assetId;
            this.dbKey = accountAssetDbKeyFactory.newKey(this.accountId, this.assetId);
            this.quantityQNT = quantityQNT;
            this.unconfirmedQuantityQNT = unconfirmedQuantityQNT;
        }

        private AccountAsset(ResultSet rs) throws SQLException {
            this.accountId = rs.getLong("account_id");
            this.assetId = rs.getLong("asset_id");
            this.dbKey = accountAssetDbKeyFactory.newKey(this.accountId, this.assetId);
            this.quantityQNT = rs.getLong("quantity");
            this.unconfirmedQuantityQNT = rs.getLong("unconfirmed_quantity");
        }

        private void save(Connection con) throws SQLException {
            try (PreparedStatement pstmt = con.prepareStatement("MERGE INTO account_asset "
                    + "(account_id, asset_id, quantity, unconfirmed_quantity, height, latest) "
                    + "KEY (account_id, asset_id, height) VALUES (?, ?, ?, ?, ?, TRUE)")) {
                int i = 0;
                pstmt.setLong(++i, this.accountId);
                pstmt.setLong(++i, this.assetId);
                pstmt.setLong(++i, this.quantityQNT);
                pstmt.setLong(++i, this.unconfirmedQuantityQNT);
                pstmt.setInt(++i, Nxt.getBlockchain().getHeight());
                pstmt.executeUpdate();
            }
        }

        public long getAccountId() {
            return accountId;
        }

        public long getAssetId() {
            return assetId;
        }

        public long getQuantityQNT() {
            return quantityQNT;
        }

        public long getUnconfirmedQuantityQNT() {
            return unconfirmedQuantityQNT;
        }

        private void save() {
            if (this.quantityQNT > 0 || this.unconfirmedQuantityQNT > 0) {
                accountAssetTable.insert(this);
            } else if (this.quantityQNT == 0 && this.unconfirmedQuantityQNT == 0) {
                accountAssetTable.delete(this);
            } else if (this.quantityQNT < 0 || this.unconfirmedQuantityQNT < 0) {
                throw new DoubleSpendingException("Negative asset balance for account " + Convert.toUnsignedLong(this.accountId));
            }
        }

        @Override
        public String toString() {
            return "AccountAsset account_id: " + Convert.toUnsignedLong(accountId) + " asset_id: " + Convert.toUnsignedLong(assetId)
                    + " quantity: " + quantityQNT + " unconfirmedQuantity: " + unconfirmedQuantityQNT;
        }
    }

    @SuppressWarnings("UnusedDeclaration")
    public static class AccountCurrency {

        private final Long accountId;
        private final Long currencyId;
        private final DbKey dbKey;
        private long units;
        private long unconfirmedUnits;

        private AccountCurrency(Long accountId, Long currencyId, long quantityQNT, long unconfirmedQuantityQNT) {
            this.accountId = accountId;
            this.currencyId = currencyId;
            this.dbKey = accountCurrencyDbKeyFactory.newKey(this.accountId, this.currencyId);
            this.units = quantityQNT;
            this.unconfirmedUnits = unconfirmedQuantityQNT;
        }

        private AccountCurrency(ResultSet rs) throws SQLException {
            this.accountId = rs.getLong("account_id");
            this.currencyId = rs.getLong("currency_id");
            this.dbKey = accountAssetDbKeyFactory.newKey(this.accountId, this.currencyId);
            this.units = rs.getLong("units");
            this.unconfirmedUnits = rs.getLong("unconfirmed_units");
        }

        private void save(Connection con) throws SQLException {
            try (PreparedStatement pstmt = con.prepareStatement("MERGE INTO account_currency "
                    + "(account_id, currency_id, units, unconfirmed_units, height, latest) "
                    + "KEY (account_id, currency_id, height) VALUES (?, ?, ?, ?, ?, TRUE)")) {
                int i = 0;
                pstmt.setLong(++i, this.accountId);
                pstmt.setLong(++i, this.currencyId);
                pstmt.setLong(++i, this.units);
                pstmt.setLong(++i, this.unconfirmedUnits);
                pstmt.setInt(++i, Nxt.getBlockchain().getHeight());
                pstmt.executeUpdate();
            }
        }

        public Long getAccountId() {
            return accountId;
        }

        public Long getAssetId() {
            return currencyId;
        }

        public long getUnits() {
            return units;
        }

        public long getUnconfirmedUnits() {
            return unconfirmedUnits;
        }

        private void save() {
            if (this.units > 0 || this.unconfirmedUnits > 0) {
                accountCurrencyTable.insert(this);
            } else if (this.units == 0 && this.unconfirmedUnits == 0) {
                accountCurrencyTable.delete(this);
            } else if (this.units < 0 || this.unconfirmedUnits < 0) {
                throw new DoubleSpendingException(String.format("Negative currency balance for account %s currency %s units %d unconfirmedUnits %d",
                        Convert.toUnsignedLong(this.accountId), Convert.toUnsignedLong(this.currencyId), units, unconfirmedUnits));
            }
        }

        @Override
        public String toString() {
            return "AccountCurrency account_id: " + Convert.toUnsignedLong(accountId) + " currency_id: " + Convert.toUnsignedLong(currencyId)
                    + " quantity: " + units + " unconfirmedQuantity: " + unconfirmedUnits;
        }
    }

    public static class AccountLease {

        public final long lessorId;
        public final long lesseeId;
        public final int fromHeight;
        public final int toHeight;

        private AccountLease(long lessorId, long lesseeId, int fromHeight, int toHeight) {
            this.lessorId = lessorId;
            this.lesseeId = lesseeId;
            this.fromHeight = fromHeight;
            this.toHeight = toHeight;
        }

    }

    static class DoubleSpendingException extends RuntimeException {

        DoubleSpendingException(String message) {
            super(message);
        }

    }

    static {

        Nxt.getBlockchainProcessor().addListener(new Listener<Block>() {
            @Override
            public void notify(Block block) {
                int height = block.getHeight();
                try (DbIterator<Account> leasingAccounts = getLeasingAccounts()) {
                    while (leasingAccounts.hasNext()) {
                        Account account = leasingAccounts.next();
                        if (height == account.currentLeasingHeightFrom) {
                            leaseListeners.notify(
                                    new AccountLease(account.getId(), account.currentLesseeId, height, account.currentLeasingHeightTo),
                                    Event.LEASE_STARTED);
                        } else if (height == account.currentLeasingHeightTo) {
                            leaseListeners.notify(
                                    new AccountLease(account.getId(), account.currentLesseeId, account.currentLeasingHeightFrom, height),
                                    Event.LEASE_ENDED);
                            if (account.nextLeasingHeightFrom == Integer.MAX_VALUE) {
                                account.currentLeasingHeightFrom = Integer.MAX_VALUE;
                                account.currentLesseeId = 0;
                                accountTable.insert(account);
                            } else {
                                account.currentLeasingHeightFrom = account.nextLeasingHeightFrom;
                                account.currentLeasingHeightTo = account.nextLeasingHeightTo;
                                account.currentLesseeId = account.nextLesseeId;
                                account.nextLeasingHeightFrom = Integer.MAX_VALUE;
                                account.nextLesseeId = 0;
                                accountTable.insert(account);
                                if (height == account.currentLeasingHeightFrom) {
                                    leaseListeners.notify(
                                            new AccountLease(account.getId(), account.currentLesseeId, height, account.currentLeasingHeightTo),
                                            Event.LEASE_STARTED);
                                }
                            }
                        }
                    }
                }
            }
        }, BlockchainProcessor.Event.AFTER_BLOCK_APPLY);

    }

    private static final DbKey.LongKeyFactory<Account> accountDbKeyFactory = new DbKey.LongKeyFactory<Account>("id") {

        @Override
        public DbKey newKey(Account account) {
            return account.dbKey;
        }

    };

    private static final VersionedEntityDbTable<Account> accountTable = new VersionedEntityDbTable<Account>("account", accountDbKeyFactory) {

        @Override
        protected Account load(Connection con, ResultSet rs) throws SQLException {
            return new Account(rs);
        }

        @Override
        protected void save(Connection con, Account account) throws SQLException {
            account.save(con);
        }

    };

    private static final DbKey.LinkKeyFactory<AccountAsset> accountAssetDbKeyFactory = new DbKey.LinkKeyFactory<AccountAsset>("account_id", "asset_id") {

        @Override
        public DbKey newKey(AccountAsset accountAsset) {
            return accountAsset.dbKey;
        }

    };

    private static final VersionedEntityDbTable<AccountAsset> accountAssetTable = new VersionedEntityDbTable<AccountAsset>("account_asset", accountAssetDbKeyFactory) {

        @Override
        protected AccountAsset load(Connection con, ResultSet rs) throws SQLException {
            return new AccountAsset(rs);
        }

        @Override
        protected void save(Connection con, AccountAsset accountAsset) throws SQLException {
            accountAsset.save(con);
        }

    };

    private static final DbKey.LinkKeyFactory<AccountCurrency> accountCurrencyDbKeyFactory = new DbKey.LinkKeyFactory<AccountCurrency>("account_id", "currency_id") {

        @Override
        public DbKey newKey(AccountCurrency accountCurrency) {
            return accountCurrency.dbKey;
        }

    };

    private static final VersionedEntityDbTable<AccountCurrency> accountCurrencyTable = new VersionedEntityDbTable<AccountCurrency>("account_currency", accountCurrencyDbKeyFactory) {

        @Override
        protected AccountCurrency load(Connection con, ResultSet rs) throws SQLException {
            return new AccountCurrency(rs);
        }

        @Override
        protected void save(Connection con, AccountCurrency accountCurrency) throws SQLException {
            accountCurrency.save(con);
        }

    };

    private static final DerivedDbTable accountGuaranteedBalanceTable = new DerivedDbTable("account_guaranteed_balance") {

        @Override
        public void trim(int height) {
            //Logger.logDebugMessage("Trimming account_guaranteed_balance");
            try (Connection con = Db.getConnection();
                 PreparedStatement pstmtDelete = con.prepareStatement("DELETE FROM account_guaranteed_balance "
                         + "WHERE height < ?")) {
                pstmtDelete.setInt(1, height - 1440);
                pstmtDelete.executeUpdate();
            } catch (SQLException e) {
                throw new RuntimeException(e.toString(), e);
            }
        }

    };

    private static final Listeners<Account,Event> listeners = new Listeners<>();

    private static final Listeners<AccountAsset,Event> assetListeners = new Listeners<>();

    private static final Listeners<AccountCurrency,Event> currencyListeners = new Listeners<>();

    private static final Listeners<AccountLease,Event> leaseListeners = new Listeners<>();

    public static boolean addListener(Listener<Account> listener, Event eventType) {
        return listeners.addListener(listener, eventType);
    }

    public static boolean removeListener(Listener<Account> listener, Event eventType) {
        return listeners.removeListener(listener, eventType);
    }

    public static boolean addAssetListener(Listener<AccountAsset> listener, Event eventType) {
        return assetListeners.addListener(listener, eventType);
    }

    public static boolean removeAssetListener(Listener<AccountAsset> listener, Event eventType) {
        return assetListeners.removeListener(listener, eventType);
    }

    public static boolean addCurrencyListener(Listener<AccountCurrency> listener, Event eventType) {
        return currencyListeners.addListener(listener, eventType);
    }

    public static boolean removeCurrencyListener(Listener<AccountCurrency> listener, Event eventType) {
        return currencyListeners.removeListener(listener, eventType);
    }

    public static boolean addLeaseListener(Listener<AccountLease> listener, Event eventType) {
        return leaseListeners.addListener(listener, eventType);
    }

    public static boolean removeLeaseListener(Listener<AccountLease> listener, Event eventType) {
        return leaseListeners.removeListener(listener, eventType);
    }

    public static DbIterator<Account> getAllAccounts(int from, int to) {
        return accountTable.getAll(from, to);
    }

    public static int getCount() {
        return accountTable.getCount();
    }

    public static Account getAccount(long id) {
        return id == 0 ? null : accountTable.get(accountDbKeyFactory.newKey(id));
    }

    public static Account getAccount(byte[] publicKey) {
        Account account = accountTable.get(accountDbKeyFactory.newKey(getId(publicKey)));
        if (account == null) {
            return null;
        }
        if (account.getPublicKey() == null || Arrays.equals(account.getPublicKey(), publicKey)) {
            return account;
        }
        throw new RuntimeException("DUPLICATE KEY for account " + Convert.toUnsignedLong(account.getId())
                + " existing key " + Convert.toHexString(account.getPublicKey()) + " new key " + Convert.toHexString(publicKey));
    }

    public static long getId(byte[] publicKey) {
        byte[] publicKeyHash = Crypto.sha256().digest(publicKey);
        return Convert.fullHashToId(publicKeyHash);
    }

    static Account addOrGetAccount(long id) {
        Account account = accountTable.get(accountDbKeyFactory.newKey(id));
        if (account == null) {
            account = new Account(id);
            accountTable.insert(account);
        }
        return account;
    }

    public static DbIterator<Account> getLeasingAccounts() {
        Connection con = null;
        try {
            con = Db.getConnection();
            PreparedStatement pstmt = con.prepareStatement("SELECT * FROM account WHERE current_lessee_id >= ? AND latest = TRUE "
                    + "ORDER BY id ASC");
            pstmt.setLong(1, Long.MIN_VALUE); // this forces H2 to use the index, unlike WHERE IS NOT NULL which does a table scan
            return accountTable.getManyBy(con, pstmt, true);
        } catch (SQLException e) {
            DbUtils.close(con);
            throw new RuntimeException(e.toString(), e);
        }
    }

    public static DbIterator<AccountAsset> getAssetAccounts(long assetId, int from, int to) {
        return accountAssetTable.getManyBy("asset_id", assetId, from, to);
    }

    static void init() {}


    private final long id;
    private final DbKey dbKey;
    private final int creationHeight;
    private byte[] publicKey;
    private int keyHeight;
    private long balanceNQT;
    private long unconfirmedBalanceNQT;
    private long forgedBalanceNQT;

    private int currentLeasingHeightFrom;
    private int currentLeasingHeightTo;
    private long currentLesseeId;
    private int nextLeasingHeightFrom;
    private int nextLeasingHeightTo;
    private long nextLesseeId;
    private String name;
    private String description;

    private Account(long id) {
        if (id != Crypto.rsDecode(Crypto.rsEncode(id))) {
            Logger.logMessage("CRITICAL ERROR: Reed-Solomon encoding fails for " + id);
        }
        this.id = id;
        this.dbKey = accountDbKeyFactory.newKey(this.id);
        this.creationHeight = Nxt.getBlockchain().getLastBlock().getHeight();
        currentLeasingHeightFrom = Integer.MAX_VALUE;
    }

    private Account(ResultSet rs) throws SQLException {
        this.id = rs.getLong("id");
        this.dbKey = accountDbKeyFactory.newKey(this.id);
        this.creationHeight = rs.getInt("creation_height");
        this.publicKey = rs.getBytes("public_key");
        this.keyHeight = rs.getInt("key_height");
        this.balanceNQT = rs.getLong("balance");
        this.unconfirmedBalanceNQT = rs.getLong("unconfirmed_balance");
        this.forgedBalanceNQT = rs.getLong("forged_balance");
        this.name = rs.getString("name");
        this.description = rs.getString("description");
        this.currentLeasingHeightFrom = rs.getInt("current_leasing_height_from");
        this.currentLeasingHeightTo = rs.getInt("current_leasing_height_to");
        this.currentLesseeId = rs.getLong("current_lessee_id");
        this.nextLeasingHeightFrom = rs.getInt("next_leasing_height_from");
        this.nextLeasingHeightTo = rs.getInt("next_leasing_height_to");
        this.nextLesseeId = rs.getLong("next_lessee_id");
    }

    private void save(Connection con) throws SQLException {
        try (PreparedStatement pstmt = con.prepareStatement("MERGE INTO account (id, creation_height, public_key, "
                + "key_height, balance, unconfirmed_balance, forged_balance, name, description, "
                + "current_leasing_height_from, current_leasing_height_to, current_lessee_id, "
                + "next_leasing_height_from, next_leasing_height_to, next_lessee_id, "
                + "height, latest) "
                + "KEY (id, height) VALUES (?, ?, ?, ?, ?, ?, ?, ?, ?, ?, ?, ?, ?, ?, ?, ?, TRUE)")) {
            int i = 0;
            pstmt.setLong(++i, this.getId());
            pstmt.setInt(++i, this.getCreationHeight());
            DbUtils.setBytes(pstmt, ++i, this.getPublicKey());
            pstmt.setInt(++i, this.getKeyHeight());
            pstmt.setLong(++i, this.getBalanceNQT());
            pstmt.setLong(++i, this.getUnconfirmedBalanceNQT());
            pstmt.setLong(++i, this.getForgedBalanceNQT());
            DbUtils.setString(pstmt, ++i, this.getName());
            DbUtils.setString(pstmt, ++i, this.getDescription());
            DbUtils.setIntZeroToNull(pstmt, ++i, this.getCurrentLeasingHeightFrom());
            DbUtils.setIntZeroToNull(pstmt, ++i, this.getCurrentLeasingHeightTo());
            DbUtils.setLongZeroToNull(pstmt, ++i, this.getCurrentLesseeId());
            DbUtils.setIntZeroToNull(pstmt, ++i, this.getNextLeasingHeightFrom());
            DbUtils.setIntZeroToNull(pstmt, ++i, this.getNextLeasingHeightTo());
            DbUtils.setLongZeroToNull(pstmt, ++i, this.getNextLesseeId());
            pstmt.setInt(++i, Nxt.getBlockchain().getHeight());
            pstmt.executeUpdate();
        }
    }

    public long getId() {
        return id;
    }

    public String getName() {
        return name;
    }

    public String getDescription() {
        return description;
    }

    void setAccountInfo(String name, String description) {
        this.name = Convert.emptyToNull(name.trim());
        this.description = Convert.emptyToNull(description.trim());
        accountTable.insert(this);
    }

    public byte[] getPublicKey() {
        if (this.keyHeight == -1) {
            return null;
        }
        return publicKey;
    }

    private int getCreationHeight() {
        return creationHeight;
    }

    private int getKeyHeight() {
        return keyHeight;
    }

    public EncryptedData encryptTo(byte[] data, String senderSecretPhrase) {
        if (getPublicKey() == null) {
            throw new IllegalArgumentException("Recipient account doesn't have a public key set");
        }
        return EncryptedData.encrypt(data, Crypto.getPrivateKey(senderSecretPhrase), publicKey);
    }

    public byte[] decryptFrom(EncryptedData encryptedData, String recipientSecretPhrase) {
        if (getPublicKey() == null) {
            throw new IllegalArgumentException("Sender account doesn't have a public key set");
        }
        return encryptedData.decrypt(Crypto.getPrivateKey(recipientSecretPhrase), publicKey);
    }

    public long getBalanceNQT() {
        return balanceNQT;
    }

    public long getUnconfirmedBalanceNQT() {
        return unconfirmedBalanceNQT;
    }

    public long getForgedBalanceNQT() {
        return forgedBalanceNQT;
    }

    public long getEffectiveBalanceNXT() {

        if (Constants.isTestnet && Constants.isOffline && Nxt.isIsUnitTest()) {
            return Constants.MAX_BALANCE_NXT;
        }

        Block lastBlock = Nxt.getBlockchain().getLastBlock();
        if (lastBlock.getHeight() >= Constants.TRANSPARENT_FORGING_BLOCK_6
                && (getPublicKey() == null || lastBlock.getHeight() - keyHeight <= 1440)) {
            return 0; // cfb: Accounts with the public key revealed less than 1440 blocks ago are not allowed to generate blocks
        }
        if (lastBlock.getHeight() < Constants.TRANSPARENT_FORGING_BLOCK_3
                && this.creationHeight < Constants.TRANSPARENT_FORGING_BLOCK_2) {
            if (this.creationHeight == 0) {
                return getBalanceNQT() / Constants.ONE_NXT;
            }
            if (lastBlock.getHeight() - this.creationHeight < 1440) {
                return 0;
            }
            long receivedInlastBlock = 0;
            for (Transaction transaction : lastBlock.getTransactions()) {
                if (id == transaction.getRecipientId()) {
                    receivedInlastBlock += transaction.getAmountNQT();
                }
            }
            return (getBalanceNQT() - receivedInlastBlock) / Constants.ONE_NXT;
        }
        if (lastBlock.getHeight() < currentLeasingHeightFrom) {
            return (getGuaranteedBalanceNQT(1440) + getLessorsGuaranteedBalanceNQT()) / Constants.ONE_NXT;
        }
        return getLessorsGuaranteedBalanceNQT() / Constants.ONE_NXT;
    }

    private long getLessorsGuaranteedBalanceNQT() {
        long lessorsGuaranteedBalanceNQT = 0;
        try (DbIterator<Account> lessors = getLessors()) {
            while (lessors.hasNext()) {
                lessorsGuaranteedBalanceNQT += lessors.next().getGuaranteedBalanceNQT(1440);
            }
        }
        return lessorsGuaranteedBalanceNQT;
    }

    public DbIterator<Account> getLessors() {
        Connection con = null;
        try {
            con = Db.getConnection();
            PreparedStatement pstmt = con.prepareStatement("SELECT * FROM account WHERE current_lessee_id = ? "
                    + "AND current_leasing_height_from <= ? AND current_leasing_height_to > ? AND latest = TRUE ");
            pstmt.setLong(1, this.id);
            int height = Nxt.getBlockchain().getHeight();
            pstmt.setInt(2, height);
            pstmt.setInt(3, height);
            return accountTable.getManyBy(con, pstmt, true);
        } catch (SQLException e) {
            DbUtils.close(con);
            throw new RuntimeException(e.toString(), e);
        }
    }

    public long getGuaranteedBalanceNQT(final int numberOfConfirmations) {
        if (numberOfConfirmations >= Nxt.getBlockchain().getLastBlock().getHeight()) {
            return 0;
        }
        if (numberOfConfirmations > 2880 || numberOfConfirmations < 0) {
            throw new IllegalArgumentException("Number of required confirmations must be between 0 and " + 2880);
        }
        int height = Nxt.getBlockchain().getHeight() - numberOfConfirmations;
        try (Connection con = Db.getConnection();
             PreparedStatement pstmt = con.prepareStatement("SELECT SUM (additions) AS additions "
                     + "FROM account_guaranteed_balance WHERE account_id = ? AND height > ?")) {
            pstmt.setLong(1, this.id);
            pstmt.setInt(2, height);
            try (ResultSet rs = pstmt.executeQuery()) {
                if (!rs.next()) {
                    return balanceNQT;
                }
                return Math.max(Convert.safeSubtract(balanceNQT, rs.getLong("additions")), 0);
            }
        } catch (SQLException e) {
            throw new RuntimeException(e.toString(), e);
        }
    }

    public DbIterator<AccountAsset> getAssets(int from, int to) {
        return accountAssetTable.getManyBy("account_id", this.id, from, to);
    }

    public DbIterator<Trade> getTrades(int from, int to) {
        return Trade.getAccountTrades(this.id, from, to);
    }

<<<<<<< HEAD
    public DbIterator<Exchange> getExchanges(int from, int to) {
        return Exchange.getAccountExchanges(this.id, from, to);
=======
    public long getAssetBalanceQNT(long assetId) {
        AccountAsset accountAsset = accountAssetTable.get(accountAssetDbKeyFactory.newKey(this.id, assetId));
        return accountAsset == null ? 0 : accountAsset.quantityQNT;
>>>>>>> 296ce40c
    }

    public long getUnconfirmedAssetBalanceQNT(long assetId) {
        AccountAsset accountAsset = accountAssetTable.get(accountAssetDbKeyFactory.newKey(this.id, assetId));
        return accountAsset == null ? 0 : accountAsset.unconfirmedQuantityQNT;
    }

    public long getUnconfirmedCurrencyBalanceQNT(Long currencyId) {
        AccountCurrency accountCurrency = accountCurrencyTable.get(accountCurrencyDbKeyFactory.newKey(this.id, currencyId));
        return accountCurrency == null ? 0 : accountCurrency.unconfirmedUnits;
    }

    public long getCurrentLesseeId() {
        return currentLesseeId;
    }

    public long getNextLesseeId() {
        return nextLesseeId;
    }

    public int getCurrentLeasingHeightFrom() {
        return currentLeasingHeightFrom;
    }

    public int getCurrentLeasingHeightTo() {
        return currentLeasingHeightTo;
    }

    public int getNextLeasingHeightFrom() {
        return nextLeasingHeightFrom;
    }

    public int getNextLeasingHeightTo() {
        return nextLeasingHeightTo;
    }

    void leaseEffectiveBalance(long lesseeId, short period) {
        Account lessee = Account.getAccount(lesseeId);
        if (lessee != null && lessee.getPublicKey() != null) {
            Block lastBlock = Nxt.getBlockchain().getLastBlock();
            if (currentLeasingHeightFrom == Integer.MAX_VALUE) {

                currentLeasingHeightFrom = lastBlock.getHeight() + 1440;
                currentLeasingHeightTo = currentLeasingHeightFrom + period;
                currentLesseeId = lesseeId;
                nextLeasingHeightFrom = Integer.MAX_VALUE;
                accountTable.insert(this);
                leaseListeners.notify(
                        new AccountLease(this.getId(), lesseeId, currentLeasingHeightFrom, currentLeasingHeightTo),
                        Event.LEASE_SCHEDULED);

            } else {

                nextLeasingHeightFrom = lastBlock.getHeight() + 1440;
                if (nextLeasingHeightFrom < currentLeasingHeightTo) {
                    nextLeasingHeightFrom = currentLeasingHeightTo;
                }
                nextLeasingHeightTo = nextLeasingHeightFrom + period;
                nextLesseeId = lesseeId;
                accountTable.insert(this);
                leaseListeners.notify(
                        new AccountLease(this.getId(), lesseeId, nextLeasingHeightFrom, nextLeasingHeightTo),
                        Event.LEASE_SCHEDULED);

            }
        }
    }

    // returns true iff:
    // this.publicKey is set to null (in which case this.publicKey also gets set to key)
    // or
    // this.publicKey is already set to an array equal to key
    boolean setOrVerify(byte[] key, int height) {
        if (this.publicKey == null) {
            this.publicKey = key;
            this.keyHeight = -1;
            accountTable.insert(this);
            return true;
        } else if (Arrays.equals(this.publicKey, key)) {
            return true;
        } else if (this.keyHeight == -1) {
            Logger.logMessage("DUPLICATE KEY!!!");
            Logger.logMessage("Account key for " + Convert.toUnsignedLong(id) + " was already set to a different one at the same height "
                    + ", current height is " + height + ", rejecting new key");
            return false;
        } else if (this.keyHeight >= height) {
            Logger.logMessage("DUPLICATE KEY!!!");
            Logger.logMessage("Changing key for account " + Convert.toUnsignedLong(id) + " at height " + height
                    + ", was previously set to a different one at height " + keyHeight);
            this.publicKey = key;
            this.keyHeight = height;
            accountTable.insert(this);
            return true;
        }
        Logger.logMessage("DUPLICATE KEY!!!");
        Logger.logMessage("Invalid key for account " + Convert.toUnsignedLong(id) + " at height " + height
                + ", was already set to a different one at height " + keyHeight);
        return false;
    }

    void apply(byte[] key, int height) {
        if (! setOrVerify(key, this.creationHeight)) {
            throw new IllegalStateException("Public key mismatch");
        }
        if (this.publicKey == null) {
            throw new IllegalStateException("Public key has not been set for account " + Convert.toUnsignedLong(id)
                    +" at height " + height + ", key height is " + keyHeight);
        }
        if (this.keyHeight == -1 || this.keyHeight > height) {
            this.keyHeight = height;
            accountTable.insert(this);
        }
    }

<<<<<<< HEAD
    long getAssetBalanceQNT(long assetId) {
        AccountAsset accountAsset = accountAssetTable.get(accountAssetDbKeyFactory.newKey(this.id, assetId));
        return accountAsset == null ? 0 : accountAsset.quantityQNT;
    }

    public long getCurrencyBalanceQNT(Long currencyId) {
        AccountCurrency accountCurrency = accountCurrencyTable.get(accountCurrencyDbKeyFactory.newKey(this.id, currencyId));
        return accountCurrency == null ? 0 : accountCurrency.units;
    }

=======
>>>>>>> 296ce40c
    void addToAssetBalanceQNT(long assetId, long quantityQNT) {
        if (quantityQNT == 0) {
            return;
        }
        AccountAsset accountAsset;
        accountAsset = accountAssetTable.get(accountAssetDbKeyFactory.newKey(this.id, assetId));
        long assetBalance = accountAsset == null ? 0 : accountAsset.quantityQNT;
        assetBalance = Convert.safeAdd(assetBalance, quantityQNT);
        if (accountAsset == null) {
            accountAsset = new AccountAsset(this.id, assetId, assetBalance, 0);
        } else {
            accountAsset.quantityQNT = assetBalance;
        }
        accountAsset.save();
        listeners.notify(this, Event.ASSET_BALANCE);
        assetListeners.notify(accountAsset, Event.ASSET_BALANCE);
    }

    void addToUnconfirmedAssetBalanceQNT(long assetId, long quantityQNT) {
        if (quantityQNT == 0) {
            return;
        }
        AccountAsset accountAsset;
        accountAsset = accountAssetTable.get(accountAssetDbKeyFactory.newKey(this.id, assetId));
        long unconfirmedAssetBalance = accountAsset == null ? 0 : accountAsset.unconfirmedQuantityQNT;
        unconfirmedAssetBalance = Convert.safeAdd(unconfirmedAssetBalance, quantityQNT);
        if (accountAsset == null) {
            accountAsset = new AccountAsset(this.id, assetId, 0, unconfirmedAssetBalance);
        } else {
            accountAsset.unconfirmedQuantityQNT = unconfirmedAssetBalance;
        }
        accountAsset.save();
        listeners.notify(this, Event.UNCONFIRMED_ASSET_BALANCE);
        assetListeners.notify(accountAsset, Event.UNCONFIRMED_ASSET_BALANCE);
    }

    void addToAssetAndUnconfirmedAssetBalanceQNT(long assetId, long quantityQNT) {
        if (quantityQNT == 0) {
            return;
        }
        AccountAsset accountAsset;
        accountAsset = accountAssetTable.get(accountAssetDbKeyFactory.newKey(this.id, assetId));
        long assetBalance = accountAsset == null ? 0 : accountAsset.quantityQNT;
        assetBalance = Convert.safeAdd(assetBalance, quantityQNT);
        long unconfirmedAssetBalance = accountAsset == null ? 0 : accountAsset.unconfirmedQuantityQNT;
        unconfirmedAssetBalance = Convert.safeAdd(unconfirmedAssetBalance, quantityQNT);
        if (accountAsset == null) {
            accountAsset = new AccountAsset(this.id, assetId, assetBalance, unconfirmedAssetBalance);
        } else {
            accountAsset.quantityQNT = assetBalance;
            accountAsset.unconfirmedQuantityQNT = unconfirmedAssetBalance;
        }
        accountAsset.save();
        listeners.notify(this, Event.ASSET_BALANCE);
        listeners.notify(this, Event.UNCONFIRMED_ASSET_BALANCE);
        assetListeners.notify(accountAsset, Event.ASSET_BALANCE);
        assetListeners.notify(accountAsset, Event.UNCONFIRMED_ASSET_BALANCE);
    }

    void addToCurrencyBalanceQNT(Long currencyId, long units) {
        if (units == 0) {
            return;
        }
        AccountCurrency accountCurrency;
        accountCurrency = accountCurrencyTable.get(accountCurrencyDbKeyFactory.newKey(this.id, currencyId));
        long currencyUnits = accountCurrency == null ? 0 : accountCurrency.units;
        currencyUnits = Convert.safeAdd(currencyUnits, units);
        if (accountCurrency == null) {
            accountCurrency = new AccountCurrency(this.id, currencyId, currencyUnits, 0);
        } else {
            accountCurrency.units = currencyUnits;
        }
        accountCurrency.save();
        listeners.notify(this, Event.CURRENCY_BALANCE);
        currencyListeners.notify(accountCurrency, Event.CURRENCY_BALANCE);
    }

    void addToUnconfirmedCurrencyBalanceQNT(Long currencyId, long units) {
        if (units == 0) {
            return;
        }
        AccountCurrency accountCurrency = accountCurrencyTable.get(accountCurrencyDbKeyFactory.newKey(this.id, currencyId));
        long unconfirmedCurrencyUnits = accountCurrency == null ? 0 : accountCurrency.unconfirmedUnits;
        unconfirmedCurrencyUnits = Convert.safeAdd(unconfirmedCurrencyUnits, units);
        if (accountCurrency == null) {
            accountCurrency = new AccountCurrency(this.id, currencyId, 0, unconfirmedCurrencyUnits);
        } else {
            accountCurrency.unconfirmedUnits = unconfirmedCurrencyUnits;
        }
        accountCurrency.save();
        listeners.notify(this, Event.UNCONFIRMED_CURRENCY_BALANCE);
        currencyListeners.notify(accountCurrency, Event.UNCONFIRMED_CURRENCY_BALANCE);
    }

    void addToCurrencyAndUnconfirmedCurrencyBalanceQNT(Long currencyId, long units) {
        if (units == 0) {
            return;
        }
        AccountCurrency accountCurrency;
        accountCurrency = accountCurrencyTable.get(accountCurrencyDbKeyFactory.newKey(this.id, currencyId));
        long currencyUnits = accountCurrency == null ? 0 : accountCurrency.units;
        currencyUnits = Convert.safeAdd(currencyUnits, units);
        long unconfirmedCurrencyUnits = accountCurrency == null ? 0 : accountCurrency.unconfirmedUnits;
        unconfirmedCurrencyUnits = Convert.safeAdd(unconfirmedCurrencyUnits, units);
        if (accountCurrency == null) {
            accountCurrency = new AccountCurrency(this.id, currencyId, currencyUnits, unconfirmedCurrencyUnits);
        } else {
            accountCurrency.units = currencyUnits;
            accountCurrency.unconfirmedUnits = unconfirmedCurrencyUnits;
        }
        accountCurrency.save();
        listeners.notify(this, Event.CURRENCY_BALANCE);
        listeners.notify(this, Event.UNCONFIRMED_CURRENCY_BALANCE);
        currencyListeners.notify(accountCurrency, Event.CURRENCY_BALANCE);
        currencyListeners.notify(accountCurrency, Event.UNCONFIRMED_CURRENCY_BALANCE);
    }

    void addToBalanceNQT(long amountNQT) {
        if (amountNQT == 0) {
            return;
        }
        this.balanceNQT = Convert.safeAdd(this.balanceNQT, amountNQT);
        addToGuaranteedBalanceNQT(amountNQT);
        checkBalance();
        accountTable.insert(this);
        listeners.notify(this, Event.BALANCE);
    }

    void addToUnconfirmedBalanceNQT(long amountNQT) {
        if (amountNQT == 0) {
            return;
        }
        this.unconfirmedBalanceNQT = Convert.safeAdd(this.unconfirmedBalanceNQT, amountNQT);
        checkBalance();
        accountTable.insert(this);
        listeners.notify(this, Event.UNCONFIRMED_BALANCE);
    }

    void addToBalanceAndUnconfirmedBalanceNQT(long amountNQT) {
        if (amountNQT == 0) {
            return;
        }
        this.balanceNQT = Convert.safeAdd(this.balanceNQT, amountNQT);
        this.unconfirmedBalanceNQT = Convert.safeAdd(this.unconfirmedBalanceNQT, amountNQT);
        addToGuaranteedBalanceNQT(amountNQT);
        checkBalance();
        accountTable.insert(this);
        listeners.notify(this, Event.BALANCE);
        listeners.notify(this, Event.UNCONFIRMED_BALANCE);
    }

    void addToForgedBalanceNQT(long amountNQT) {
        if (amountNQT == 0) {
            return;
        }
        this.forgedBalanceNQT = Convert.safeAdd(this.forgedBalanceNQT, amountNQT);
        accountTable.insert(this);
    }

    private void checkBalance() {
        if (id == Genesis.CREATOR_ID) {
            return;
        }
        if (balanceNQT < 0) {
            throw new DoubleSpendingException("Negative balance for account " + Convert.toUnsignedLong(id));
        }
        if (unconfirmedBalanceNQT < 0) {
            throw new DoubleSpendingException("Negative unconfirmed balance for account " + Convert.toUnsignedLong(id));
        }
        if (unconfirmedBalanceNQT > balanceNQT) {
            throw new DoubleSpendingException("Unconfirmed balance exceeds balance for account " + Convert.toUnsignedLong(id));
        }
    }

    private void addToGuaranteedBalanceNQT(long amountNQT) {
        if (amountNQT <= 0) {
            return;
        }
        int blockchainHeight = Nxt.getBlockchain().getHeight();
        try (Connection con = Db.getConnection();
             PreparedStatement pstmtSelect = con.prepareStatement("SELECT additions FROM account_guaranteed_balance "
                     + "WHERE account_id = ? and height = ?");
             PreparedStatement pstmtUpdate = con.prepareStatement("MERGE INTO account_guaranteed_balance (account_id, "
                     + " additions, height) KEY (account_id, height) VALUES(?, ?, ?)")) {
            pstmtSelect.setLong(1, this.id);
            pstmtSelect.setInt(2, blockchainHeight);
            try (ResultSet rs = pstmtSelect.executeQuery()) {
                long additions = amountNQT;
                if (rs.next()) {
                    additions = Convert.safeAdd(additions, rs.getLong("additions"));
                }
                pstmtUpdate.setLong(1, this.id);
                pstmtUpdate.setLong(2, additions);
                pstmtUpdate.setInt(3, blockchainHeight);
                pstmtUpdate.executeUpdate();
            }
        } catch (SQLException e) {
            throw new RuntimeException(e.toString(), e);
        }
    }
}<|MERGE_RESOLUTION|>--- conflicted
+++ resolved
@@ -643,14 +643,13 @@
         return Trade.getAccountTrades(this.id, from, to);
     }
 
-<<<<<<< HEAD
     public DbIterator<Exchange> getExchanges(int from, int to) {
         return Exchange.getAccountExchanges(this.id, from, to);
-=======
+    }
+
     public long getAssetBalanceQNT(long assetId) {
         AccountAsset accountAsset = accountAssetTable.get(accountAssetDbKeyFactory.newKey(this.id, assetId));
         return accountAsset == null ? 0 : accountAsset.quantityQNT;
->>>>>>> 296ce40c
     }
 
     public long getUnconfirmedAssetBalanceQNT(long assetId) {
@@ -765,19 +764,11 @@
         }
     }
 
-<<<<<<< HEAD
-    long getAssetBalanceQNT(long assetId) {
-        AccountAsset accountAsset = accountAssetTable.get(accountAssetDbKeyFactory.newKey(this.id, assetId));
-        return accountAsset == null ? 0 : accountAsset.quantityQNT;
-    }
-
     public long getCurrencyBalanceQNT(Long currencyId) {
         AccountCurrency accountCurrency = accountCurrencyTable.get(accountCurrencyDbKeyFactory.newKey(this.id, currencyId));
         return accountCurrency == null ? 0 : accountCurrency.units;
     }
 
-=======
->>>>>>> 296ce40c
     void addToAssetBalanceQNT(long assetId, long quantityQNT) {
         if (quantityQNT == 0) {
             return;
