package nxt;

import nxt.crypto.Crypto;
import nxt.util.Convert;
import nxt.util.Listener;
import nxt.util.Listeners;
import nxt.util.Logger;

import java.math.BigInteger;
import java.security.MessageDigest;
import java.util.ArrayList;
import java.util.Arrays;
import java.util.Collection;
import java.util.Collections;
import java.util.HashMap;
import java.util.Iterator;
import java.util.List;
import java.util.Map;
import java.util.concurrent.ConcurrentHashMap;
import java.util.concurrent.ConcurrentMap;

public final class Account {

    public static enum Event {
        BALANCE, UNCONFIRMED_BALANCE, ASSET_BALANCE, UNCONFIRMED_ASSET_BALANCE
    }

    private static final int maxTrackedBalanceConfirmations = 2881;
    private static final ConcurrentMap<Long, Account> accounts = new ConcurrentHashMap<>();

    private static final Collection<Account> allAccounts = Collections.unmodifiableCollection(accounts.values());

    private static final Listeners<Account,Event> listeners = new Listeners<>();

    public static boolean addListener(Listener<Account> listener, Event eventType) {
        return listeners.addListener(listener, eventType);
    }

    public static boolean removeListener(Listener<Account> listener, Event eventType) {
        return listeners.removeListener(listener, eventType);
    }

    public static Collection<Account> getAllAccounts() {
        return allAccounts;
    }

    public static Account getAccount(Long id) {
        return accounts.get(id);
    }

    public static Account getAccount(byte[] publicKey) {
        return accounts.get(getId(publicKey));
    }

    public static Long getId(byte[] publicKey) {
        byte[] publicKeyHash = Crypto.sha256().digest(publicKey);
        BigInteger bigInteger = new BigInteger(1, new byte[] {publicKeyHash[7], publicKeyHash[6], publicKeyHash[5],
                publicKeyHash[4], publicKeyHash[3], publicKeyHash[2], publicKeyHash[1], publicKeyHash[0]});
        return bigInteger.longValue();
    }

    static Account addOrGetAccount(Long id) {
        Account account = new Account(id);
        Account oldAccount = accounts.putIfAbsent(id, account);
        return oldAccount != null ? oldAccount : account;
    }

    static void clear() {
        accounts.clear();
    }

    private final Long id;
    private final int height;
    private byte[] publicKey;
    private int keyHeight;
    private long balance;
    private long unconfirmedBalance;
    private final List<GuaranteedBalance> guaranteedBalances = new ArrayList<>();

    private final Map<Long, Integer> assetBalances = new HashMap<>();
    private final Map<Long, Integer> unconfirmedAssetBalances = new HashMap<>();

    private Account(Long id) {
        this.id = id;
        this.height = Nxt.getBlockchain().getLastBlock().getHeight();
    }

    public Long getId() {
        return id;
    }

    public synchronized byte[] getPublicKey() {
        return publicKey;
    }

    public synchronized long getBalance() {
        return balance;
    }

    public synchronized long getUnconfirmedBalance() {
        return unconfirmedBalance;
    }

    public int getEffectiveBalance() {

        Block lastBlock = Nxt.getBlockchain().getLastBlock();
<<<<<<< HEAD

        if (publicKey == null && lastBlock.getHeight() >= Nxt.TRANSPARENT_FORGING_BLOCK_6) {
            return 0; // cfb: Accounts with non-revealed public key are not allowed to generate blocks
        }

        if (lastBlock.getHeight() < Nxt.TRANSPARENT_FORGING_BLOCK_3 && this.height < Nxt.TRANSPARENT_FORGING_BLOCK_2) {
=======
        if (lastBlock.getHeight() < Constants.TRANSPARENT_FORGING_BLOCK_3 && this.height < Constants.TRANSPARENT_FORGING_BLOCK_2) {
>>>>>>> 08f4749d

            if (this.height == 0) {
                return (int)(getBalance() / 100);
            }
            if (lastBlock.getHeight() - this.height < 1440) {
                return 0;
            }
            int receivedInlastBlock = 0;
            for (Transaction transaction : lastBlock.getTransactions()) {
                if (transaction.getRecipientId().equals(id)) {
                    receivedInlastBlock += transaction.getAmount();
                }
            }
            return (int)(getBalance() / 100) - receivedInlastBlock;

        } else {
            return (int)(getGuaranteedBalance(1440) / 100);
        }

    }

    public synchronized long getGuaranteedBalance(final int numberOfConfirmations) {
        if (numberOfConfirmations >= Nxt.getBlockchain().getLastBlock().getHeight()) {
            return 0;
        }
        if (numberOfConfirmations > maxTrackedBalanceConfirmations || numberOfConfirmations < 0) {
            throw new IllegalArgumentException("Number of required confirmations must be between 0 and " + maxTrackedBalanceConfirmations);
        }
        if (guaranteedBalances.isEmpty()) {
            return 0;
        }
        int i = Collections.binarySearch(guaranteedBalances, new GuaranteedBalance(Nxt.getBlockchain().getLastBlock().getHeight() - numberOfConfirmations, 0));
        if (i == -1) {
            return 0;
        }
        if (i < -1) {
            i = -i - 2;
        }
        if (i > guaranteedBalances.size() - 1) {
            i = guaranteedBalances.size() - 1;
        }
        GuaranteedBalance result;
        while ((result = guaranteedBalances.get(i)).ignore && i > 0) {
            i--;
        }
        return result.ignore ? 0 : result.balance;

    }

    public synchronized Integer getUnconfirmedAssetBalance(Long assetId) {
        return unconfirmedAssetBalances.get(assetId);
    }

    public Map<Long, Integer> getAssetBalances() {
        return Collections.unmodifiableMap(assetBalances);
    }

    public Map<Long, Integer> getUnconfirmedAssetBalances() {
        return Collections.unmodifiableMap(unconfirmedAssetBalances);
    }

    // returns true iff:
    // this.publicKey is set to null (in which case this.publicKey also gets set to key)
    // or
    // this.publicKey is already set to an array equal to key
    synchronized boolean setOrVerify(byte[] key, int height) {
        if (this.publicKey == null) {
            this.publicKey = key;
            this.keyHeight = -1;
            return true;
        } else if (Arrays.equals(this.publicKey, key)) {
            return true;
        } else if (this.keyHeight == -1) {
            Logger.logMessage("DUPLICATE KEY!!!");
            Logger.logMessage("Account key for " + Convert.toUnsignedLong(id) + " was already set to a different one at the same height "
                    + ", current height is " + height + ", rejecting new key");
            return false;
        } else if (this.keyHeight >= height) {
            Logger.logMessage("DUPLICATE KEY!!!");
            Logger.logMessage("Changing key for account " + Convert.toUnsignedLong(id) + " at height " + height
                    + ", was previously set to a different one at height " + keyHeight);
            this.publicKey = key;
            this.keyHeight = height;
            return true;
        }
        Logger.logMessage("DUPLICATE KEY!!!");
        Logger.logMessage("Invalid key for account " + Convert.toUnsignedLong(id) + " at height " + height
                + ", was already set to a different one at height " + keyHeight);
        return false;
    }

    synchronized void apply(byte[] key, int height) {
        if (! setOrVerify(key, this.height)) {
            throw new IllegalStateException("Generator public key mismatch");
        }
        if (this.publicKey == null) {
            throw new IllegalStateException("Public key has not been set for account " + Convert.toUnsignedLong(id)
                    +" at height " + height + ", key height is " + keyHeight);
        }
        if (this.keyHeight == -1 || this.keyHeight > height) {
            this.keyHeight = height;
        }
    }

    synchronized void undo(int height) {
        if (this.keyHeight >= height) {
            Logger.logDebugMessage("Unsetting key for account " + Convert.toUnsignedLong(id) + " at height " + height
                    + ", was previously set at height " + keyHeight);
            this.publicKey = null;
            this.keyHeight = -1;
        }
        if (this.height == height) {
            Logger.logDebugMessage("Removing account " + Convert.toUnsignedLong(id) + " which was created in the popped off block");
            accounts.remove(this.getId());
        }
    }

    synchronized int getAssetBalance(Long assetId) {
        return Convert.nullToZero(assetBalances.get(assetId));
    }

    void addToAssetBalance(Long assetId, int quantity) {
        synchronized (this) {
            Integer assetBalance = assetBalances.get(assetId);
            if (assetBalance == null) {
                assetBalances.put(assetId, quantity);
            } else {
                assetBalances.put(assetId, assetBalance + quantity);
            }
        }
        listeners.notify(this, Event.ASSET_BALANCE);
    }

    void addToUnconfirmedAssetBalance(Long assetId, int quantity) {
        synchronized (this) {
            Integer unconfirmedAssetBalance = unconfirmedAssetBalances.get(assetId);
            if (unconfirmedAssetBalance == null) {
                unconfirmedAssetBalances.put(assetId, quantity);
            } else {
                unconfirmedAssetBalances.put(assetId, unconfirmedAssetBalance + quantity);
            }
        }
        listeners.notify(this, Event.UNCONFIRMED_ASSET_BALANCE);
    }

    void addToAssetAndUnconfirmedAssetBalance(Long assetId, int quantity) {
        synchronized (this) {
            Integer assetBalance = assetBalances.get(assetId);
            if (assetBalance == null) {
                assetBalances.put(assetId, quantity);
            } else {
                assetBalances.put(assetId, assetBalance + quantity);
            }
            Integer unconfirmedAssetBalance = unconfirmedAssetBalances.get(assetId);
            if (unconfirmedAssetBalance == null) {
                unconfirmedAssetBalances.put(assetId, quantity);
            } else {
                unconfirmedAssetBalances.put(assetId, unconfirmedAssetBalance + quantity);
            }
        }
        listeners.notify(this, Event.ASSET_BALANCE);
        listeners.notify(this, Event.UNCONFIRMED_ASSET_BALANCE);
    }

    void addToBalance(long amount) {
        synchronized (this) {
            this.balance += amount;
            addToGuaranteedBalance(amount);
        }
        listeners.notify(this, Event.BALANCE);
    }

    void addToUnconfirmedBalance(long amount) {
        synchronized (this) {
            this.unconfirmedBalance += amount;
        }
        listeners.notify(this, Event.UNCONFIRMED_BALANCE);
    }

    void addToBalanceAndUnconfirmedBalance(long amount) {
        synchronized (this) {
            this.balance += amount;
            this.unconfirmedBalance += amount;
            addToGuaranteedBalance(amount);
        }
        listeners.notify(this, Event.BALANCE);
        listeners.notify(this, Event.UNCONFIRMED_BALANCE);
    }

    private synchronized void addToGuaranteedBalance(long amount) {
        int blockchainHeight = Nxt.getBlockchain().getLastBlock().getHeight();
        GuaranteedBalance last = null;
        if (guaranteedBalances.size() > 0 && (last = guaranteedBalances.get(guaranteedBalances.size() - 1)).height > blockchainHeight) {
            // this only happens while last block is being popped off
            if (amount > 0) {
                // this is a reversal of a withdrawal or a fee, so previous gb records need to be corrected
                for (GuaranteedBalance gb : guaranteedBalances) {
                    gb.balance += amount;
                }
            } // deposits don't need to be reversed as they have never been applied to old gb records to begin with
            last.ignore = true; // set dirty flag
            return; // block popped off, no further processing
        }
        int trimTo = 0;
        for (int i = 0; i < guaranteedBalances.size(); i++) {
            GuaranteedBalance gb = guaranteedBalances.get(i);
            if (gb.height < blockchainHeight - maxTrackedBalanceConfirmations
                    && i < guaranteedBalances.size() - 1
                    && guaranteedBalances.get(i + 1).height >= blockchainHeight - maxTrackedBalanceConfirmations) {
                trimTo = i; // trim old gb records but keep at least one at height lower than the supported maxTrackedBalanceConfirmations
                if (blockchainHeight >= Constants.TRANSPARENT_FORGING_BLOCK_4 && blockchainHeight < Constants.TRANSPARENT_FORGING_BLOCK_5) {
                    gb.balance += amount; // because of a bug which leads to a fork
                } else if (blockchainHeight >= Constants.TRANSPARENT_FORGING_BLOCK_5 && amount < 0) {
                    gb.balance += amount;
                }
            } else if (amount < 0) {
                gb.balance += amount; // subtract current block withdrawals from all previous gb records
            }
            // ignore deposits when updating previous gb records
        }
        if (trimTo > 0) {
            Iterator<GuaranteedBalance> iter = guaranteedBalances.iterator();
            while (iter.hasNext() && trimTo > 0) {
                iter.next();
                iter.remove();
                trimTo--;
            }
        }
        if (guaranteedBalances.size() == 0 || last.height < blockchainHeight) {
            // this is the first transaction affecting this account in a newly added block
            guaranteedBalances.add(new GuaranteedBalance(blockchainHeight, balance));
        } else if (last.height == blockchainHeight) {
            // following transactions for same account in a newly added block
            // for the current block, guaranteedBalance (0 confirmations) must be same as balance
            last.balance = balance;
            last.ignore = false;
        } else {
            // should have been handled in the block popped off case
            throw new IllegalStateException("last guaranteed balance height exceeds blockchain height");
        }
    }

    private static class GuaranteedBalance implements Comparable<GuaranteedBalance> {

        final int height;
        long balance;
        boolean ignore;

        private GuaranteedBalance(int height, long balance) {
            this.height = height;
            this.balance = balance;
            this.ignore = false;
        }

        @Override
        public int compareTo(GuaranteedBalance o) {
            if (this.height < o.height) {
                return -1;
            } else if (this.height > o.height) {
                return 1;
            }
            return 0;
        }

        @Override
        public String toString() {
            return "height: " + height + ", guaranteed: " + balance;
        }
    }

    public BigInteger getHit(String secretPhrase, Block block) {
        MessageDigest digest = Crypto.sha256();
        byte[] generationSignatureHash;
        if (block.getHeight() < Nxt.TRANSPARENT_FORGING_BLOCK) {
            byte[] generationSignature = Crypto.sign(block.getGenerationSignature(), secretPhrase);
            generationSignatureHash = digest.digest(generationSignature);
        } else {
            digest.update(block.getGenerationSignature());
            generationSignatureHash = digest.digest(publicKey);
        }
        return new BigInteger(1, new byte[] {generationSignatureHash[7], generationSignatureHash[6], generationSignatureHash[5], generationSignatureHash[4], generationSignatureHash[3], generationSignatureHash[2], generationSignatureHash[1], generationSignatureHash[0]});
    }

    public long getHitTime(BigInteger hit, Block block) {
        return block.getTimestamp() + hit.divide(BigInteger.valueOf(block.getBaseTarget()).multiply(BigInteger.valueOf(getEffectiveBalance()))).longValue();
    }

}<|MERGE_RESOLUTION|>--- conflicted
+++ resolved
@@ -104,16 +104,12 @@
     public int getEffectiveBalance() {
 
         Block lastBlock = Nxt.getBlockchain().getLastBlock();
-<<<<<<< HEAD
-
-        if (publicKey == null && lastBlock.getHeight() >= Nxt.TRANSPARENT_FORGING_BLOCK_6) {
+
+        if (publicKey == null && lastBlock.getHeight() >= Constants.TRANSPARENT_FORGING_BLOCK_6) {
             return 0; // cfb: Accounts with non-revealed public key are not allowed to generate blocks
         }
 
-        if (lastBlock.getHeight() < Nxt.TRANSPARENT_FORGING_BLOCK_3 && this.height < Nxt.TRANSPARENT_FORGING_BLOCK_2) {
-=======
         if (lastBlock.getHeight() < Constants.TRANSPARENT_FORGING_BLOCK_3 && this.height < Constants.TRANSPARENT_FORGING_BLOCK_2) {
->>>>>>> 08f4749d
 
             if (this.height == 0) {
                 return (int)(getBalance() / 100);
@@ -387,7 +383,7 @@
     public BigInteger getHit(String secretPhrase, Block block) {
         MessageDigest digest = Crypto.sha256();
         byte[] generationSignatureHash;
-        if (block.getHeight() < Nxt.TRANSPARENT_FORGING_BLOCK) {
+        if (block.getHeight() < Constants.TRANSPARENT_FORGING_BLOCK) {
             byte[] generationSignature = Crypto.sign(block.getGenerationSignature(), secretPhrase);
             generationSignatureHash = digest.digest(generationSignature);
         } else {
