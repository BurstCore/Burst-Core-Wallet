package nxt;

import nxt.crypto.Crypto;
import nxt.crypto.EncryptedData;
import nxt.db.DbClause;
import nxt.db.DbIterator;
import nxt.db.DbKey;
import nxt.db.DbUtils;
import nxt.db.DerivedDbTable;
import nxt.db.EntityDbTable;
import nxt.db.VersionedEntityDbTable;
import nxt.util.Convert;
import nxt.util.Listener;
import nxt.util.Listeners;
import nxt.util.Logger;

import java.sql.Connection;
import java.sql.PreparedStatement;
import java.sql.ResultSet;
import java.sql.SQLException;
import java.util.ArrayList;
import java.util.Arrays;
import java.util.Collections;
import java.util.EnumSet;
import java.util.List;
<<<<<<< HEAD
import java.util.Set;
import java.util.regex.Pattern;
=======
>>>>>>> 60685fa8

@SuppressWarnings({"UnusedDeclaration", "SuspiciousNameCombination"})
public final class Account {

    public enum Event {
        BALANCE, UNCONFIRMED_BALANCE, ASSET_BALANCE, UNCONFIRMED_ASSET_BALANCE, CURRENCY_BALANCE, UNCONFIRMED_CURRENCY_BALANCE,
        LEASE_SCHEDULED, LEASE_STARTED, LEASE_ENDED
    }

<<<<<<< HEAD
    public static enum ControlType {
        PHASING_ONLY
    }

    public static class AccountAsset {
=======
    public static final class AccountAsset {
>>>>>>> 60685fa8

        private final long accountId;
        private final long assetId;
        private final DbKey dbKey;
        private long quantityQNT;
        private long unconfirmedQuantityQNT;

        private AccountAsset(long accountId, long assetId, long quantityQNT, long unconfirmedQuantityQNT) {
            this.accountId = accountId;
            this.assetId = assetId;
            this.dbKey = accountAssetDbKeyFactory.newKey(this.accountId, this.assetId);
            this.quantityQNT = quantityQNT;
            this.unconfirmedQuantityQNT = unconfirmedQuantityQNT;
        }

        private AccountAsset(ResultSet rs) throws SQLException {
            this.accountId = rs.getLong("account_id");
            this.assetId = rs.getLong("asset_id");
            this.dbKey = accountAssetDbKeyFactory.newKey(this.accountId, this.assetId);
            this.quantityQNT = rs.getLong("quantity");
            this.unconfirmedQuantityQNT = rs.getLong("unconfirmed_quantity");
        }

        private void save(Connection con) throws SQLException {
            try (PreparedStatement pstmt = con.prepareStatement("MERGE INTO account_asset "
                    + "(account_id, asset_id, quantity, unconfirmed_quantity, height, latest) "
                    + "KEY (account_id, asset_id, height) VALUES (?, ?, ?, ?, ?, TRUE)")) {
                int i = 0;
                pstmt.setLong(++i, this.accountId);
                pstmt.setLong(++i, this.assetId);
                pstmt.setLong(++i, this.quantityQNT);
                pstmt.setLong(++i, this.unconfirmedQuantityQNT);
                pstmt.setInt(++i, Nxt.getBlockchain().getHeight());
                pstmt.executeUpdate();
            }
        }

        public long getAccountId() {
            return accountId;
        }

        public long getAssetId() {
            return assetId;
        }

        public long getQuantityQNT() {
            return quantityQNT;
        }

        public long getUnconfirmedQuantityQNT() {
            return unconfirmedQuantityQNT;
        }

        private void save() {
            checkBalance(this.accountId, this.quantityQNT, this.unconfirmedQuantityQNT);
            if (this.quantityQNT > 0 || this.unconfirmedQuantityQNT > 0) {
                accountAssetTable.insert(this);
            } else {
                accountAssetTable.delete(this);
            }
        }

        @Override
        public String toString() {
            return "AccountAsset account_id: " + Long.toUnsignedString(accountId) + " asset_id: " + Long.toUnsignedString(assetId)
                    + " quantity: " + quantityQNT + " unconfirmedQuantity: " + unconfirmedQuantityQNT;
        }

    }

    @SuppressWarnings("UnusedDeclaration")
    public static final class AccountCurrency {

        private final long accountId;
        private final long currencyId;
        private final DbKey dbKey;
        private long units;
        private long unconfirmedUnits;

        private AccountCurrency(long accountId, long currencyId, long quantityQNT, long unconfirmedQuantityQNT) {
            this.accountId = accountId;
            this.currencyId = currencyId;
            this.dbKey = accountCurrencyDbKeyFactory.newKey(this.accountId, this.currencyId);
            this.units = quantityQNT;
            this.unconfirmedUnits = unconfirmedQuantityQNT;
        }

        private AccountCurrency(ResultSet rs) throws SQLException {
            this.accountId = rs.getLong("account_id");
            this.currencyId = rs.getLong("currency_id");
            this.dbKey = accountAssetDbKeyFactory.newKey(this.accountId, this.currencyId);
            this.units = rs.getLong("units");
            this.unconfirmedUnits = rs.getLong("unconfirmed_units");
        }

        private void save(Connection con) throws SQLException {
            try (PreparedStatement pstmt = con.prepareStatement("MERGE INTO account_currency "
                    + "(account_id, currency_id, units, unconfirmed_units, height, latest) "
                    + "KEY (account_id, currency_id, height) VALUES (?, ?, ?, ?, ?, TRUE)")) {
                int i = 0;
                pstmt.setLong(++i, this.accountId);
                pstmt.setLong(++i, this.currencyId);
                pstmt.setLong(++i, this.units);
                pstmt.setLong(++i, this.unconfirmedUnits);
                pstmt.setInt(++i, Nxt.getBlockchain().getHeight());
                pstmt.executeUpdate();
            }
        }

        public long getAccountId() {
            return accountId;
        }

        public long getCurrencyId() {
            return currencyId;
        }

        public long getUnits() {
            return units;
        }

        public long getUnconfirmedUnits() {
            return unconfirmedUnits;
        }

        private void save() {
            checkBalance(this.accountId, this.units, this.unconfirmedUnits);
            if (this.units > 0 || this.unconfirmedUnits > 0) {
                accountCurrencyTable.insert(this);
            } else if (this.units == 0 && this.unconfirmedUnits == 0) {
                accountCurrencyTable.delete(this);
            }
        }

        @Override
        public String toString() {
            return "AccountCurrency account_id: " + Long.toUnsignedString(accountId) + " currency_id: " + Long.toUnsignedString(currencyId)
                    + " quantity: " + units + " unconfirmedQuantity: " + unconfirmedUnits;
        }

    }

    public static final class AccountLease {

        public final long lessorId;
        public final long lesseeId;
        public final int fromHeight;
        public final int toHeight;

        private AccountLease(long lessorId, long lesseeId, int fromHeight, int toHeight) {
            this.lessorId = lessorId;
            this.lesseeId = lesseeId;
            this.fromHeight = fromHeight;
            this.toHeight = toHeight;
        }

    }

    public static final class AccountInfo {

        private final long accountId;
        private final DbKey dbKey;
        private String name;
        private String description;

        private AccountInfo(long accountId, String name, String description) {
            this.accountId = accountId;
            this.dbKey = accountInfoDbKeyFactory.newKey(this.accountId);
            this.name = name;
            this.description = description;
        }

        private AccountInfo(ResultSet rs) throws SQLException {
            this.accountId = rs.getLong("account_id");
            this.dbKey = accountInfoDbKeyFactory.newKey(this.accountId);
            this.name = rs.getString("name");
            this.description = rs.getString("description");
        }

        private void save(Connection con) throws SQLException {
            try (PreparedStatement pstmt = con.prepareStatement("MERGE INTO account_info "
                    + "(account_id, name, description, height, latest) "
                    + "KEY (account_id, height) VALUES (?, ?, ?, ?, TRUE)")) {
                int i = 0;
                pstmt.setLong(++i, this.accountId);
                DbUtils.setString(pstmt, ++i, this.name);
                DbUtils.setString(pstmt, ++i, this.description);
                pstmt.setInt(++i, Nxt.getBlockchain().getHeight());
                pstmt.executeUpdate();
            }
        }

        public long getAccountId() {
            return accountId;
        }

        public String getName() {
            return name;
        }

        public String getDescription() {
            return description;
        }

        private void save() {
            if (this.name != null || this.description != null) {
                accountInfoTable.insert(this);
            } else {
                accountInfoTable.delete(this);
            }
        }

    }

    static class DoubleSpendingException extends RuntimeException {

        DoubleSpendingException(String message) {
            super(message);
        }

    }

    private static final DbKey.LongKeyFactory<Account> accountDbKeyFactory = new DbKey.LongKeyFactory<Account>("id") {

        @Override
        public DbKey newKey(Account account) {
            return account.dbKey;
        }

    };

    private static final VersionedEntityDbTable<Account> accountTable = new VersionedEntityDbTable<Account>("account", accountDbKeyFactory) {

        @Override
        protected Account load(Connection con, ResultSet rs) throws SQLException {
            return new Account(rs);
        }

        @Override
        protected void save(Connection con, Account account) throws SQLException {
            account.save(con);
        }

    };

    private static final DbKey.LongKeyFactory<AccountInfo> accountInfoDbKeyFactory = new DbKey.LongKeyFactory<AccountInfo>("account_id") {

        @Override
        public DbKey newKey(AccountInfo accountInfo) {
            return accountInfo.dbKey;
        }

    };

    private static final VersionedEntityDbTable<AccountInfo> accountInfoTable = new VersionedEntityDbTable<AccountInfo>("account_info",
            accountInfoDbKeyFactory, "name,description") {

        @Override
        protected AccountInfo load(Connection con, ResultSet rs) throws SQLException {
            return new AccountInfo(rs);
        }

        @Override
        protected void save(Connection con, AccountInfo accountInfo) throws SQLException {
            accountInfo.save(con);
        }

    };

    private static final DbKey.LongKeyFactory<byte[]> publicKeyDbKeyFactory = new DbKey.LongKeyFactory<byte[]>("account_id") {

        @Override
        public DbKey newKey(byte[] publicKey) {
            return newKey(Account.getId(publicKey));
        }

    };

    private static final EntityDbTable<byte[]> publicKeyTable = new EntityDbTable<byte[]>("public_key", publicKeyDbKeyFactory) {

        @Override
        protected byte[] load(Connection con, ResultSet rs) throws SQLException {
            return rs.getBytes("public_key");
        }

        @Override
        protected void save(Connection con, byte[] publicKey) throws SQLException {
            try (PreparedStatement pstmt = con.prepareStatement("MERGE INTO public_key (account_id, public_key, height) "
                    + "KEY (account_id) VALUES (?, ?, ?)")) {
                int i = 0;
                pstmt.setLong(++i, Account.getId(publicKey));
                pstmt.setBytes(++i, publicKey);
                pstmt.setInt(++i, Nxt.getBlockchain().getHeight());
                pstmt.executeUpdate();
            }
        }

        // this table is special, rollback and truncate is handled by the BlockDb delete
        @Override
        public void rollback(int height) {
            clearCache();
        }

        @Override
        public void truncate() {
            clearCache();
        }

    };

    private static final DbKey.LinkKeyFactory<AccountAsset> accountAssetDbKeyFactory = new DbKey.LinkKeyFactory<AccountAsset>("account_id", "asset_id") {

        @Override
        public DbKey newKey(AccountAsset accountAsset) {
            return accountAsset.dbKey;
        }

    };

    private static final VersionedEntityDbTable<AccountAsset> accountAssetTable = new VersionedEntityDbTable<AccountAsset>("account_asset", accountAssetDbKeyFactory) {

        @Override
        protected AccountAsset load(Connection con, ResultSet rs) throws SQLException {
            return new AccountAsset(rs);
        }

        @Override
        protected void save(Connection con, AccountAsset accountAsset) throws SQLException {
            accountAsset.save(con);
        }

        // need to keep 1440 more than the default to support the dividend payment transaction
        @Override
        public void trim(int height) {
            super.trim(Math.max(0, height - 1440));
        }

        @Override
        public void checkAvailable(int height) {
            if (height + 1440 < Nxt.getBlockchainProcessor().getMinRollbackHeight()) {
                throw new IllegalArgumentException("Historical data as of height " + height +" not available.");
            }
            if (height > Nxt.getBlockchain().getHeight()) {
                throw new IllegalArgumentException("Height " + height + " exceeds blockchain height " + Nxt.getBlockchain().getHeight());
            }
        }

        @Override
        protected String defaultSort() {
            return " ORDER BY quantity DESC, account_id, asset_id ";
        }

    };

    private static final DbKey.LinkKeyFactory<AccountCurrency> accountCurrencyDbKeyFactory = new DbKey.LinkKeyFactory<AccountCurrency>("account_id", "currency_id") {

        @Override
        public DbKey newKey(AccountCurrency accountCurrency) {
            return accountCurrency.dbKey;
        }

    };

    private static final VersionedEntityDbTable<AccountCurrency> accountCurrencyTable = new VersionedEntityDbTable<AccountCurrency>("account_currency", accountCurrencyDbKeyFactory) {

        @Override
        protected AccountCurrency load(Connection con, ResultSet rs) throws SQLException {
            return new AccountCurrency(rs);
        }

        @Override
        protected void save(Connection con, AccountCurrency accountCurrency) throws SQLException {
            accountCurrency.save(con);
        }

        @Override
        protected String defaultSort() {
            return " ORDER BY units DESC, account_id, currency_id ";
        }

    };

    private static final DerivedDbTable accountGuaranteedBalanceTable = new DerivedDbTable("account_guaranteed_balance") {

        @Override
        public void trim(int height) {
            try (Connection con = Db.db.getConnection();
                 PreparedStatement pstmtDelete = con.prepareStatement("DELETE FROM account_guaranteed_balance "
                         + "WHERE height < ? AND height >= 0")) {
                pstmtDelete.setInt(1, height - 1440);
                pstmtDelete.executeUpdate();
            } catch (SQLException e) {
                throw new RuntimeException(e.toString(), e);
            }
        }

    };

    private static final Listeners<Account,Event> listeners = new Listeners<>();

    private static final Listeners<AccountAsset,Event> assetListeners = new Listeners<>();

    private static final Listeners<AccountCurrency,Event> currencyListeners = new Listeners<>();

    private static final Listeners<AccountLease,Event> leaseListeners = new Listeners<>();

    public static boolean addListener(Listener<Account> listener, Event eventType) {
        return listeners.addListener(listener, eventType);
    }

    public static boolean removeListener(Listener<Account> listener, Event eventType) {
        return listeners.removeListener(listener, eventType);
    }

    public static boolean addAssetListener(Listener<AccountAsset> listener, Event eventType) {
        return assetListeners.addListener(listener, eventType);
    }

    public static boolean removeAssetListener(Listener<AccountAsset> listener, Event eventType) {
        return assetListeners.removeListener(listener, eventType);
    }

    public static boolean addCurrencyListener(Listener<AccountCurrency> listener, Event eventType) {
        return currencyListeners.addListener(listener, eventType);
    }

    public static boolean removeCurrencyListener(Listener<AccountCurrency> listener, Event eventType) {
        return currencyListeners.removeListener(listener, eventType);
    }

    public static boolean addLeaseListener(Listener<AccountLease> listener, Event eventType) {
        return leaseListeners.addListener(listener, eventType);
    }

    public static boolean removeLeaseListener(Listener<AccountLease> listener, Event eventType) {
        return leaseListeners.removeListener(listener, eventType);
    }

    public static DbIterator<Account> getAllAccounts(int from, int to) {
        return accountTable.getAll(from, to);
    }

    public static int getCount() {
        return accountTable.getCount();
    }

    public static int getAssetAccountCount(long assetId) {
        return accountAssetTable.getCount(new DbClause.LongClause("asset_id", assetId));
    }

    public static int getAssetAccountCount(long assetId, int height) {
        return accountAssetTable.getCount(new DbClause.LongClause("asset_id", assetId), height);
    }

    public static int getAccountAssetCount(long accountId) {
        return accountAssetTable.getCount(new DbClause.LongClause("account_id", accountId));
    }

    public static int getAccountAssetCount(long accountId, int height) {
        return accountAssetTable.getCount(new DbClause.LongClause("account_id", accountId), height);
    }

    public static int getCurrencyAccountCount(long currencyId) {
        return accountCurrencyTable.getCount(new DbClause.LongClause("currency_id", currencyId));
    }

    public static int getCurrencyAccountCount(long currencyId, int height) {
        return accountCurrencyTable.getCount(new DbClause.LongClause("currency_id", currencyId), height);
    }

    public static int getAccountCurrencyCount(long accountId) {
        return accountCurrencyTable.getCount(new DbClause.LongClause("account_id", accountId));
    }

    public static int getAccountCurrencyCount(long accountId, int height) {
        return accountCurrencyTable.getCount(new DbClause.LongClause("account_id", accountId), height);
    }

    public static Account getAccount(long id) {
        return id == 0 ? null : accountTable.get(accountDbKeyFactory.newKey(id));
    }

    public static Account getAccount(long id, int height) {
        return id == 0 ? null : accountTable.get(accountDbKeyFactory.newKey(id), height);
    }

    public static Account getAccount(byte[] publicKey) {
        Account account = accountTable.get(accountDbKeyFactory.newKey(getId(publicKey)));
        if (account == null) {
            return null;
        }
        if (account.getPublicKey() == null || Arrays.equals(account.getPublicKey(), publicKey)) {
            return account;
        }
        throw new RuntimeException("DUPLICATE KEY for account " + Long.toUnsignedString(account.getId())
                + " existing key " + Convert.toHexString(account.getPublicKey()) + " new key " + Convert.toHexString(publicKey));
    }

    public static long getId(byte[] publicKey) {
        byte[] publicKeyHash = Crypto.sha256().digest(publicKey);
        return Convert.fullHashToId(publicKeyHash);
    }

    public static byte[] getPublicKey(long id) {
        return publicKeyTable.get(publicKeyDbKeyFactory.newKey(id));
    }

    static Account addOrGetAccount(long id) {
        if (id == 0) {
            throw new IllegalArgumentException("Invalid accountId 0");
        }
        Account account = accountTable.get(accountDbKeyFactory.newKey(id));
        if (account == null) {
            account = new Account(id);
            accountTable.insert(account);
        }
        return account;
    }

    private static final class LeaseChangingAccountsClause extends DbClause {

        private final int height;

        private LeaseChangingAccountsClause(final int height) {
            super(" current_lessee_id >= ? AND (current_leasing_height_from = ? OR current_leasing_height_to = ?) ");
            this.height = height;
        }

        @Override
        public int set(PreparedStatement pstmt, int index) throws SQLException {
            pstmt.setLong(index++, Long.MIN_VALUE);
            pstmt.setInt(index++, height);
            pstmt.setInt(index++, height);
            return index;
        }

    }

    private static DbIterator<Account> getLeaseChangingAccounts(final int height) {
        return accountTable.getManyBy(new LeaseChangingAccountsClause(height), 0, -1, " ORDER BY current_lessee_id, id ");
    }

    public static DbIterator<AccountAsset> getAssetAccounts(long assetId, int from, int to) {
        return accountAssetTable.getManyBy(new DbClause.LongClause("asset_id", assetId), from, to, " ORDER BY quantity DESC, account_id ");
    }

    public static DbIterator<AccountAsset> getAssetAccounts(long assetId, int height, int from, int to) {
        return accountAssetTable.getManyBy(new DbClause.LongClause("asset_id", assetId), height, from, to, " ORDER BY quantity DESC, account_id ");
    }

    public static DbIterator<AccountCurrency> getCurrencyAccounts(long currencyId, int from, int to) {
        return accountCurrencyTable.getManyBy(new DbClause.LongClause("currency_id", currencyId), from, to);
    }

    public static DbIterator<AccountCurrency> getCurrencyAccounts(long currencyId, int height, int from, int to) {
        return accountCurrencyTable.getManyBy(new DbClause.LongClause("currency_id", currencyId), height, from, to);
    }

    public static long getAssetBalanceQNT(long accountId, long assetId, int height) {
        AccountAsset accountAsset = accountAssetTable.get(accountAssetDbKeyFactory.newKey(accountId, assetId), height);
        return accountAsset == null ? 0 : accountAsset.quantityQNT;
    }

    public static long getAssetBalanceQNT(long accountId, long assetId) {
        AccountAsset accountAsset = accountAssetTable.get(accountAssetDbKeyFactory.newKey(accountId, assetId));
        return accountAsset == null ? 0 : accountAsset.quantityQNT;
    }

    public static long getUnconfirmedAssetBalanceQNT(long accountId, long assetId) {
        AccountAsset accountAsset = accountAssetTable.get(accountAssetDbKeyFactory.newKey(accountId, assetId));
        return accountAsset == null ? 0 : accountAsset.unconfirmedQuantityQNT;
    }

    public static long getCurrencyUnits(long accountId, long currencyId, int height) {
        AccountCurrency accountCurrency = accountCurrencyTable.get(accountCurrencyDbKeyFactory.newKey(accountId, currencyId), height);
        return accountCurrency == null ? 0 : accountCurrency.units;
    }

    public static long getCurrencyUnits(long accountId, long currencyId) {
        AccountCurrency accountCurrency = accountCurrencyTable.get(accountCurrencyDbKeyFactory.newKey(accountId, currencyId));
        return accountCurrency == null ? 0 : accountCurrency.units;
    }

    public static long getUnconfirmedCurrencyUnits(long accountId, long currencyId) {
        AccountCurrency accountCurrency = accountCurrencyTable.get(accountCurrencyDbKeyFactory.newKey(accountId, currencyId));
        return accountCurrency == null ? 0 : accountCurrency.unconfirmedUnits;
    }

    public static DbIterator<AccountInfo> searchAccounts(String query, int from, int to) {
        return accountInfoTable.search(query, DbClause.EMPTY_CLAUSE, from, to);
    }

    static {

        Nxt.getBlockchainProcessor().addListener(block -> {
            int height = block.getHeight();
            if (height < Constants.TRANSPARENT_FORGING_BLOCK_6) {
                return;
            }
            List<Account> leaseChangingAccounts = new ArrayList<>();
            try (DbIterator<Account> accounts = getLeaseChangingAccounts(height)) {
                while (accounts.hasNext()) {
                    leaseChangingAccounts.add(accounts.next());
                }
            }
            for (Account account : leaseChangingAccounts) {
                if (height == account.currentLeasingHeightFrom) {
                    leaseListeners.notify(
                            new AccountLease(account.getId(), account.currentLesseeId, height, account.currentLeasingHeightTo),
                            Event.LEASE_STARTED);
                } else if (height == account.currentLeasingHeightTo) {
                    leaseListeners.notify(
                            new AccountLease(account.getId(), account.currentLesseeId, account.currentLeasingHeightFrom, height),
                            Event.LEASE_ENDED);
                    if (account.nextLeasingHeightFrom == Integer.MAX_VALUE) {
                        account.currentLeasingHeightFrom = Integer.MAX_VALUE;
                        account.currentLesseeId = 0;
                        accountTable.insert(account);
                    } else {
                        account.currentLeasingHeightFrom = account.nextLeasingHeightFrom;
                        account.currentLeasingHeightTo = account.nextLeasingHeightTo;
                        account.currentLesseeId = account.nextLesseeId;
                        account.nextLeasingHeightFrom = Integer.MAX_VALUE;
                        account.nextLesseeId = 0;
                        accountTable.insert(account);
                        if (height == account.currentLeasingHeightFrom) {
                            leaseListeners.notify(
                                    new AccountLease(account.getId(), account.currentLesseeId, height, account.currentLeasingHeightTo),
                                    Event.LEASE_STARTED);
                        }
                    }
                }
            }
        }, BlockchainProcessor.Event.AFTER_BLOCK_APPLY);

    }

    static void init() {}


    private final long id;
    private final DbKey dbKey;
    private final int creationHeight;
    private volatile byte[] publicKey;
    private int keyHeight;
    private long balanceNQT;
    private long unconfirmedBalanceNQT;
    private long forgedBalanceNQT;

    private int currentLeasingHeightFrom;
    private int currentLeasingHeightTo;
    private long currentLesseeId;
    private int nextLeasingHeightFrom;
    private int nextLeasingHeightTo;
    private long nextLesseeId;
<<<<<<< HEAD
    private String name;
    private String description;
    private Pattern messagePattern;
    private final EnumSet<ControlType> controls;
    
=======

>>>>>>> 60685fa8
    private Account(long id) {
        if (id != Crypto.rsDecode(Crypto.rsEncode(id))) {
            Logger.logMessage("CRITICAL ERROR: Reed-Solomon encoding fails for " + id);
        }
        this.id = id;
        this.dbKey = accountDbKeyFactory.newKey(this.id);
        this.creationHeight = Nxt.getBlockchain().getHeight();
        currentLeasingHeightFrom = Integer.MAX_VALUE;
        controls = EnumSet.noneOf(ControlType.class);
    }

    private Account(ResultSet rs) throws SQLException {
        this.id = rs.getLong("id");
        this.dbKey = accountDbKeyFactory.newKey(this.id);
        this.creationHeight = rs.getInt("creation_height");
        this.keyHeight = rs.getInt("key_height");
        this.balanceNQT = rs.getLong("balance");
        this.unconfirmedBalanceNQT = rs.getLong("unconfirmed_balance");
        this.forgedBalanceNQT = rs.getLong("forged_balance");
        this.currentLeasingHeightFrom = rs.getInt("current_leasing_height_from");
        this.currentLeasingHeightTo = rs.getInt("current_leasing_height_to");
        this.currentLesseeId = rs.getLong("current_lessee_id");
        this.nextLeasingHeightFrom = rs.getInt("next_leasing_height_from");
        this.nextLeasingHeightTo = rs.getInt("next_leasing_height_to");
        this.nextLesseeId = rs.getLong("next_lessee_id");
<<<<<<< HEAD
        String regex = rs.getString("message_pattern_regex");
        if (regex != null) {
            int flags = rs.getInt("message_pattern_flags");
            this.messagePattern = Pattern.compile(regex, flags);
        }
        controls = EnumSet.noneOf(ControlType.class);
        if (rs.getBoolean("has_control_phasing")) {
            controls.add(ControlType.PHASING_ONLY);
        }
=======
>>>>>>> 60685fa8
    }

    private void save(Connection con) throws SQLException {
        try (PreparedStatement pstmt = con.prepareStatement("MERGE INTO account (id, creation_height, "
                + "key_height, balance, unconfirmed_balance, forged_balance, "
                + "current_leasing_height_from, current_leasing_height_to, current_lessee_id, "
<<<<<<< HEAD
                + "next_leasing_height_from, next_leasing_height_to, next_lessee_id, message_pattern_regex, message_pattern_flags, "
                + "has_control_phasing, "
                + "height, latest) "
                + "KEY (id, height) VALUES (?, ?, ?, ?, ?, ?, ?, ?, ?, ?, ?, ?, ?, ?, ?, ?, ?, ?, TRUE)")) {
=======
                + "next_leasing_height_from, next_leasing_height_to, next_lessee_id, "
                + "height, latest) "
                + "KEY (id, height) VALUES (?, ?, ?, ?, ?, ?, ?, ?, ?, ?, ?, ?, ?, TRUE)")) {
>>>>>>> 60685fa8
            int i = 0;
            pstmt.setLong(++i, this.getId());
            pstmt.setInt(++i, this.getCreationHeight());
            pstmt.setInt(++i, this.getKeyHeight());
            pstmt.setLong(++i, this.getBalanceNQT());
            pstmt.setLong(++i, this.getUnconfirmedBalanceNQT());
            pstmt.setLong(++i, this.getForgedBalanceNQT());
            DbUtils.setIntZeroToNull(pstmt, ++i, this.getCurrentLeasingHeightFrom());
            DbUtils.setIntZeroToNull(pstmt, ++i, this.getCurrentLeasingHeightTo());
            DbUtils.setLongZeroToNull(pstmt, ++i, this.getCurrentLesseeId());
            DbUtils.setIntZeroToNull(pstmt, ++i, this.getNextLeasingHeightFrom());
            DbUtils.setIntZeroToNull(pstmt, ++i, this.getNextLeasingHeightTo());
            DbUtils.setLongZeroToNull(pstmt, ++i, this.getNextLesseeId());
<<<<<<< HEAD
            if (messagePattern != null) {
                pstmt.setString(++i, messagePattern.pattern());
                pstmt.setInt(++i, messagePattern.flags());
            } else {
                pstmt.setNull(++i, Types.VARCHAR);
                pstmt.setNull(++i, Types.INTEGER);
            }
            pstmt.setBoolean(++i, controls.contains(ControlType.PHASING_ONLY));
=======
>>>>>>> 60685fa8
            pstmt.setInt(++i, Nxt.getBlockchain().getHeight());
            pstmt.executeUpdate();
        }
    }

    public long getId() {
        return id;
    }

    public AccountInfo getAccountInfo() {
        return accountInfoTable.get(accountInfoDbKeyFactory.newKey(this.id));
    }

    void setAccountInfo(String name, String description) {
        name = Convert.emptyToNull(name.trim());
        description = Convert.emptyToNull(description.trim());
        AccountInfo accountInfo = getAccountInfo();
        if (accountInfo == null) {
            accountInfo = new AccountInfo(id, name, description);
        } else {
            accountInfo.name = name;
            accountInfo.description = description;
        }
        accountInfo.save();
    }

    public byte[] getPublicKey() {
        if (this.publicKey == null) {
            this.publicKey = publicKeyTable.get(publicKeyDbKeyFactory.newKey(this.id));
        }
        return publicKey;
    }

    private int getCreationHeight() {
        return creationHeight;
    }

    int getKeyHeight() {
        return keyHeight;
    }

    public EncryptedData encryptTo(byte[] data, String senderSecretPhrase) {
        if (getPublicKey() == null) {
            throw new IllegalArgumentException("Recipient account doesn't have a public key set");
        }
        return EncryptedData.encrypt(data, Crypto.getPrivateKey(senderSecretPhrase), getPublicKey());
    }

    public byte[] decryptFrom(EncryptedData encryptedData, String recipientSecretPhrase) {
        if (getPublicKey() == null) {
            throw new IllegalArgumentException("Sender account doesn't have a public key set");
        }
        return encryptedData.decrypt(Crypto.getPrivateKey(recipientSecretPhrase), getPublicKey());
    }

    public long getBalanceNQT() {
        return balanceNQT;
    }

    public long getUnconfirmedBalanceNQT() {
        return unconfirmedBalanceNQT;
    }

    public long getForgedBalanceNQT() {
        return forgedBalanceNQT;
    }

    public long getEffectiveBalanceNXT() {
        return getEffectiveBalanceNXT(Nxt.getBlockchain().getHeight());
    }

    public long getEffectiveBalanceNXT(int height) {

        if (height >= Constants.TRANSPARENT_FORGING_BLOCK_6
                && (keyHeight == 0 || height - keyHeight <= 1440)) {
            return 0; // cfb: Accounts with the public key revealed less than 1440 blocks ago are not allowed to generate blocks
        }
        if (height < Constants.TRANSPARENT_FORGING_BLOCK_3
                && this.creationHeight < Constants.TRANSPARENT_FORGING_BLOCK_2) {
            if (this.creationHeight == 0) {
                return balanceNQT / Constants.ONE_NXT;
            }
            if (height - this.creationHeight < 1440) {
                return 0;
            }
            long receivedInlastBlock = 0;
            for (Transaction transaction : Nxt.getBlockchain().getBlockAtHeight(height).getTransactions()) {
                if (id == transaction.getRecipientId()) {
                    receivedInlastBlock += transaction.getAmountNQT();
                }
            }
            return (balanceNQT - receivedInlastBlock) / Constants.ONE_NXT;
        }
        if (height < currentLeasingHeightFrom) {
            return (getGuaranteedBalanceNQT(1440, height) + getLessorsGuaranteedBalanceNQT(height)) / Constants.ONE_NXT;
        }
        return getLessorsGuaranteedBalanceNQT(height) / Constants.ONE_NXT;
    }

    private long getLessorsGuaranteedBalanceNQT(int height) {
        List<Account> lessors = new ArrayList<>();
        try (DbIterator<Account> iterator = getLessors()) {
            while (iterator.hasNext()) {
                lessors.add(iterator.next());
            }
        }
        Long[] lessorIds = new Long[lessors.size()];
        long[] guaranteedBalances = new long[lessors.size()];
        for (int i = 0; i < lessors.size(); i++) {
            lessorIds[i] = lessors.get(i).getId();
            guaranteedBalances[i] = lessors.get(i).getBalanceNQT();
        }
        try (Connection con = Db.db.getConnection();
             PreparedStatement pstmt = con.prepareStatement("SELECT account_id, SUM (additions) AS additions "
                     + "FROM account_guaranteed_balance, TABLE (id BIGINT=?) T WHERE account_id = T.id AND height > ? "
                             + (height < Nxt.getBlockchain().getHeight() ? " AND height <= ? " : "")
                     + " GROUP BY account_id ORDER BY account_id")) {
            pstmt.setObject(1, lessorIds);
            pstmt.setInt(2, height - 1440);
            if (height < Nxt.getBlockchain().getHeight()) {
                pstmt.setInt(3, height);
            }
            long total = 0;
            int i = 0;
            try (ResultSet rs = pstmt.executeQuery()) {
                while (rs.next()) {
                    long accountId = rs.getLong("account_id");
                    while (lessorIds[i] < accountId && i < lessorIds.length) {
                        total += guaranteedBalances[i++];
                    }
                    if (lessorIds[i] == accountId) {
                        total += Math.max(guaranteedBalances[i++] - rs.getLong("additions"), 0);
                    }
                }
            }
            while (i < guaranteedBalances.length) {
                total += guaranteedBalances[i++];
            }
            return total;
        } catch (SQLException e) {
            throw new RuntimeException(e.toString(), e);
        }
    }

    private DbClause getLessorsClause(final int height) {
        return new DbClause.LongClause("current_lessee_id", getId())
                .and(new DbClause.IntClause("current_leasing_height_from", DbClause.Op.LTE, height))
                .and(new DbClause.IntClause("current_leasing_height_to", DbClause.Op.GT, height));
    }

    public DbIterator<Account> getLessors() {
        return accountTable.getManyBy(getLessorsClause(Nxt.getBlockchain().getHeight()), 0, -1, " ORDER BY id ASC ");
    }

    public DbIterator<Account> getLessors(int height) {
        return accountTable.getManyBy(getLessorsClause(height), height, 0, -1, " ORDER BY id ASC ");
    }

    public long getGuaranteedBalanceNQT(final int numberOfConfirmations) {
        return getGuaranteedBalanceNQT(numberOfConfirmations, Nxt.getBlockchain().getHeight());
    }

    public long getGuaranteedBalanceNQT(final int numberOfConfirmations, final int currentHeight) {
        if (numberOfConfirmations >= currentHeight) {
            return 0;
        }
        if (numberOfConfirmations > 2880 || numberOfConfirmations < 0) {
            throw new IllegalArgumentException("Number of required confirmations must be between 0 and " + 2880);
        }
        int height = currentHeight - numberOfConfirmations;
        try (Connection con = Db.db.getConnection();
             PreparedStatement pstmt = con.prepareStatement("SELECT SUM (additions) AS additions "
                     + "FROM account_guaranteed_balance WHERE account_id = ? AND height > ? AND height <= ?")) {
            pstmt.setLong(1, this.id);
            pstmt.setInt(2, height);
            pstmt.setInt(3, currentHeight);
            try (ResultSet rs = pstmt.executeQuery()) {
                if (!rs.next()) {
                    return balanceNQT;
                }
                return Math.max(Math.subtractExact(balanceNQT, rs.getLong("additions")), 0);
            }
        } catch (SQLException e) {
            throw new RuntimeException(e.toString(), e);
        }
    }

    public DbIterator<AccountAsset> getAssets(int from, int to) {
        return accountAssetTable.getManyBy(new DbClause.LongClause("account_id", this.id), from, to);
    }

    public DbIterator<AccountAsset> getAssets(int height, int from, int to) {
        return accountAssetTable.getManyBy(new DbClause.LongClause("account_id", this.id), height, from, to);
    }

    public DbIterator<Trade> getTrades(int from, int to) {
        return Trade.getAccountTrades(this.id, from, to);
    }

    public DbIterator<AssetTransfer> getAssetTransfers(int from, int to) {
        return AssetTransfer.getAccountAssetTransfers(this.id, from, to);
    }

    public DbIterator<CurrencyTransfer> getCurrencyTransfers(int from, int to) {
        return CurrencyTransfer.getAccountCurrencyTransfers(this.id, from, to);
    }

    public DbIterator<Exchange> getExchanges(int from, int to) {
        return Exchange.getAccountExchanges(this.id, from, to);
    }

    public AccountAsset getAsset(long assetId) {
        return accountAssetTable.get(accountAssetDbKeyFactory.newKey(this.id, assetId));
    }

    public AccountAsset getAsset(long assetId, int height) {
        return accountAssetTable.get(accountAssetDbKeyFactory.newKey(this.id, assetId), height);
    }

    public long getAssetBalanceQNT(long assetId) {
        return getAssetBalanceQNT(this.id, assetId);
    }

    public long getAssetBalanceQNT(long assetId, int height) {
        return getAssetBalanceQNT(this.id, assetId, height);
    }

    public long getUnconfirmedAssetBalanceQNT(long assetId) {
        return getUnconfirmedAssetBalanceQNT(this.id, assetId);
    }

    public AccountCurrency getCurrency(long currencyId) {
        return accountCurrencyTable.get(accountCurrencyDbKeyFactory.newKey(this.id, currencyId));
    }

    public AccountCurrency getCurrency(long currencyId, int height) {
        return accountCurrencyTable.get(accountCurrencyDbKeyFactory.newKey(this.id, currencyId), height);
    }

    public DbIterator<AccountCurrency> getCurrencies(int from, int to) {
        return accountCurrencyTable.getManyBy(new DbClause.LongClause("account_id", this.id), from, to);
    }

    public DbIterator<AccountCurrency> getCurrencies(int height, int from, int to) {
        return accountCurrencyTable.getManyBy(new DbClause.LongClause("account_id", this.id), height, from, to);
    }

    public long getCurrencyUnits(long currencyId) {
        return getCurrencyUnits(this.id, currencyId);
    }

    public long getCurrencyUnits(long currencyId, int height) {
        return getCurrencyUnits(this.id, currencyId, height);
    }

    public long getUnconfirmedCurrencyUnits(long currencyId) {
        return getUnconfirmedCurrencyUnits(this.id, currencyId);
    }

    public long getCurrentLesseeId() {
        return currentLesseeId;
    }

    public long getNextLesseeId() {
        return nextLesseeId;
    }

    public int getCurrentLeasingHeightFrom() {
        return currentLeasingHeightFrom;
    }

    public int getCurrentLeasingHeightTo() {
        return currentLeasingHeightTo;
    }

    public int getNextLeasingHeightFrom() {
        return nextLeasingHeightFrom;
    }

    public int getNextLeasingHeightTo() {
        return nextLeasingHeightTo;
    }

    public Set<ControlType> getControls() {
        return Collections.unmodifiableSet(controls);
    }

    void leaseEffectiveBalance(long lesseeId, short period) {
        Account lessee = Account.getAccount(lesseeId);
        if (lessee != null && lessee.getKeyHeight() > 0) {
            int height = Nxt.getBlockchain().getHeight();
            if (currentLeasingHeightFrom == Integer.MAX_VALUE) {
                currentLeasingHeightFrom = height + 1440;
                currentLeasingHeightTo = currentLeasingHeightFrom + period;
                currentLesseeId = lesseeId;
                nextLeasingHeightFrom = Integer.MAX_VALUE;
                accountTable.insert(this);
                leaseListeners.notify(
                        new AccountLease(this.getId(), lesseeId, currentLeasingHeightFrom, currentLeasingHeightTo),
                        Event.LEASE_SCHEDULED);
            } else {
                nextLeasingHeightFrom = height + 1440;
                if (nextLeasingHeightFrom < currentLeasingHeightTo) {
                    nextLeasingHeightFrom = currentLeasingHeightTo;
                }
                nextLeasingHeightTo = nextLeasingHeightFrom + period;
                nextLesseeId = lesseeId;
                accountTable.insert(this);
                leaseListeners.notify(
                        new AccountLease(this.getId(), lesseeId, nextLeasingHeightFrom, nextLeasingHeightTo),
                        Event.LEASE_SCHEDULED);

            }
        }
    }

    public void addControl(ControlType control) {
        if (!controls.contains(control)) {
            controls.add(control);
            accountTable.insert(this);
        }
    }

    public void removeControl(ControlType control) {
        if (controls.contains(control)) {
            controls.remove(control);
            accountTable.insert(this);
        }
    }

    // returns true iff:
    // this.publicKey is set to null (in which case this.publicKey also gets set to key)
    // or
    // this.publicKey is already set to an array equal to key
    boolean setOrVerify(byte[] key) {
        if (this.getPublicKey() == null) {
            this.publicKey = key;
            return true;
        } else {
            return Arrays.equals(this.publicKey, key);
        }
    }

    void apply(byte[] key) {
        if (! setOrVerify(key)) {
            throw new IllegalStateException("Public key mismatch");
        }
        if (this.keyHeight == 0) {
            this.keyHeight = Nxt.getBlockchain().getHeight();
            accountTable.insert(this);
            publicKeyTable.insert(this.publicKey);
        }
    }

    void addToAssetBalanceQNT(long assetId, long quantityQNT) {
        if (quantityQNT == 0) {
            return;
        }
        AccountAsset accountAsset;
        accountAsset = accountAssetTable.get(accountAssetDbKeyFactory.newKey(this.id, assetId));
        long assetBalance = accountAsset == null ? 0 : accountAsset.quantityQNT;
        assetBalance = Math.addExact(assetBalance, quantityQNT);
        if (accountAsset == null) {
            accountAsset = new AccountAsset(this.id, assetId, assetBalance, 0);
        } else {
            accountAsset.quantityQNT = assetBalance;
        }
        accountAsset.save();
        listeners.notify(this, Event.ASSET_BALANCE);
        assetListeners.notify(accountAsset, Event.ASSET_BALANCE);
    }

    void addToUnconfirmedAssetBalanceQNT(long assetId, long quantityQNT) {
        if (quantityQNT == 0) {
            return;
        }
        AccountAsset accountAsset;
        accountAsset = accountAssetTable.get(accountAssetDbKeyFactory.newKey(this.id, assetId));
        long unconfirmedAssetBalance = accountAsset == null ? 0 : accountAsset.unconfirmedQuantityQNT;
        unconfirmedAssetBalance = Math.addExact(unconfirmedAssetBalance, quantityQNT);
        if (accountAsset == null) {
            accountAsset = new AccountAsset(this.id, assetId, 0, unconfirmedAssetBalance);
        } else {
            accountAsset.unconfirmedQuantityQNT = unconfirmedAssetBalance;
        }
        accountAsset.save();
        listeners.notify(this, Event.UNCONFIRMED_ASSET_BALANCE);
        assetListeners.notify(accountAsset, Event.UNCONFIRMED_ASSET_BALANCE);
    }

    void addToAssetAndUnconfirmedAssetBalanceQNT(long assetId, long quantityQNT) {
        if (quantityQNT == 0) {
            return;
        }
        AccountAsset accountAsset;
        accountAsset = accountAssetTable.get(accountAssetDbKeyFactory.newKey(this.id, assetId));
        long assetBalance = accountAsset == null ? 0 : accountAsset.quantityQNT;
        assetBalance = Math.addExact(assetBalance, quantityQNT);
        long unconfirmedAssetBalance = accountAsset == null ? 0 : accountAsset.unconfirmedQuantityQNT;
        unconfirmedAssetBalance = Math.addExact(unconfirmedAssetBalance, quantityQNT);
        if (accountAsset == null) {
            accountAsset = new AccountAsset(this.id, assetId, assetBalance, unconfirmedAssetBalance);
        } else {
            accountAsset.quantityQNT = assetBalance;
            accountAsset.unconfirmedQuantityQNT = unconfirmedAssetBalance;
        }
        accountAsset.save();
        listeners.notify(this, Event.ASSET_BALANCE);
        listeners.notify(this, Event.UNCONFIRMED_ASSET_BALANCE);
        assetListeners.notify(accountAsset, Event.ASSET_BALANCE);
        assetListeners.notify(accountAsset, Event.UNCONFIRMED_ASSET_BALANCE);
    }

    void addToCurrencyUnits(long currencyId, long units) {
        if (units == 0) {
            return;
        }
        AccountCurrency accountCurrency;
        accountCurrency = accountCurrencyTable.get(accountCurrencyDbKeyFactory.newKey(this.id, currencyId));
        long currencyUnits = accountCurrency == null ? 0 : accountCurrency.units;
        currencyUnits = Math.addExact(currencyUnits, units);
        if (accountCurrency == null) {
            accountCurrency = new AccountCurrency(this.id, currencyId, currencyUnits, 0);
        } else {
            accountCurrency.units = currencyUnits;
        }
        accountCurrency.save();
        listeners.notify(this, Event.CURRENCY_BALANCE);
        currencyListeners.notify(accountCurrency, Event.CURRENCY_BALANCE);
    }

    void addToUnconfirmedCurrencyUnits(long currencyId, long units) {
        if (units == 0) {
            return;
        }
        AccountCurrency accountCurrency = accountCurrencyTable.get(accountCurrencyDbKeyFactory.newKey(this.id, currencyId));
        long unconfirmedCurrencyUnits = accountCurrency == null ? 0 : accountCurrency.unconfirmedUnits;
        unconfirmedCurrencyUnits = Math.addExact(unconfirmedCurrencyUnits, units);
        if (accountCurrency == null) {
            accountCurrency = new AccountCurrency(this.id, currencyId, 0, unconfirmedCurrencyUnits);
        } else {
            accountCurrency.unconfirmedUnits = unconfirmedCurrencyUnits;
        }
        accountCurrency.save();
        listeners.notify(this, Event.UNCONFIRMED_CURRENCY_BALANCE);
        currencyListeners.notify(accountCurrency, Event.UNCONFIRMED_CURRENCY_BALANCE);
    }

    void addToCurrencyAndUnconfirmedCurrencyUnits(long currencyId, long units) {
        if (units == 0) {
            return;
        }
        AccountCurrency accountCurrency;
        accountCurrency = accountCurrencyTable.get(accountCurrencyDbKeyFactory.newKey(this.id, currencyId));
        long currencyUnits = accountCurrency == null ? 0 : accountCurrency.units;
        currencyUnits = Math.addExact(currencyUnits, units);
        long unconfirmedCurrencyUnits = accountCurrency == null ? 0 : accountCurrency.unconfirmedUnits;
        unconfirmedCurrencyUnits = Math.addExact(unconfirmedCurrencyUnits, units);
        if (accountCurrency == null) {
            accountCurrency = new AccountCurrency(this.id, currencyId, currencyUnits, unconfirmedCurrencyUnits);
        } else {
            accountCurrency.units = currencyUnits;
            accountCurrency.unconfirmedUnits = unconfirmedCurrencyUnits;
        }
        accountCurrency.save();
        listeners.notify(this, Event.CURRENCY_BALANCE);
        listeners.notify(this, Event.UNCONFIRMED_CURRENCY_BALANCE);
        currencyListeners.notify(accountCurrency, Event.CURRENCY_BALANCE);
        currencyListeners.notify(accountCurrency, Event.UNCONFIRMED_CURRENCY_BALANCE);
    }

    void addToBalanceNQT(long amountNQT) {
        if (amountNQT == 0) {
            return;
        }
        this.balanceNQT = Math.addExact(this.balanceNQT, amountNQT);
        addToGuaranteedBalanceNQT(amountNQT);
        checkBalance(this.id, this.balanceNQT, this.unconfirmedBalanceNQT);
        accountTable.insert(this);
        listeners.notify(this, Event.BALANCE);
    }

    void addToUnconfirmedBalanceNQT(long amountNQT) {
        if (amountNQT == 0) {
            return;
        }
        this.unconfirmedBalanceNQT = Math.addExact(this.unconfirmedBalanceNQT, amountNQT);
        checkBalance(this.id, this.balanceNQT, this.unconfirmedBalanceNQT);
        accountTable.insert(this);
        listeners.notify(this, Event.UNCONFIRMED_BALANCE);
    }

    void addToBalanceAndUnconfirmedBalanceNQT(long amountNQT) {
        if (amountNQT == 0) {
            return;
        }
        this.balanceNQT = Math.addExact(this.balanceNQT, amountNQT);
        this.unconfirmedBalanceNQT = Math.addExact(this.unconfirmedBalanceNQT, amountNQT);
        addToGuaranteedBalanceNQT(amountNQT);
        checkBalance(this.id, this.balanceNQT, this.unconfirmedBalanceNQT);
        accountTable.insert(this);
        listeners.notify(this, Event.BALANCE);
        listeners.notify(this, Event.UNCONFIRMED_BALANCE);
    }

    void addToForgedBalanceNQT(long amountNQT) {
        if (amountNQT == 0) {
            return;
        }
        this.forgedBalanceNQT = Math.addExact(this.forgedBalanceNQT, amountNQT);
        accountTable.insert(this);
    }

    private static void checkBalance(long accountId, long confirmed, long unconfirmed) {
        if (accountId == Genesis.CREATOR_ID) {
            return;
        }
        if (confirmed < 0) {
            throw new DoubleSpendingException("Negative balance or quantity for account " + Long.toUnsignedString(accountId));
        }
        if (unconfirmed < 0) {
            throw new DoubleSpendingException("Negative unconfirmed balance or quantity for account " + Long.toUnsignedString(accountId));
        }
        if (unconfirmed > confirmed) {
            throw new DoubleSpendingException("Unconfirmed exceeds confirmed balance or quantity for account " + Long.toUnsignedString(accountId));
        }
    }

    private void addToGuaranteedBalanceNQT(long amountNQT) {
        if (amountNQT <= 0) {
            return;
        }
        int blockchainHeight = Nxt.getBlockchain().getHeight();
        try (Connection con = Db.db.getConnection();
             PreparedStatement pstmtSelect = con.prepareStatement("SELECT additions FROM account_guaranteed_balance "
                     + "WHERE account_id = ? and height = ?");
             PreparedStatement pstmtUpdate = con.prepareStatement("MERGE INTO account_guaranteed_balance (account_id, "
                     + " additions, height) KEY (account_id, height) VALUES(?, ?, ?)")) {
            pstmtSelect.setLong(1, this.id);
            pstmtSelect.setInt(2, blockchainHeight);
            try (ResultSet rs = pstmtSelect.executeQuery()) {
                long additions = amountNQT;
                if (rs.next()) {
                    additions = Math.addExact(additions, rs.getLong("additions"));
                }
                pstmtUpdate.setLong(1, this.id);
                pstmtUpdate.setLong(2, additions);
                pstmtUpdate.setInt(3, blockchainHeight);
                pstmtUpdate.executeUpdate();
            }
        } catch (SQLException e) {
            throw new RuntimeException(e.toString(), e);
        }
    }

    void payDividends(final long assetId, final int height, final long amountNQTPerQNT) {
        long totalDividend = 0;
        List<AccountAsset> accountAssets = new ArrayList<>();
        try (DbIterator<AccountAsset> iterator = getAssetAccounts(assetId, height, 0, -1)) {
            while (iterator.hasNext()) {
                accountAssets.add(iterator.next());
            }
        }
        for (final AccountAsset accountAsset : accountAssets) {
            if (accountAsset.getAccountId() != this.id && accountAsset.getAccountId() != Genesis.CREATOR_ID && accountAsset.getQuantityQNT() != 0) {
                long dividend = Math.multiplyExact(accountAsset.getQuantityQNT(), amountNQTPerQNT);
                Account.getAccount(accountAsset.getAccountId()).addToBalanceAndUnconfirmedBalanceNQT(dividend);
                totalDividend += dividend;
            }
        }
        this.addToBalanceNQT(-totalDividend);
    }

    @Override
    public String toString() {
        return "Account " + Long.toUnsignedString(getId());
    }
}<|MERGE_RESOLUTION|>--- conflicted
+++ resolved
@@ -23,11 +23,7 @@
 import java.util.Collections;
 import java.util.EnumSet;
 import java.util.List;
-<<<<<<< HEAD
 import java.util.Set;
-import java.util.regex.Pattern;
-=======
->>>>>>> 60685fa8
 
 @SuppressWarnings({"UnusedDeclaration", "SuspiciousNameCombination"})
 public final class Account {
@@ -37,15 +33,11 @@
         LEASE_SCHEDULED, LEASE_STARTED, LEASE_ENDED
     }
 
-<<<<<<< HEAD
     public static enum ControlType {
         PHASING_ONLY
     }
 
-    public static class AccountAsset {
-=======
     public static final class AccountAsset {
->>>>>>> 60685fa8
 
         private final long accountId;
         private final long assetId;
@@ -701,15 +693,8 @@
     private int nextLeasingHeightFrom;
     private int nextLeasingHeightTo;
     private long nextLesseeId;
-<<<<<<< HEAD
-    private String name;
-    private String description;
-    private Pattern messagePattern;
     private final EnumSet<ControlType> controls;
     
-=======
-
->>>>>>> 60685fa8
     private Account(long id) {
         if (id != Crypto.rsDecode(Crypto.rsEncode(id))) {
             Logger.logMessage("CRITICAL ERROR: Reed-Solomon encoding fails for " + id);
@@ -735,34 +720,21 @@
         this.nextLeasingHeightFrom = rs.getInt("next_leasing_height_from");
         this.nextLeasingHeightTo = rs.getInt("next_leasing_height_to");
         this.nextLesseeId = rs.getLong("next_lessee_id");
-<<<<<<< HEAD
-        String regex = rs.getString("message_pattern_regex");
-        if (regex != null) {
-            int flags = rs.getInt("message_pattern_flags");
-            this.messagePattern = Pattern.compile(regex, flags);
-        }
+        
         controls = EnumSet.noneOf(ControlType.class);
         if (rs.getBoolean("has_control_phasing")) {
             controls.add(ControlType.PHASING_ONLY);
         }
-=======
->>>>>>> 60685fa8
     }
 
     private void save(Connection con) throws SQLException {
         try (PreparedStatement pstmt = con.prepareStatement("MERGE INTO account (id, creation_height, "
                 + "key_height, balance, unconfirmed_balance, forged_balance, "
                 + "current_leasing_height_from, current_leasing_height_to, current_lessee_id, "
-<<<<<<< HEAD
-                + "next_leasing_height_from, next_leasing_height_to, next_lessee_id, message_pattern_regex, message_pattern_flags, "
+                + "next_leasing_height_from, next_leasing_height_to, next_lessee_id, "
                 + "has_control_phasing, "
                 + "height, latest) "
-                + "KEY (id, height) VALUES (?, ?, ?, ?, ?, ?, ?, ?, ?, ?, ?, ?, ?, ?, ?, ?, ?, ?, TRUE)")) {
-=======
-                + "next_leasing_height_from, next_leasing_height_to, next_lessee_id, "
-                + "height, latest) "
-                + "KEY (id, height) VALUES (?, ?, ?, ?, ?, ?, ?, ?, ?, ?, ?, ?, ?, TRUE)")) {
->>>>>>> 60685fa8
+                + "KEY (id, height) VALUES (?, ?, ?, ?, ?, ?, ?, ?, ?, ?, ?, ?, ?, ?, TRUE)")) {
             int i = 0;
             pstmt.setLong(++i, this.getId());
             pstmt.setInt(++i, this.getCreationHeight());
@@ -776,17 +748,7 @@
             DbUtils.setIntZeroToNull(pstmt, ++i, this.getNextLeasingHeightFrom());
             DbUtils.setIntZeroToNull(pstmt, ++i, this.getNextLeasingHeightTo());
             DbUtils.setLongZeroToNull(pstmt, ++i, this.getNextLesseeId());
-<<<<<<< HEAD
-            if (messagePattern != null) {
-                pstmt.setString(++i, messagePattern.pattern());
-                pstmt.setInt(++i, messagePattern.flags());
-            } else {
-                pstmt.setNull(++i, Types.VARCHAR);
-                pstmt.setNull(++i, Types.INTEGER);
-            }
             pstmt.setBoolean(++i, controls.contains(ControlType.PHASING_ONLY));
-=======
->>>>>>> 60685fa8
             pstmt.setInt(++i, Nxt.getBlockchain().getHeight());
             pstmt.executeUpdate();
         }
@@ -809,7 +771,7 @@
         } else {
             accountInfo.name = name;
             accountInfo.description = description;
-        }
+    }
         accountInfo.save();
     }
 
