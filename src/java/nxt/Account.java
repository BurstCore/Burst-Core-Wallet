package nxt;

import nxt.crypto.Crypto;
import nxt.crypto.EncryptedData;
import nxt.db.DbClause;
import nxt.db.DbIterator;
import nxt.db.DbKey;
import nxt.db.DbUtils;
import nxt.db.DerivedDbTable;
import nxt.db.VersionedEntityDbTable;
import nxt.util.Convert;
import nxt.util.Listener;
import nxt.util.Listeners;
import nxt.util.Logger;

import java.sql.Connection;
import java.sql.PreparedStatement;
import java.sql.ResultSet;
import java.sql.SQLException;
import java.sql.Types;
import java.util.ArrayList;
import java.util.Arrays;
import java.util.List;
import java.util.regex.Pattern;

@SuppressWarnings({"UnusedDeclaration", "SuspiciousNameCombination"})
public final class Account {

    public static enum Event {
        BALANCE, UNCONFIRMED_BALANCE, ASSET_BALANCE, UNCONFIRMED_ASSET_BALANCE, CURRENCY_BALANCE, UNCONFIRMED_CURRENCY_BALANCE,
        LEASE_SCHEDULED, LEASE_STARTED, LEASE_ENDED
    }

    public static class AccountAsset {

        private final long accountId;
        private final long assetId;
        private final DbKey dbKey;
        private long quantityQNT;
        private long unconfirmedQuantityQNT;

        private AccountAsset(long accountId, long assetId, long quantityQNT, long unconfirmedQuantityQNT) {
            this.accountId = accountId;
            this.assetId = assetId;
            this.dbKey = accountAssetDbKeyFactory.newKey(this.accountId, this.assetId);
            this.quantityQNT = quantityQNT;
            this.unconfirmedQuantityQNT = unconfirmedQuantityQNT;
        }

        private AccountAsset(ResultSet rs) throws SQLException {
            this.accountId = rs.getLong("account_id");
            this.assetId = rs.getLong("asset_id");
            this.dbKey = accountAssetDbKeyFactory.newKey(this.accountId, this.assetId);
            this.quantityQNT = rs.getLong("quantity");
            this.unconfirmedQuantityQNT = rs.getLong("unconfirmed_quantity");
        }

        private void save(Connection con) throws SQLException {
            try (PreparedStatement pstmt = con.prepareStatement("MERGE INTO account_asset "
                    + "(account_id, asset_id, quantity, unconfirmed_quantity, height, latest) "
                    + "KEY (account_id, asset_id, height) VALUES (?, ?, ?, ?, ?, TRUE)")) {
                int i = 0;
                pstmt.setLong(++i, this.accountId);
                pstmt.setLong(++i, this.assetId);
                pstmt.setLong(++i, this.quantityQNT);
                pstmt.setLong(++i, this.unconfirmedQuantityQNT);
                pstmt.setInt(++i, Nxt.getBlockchain().getHeight());
                pstmt.executeUpdate();
            }
        }

        public long getAccountId() {
            return accountId;
        }

        public long getAssetId() {
            return assetId;
        }

        public long getQuantityQNT() {
            return quantityQNT;
        }

        public long getUnconfirmedQuantityQNT() {
            return unconfirmedQuantityQNT;
        }

        private void save() {
            checkBalance(this.accountId, this.quantityQNT, this.unconfirmedQuantityQNT);
            if (this.quantityQNT > 0 || this.unconfirmedQuantityQNT > 0) {
                accountAssetTable.insert(this);
            } else {
                accountAssetTable.delete(this);
            }
        }

        @Override
        public String toString() {
            return "AccountAsset account_id: " + Convert.toUnsignedLong(accountId) + " asset_id: " + Convert.toUnsignedLong(assetId)
                    + " quantity: " + quantityQNT + " unconfirmedQuantity: " + unconfirmedQuantityQNT;
        }

    }

    @SuppressWarnings("UnusedDeclaration")
    public static class AccountCurrency {

        private final long accountId;
        private final long currencyId;
        private final DbKey dbKey;
        private long units;
        private long unconfirmedUnits;

        private AccountCurrency(long accountId, long currencyId, long quantityQNT, long unconfirmedQuantityQNT) {
            this.accountId = accountId;
            this.currencyId = currencyId;
            this.dbKey = accountCurrencyDbKeyFactory.newKey(this.accountId, this.currencyId);
            this.units = quantityQNT;
            this.unconfirmedUnits = unconfirmedQuantityQNT;
        }

        private AccountCurrency(ResultSet rs) throws SQLException {
            this.accountId = rs.getLong("account_id");
            this.currencyId = rs.getLong("currency_id");
            this.dbKey = accountAssetDbKeyFactory.newKey(this.accountId, this.currencyId);
            this.units = rs.getLong("units");
            this.unconfirmedUnits = rs.getLong("unconfirmed_units");
        }

        private void save(Connection con) throws SQLException {
            try (PreparedStatement pstmt = con.prepareStatement("MERGE INTO account_currency "
                    + "(account_id, currency_id, units, unconfirmed_units, height, latest) "
                    + "KEY (account_id, currency_id, height) VALUES (?, ?, ?, ?, ?, TRUE)")) {
                int i = 0;
                pstmt.setLong(++i, this.accountId);
                pstmt.setLong(++i, this.currencyId);
                pstmt.setLong(++i, this.units);
                pstmt.setLong(++i, this.unconfirmedUnits);
                pstmt.setInt(++i, Nxt.getBlockchain().getHeight());
                pstmt.executeUpdate();
            }
        }

        public long getAccountId() {
            return accountId;
        }

        public long getCurrencyId() {
            return currencyId;
        }

        public long getUnits() {
            return units;
        }

        public long getUnconfirmedUnits() {
            return unconfirmedUnits;
        }

        private void save() {
            checkBalance(this.accountId, this.units, this.unconfirmedUnits);
            if (this.units > 0 || this.unconfirmedUnits > 0) {
                accountCurrencyTable.insert(this);
            } else if (this.units == 0 && this.unconfirmedUnits == 0) {
                accountCurrencyTable.delete(this);
            }
        }

        @Override
        public String toString() {
            return "AccountCurrency account_id: " + Convert.toUnsignedLong(accountId) + " currency_id: " + Convert.toUnsignedLong(currencyId)
                    + " quantity: " + units + " unconfirmedQuantity: " + unconfirmedUnits;
        }

    }

    public static class AccountLease {

        public final long lessorId;
        public final long lesseeId;
        public final int fromHeight;
        public final int toHeight;

        private AccountLease(long lessorId, long lesseeId, int fromHeight, int toHeight) {
            this.lessorId = lessorId;
            this.lesseeId = lesseeId;
            this.fromHeight = fromHeight;
            this.toHeight = toHeight;
        }

    }

    static class DoubleSpendingException extends RuntimeException {

        DoubleSpendingException(String message) {
            super(message);
        }

    }

    static {

        Nxt.getBlockchainProcessor().addListener(new Listener<Block>() {
            @Override
            public void notify(Block block) {
                int height = block.getHeight();
                if (height < Constants.TRANSPARENT_FORGING_BLOCK_6) {
                    return;
                }
                List<Account> leaseChangingAccounts = new ArrayList<>();
                try (DbIterator<Account> accounts = getLeaseChangingAccounts(height)) {
                    while (accounts.hasNext()) {
                        leaseChangingAccounts.add(accounts.next());
                    }
                }
                for (Account account : leaseChangingAccounts) {
                    if (height == account.currentLeasingHeightFrom) {
                        leaseListeners.notify(
                                new AccountLease(account.getId(), account.currentLesseeId, height, account.currentLeasingHeightTo),
                                Event.LEASE_STARTED);
                    } else if (height == account.currentLeasingHeightTo) {
                        leaseListeners.notify(
                                new AccountLease(account.getId(), account.currentLesseeId, account.currentLeasingHeightFrom, height),
                                Event.LEASE_ENDED);
                        if (account.nextLeasingHeightFrom == Integer.MAX_VALUE) {
                            account.currentLeasingHeightFrom = Integer.MAX_VALUE;
                            account.currentLesseeId = 0;
                            accountTable.insert(account);
                        } else {
                            account.currentLeasingHeightFrom = account.nextLeasingHeightFrom;
                            account.currentLeasingHeightTo = account.nextLeasingHeightTo;
                            account.currentLesseeId = account.nextLesseeId;
                            account.nextLeasingHeightFrom = Integer.MAX_VALUE;
                            account.nextLesseeId = 0;
                            accountTable.insert(account);
                            if (height == account.currentLeasingHeightFrom) {
                                leaseListeners.notify(
                                        new AccountLease(account.getId(), account.currentLesseeId, height, account.currentLeasingHeightTo),
                                        Event.LEASE_STARTED);
                            }
                        }
                    }
                }
            }
        }, BlockchainProcessor.Event.AFTER_BLOCK_APPLY);

    }

    private static final DbKey.LongKeyFactory<Account> accountDbKeyFactory = new DbKey.LongKeyFactory<Account>("id") {

        @Override
        public DbKey newKey(Account account) {
            return account.dbKey;
        }

    };

    private static final VersionedEntityDbTable<Account> accountTable = new VersionedEntityDbTable<Account>("account", accountDbKeyFactory) {

        @Override
        protected Account load(Connection con, ResultSet rs) throws SQLException {
            return new Account(rs);
        }

        @Override
        protected void save(Connection con, Account account) throws SQLException {
            account.save(con);
        }

    };

    private static final DbKey.LinkKeyFactory<AccountAsset> accountAssetDbKeyFactory = new DbKey.LinkKeyFactory<AccountAsset>("account_id", "asset_id") {

        @Override
        public DbKey newKey(AccountAsset accountAsset) {
            return accountAsset.dbKey;
        }

    };

    private static final VersionedEntityDbTable<AccountAsset> accountAssetTable = new VersionedEntityDbTable<AccountAsset>("account_asset", accountAssetDbKeyFactory) {

        @Override
        protected AccountAsset load(Connection con, ResultSet rs) throws SQLException {
            return new AccountAsset(rs);
        }

        @Override
        protected void save(Connection con, AccountAsset accountAsset) throws SQLException {
            accountAsset.save(con);
        }

        @Override
        protected String defaultSort() {
            return " ORDER BY quantity DESC, account_id, asset_id ";
        }

    };

    private static final DbKey.LinkKeyFactory<AccountCurrency> accountCurrencyDbKeyFactory = new DbKey.LinkKeyFactory<AccountCurrency>("account_id", "currency_id") {

        @Override
        public DbKey newKey(AccountCurrency accountCurrency) {
            return accountCurrency.dbKey;
        }

    };

    private static final VersionedEntityDbTable<AccountCurrency> accountCurrencyTable = new VersionedEntityDbTable<AccountCurrency>("account_currency", accountCurrencyDbKeyFactory) {

        @Override
        protected AccountCurrency load(Connection con, ResultSet rs) throws SQLException {
            return new AccountCurrency(rs);
        }

        @Override
        protected void save(Connection con, AccountCurrency accountCurrency) throws SQLException {
            accountCurrency.save(con);
        }

        @Override
        protected String defaultSort() {
            return " ORDER BY units DESC, account_id, currency_id ";
        }

    };

    private static final DerivedDbTable accountGuaranteedBalanceTable = new DerivedDbTable("account_guaranteed_balance") {

        @Override
        public void trim(int height) {
            try (Connection con = Db.db.getConnection();
                 PreparedStatement pstmtDelete = con.prepareStatement("DELETE FROM account_guaranteed_balance "
                         + "WHERE height < ?")) {
                pstmtDelete.setInt(1, height - 1440);
                pstmtDelete.executeUpdate();
            } catch (SQLException e) {
                throw new RuntimeException(e.toString(), e);
            }
        }

    };

    private static final Listeners<Account,Event> listeners = new Listeners<>();

    private static final Listeners<AccountAsset,Event> assetListeners = new Listeners<>();

    private static final Listeners<AccountCurrency,Event> currencyListeners = new Listeners<>();

    private static final Listeners<AccountLease,Event> leaseListeners = new Listeners<>();

    public static boolean addListener(Listener<Account> listener, Event eventType) {
        return listeners.addListener(listener, eventType);
    }

    public static boolean removeListener(Listener<Account> listener, Event eventType) {
        return listeners.removeListener(listener, eventType);
    }

    public static boolean addAssetListener(Listener<AccountAsset> listener, Event eventType) {
        return assetListeners.addListener(listener, eventType);
    }

    public static boolean removeAssetListener(Listener<AccountAsset> listener, Event eventType) {
        return assetListeners.removeListener(listener, eventType);
    }

    public static boolean addCurrencyListener(Listener<AccountCurrency> listener, Event eventType) {
        return currencyListeners.addListener(listener, eventType);
    }

    public static boolean removeCurrencyListener(Listener<AccountCurrency> listener, Event eventType) {
        return currencyListeners.removeListener(listener, eventType);
    }

    public static boolean addLeaseListener(Listener<AccountLease> listener, Event eventType) {
        return leaseListeners.addListener(listener, eventType);
    }

    public static boolean removeLeaseListener(Listener<AccountLease> listener, Event eventType) {
        return leaseListeners.removeListener(listener, eventType);
    }

    public static DbIterator<Account> getAllAccounts(int from, int to) {
        return accountTable.getAll(from, to);
    }

    public static int getCount() {
        return accountTable.getCount();
    }

    public static int getAssetAccountCount(long assetId) {
        return accountAssetTable.getCount(new DbClause.LongClause("asset_id", assetId));
    }

    public static int getAssetAccountCount(long assetId, int height) {
        if (height < 0) {
            return getAssetAccountCount(assetId);
        }
        return accountAssetTable.getCount(new DbClause.LongClause("asset_id", assetId), height);
    }

    public static int getAccountAssetCount(long accountId) {
        return accountAssetTable.getCount(new DbClause.LongClause("account_id", accountId));
    }

    public static int getAccountAssetCount(long accountId, int height) {
        if (height < 0) {
            return getAccountAssetCount(accountId);
        }
        return accountAssetTable.getCount(new DbClause.LongClause("account_id", accountId), height);
    }

    public static int getCurrencyAccountCount(long currencyId) {
        return accountCurrencyTable.getCount(new DbClause.LongClause("currency_id", currencyId));
    }

    public static int getCurrencyAccountCount(long currencyId, int height) {
        if (height < 0) {
            return getCurrencyAccountCount(currencyId);
        }
        return accountCurrencyTable.getCount(new DbClause.LongClause("currency_id", currencyId), height);
    }

    public static int getAccountCurrencyCount(long accountId) {
        return accountCurrencyTable.getCount(new DbClause.LongClause("account_id", accountId));
    }

    public static int getAccountCurrencyCount(long accountId, int height) {
        if (height < 0) {
            return getAccountCurrencyCount(accountId);
        }
        return accountCurrencyTable.getCount(new DbClause.LongClause("account_id", accountId), height);
    }

    public static Account getAccount(long id) {
        return id == 0 ? null : accountTable.get(accountDbKeyFactory.newKey(id));
    }

    public static Account getAccount(long id, int height) {
        return id == 0 ? null : accountTable.get(accountDbKeyFactory.newKey(id), height);
    }

    public static Account getAccount(byte[] publicKey) {
        Account account = accountTable.get(accountDbKeyFactory.newKey(getId(publicKey)));
        if (account == null) {
            return null;
        }
        if (account.getPublicKey() == null || Arrays.equals(account.getPublicKey(), publicKey)) {
            return account;
        }
        throw new RuntimeException("DUPLICATE KEY for account " + Convert.toUnsignedLong(account.getId())
                + " existing key " + Convert.toHexString(account.getPublicKey()) + " new key " + Convert.toHexString(publicKey));
    }

    public static long getId(byte[] publicKey) {
        byte[] publicKeyHash = Crypto.sha256().digest(publicKey);
        return Convert.fullHashToId(publicKeyHash);
    }

    static Account addOrGetAccount(long id) {
        if (id == 0) {
            throw new IllegalArgumentException("Invalid accountId 0");
        }
        Account account = accountTable.get(accountDbKeyFactory.newKey(id));
        if (account == null) {
            account = new Account(id);
            accountTable.insert(account);
        }
        return account;
    }

    private static final class LeaseChangingAccountsClause extends DbClause {

        private final int height;

        private LeaseChangingAccountsClause(final int height) {
            super(" current_lessee_id >= ? AND (current_leasing_height_from = ? OR current_leasing_height_to = ?) ");
            this.height = height;
        }

        @Override
        public int set(PreparedStatement pstmt, int index) throws SQLException {
            pstmt.setLong(index++, Long.MIN_VALUE);
            pstmt.setInt(index++, height);
            pstmt.setInt(index++, height);
            return index;
        }

    }

    private static DbIterator<Account> getLeaseChangingAccounts(final int height) {
        return accountTable.getManyBy(new LeaseChangingAccountsClause(height), 0, -1, " ORDER BY current_lessee_id ");
    }

    public static DbIterator<AccountAsset> getAssetAccounts(long assetId, int from, int to) {
        return accountAssetTable.getManyBy(new DbClause.LongClause("asset_id", assetId), from, to, " ORDER BY quantity DESC, account_id ");
    }

    public static DbIterator<AccountAsset> getAssetAccounts(long assetId, int height, int from, int to) {
        if (height < 0) {
            return getAssetAccounts(assetId, from, to);
        }
        return accountAssetTable.getManyBy(new DbClause.LongClause("asset_id", assetId), height, from, to, " ORDER BY quantity DESC, account_id ");
    }

    public static DbIterator<AccountCurrency> getCurrencyAccounts(long currencyId, int from, int to) {
        return accountCurrencyTable.getManyBy(new DbClause.LongClause("currency_id", currencyId), from, to);
    }

    public static DbIterator<AccountCurrency> getCurrencyAccounts(long currencyId, int height, int from, int to) {
        if (height < 0) {
            return getCurrencyAccounts(currencyId, from, to);
        }
        return accountCurrencyTable.getManyBy(new DbClause.LongClause("currency_id", currencyId), height, from, to);
    }

    public static long getAssetBalanceQNT(final long accountId, final long assetId, final int height) {
        final AccountAsset accountAsset = accountAssetTable.get(accountAssetDbKeyFactory.newKey(accountId, assetId), height);
        return accountAsset == null ? 0 : accountAsset.quantityQNT;
    }

    static void init() {}


    private final long id;
    private final DbKey dbKey;
    private final int creationHeight;
    private byte[] publicKey;
    private int keyHeight;
    private long balanceNQT;
    private long unconfirmedBalanceNQT;
    private long forgedBalanceNQT;

    private int currentLeasingHeightFrom;
    private int currentLeasingHeightTo;
    private long currentLesseeId;
    private int nextLeasingHeightFrom;
    private int nextLeasingHeightTo;
    private long nextLesseeId;
    private String name;
    private String description;
    private Pattern messagePattern;

    private Account(long id) {
        if (id != Crypto.rsDecode(Crypto.rsEncode(id))) {
            Logger.logMessage("CRITICAL ERROR: Reed-Solomon encoding fails for " + id);
        }
        this.id = id;
        this.dbKey = accountDbKeyFactory.newKey(this.id);
        this.creationHeight = Nxt.getBlockchain().getHeight();
        currentLeasingHeightFrom = Integer.MAX_VALUE;
    }

    private Account(ResultSet rs) throws SQLException {
        this.id = rs.getLong("id");
        this.dbKey = accountDbKeyFactory.newKey(this.id);
        this.creationHeight = rs.getInt("creation_height");
        this.publicKey = rs.getBytes("public_key");
        this.keyHeight = rs.getInt("key_height");
        this.balanceNQT = rs.getLong("balance");
        this.unconfirmedBalanceNQT = rs.getLong("unconfirmed_balance");
        this.forgedBalanceNQT = rs.getLong("forged_balance");
        this.name = rs.getString("name");
        this.description = rs.getString("description");
        this.currentLeasingHeightFrom = rs.getInt("current_leasing_height_from");
        this.currentLeasingHeightTo = rs.getInt("current_leasing_height_to");
        this.currentLesseeId = rs.getLong("current_lessee_id");
        this.nextLeasingHeightFrom = rs.getInt("next_leasing_height_from");
        this.nextLeasingHeightTo = rs.getInt("next_leasing_height_to");
        this.nextLesseeId = rs.getLong("next_lessee_id");
        String regex = rs.getString("message_pattern_regex");
        if (regex != null) {
            int flags = rs.getInt("message_pattern_flags");
            this.messagePattern = Pattern.compile(regex, flags);
        }
    }

    private void save(Connection con) throws SQLException {
        try (PreparedStatement pstmt = con.prepareStatement("MERGE INTO account (id, creation_height, public_key, "
                + "key_height, balance, unconfirmed_balance, forged_balance, name, description, "
                + "current_leasing_height_from, current_leasing_height_to, current_lessee_id, "
                + "next_leasing_height_from, next_leasing_height_to, next_lessee_id, message_pattern_regex, message_pattern_flags, "
                + "height, latest) "
                + "KEY (id, height) VALUES (?, ?, ?, ?, ?, ?, ?, ?, ?, ?, ?, ?, ?, ?, ?, ?, ?, ?, TRUE)")) {
            int i = 0;
            pstmt.setLong(++i, this.getId());
            pstmt.setInt(++i, this.getCreationHeight());
            DbUtils.setBytes(pstmt, ++i, this.getPublicKey());
            pstmt.setInt(++i, this.getKeyHeight());
            pstmt.setLong(++i, this.getBalanceNQT());
            pstmt.setLong(++i, this.getUnconfirmedBalanceNQT());
            pstmt.setLong(++i, this.getForgedBalanceNQT());
            DbUtils.setString(pstmt, ++i, this.getName());
            DbUtils.setString(pstmt, ++i, this.getDescription());
            DbUtils.setIntZeroToNull(pstmt, ++i, this.getCurrentLeasingHeightFrom());
            DbUtils.setIntZeroToNull(pstmt, ++i, this.getCurrentLeasingHeightTo());
            DbUtils.setLongZeroToNull(pstmt, ++i, this.getCurrentLesseeId());
            DbUtils.setIntZeroToNull(pstmt, ++i, this.getNextLeasingHeightFrom());
            DbUtils.setIntZeroToNull(pstmt, ++i, this.getNextLeasingHeightTo());
            DbUtils.setLongZeroToNull(pstmt, ++i, this.getNextLesseeId());
            if (messagePattern != null) {
                pstmt.setString(++i, messagePattern.pattern());
                pstmt.setInt(++i, messagePattern.flags());
            } else {
                pstmt.setNull(++i, Types.VARCHAR);
                pstmt.setNull(++i, Types.INTEGER);
            }
            pstmt.setInt(++i, Nxt.getBlockchain().getHeight());
            pstmt.executeUpdate();
        }
    }

    public long getId() {
        return id;
    }

    public String getName() {
        return name;
    }

    public String getDescription() {
        return description;
    }

    public Pattern getMessagePattern() {
        return messagePattern;
    }

    void setAccountInfo(String name, String description, Pattern messagePattern) {
        this.name = Convert.emptyToNull(name.trim());
        this.description = Convert.emptyToNull(description.trim());
        this.messagePattern = messagePattern;
        accountTable.insert(this);
    }

    public byte[] getPublicKey() {
        if (this.keyHeight == -1) {
            return null;
        }
        return publicKey;
    }

    private int getCreationHeight() {
        return creationHeight;
    }

    private int getKeyHeight() {
        return keyHeight;
    }

    public EncryptedData encryptTo(byte[] data, String senderSecretPhrase) {
        if (getPublicKey() == null) {
            throw new IllegalArgumentException("Recipient account doesn't have a public key set");
        }
        return EncryptedData.encrypt(data, Crypto.getPrivateKey(senderSecretPhrase), publicKey);
    }

    public byte[] decryptFrom(EncryptedData encryptedData, String recipientSecretPhrase) {
        if (getPublicKey() == null) {
            throw new IllegalArgumentException("Sender account doesn't have a public key set");
        }
        return encryptedData.decrypt(Crypto.getPrivateKey(recipientSecretPhrase), publicKey);
    }

    public long getBalanceNQT() {
        return balanceNQT;
    }

    public long getUnconfirmedBalanceNQT() {
        return unconfirmedBalanceNQT;
    }

    public long getForgedBalanceNQT() {
        return forgedBalanceNQT;
    }

    public long getEffectiveBalanceNXT() {

        Block lastBlock = Nxt.getBlockchain().getLastBlock();
        if (lastBlock.getHeight() >= Constants.TRANSPARENT_FORGING_BLOCK_6
                && (getPublicKey() == null || lastBlock.getHeight() - keyHeight <= 1440)) {
            return 0; // cfb: Accounts with the public key revealed less than 1440 blocks ago are not allowed to generate blocks
        }
        if (lastBlock.getHeight() < Constants.TRANSPARENT_FORGING_BLOCK_3
                && this.creationHeight < Constants.TRANSPARENT_FORGING_BLOCK_2) {
            if (this.creationHeight == 0) {
                return getBalanceNQT() / Constants.ONE_NXT;
            }
            if (lastBlock.getHeight() - this.creationHeight < 1440) {
                return 0;
            }
            long receivedInlastBlock = 0;
            for (Transaction transaction : lastBlock.getTransactions()) {
                if (id == transaction.getRecipientId()) {
                    receivedInlastBlock += transaction.getAmountNQT();
                }
            }
            return (getBalanceNQT() - receivedInlastBlock) / Constants.ONE_NXT;
        }
        if (lastBlock.getHeight() < currentLeasingHeightFrom) {
            return (getGuaranteedBalanceNQT(1440) + getLessorsGuaranteedBalanceNQT()) / Constants.ONE_NXT;
        }
        return getLessorsGuaranteedBalanceNQT() / Constants.ONE_NXT;
    }

    private long getLessorsGuaranteedBalanceNQT() {
        long lessorsGuaranteedBalanceNQT = 0;
        try (DbIterator<Account> lessors = getLessors()) {
            while (lessors.hasNext()) {
                lessorsGuaranteedBalanceNQT += lessors.next().getGuaranteedBalanceNQT(1440);
            }
        }
        return lessorsGuaranteedBalanceNQT;
    }

    private DbClause getLessorsClause(final int height) {
        return new DbClause(" current_lessee_id = ? AND current_leasing_height_from <= ? AND current_leasing_height_to > ? ") {
            @Override
            public int set(PreparedStatement pstmt, int index) throws SQLException {
                pstmt.setLong(index++, getId());
                pstmt.setInt(index++, height);
                pstmt.setInt(index++, height);
                return index;
            }
        };
    }

    public DbIterator<Account> getLessors() {
        return accountTable.getManyBy(getLessorsClause(Nxt.getBlockchain().getHeight()), 0, -1);
    }

    public DbIterator<Account> getLessors(int height) {
        if (height < 0) {
            return getLessors();
        }
        return accountTable.getManyBy(getLessorsClause(height), height, 0, -1);
    }

    public long getGuaranteedBalanceNQT(final int numberOfConfirmations) {
        return getGuaranteedBalanceNQT(numberOfConfirmations, Nxt.getBlockchain().getHeight());
    }

    public long getGuaranteedBalanceNQT(final int numberOfConfirmations, final int currentHeight) {
        if (numberOfConfirmations >= currentHeight) {
            return 0;
        }
        if (numberOfConfirmations > 2880 || numberOfConfirmations < 0) {
            throw new IllegalArgumentException("Number of required confirmations must be between 0 and " + 2880);
        }
        int height = currentHeight - numberOfConfirmations;
        try (Connection con = Db.db.getConnection();
             PreparedStatement pstmt = con.prepareStatement("SELECT SUM (additions) AS additions "
                     + "FROM account_guaranteed_balance WHERE account_id = ? AND height > ? AND height <= ?")) {
            pstmt.setLong(1, this.id);
            pstmt.setInt(2, height);
            pstmt.setInt(3, currentHeight);
            try (ResultSet rs = pstmt.executeQuery()) {
                if (!rs.next()) {
                    return balanceNQT;
                }
                return Math.max(Convert.safeSubtract(balanceNQT, rs.getLong("additions")), 0);
            }
        } catch (SQLException e) {
            throw new RuntimeException(e.toString(), e);
        }
    }

    public DbIterator<AccountAsset> getAssets(int from, int to) {
        return accountAssetTable.getManyBy(new DbClause.LongClause("account_id", this.id), from, to);
    }

    public DbIterator<AccountAsset> getAssets(int height, int from, int to) {
        if (height < 0) {
            return getAssets(from, to);
        }
        return accountAssetTable.getManyBy(new DbClause.LongClause("account_id", this.id), height, from, to);
    }

    public DbIterator<Trade> getTrades(int from, int to) {
        return Trade.getAccountTrades(this.id, from, to);
    }

    public DbIterator<AssetTransfer> getAssetTransfers(int from, int to) {
        return AssetTransfer.getAccountAssetTransfers(this.id, from, to);
    }

    public DbIterator<CurrencyTransfer> getCurrencyTransfers(int from, int to) {
        return CurrencyTransfer.getAccountCurrencyTransfers(this.id, from, to);
    }

    public DbIterator<Exchange> getExchanges(int from, int to) {
        return Exchange.getAccountExchanges(this.id, from, to);
    }

    public AccountAsset getAsset(long assetId) {
        return accountAssetTable.get(accountAssetDbKeyFactory.newKey(this.id, assetId));
    }

    public AccountAsset getAsset(long assetId, int height) {
        if (height < 0) {
            return getAsset(assetId);
        }
        return accountAssetTable.get(accountAssetDbKeyFactory.newKey(this.id, assetId), height);
    }

    public long getAssetBalanceQNT(long assetId) {
        AccountAsset accountAsset = accountAssetTable.get(accountAssetDbKeyFactory.newKey(this.id, assetId));
        return accountAsset == null ? 0 : accountAsset.quantityQNT;
    }

    public long getAssetBalanceQNT(long assetId, int height) {
        AccountAsset accountAsset = accountAssetTable.get(accountAssetDbKeyFactory.newKey(this.id, assetId), height);
        return accountAsset == null ? 0 : accountAsset.quantityQNT;
    }

    public long getUnconfirmedAssetBalanceQNT(long assetId) {
        AccountAsset accountAsset = accountAssetTable.get(accountAssetDbKeyFactory.newKey(this.id, assetId));
        return accountAsset == null ? 0 : accountAsset.unconfirmedQuantityQNT;
    }

    public AccountCurrency getCurrency(long currencyId) {
        return accountCurrencyTable.get(accountCurrencyDbKeyFactory.newKey(this.id, currencyId));
    }

    public AccountCurrency getCurrency(long currencyId, int height) {
        if (height < 0) {
            return getCurrency(currencyId);
        }
        return accountCurrencyTable.get(accountCurrencyDbKeyFactory.newKey(this.id, currencyId), height);
    }

    public DbIterator<AccountCurrency> getCurrencies(int from, int to) {
        return accountCurrencyTable.getManyBy(new DbClause.LongClause("account_id", this.id), from, to);
    }

    public DbIterator<AccountCurrency> getCurrencies(int height, int from, int to) {
        if (height < 0) {
            return getCurrencies(from, to);
        }
        return accountCurrencyTable.getManyBy(new DbClause.LongClause("account_id", this.id), height, from, to);
    }

    public long getCurrencyUnits(long currencyId) {
        AccountCurrency accountCurrency = accountCurrencyTable.get(accountCurrencyDbKeyFactory.newKey(this.id, currencyId));
        return accountCurrency == null ? 0 : accountCurrency.units;
    }

    public long getUnconfirmedCurrencyUnits(long currencyId) {
        AccountCurrency accountCurrency = accountCurrencyTable.get(accountCurrencyDbKeyFactory.newKey(this.id, currencyId));
        return accountCurrency == null ? 0 : accountCurrency.unconfirmedUnits;
    }

    public long getCurrentLesseeId() {
        return currentLesseeId;
    }

    public long getNextLesseeId() {
        return nextLesseeId;
    }

    public int getCurrentLeasingHeightFrom() {
        return currentLeasingHeightFrom;
    }

    public int getCurrentLeasingHeightTo() {
        return currentLeasingHeightTo;
    }

    public int getNextLeasingHeightFrom() {
        return nextLeasingHeightFrom;
    }

    public int getNextLeasingHeightTo() {
        return nextLeasingHeightTo;
    }

    void leaseEffectiveBalance(long lesseeId, short period) {
        Account lessee = Account.getAccount(lesseeId);
        if (lessee != null && lessee.getPublicKey() != null) {
            int height = Nxt.getBlockchain().getHeight();
            if (currentLeasingHeightFrom == Integer.MAX_VALUE) {
                currentLeasingHeightFrom = height + 1440;
                currentLeasingHeightTo = currentLeasingHeightFrom + period;
                currentLesseeId = lesseeId;
                nextLeasingHeightFrom = Integer.MAX_VALUE;
                accountTable.insert(this);
                leaseListeners.notify(
                        new AccountLease(this.getId(), lesseeId, currentLeasingHeightFrom, currentLeasingHeightTo),
                        Event.LEASE_SCHEDULED);
            } else {
                nextLeasingHeightFrom = height + 1440;
                if (nextLeasingHeightFrom < currentLeasingHeightTo) {
                    nextLeasingHeightFrom = currentLeasingHeightTo;
                }
                nextLeasingHeightTo = nextLeasingHeightFrom + period;
                nextLesseeId = lesseeId;
                accountTable.insert(this);
                leaseListeners.notify(
                        new AccountLease(this.getId(), lesseeId, nextLeasingHeightFrom, nextLeasingHeightTo),
                        Event.LEASE_SCHEDULED);

            }
        }
    }

    // returns true iff:
    // this.publicKey is set to null (in which case this.publicKey also gets set to key)
    // or
    // this.publicKey is already set to an array equal to key
    boolean setOrVerify(byte[] key, int height) {
        if (this.publicKey == null) {
            if (Db.db.isInTransaction()) {
                this.publicKey = key;
                this.keyHeight = -1;
                accountTable.insert(this);
            }
            return true;
        } else if (Arrays.equals(this.publicKey, key)) {
            return true;
        } else if (this.keyHeight == -1) {
            Logger.logMessage("DUPLICATE KEY!!!");
            Logger.logMessage("Account key for " + Convert.toUnsignedLong(id) + " was already set to a different one at the same height "
                    + ", current height is " + height + ", rejecting new key");
            return false;
        } else if (this.keyHeight >= height) {
            Logger.logMessage("DUPLICATE KEY!!!");
            if (Db.db.isInTransaction()) {
                Logger.logMessage("Changing key for account " + Convert.toUnsignedLong(id) + " at height " + height
                        + ", was previously set to a different one at height " + keyHeight);
                this.publicKey = key;
                this.keyHeight = height;
                accountTable.insert(this);
            }
            return true;
        }
        Logger.logMessage("DUPLICATE KEY!!!");
        Logger.logMessage("Invalid key for account " + Convert.toUnsignedLong(id) + " at height " + height
                + ", was already set to a different one at height " + keyHeight);
        return false;
    }

    void apply(byte[] key, int height) {
        if (! setOrVerify(key, this.creationHeight)) {
            throw new IllegalStateException("Public key mismatch");
        }
        if (this.publicKey == null) {
            throw new IllegalStateException("Public key has not been set for account " + Convert.toUnsignedLong(id)
                    +" at height " + height + ", key height is " + keyHeight);
        }
        if (this.keyHeight == -1 || this.keyHeight > height) {
            this.keyHeight = height;
            accountTable.insert(this);
        }
    }

    void addToAssetBalanceQNT(long assetId, long quantityQNT) {
        if (quantityQNT == 0) {
            return;
        }
        AccountAsset accountAsset;
        accountAsset = accountAssetTable.get(accountAssetDbKeyFactory.newKey(this.id, assetId));
        long assetBalance = accountAsset == null ? 0 : accountAsset.quantityQNT;
        assetBalance = Convert.safeAdd(assetBalance, quantityQNT);
        if (accountAsset == null) {
            accountAsset = new AccountAsset(this.id, assetId, assetBalance, 0);
        } else {
            accountAsset.quantityQNT = assetBalance;
        }
        accountAsset.save();
        listeners.notify(this, Event.ASSET_BALANCE);
        assetListeners.notify(accountAsset, Event.ASSET_BALANCE);
    }

    void addToUnconfirmedAssetBalanceQNT(long assetId, long quantityQNT) {
        if (quantityQNT == 0) {
            return;
        }
        AccountAsset accountAsset;
        accountAsset = accountAssetTable.get(accountAssetDbKeyFactory.newKey(this.id, assetId));
        long unconfirmedAssetBalance = accountAsset == null ? 0 : accountAsset.unconfirmedQuantityQNT;
        unconfirmedAssetBalance = Convert.safeAdd(unconfirmedAssetBalance, quantityQNT);
        if (accountAsset == null) {
            accountAsset = new AccountAsset(this.id, assetId, 0, unconfirmedAssetBalance);
        } else {
            accountAsset.unconfirmedQuantityQNT = unconfirmedAssetBalance;
        }
        accountAsset.save();
        listeners.notify(this, Event.UNCONFIRMED_ASSET_BALANCE);
        assetListeners.notify(accountAsset, Event.UNCONFIRMED_ASSET_BALANCE);
    }

    void addToAssetAndUnconfirmedAssetBalanceQNT(long assetId, long quantityQNT) {
        if (quantityQNT == 0) {
            return;
        }
        AccountAsset accountAsset;
        accountAsset = accountAssetTable.get(accountAssetDbKeyFactory.newKey(this.id, assetId));
        long assetBalance = accountAsset == null ? 0 : accountAsset.quantityQNT;
        assetBalance = Convert.safeAdd(assetBalance, quantityQNT);
        long unconfirmedAssetBalance = accountAsset == null ? 0 : accountAsset.unconfirmedQuantityQNT;
        unconfirmedAssetBalance = Convert.safeAdd(unconfirmedAssetBalance, quantityQNT);
        if (accountAsset == null) {
            accountAsset = new AccountAsset(this.id, assetId, assetBalance, unconfirmedAssetBalance);
        } else {
            accountAsset.quantityQNT = assetBalance;
            accountAsset.unconfirmedQuantityQNT = unconfirmedAssetBalance;
        }
        accountAsset.save();
        listeners.notify(this, Event.ASSET_BALANCE);
        listeners.notify(this, Event.UNCONFIRMED_ASSET_BALANCE);
        assetListeners.notify(accountAsset, Event.ASSET_BALANCE);
        assetListeners.notify(accountAsset, Event.UNCONFIRMED_ASSET_BALANCE);
    }

    void addToCurrencyUnits(long currencyId, long units) {
        if (units == 0) {
            return;
        }
        AccountCurrency accountCurrency;
        accountCurrency = accountCurrencyTable.get(accountCurrencyDbKeyFactory.newKey(this.id, currencyId));
        long currencyUnits = accountCurrency == null ? 0 : accountCurrency.units;
        currencyUnits = Convert.safeAdd(currencyUnits, units);
        if (accountCurrency == null) {
            accountCurrency = new AccountCurrency(this.id, currencyId, currencyUnits, 0);
        } else {
            accountCurrency.units = currencyUnits;
        }
        accountCurrency.save();
        listeners.notify(this, Event.CURRENCY_BALANCE);
        currencyListeners.notify(accountCurrency, Event.CURRENCY_BALANCE);
    }

    void addToUnconfirmedCurrencyUnits(long currencyId, long units) {
        if (units == 0) {
            return;
        }
        AccountCurrency accountCurrency = accountCurrencyTable.get(accountCurrencyDbKeyFactory.newKey(this.id, currencyId));
        long unconfirmedCurrencyUnits = accountCurrency == null ? 0 : accountCurrency.unconfirmedUnits;
        unconfirmedCurrencyUnits = Convert.safeAdd(unconfirmedCurrencyUnits, units);
        if (accountCurrency == null) {
            accountCurrency = new AccountCurrency(this.id, currencyId, 0, unconfirmedCurrencyUnits);
        } else {
            accountCurrency.unconfirmedUnits = unconfirmedCurrencyUnits;
        }
        accountCurrency.save();
        listeners.notify(this, Event.UNCONFIRMED_CURRENCY_BALANCE);
        currencyListeners.notify(accountCurrency, Event.UNCONFIRMED_CURRENCY_BALANCE);
    }

    void addToCurrencyAndUnconfirmedCurrencyUnits(long currencyId, long units) {
        if (units == 0) {
            return;
        }
        AccountCurrency accountCurrency;
        accountCurrency = accountCurrencyTable.get(accountCurrencyDbKeyFactory.newKey(this.id, currencyId));
        long currencyUnits = accountCurrency == null ? 0 : accountCurrency.units;
        currencyUnits = Convert.safeAdd(currencyUnits, units);
        long unconfirmedCurrencyUnits = accountCurrency == null ? 0 : accountCurrency.unconfirmedUnits;
        unconfirmedCurrencyUnits = Convert.safeAdd(unconfirmedCurrencyUnits, units);
        if (accountCurrency == null) {
            accountCurrency = new AccountCurrency(this.id, currencyId, currencyUnits, unconfirmedCurrencyUnits);
        } else {
            accountCurrency.units = currencyUnits;
            accountCurrency.unconfirmedUnits = unconfirmedCurrencyUnits;
        }
        accountCurrency.save();
        listeners.notify(this, Event.CURRENCY_BALANCE);
        listeners.notify(this, Event.UNCONFIRMED_CURRENCY_BALANCE);
        currencyListeners.notify(accountCurrency, Event.CURRENCY_BALANCE);
        currencyListeners.notify(accountCurrency, Event.UNCONFIRMED_CURRENCY_BALANCE);
    }

    void addToBalanceNQT(long amountNQT) {
        if (amountNQT == 0) {
            return;
        }
        this.balanceNQT = Convert.safeAdd(this.balanceNQT, amountNQT);
        addToGuaranteedBalanceNQT(amountNQT);
        checkBalance(this.id, this.balanceNQT, this.unconfirmedBalanceNQT);
        accountTable.insert(this);
        listeners.notify(this, Event.BALANCE);
    }

    void addToUnconfirmedBalanceNQT(long amountNQT) {
        if (amountNQT == 0) {
            return;
        }
        this.unconfirmedBalanceNQT = Convert.safeAdd(this.unconfirmedBalanceNQT, amountNQT);
        checkBalance(this.id, this.balanceNQT, this.unconfirmedBalanceNQT);
        accountTable.insert(this);
        listeners.notify(this, Event.UNCONFIRMED_BALANCE);
    }

    void addToBalanceAndUnconfirmedBalanceNQT(long amountNQT) {
        if (amountNQT == 0) {
            return;
        }
        this.balanceNQT = Convert.safeAdd(this.balanceNQT, amountNQT);
        this.unconfirmedBalanceNQT = Convert.safeAdd(this.unconfirmedBalanceNQT, amountNQT);
        addToGuaranteedBalanceNQT(amountNQT);
        checkBalance(this.id, this.balanceNQT, this.unconfirmedBalanceNQT);
        accountTable.insert(this);
        listeners.notify(this, Event.BALANCE);
        listeners.notify(this, Event.UNCONFIRMED_BALANCE);
    }

    void addToForgedBalanceNQT(long amountNQT) {
        if (amountNQT == 0) {
            return;
        }
        this.forgedBalanceNQT = Convert.safeAdd(this.forgedBalanceNQT, amountNQT);
        accountTable.insert(this);
    }

    private static void checkBalance(long accountId, long confirmed, long unconfirmed) {
        if (accountId == Genesis.CREATOR_ID) {
            return;
        }
        if (confirmed < 0) {
            throw new DoubleSpendingException("Negative balance or quantity for account " + Convert.toUnsignedLong(accountId));
        }
        if (unconfirmed < 0) {
            throw new DoubleSpendingException("Negative unconfirmed balance or quantity for account " + Convert.toUnsignedLong(accountId));
        }
        if (unconfirmed > confirmed) {
            throw new DoubleSpendingException("Unconfirmed exceeds confirmed balance or quantity for account " + Convert.toUnsignedLong(accountId));
        }
    }

    private void addToGuaranteedBalanceNQT(long amountNQT) {
        if (amountNQT <= 0) {
            return;
        }
        int blockchainHeight = Nxt.getBlockchain().getHeight();
        try (Connection con = Db.db.getConnection();
             PreparedStatement pstmtSelect = con.prepareStatement("SELECT additions FROM account_guaranteed_balance "
                     + "WHERE account_id = ? and height = ?");
             PreparedStatement pstmtUpdate = con.prepareStatement("MERGE INTO account_guaranteed_balance (account_id, "
                     + " additions, height) KEY (account_id, height) VALUES(?, ?, ?)")) {
            pstmtSelect.setLong(1, this.id);
            pstmtSelect.setInt(2, blockchainHeight);
            try (ResultSet rs = pstmtSelect.executeQuery()) {
                long additions = amountNQT;
                if (rs.next()) {
                    additions = Convert.safeAdd(additions, rs.getLong("additions"));
                }
                pstmtUpdate.setLong(1, this.id);
                pstmtUpdate.setLong(2, additions);
                pstmtUpdate.setInt(3, blockchainHeight);
                pstmtUpdate.executeUpdate();
            }
        } catch (SQLException e) {
            throw new RuntimeException(e.toString(), e);
        }
    }

<<<<<<< HEAD
    @Override
    public String toString() {
        return "Account (account_id: " + Convert.toUnsignedLong(getId())+")";
    }
=======
    void payDividends(final long assetId, final int height, final long amountNQTPerQNT) {
        long totalDividend = 0;
        List<AccountAsset> accountAssets = new ArrayList<>();
        try (DbIterator<AccountAsset> iterator = getAssetAccounts(assetId, height, 0, -1)) {
            while (iterator.hasNext()) {
                accountAssets.add(iterator.next());
            }
        }
        for (final AccountAsset accountAsset : accountAssets) {
            if (accountAsset.getAccountId() != this.id && accountAsset.getAccountId() != Genesis.CREATOR_ID) {
                long dividend = Convert.safeMultiply(accountAsset.getQuantityQNT(), amountNQTPerQNT);
                Account.getAccount(accountAsset.getAccountId()).addToBalanceAndUnconfirmedBalanceNQT(dividend);
                totalDividend += dividend;
            }
        }
        this.addToBalanceNQT(-totalDividend);
    }

>>>>>>> 1a756456
}<|MERGE_RESOLUTION|>--- conflicted
+++ resolved
@@ -1155,12 +1155,6 @@
         }
     }
 
-<<<<<<< HEAD
-    @Override
-    public String toString() {
-        return "Account (account_id: " + Convert.toUnsignedLong(getId())+")";
-    }
-=======
     void payDividends(final long assetId, final int height, final long amountNQTPerQNT) {
         long totalDividend = 0;
         List<AccountAsset> accountAssets = new ArrayList<>();
@@ -1179,5 +1173,8 @@
         this.addToBalanceNQT(-totalDividend);
     }
 
->>>>>>> 1a756456
+    @Override
+    public String toString() {
+        return "Account (account_id: " + Convert.toUnsignedLong(getId())+")";
+    }
 }