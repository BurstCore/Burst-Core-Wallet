package nxt;

import nxt.db.DbClause;
import nxt.db.DbIterator;
import nxt.db.DbKey;
import nxt.db.VersionedEntityDbTable;
import nxt.util.Listener;
import nxt.util.Listeners;

import java.sql.Connection;
import java.sql.PreparedStatement;
import java.sql.ResultSet;
import java.sql.SQLException;
import java.util.ArrayList;
import java.util.List;

@SuppressWarnings("UnusedDeclaration")
public final class Currency {

    public enum Event {
        BEFORE_DISTRIBUTE_CROWDFUNDING, BEFORE_UNDO_CROWDFUNDING, BEFORE_DELETE
    }

    private static final DbKey.LongKeyFactory<Currency> currencyDbKeyFactory = new DbKey.LongKeyFactory<Currency>("id") {

        @Override
        public DbKey newKey(Currency currency) {
            return currency.dbKey;
        }

    };

    private static final VersionedEntityDbTable<Currency> currencyTable = new VersionedEntityDbTable<Currency>("currency", currencyDbKeyFactory, "code,name,description") {

        @Override
        protected Currency load(Connection con, ResultSet rs) throws SQLException {
            return new Currency(rs);
        }

        @Override
        protected void save(Connection con, Currency currency) throws SQLException {
            currency.save(con);
        }

        @Override
        public String defaultSort() {
            return " ORDER BY creation_height DESC ";
        }

    };

    private static final class CurrencySupply {

        private final DbKey dbKey;
        private final long currencyId;
        private long currentSupply;
        private long currentReservePerUnitNQT;

        private CurrencySupply(Currency currency) {
            this.currencyId = currency.currencyId;
            this.dbKey = currencySupplyDbKeyFactory.newKey(this.currencyId);
        }

        private CurrencySupply(ResultSet rs) throws SQLException {
            this.currencyId = rs.getLong("id");
            this.dbKey = currencySupplyDbKeyFactory.newKey(this.currencyId);
            this.currentSupply = rs.getLong("current_supply");
            this.currentReservePerUnitNQT = rs.getLong("current_reserve_per_unit_nqt");
        }

        private void save(Connection con) throws SQLException {
            try (PreparedStatement pstmt = con.prepareStatement("MERGE INTO currency_supply (id, current_supply, "
                    + "current_reserve_per_unit_nqt, height, latest) "
                    + "KEY (id, height) VALUES (?, ?, ?, ?, TRUE)")) {
                int i = 0;
                pstmt.setLong(++i, this.currencyId);
                pstmt.setLong(++i, this.currentSupply);
                pstmt.setLong(++i, this.currentReservePerUnitNQT);
                pstmt.setInt(++i, Nxt.getBlockchain().getHeight());
                pstmt.executeUpdate();
            }
        }
    }

    private static final DbKey.LongKeyFactory<CurrencySupply> currencySupplyDbKeyFactory = new DbKey.LongKeyFactory<CurrencySupply>("id") {

        @Override
        public DbKey newKey(CurrencySupply currencySupply) {
            return currencySupply.dbKey;
        }

    };

    private static final VersionedEntityDbTable<CurrencySupply> currencySupplyTable = new VersionedEntityDbTable<CurrencySupply>("currency_supply", currencySupplyDbKeyFactory) {

        @Override
        protected CurrencySupply load(Connection con, ResultSet rs) throws SQLException {
            return new CurrencySupply(rs);
        }

        @Override
        protected void save(Connection con, CurrencySupply currencySupply) throws SQLException {
            currencySupply.save(con);
        }

    };

    private static final Listeners<Currency,Event> listeners = new Listeners<>();

    public static boolean addListener(Listener<Currency> listener, Event eventType) {
        return listeners.addListener(listener, eventType);
    }

    public static boolean removeListener(Listener<Currency> listener, Event eventType) {
        return listeners.removeListener(listener, eventType);
    }

    public static DbIterator<Currency> getAllCurrencies(int from, int to) {
        return currencyTable.getAll(from, to);
    }

    public static int getCount() {
        return currencyTable.getCount();
    }

    public static Currency getCurrency(long id) {
        return currencyTable.get(currencyDbKeyFactory.newKey(id));
    }

    public static Currency getCurrencyByName(String name) {
        return currencyTable.getBy(new DbClause.StringClause("name_lower", name.toLowerCase()));
    }

    public static Currency getCurrencyByCode(String code) {
        return currencyTable.getBy(new DbClause.StringClause("code", code));
    }

    public static DbIterator<Currency> getCurrencyIssuedBy(long accountId, int from, int to) {
        return currencyTable.getManyBy(new DbClause.LongClause("account_id", accountId), from, to);
    }

    public static DbIterator<Currency> searchCurrencies(String query, int from, int to) {
        return currencyTable.search(query, DbClause.EMPTY_CLAUSE, from, to, " ORDER BY ft.score DESC, currency.creation_height DESC ");
    }

    static void addCurrency(Transaction transaction, Account senderAccount, Attachment.MonetarySystemCurrencyIssuance attachment) {
        Currency oldCurrency;
        if ((oldCurrency = Currency.getCurrencyByCode(attachment.getCode())) != null) {
            oldCurrency.delete(senderAccount);
        }
        if ((oldCurrency = Currency.getCurrencyByCode(attachment.getName().toUpperCase())) != null) {
            oldCurrency.delete(senderAccount);
        }
        if ((oldCurrency = Currency.getCurrencyByName(attachment.getName())) != null) {
            oldCurrency.delete(senderAccount);
        }
        if ((oldCurrency = Currency.getCurrencyByName(attachment.getCode())) != null) {
            oldCurrency.delete(senderAccount);
        }
        Currency currency = new Currency(transaction, attachment);
        currencyTable.insert(currency);
        if (currency.is(CurrencyType.MINTABLE) || currency.is(CurrencyType.RESERVABLE)) {
            CurrencySupply currencySupply = currency.getSupplyData();
            currencySupply.currentSupply = attachment.getInitialSupply();
            currencySupplyTable.insert(currencySupply);
        }

    }

    static {
        Nxt.getBlockchainProcessor().addListener(new CrowdFundingListener(), BlockchainProcessor.Event.AFTER_BLOCK_APPLY);
    }

    static void init() {}

    private final long currencyId;

    private final DbKey dbKey;
    private final long accountId;
    private final String name;
    private final String code;
    private final String description;
    private final int type;
    private final long maxSupply;
    private final long reserveSupply;
    private final int creationHeight;
    private final int issuanceHeight;
    private final long minReservePerUnitNQT;
    private final int minDifficulty;
    private final int maxDifficulty;
    private final byte ruleset;
    private final byte algorithm;
    private final byte decimals;
    private final long initialSupply;
    private CurrencySupply currencySupply;

    private Currency(Transaction transaction, Attachment.MonetarySystemCurrencyIssuance attachment) {
        this.currencyId = transaction.getId();
        this.dbKey = currencyDbKeyFactory.newKey(this.currencyId);
        this.accountId = transaction.getSenderId();
        this.name = attachment.getName();
        this.code = attachment.getCode();
        this.description = attachment.getDescription();
        this.type = attachment.getType();
        this.initialSupply = attachment.getInitialSupply();
        this.reserveSupply = attachment.getReserveSupply();
        this.maxSupply = attachment.getMaxSupply();
        this.creationHeight = Nxt.getBlockchain().getHeight();
        this.issuanceHeight = attachment.getIssuanceHeight();
        this.minReservePerUnitNQT = attachment.getMinReservePerUnitNQT();
        this.minDifficulty = attachment.getMinDifficulty();
        this.maxDifficulty = attachment.getMaxDifficulty();
        this.ruleset = attachment.getRuleset();
        this.algorithm = attachment.getAlgorithm();
        this.decimals = attachment.getDecimals();
    }

    private Currency(ResultSet rs) throws SQLException {
        this.currencyId = rs.getLong("id");
        this.dbKey = currencyDbKeyFactory.newKey(this.currencyId);
        this.accountId = rs.getLong("account_id");
        this.name = rs.getString("name");
        this.code = rs.getString("code");
        this.description = rs.getString("description");
        this.type = rs.getInt("type");
        this.initialSupply = rs.getLong("initial_supply");
        this.reserveSupply = rs.getLong("reserve_supply");
        this.maxSupply = rs.getLong("max_supply");
        this.creationHeight = rs.getInt("creation_height");
        this.issuanceHeight = rs.getInt("issuance_height");
        this.minReservePerUnitNQT = rs.getLong("min_reserve_per_unit_nqt");
        this.minDifficulty = rs.getByte("min_difficulty") & 0xFF;
        this.maxDifficulty = rs.getByte("max_difficulty") & 0xFF;
        this.ruleset = rs.getByte("ruleset");
        this.algorithm = rs.getByte("algorithm");
        this.decimals = rs.getByte("decimals");
    }

    private void save(Connection con) throws SQLException {
        try (PreparedStatement pstmt = con.prepareStatement("MERGE INTO currency (id, account_id, name, code, "
                + "description, type, initial_supply, reserve_supply, max_supply, creation_height, issuance_height, min_reserve_per_unit_nqt, "
                + "min_difficulty, max_difficulty, ruleset, algorithm, decimals, height, latest) "
                + "KEY (id, height) VALUES (?, ?, ?, ?, ?, ?, ?, ?, ?, ?, ?, ?, ?, ?, ?, ?, ?, ?, TRUE)")) {
            int i = 0;
            pstmt.setLong(++i, this.currencyId);
            pstmt.setLong(++i, this.accountId);
            pstmt.setString(++i, this.name);
            pstmt.setString(++i, this.code);
            pstmt.setString(++i, this.description);
            pstmt.setInt(++i, this.type);
            pstmt.setLong(++i, this.initialSupply);
            pstmt.setLong(++i, this.reserveSupply);
            pstmt.setLong(++i, this.maxSupply);
            pstmt.setInt(++i, this.creationHeight);
            pstmt.setInt(++i, this.issuanceHeight);
            pstmt.setLong(++i, this.minReservePerUnitNQT);
            pstmt.setByte(++i, (byte)this.minDifficulty);
            pstmt.setByte(++i, (byte)this.maxDifficulty);
            pstmt.setByte(++i, this.ruleset);
            pstmt.setByte(++i, this.algorithm);
            pstmt.setByte(++i, this.decimals);
            pstmt.setInt(++i, Nxt.getBlockchain().getHeight());
            pstmt.executeUpdate();
        }
    }

    public long getId() {
        return currencyId;
    }

    public long getAccountId() {
        return accountId;
    }

    public String getName() {
        return name;
    }

    public String getCode() {
        return code;
    }

    public String getDescription() {
        return description;
    }

    public int getType() {
        return type;
    }

    public long getInitialSupply() {
        return initialSupply;
    }

    public long getCurrentSupply() {
        if (!is(CurrencyType.RESERVABLE) && !is(CurrencyType.MINTABLE)) {
            return initialSupply;
        }
        if (getSupplyData() == null) {
            return 0;
        }
        return currencySupply.currentSupply;
    }

    public long getReserveSupply() {
        return reserveSupply;
    }

    public long getMaxSupply() {
        return maxSupply;
    }

    public int getCreationHeight() {
        return creationHeight;
    }

    public int getIssuanceHeight() {
        return issuanceHeight;
    }

    public long getMinReservePerUnitNQT() {
        return minReservePerUnitNQT;
    }

    public int getMinDifficulty() {
        return minDifficulty;
    }

    public int getMaxDifficulty() {
        return maxDifficulty;
    }

    public byte getRuleset() {
        return ruleset;
    }

    public byte getAlgorithm() {
        return algorithm;
    }

    public byte getDecimals() {
        return decimals;
    }

    public long getCurrentReservePerUnitNQT() {
        if (!is(CurrencyType.RESERVABLE) || getSupplyData() == null) {
            return 0;
        }
        return currencySupply.currentReservePerUnitNQT;
    }

    public boolean isActive() {
        return issuanceHeight <= BlockchainImpl.getInstance().getHeight();
    }

    private CurrencySupply getSupplyData() {
        if (!is(CurrencyType.RESERVABLE) && !is(CurrencyType.MINTABLE)) {
            return null;
        }
        if (currencySupply == null) {
            currencySupply = currencySupplyTable.get(currencySupplyDbKeyFactory.newKey(currencyId));
            if (currencySupply == null) {
                currencySupply = new CurrencySupply(this);
            }
        }
        return currencySupply;
    }

    static void increaseReserve(Account account, long currencyId, long amountPerUnitNQT) {
        Currency currency = Currency.getCurrency(currencyId);
        account.addToBalanceNQT(-Math.multiplyExact(currency.getReserveSupply(), amountPerUnitNQT));
        CurrencySupply currencySupply = currency.getSupplyData();
        currencySupply.currentReservePerUnitNQT += amountPerUnitNQT;
        currencySupplyTable.insert(currencySupply);
        CurrencyFounder.addOrUpdateFounder(currencyId, account.getId(), amountPerUnitNQT);
    }

    static void claimReserve(Account account, long currencyId, long units) {
        account.addToCurrencyUnits(currencyId, -units);
        Currency currency = Currency.getCurrency(currencyId);
        currency.increaseSupply(- units);
        account.addToBalanceAndUnconfirmedBalanceNQT(Math.multiplyExact(units, currency.getCurrentReservePerUnitNQT()));
    }

    static void transferCurrency(Account senderAccount, Account recipientAccount, long currencyId, long units) {
        senderAccount.addToCurrencyUnits(currencyId, -units);
        recipientAccount.addToCurrencyAndUnconfirmedCurrencyUnits(currencyId, units);
    }

    void increaseSupply(long units) {
        getSupplyData();
        currencySupply.currentSupply += units;
        if (currencySupply.currentSupply > maxSupply || currencySupply.currentSupply < 0) {
            currencySupply.currentSupply -= units;
            throw new IllegalArgumentException("Cannot add " + units + " to current supply of " + currencySupply.currentSupply);
        }
        currencySupplyTable.insert(currencySupply);
    }

    public DbIterator<Account.AccountCurrency> getAccounts(int from, int to) {
        return Account.getCurrencyAccounts(this.currencyId, from, to);
    }

    public DbIterator<Account.AccountCurrency> getAccounts(int height, int from, int to) {
        return Account.getCurrencyAccounts(this.currencyId, height, from, to);
    }

    public DbIterator<Exchange> getExchanges(int from, int to) {
        return Exchange.getCurrencyExchanges(this.currencyId, from, to);
    }

    public DbIterator<CurrencyTransfer> getTransfers(int from, int to) {
        return CurrencyTransfer.getCurrencyTransfers(this.currencyId, from, to);
    }

    public boolean is(CurrencyType type) {
        return (this.type & type.getCode()) != 0;
    }

    public boolean canBeDeletedBy(long senderAccountId) {
        if (!isActive()) {
            return senderAccountId == accountId;
        }
        if (is(CurrencyType.MINTABLE) && getCurrentSupply() < maxSupply && senderAccountId != accountId) {
            return false;
        }
        try (DbIterator<Account.AccountCurrency> accountCurrencies = Account.getCurrencyAccounts(this.currencyId, 0, -1)) {
            return ! accountCurrencies.hasNext() || accountCurrencies.next().getAccountId() == senderAccountId && ! accountCurrencies.hasNext();
        }
    }

    void delete(Account senderAccount) {
        if (!canBeDeletedBy(senderAccount.getId())) {
            // shouldn't happen as ownership has already been checked in validate, but as a safety check
            throw new IllegalStateException("Currency " + Long.toUnsignedString(currencyId) + " not entirely owned by " + Long.toUnsignedString(senderAccount.getId()));
        }
        listeners.notify(this, Event.BEFORE_DELETE);
        if (is(CurrencyType.RESERVABLE)) {
            if (is(CurrencyType.CLAIMABLE) && isActive()) {
                senderAccount.addToUnconfirmedCurrencyUnits(currencyId, -senderAccount.getCurrencyUnits(currencyId));
                Currency.claimReserve(senderAccount, currencyId, senderAccount.getCurrencyUnits(currencyId));
            }
            if (!isActive()) {
                try (DbIterator<CurrencyFounder> founders = CurrencyFounder.getCurrencyFounders(currencyId, 0, Integer.MAX_VALUE)) {
                    for (CurrencyFounder founder : founders) {
                        Account.getAccount(founder.getAccountId()).addToBalanceAndUnconfirmedBalanceNQT(Math.multiplyExact(reserveSupply, founder.getAmountPerUnitNQT()));
                    }
                }
            }
            CurrencyFounder.remove(currencyId);
        }
        if (is(CurrencyType.EXCHANGEABLE)) {
            List<CurrencyBuyOffer> buyOffers = new ArrayList<>();
            try (DbIterator<CurrencyBuyOffer> offers = CurrencyBuyOffer.getOffers(this, 0, -1)) {
                while (offers.hasNext()) {
                    buyOffers.add(offers.next());
                }
            }
            for (CurrencyBuyOffer offer : buyOffers) {
                CurrencyExchangeOffer.removeOffer(offer);
            }
        }
        if (is(CurrencyType.MINTABLE)) {
            CurrencyMint.deleteCurrency(this);
        }
<<<<<<< HEAD
        if (is(CurrencyType.NON_SHUFFLEABLE)) {
            Shuffling.cancelShuffling(currencyId);
        }
        ownerAccount.addToUnconfirmedCurrencyUnits(currencyId, -ownerAccount.getUnconfirmedCurrencyUnits(currencyId));
        ownerAccount.addToCurrencyUnits(currencyId, -ownerAccount.getCurrencyUnits(currencyId));
=======
        senderAccount.addToUnconfirmedCurrencyUnits(currencyId, -senderAccount.getUnconfirmedCurrencyUnits(currencyId));
        senderAccount.addToCurrencyUnits(currencyId, -senderAccount.getCurrencyUnits(currencyId));
>>>>>>> 12000ff9
        currencyTable.delete(this);
    }

    private static final class CrowdFundingListener implements Listener<Block> {

        @Override
        public void notify(Block block) {
            if (block.getHeight() <= Constants.MONETARY_SYSTEM_BLOCK) {
                return;
            }
            try (DbIterator<Currency> issuedCurrencies = currencyTable.getManyBy(new DbClause.IntClause("issuance_height", block.getHeight()), 0, -1)) {
                for (Currency currency : issuedCurrencies) {
                    if (currency.getCurrentReservePerUnitNQT() < currency.getMinReservePerUnitNQT()) {
                        listeners.notify(currency, Event.BEFORE_UNDO_CROWDFUNDING);
                        undoCrowdFunding(currency);
                    } else {
                        listeners.notify(currency, Event.BEFORE_DISTRIBUTE_CROWDFUNDING);
                        distributeCurrency(currency);
                    }
                }
            }
        }

        private void undoCrowdFunding(Currency currency) {
            try (DbIterator<CurrencyFounder> founders = CurrencyFounder.getCurrencyFounders(currency.getId(), 0, Integer.MAX_VALUE)) {
                for (CurrencyFounder founder : founders) {
                    Account.getAccount(founder.getAccountId()).addToBalanceAndUnconfirmedBalanceNQT(Math.multiplyExact(currency.getReserveSupply(), founder.getAmountPerUnitNQT()));
                }
            }
            Account.getAccount(currency.getAccountId()).addToCurrencyAndUnconfirmedCurrencyUnits(currency.getId(), - currency.getInitialSupply());
            currencyTable.delete(currency);
            CurrencyFounder.remove(currency.getId());
        }

        private void distributeCurrency(Currency currency) {
            long totalAmountPerUnit = 0;
            final long remainingSupply = currency.getReserveSupply() - currency.getInitialSupply();
            List<CurrencyFounder> currencyFounders = new ArrayList<>();
            try (DbIterator<CurrencyFounder> founders = CurrencyFounder.getCurrencyFounders(currency.getId(), 0, Integer.MAX_VALUE)) {
                for (CurrencyFounder founder : founders) {
                    totalAmountPerUnit += founder.getAmountPerUnitNQT();
                    currencyFounders.add(founder);
                }
            }
            CurrencySupply currencySupply = currency.getSupplyData();
            for (CurrencyFounder founder : currencyFounders) {
                long units = Math.multiplyExact(remainingSupply, founder.getAmountPerUnitNQT()) / totalAmountPerUnit;
                currencySupply.currentSupply += units;
                Account.getAccount(founder.getAccountId()).addToCurrencyAndUnconfirmedCurrencyUnits(currency.getId(), units);
            }
            Account issuerAccount = Account.getAccount(currency.getAccountId());
            issuerAccount.addToCurrencyAndUnconfirmedCurrencyUnits(currency.getId(), currency.getReserveSupply() - currency.getCurrentSupply());
            if (!currency.is(CurrencyType.CLAIMABLE)) {
                issuerAccount.addToBalanceAndUnconfirmedBalanceNQT(Math.multiplyExact(totalAmountPerUnit, currency.getReserveSupply()));
            }
            currencySupply.currentSupply = currency.getReserveSupply();
            currencySupplyTable.insert(currencySupply);
        }
    }
}<|MERGE_RESOLUTION|>--- conflicted
+++ resolved
@@ -463,16 +463,11 @@
         if (is(CurrencyType.MINTABLE)) {
             CurrencyMint.deleteCurrency(this);
         }
-<<<<<<< HEAD
-        if (is(CurrencyType.NON_SHUFFLEABLE)) {
+        if (!is(CurrencyType.NON_SHUFFLEABLE)) {
             Shuffling.cancelShuffling(currencyId);
         }
-        ownerAccount.addToUnconfirmedCurrencyUnits(currencyId, -ownerAccount.getUnconfirmedCurrencyUnits(currencyId));
-        ownerAccount.addToCurrencyUnits(currencyId, -ownerAccount.getCurrencyUnits(currencyId));
-=======
         senderAccount.addToUnconfirmedCurrencyUnits(currencyId, -senderAccount.getUnconfirmedCurrencyUnits(currencyId));
         senderAccount.addToCurrencyUnits(currencyId, -senderAccount.getCurrencyUnits(currencyId));
->>>>>>> 12000ff9
         currencyTable.delete(this);
     }
 
