/******************************************************************************
 * Copyright © 2013-2015 The Nxt Core Developers.                             *
 *                                                                            *
 * See the AUTHORS.txt, DEVELOPER-AGREEMENT.txt and LICENSE.txt files at      *
 * the top-level directory of this distribution for the individual copyright  *
 * holder information and the developer policies on copyright and licensing.  *
 *                                                                            *
 * Unless otherwise agreed in a custom licensing agreement, no part of the    *
 * Nxt software, including this file, may be copied, modified, propagated,    *
 * or distributed except according to the terms contained in the LICENSE.txt  *
 * file.                                                                      *
 *                                                                            *
 * Removal or modification of this copyright notice is prohibited.            *
 *                                                                            *
 ******************************************************************************/

package nxt;

import nxt.AccountLedger.LedgerEvent;
import nxt.db.DbClause;
import nxt.db.DbIterator;
import nxt.db.DbKey;
import nxt.db.VersionedEntityDbTable;
import nxt.util.Listener;
import nxt.util.Listeners;

import java.sql.Connection;
import java.sql.PreparedStatement;
import java.sql.ResultSet;
import java.sql.SQLException;
import java.util.ArrayList;
import java.util.List;

@SuppressWarnings("UnusedDeclaration")
public final class Currency {

    public enum Event {
        BEFORE_DISTRIBUTE_CROWDFUNDING, BEFORE_UNDO_CROWDFUNDING, BEFORE_DELETE
    }

    private static final DbKey.LongKeyFactory<Currency> currencyDbKeyFactory = new DbKey.LongKeyFactory<Currency>("id") {

        @Override
        public DbKey newKey(Currency currency) {
            return currency.dbKey;
        }

    };

    private static final VersionedEntityDbTable<Currency> currencyTable = new VersionedEntityDbTable<Currency>("currency", currencyDbKeyFactory, "code,name,description") {

        @Override
        protected Currency load(Connection con, ResultSet rs) throws SQLException {
            return new Currency(rs);
        }

        @Override
        protected void save(Connection con, Currency currency) throws SQLException {
            currency.save(con);
        }

        @Override
        public String defaultSort() {
            return " ORDER BY creation_height DESC ";
        }

    };

    private static final class CurrencySupply {

        private final DbKey dbKey;
        private final long currencyId;
        private long currentSupply;
        private long currentReservePerUnitNQT;

        private CurrencySupply(Currency currency) {
            this.currencyId = currency.currencyId;
            this.dbKey = currencySupplyDbKeyFactory.newKey(this.currencyId);
        }

        private CurrencySupply(ResultSet rs) throws SQLException {
            this.currencyId = rs.getLong("id");
            this.dbKey = currencySupplyDbKeyFactory.newKey(this.currencyId);
            this.currentSupply = rs.getLong("current_supply");
            this.currentReservePerUnitNQT = rs.getLong("current_reserve_per_unit_nqt");
        }

        private void save(Connection con) throws SQLException {
            try (PreparedStatement pstmt = con.prepareStatement("MERGE INTO currency_supply (id, current_supply, "
                    + "current_reserve_per_unit_nqt, height, latest) "
                    + "KEY (id, height) VALUES (?, ?, ?, ?, TRUE)")) {
                int i = 0;
                pstmt.setLong(++i, this.currencyId);
                pstmt.setLong(++i, this.currentSupply);
                pstmt.setLong(++i, this.currentReservePerUnitNQT);
                pstmt.setInt(++i, Nxt.getBlockchain().getHeight());
                pstmt.executeUpdate();
            }
        }
    }

    private static final DbKey.LongKeyFactory<CurrencySupply> currencySupplyDbKeyFactory = new DbKey.LongKeyFactory<CurrencySupply>("id") {

        @Override
        public DbKey newKey(CurrencySupply currencySupply) {
            return currencySupply.dbKey;
        }

    };

    private static final VersionedEntityDbTable<CurrencySupply> currencySupplyTable = new VersionedEntityDbTable<CurrencySupply>("currency_supply", currencySupplyDbKeyFactory) {

        @Override
        protected CurrencySupply load(Connection con, ResultSet rs) throws SQLException {
            return new CurrencySupply(rs);
        }

        @Override
        protected void save(Connection con, CurrencySupply currencySupply) throws SQLException {
            currencySupply.save(con);
        }

    };

    private static final Listeners<Currency,Event> listeners = new Listeners<>();

    public static boolean addListener(Listener<Currency> listener, Event eventType) {
        return listeners.addListener(listener, eventType);
    }

    public static boolean removeListener(Listener<Currency> listener, Event eventType) {
        return listeners.removeListener(listener, eventType);
    }

    public static DbIterator<Currency> getAllCurrencies(int from, int to) {
        return currencyTable.getAll(from, to);
    }

    public static int getCount() {
        return currencyTable.getCount();
    }

    public static Currency getCurrency(long id) {
        return currencyTable.get(currencyDbKeyFactory.newKey(id));
    }

    public static Currency getCurrencyByName(String name) {
        return currencyTable.getBy(new DbClause.StringClause("name_lower", name.toLowerCase()));
    }

    public static Currency getCurrencyByCode(String code) {
        return currencyTable.getBy(new DbClause.StringClause("code", code.toUpperCase()));
    }

    public static DbIterator<Currency> getCurrencyIssuedBy(long accountId, int from, int to) {
        return currencyTable.getManyBy(new DbClause.LongClause("account_id", accountId), from, to);
    }

    public static DbIterator<Currency> searchCurrencies(String query, int from, int to) {
        return currencyTable.search(query, DbClause.EMPTY_CLAUSE, from, to, " ORDER BY ft.score DESC, currency.creation_height DESC ");
    }

    static void addCurrency(LedgerEvent event, long eventId, Transaction transaction, Account senderAccount,
                            Attachment.MonetarySystemCurrencyIssuance attachment) {
        Currency oldCurrency;
        if ((oldCurrency = Currency.getCurrencyByCode(attachment.getCode())) != null) {
            oldCurrency.delete(event, eventId, senderAccount);
        }
        if ((oldCurrency = Currency.getCurrencyByCode(attachment.getName())) != null) {
            oldCurrency.delete(event, eventId, senderAccount);
        }
        if ((oldCurrency = Currency.getCurrencyByName(attachment.getName())) != null) {
            oldCurrency.delete(event, eventId, senderAccount);
        }
        if ((oldCurrency = Currency.getCurrencyByName(attachment.getCode())) != null) {
            oldCurrency.delete(event, eventId, senderAccount);
        }
        Currency currency = new Currency(transaction, attachment);
        currencyTable.insert(currency);
        if (currency.is(CurrencyType.MINTABLE) || currency.is(CurrencyType.RESERVABLE)) {
            CurrencySupply currencySupply = currency.getSupplyData();
            currencySupply.currentSupply = attachment.getInitialSupply();
            currencySupplyTable.insert(currencySupply);
        }

    }

    static {
        Nxt.getBlockchainProcessor().addListener(new CrowdFundingListener(), BlockchainProcessor.Event.AFTER_BLOCK_APPLY);
    }

    static void init() {}

    private final long currencyId;

    private final DbKey dbKey;
    private final long accountId;
    private final String name;
    private final String code;
    private final String description;
    private final int type;
    private final long maxSupply;
    private final long reserveSupply;
    private final int creationHeight;
    private final int issuanceHeight;
    private final long minReservePerUnitNQT;
    private final int minDifficulty;
    private final int maxDifficulty;
    private final byte ruleset;
    private final byte algorithm;
    private final byte decimals;
    private final long initialSupply;
    private CurrencySupply currencySupply;

    private Currency(Transaction transaction, Attachment.MonetarySystemCurrencyIssuance attachment) {
        this.currencyId = transaction.getId();
        this.dbKey = currencyDbKeyFactory.newKey(this.currencyId);
        this.accountId = transaction.getSenderId();
        this.name = attachment.getName();
        this.code = attachment.getCode();
        this.description = attachment.getDescription();
        this.type = attachment.getType();
        this.initialSupply = attachment.getInitialSupply();
        this.reserveSupply = attachment.getReserveSupply();
        this.maxSupply = attachment.getMaxSupply();
        this.creationHeight = Nxt.getBlockchain().getHeight();
        this.issuanceHeight = attachment.getIssuanceHeight();
        this.minReservePerUnitNQT = attachment.getMinReservePerUnitNQT();
        this.minDifficulty = attachment.getMinDifficulty();
        this.maxDifficulty = attachment.getMaxDifficulty();
        this.ruleset = attachment.getRuleset();
        this.algorithm = attachment.getAlgorithm();
        this.decimals = attachment.getDecimals();
    }

    private Currency(ResultSet rs) throws SQLException {
        this.currencyId = rs.getLong("id");
        this.dbKey = currencyDbKeyFactory.newKey(this.currencyId);
        this.accountId = rs.getLong("account_id");
        this.name = rs.getString("name");
        this.code = rs.getString("code");
        this.description = rs.getString("description");
        this.type = rs.getInt("type");
        this.initialSupply = rs.getLong("initial_supply");
        this.reserveSupply = rs.getLong("reserve_supply");
        this.maxSupply = rs.getLong("max_supply");
        this.creationHeight = rs.getInt("creation_height");
        this.issuanceHeight = rs.getInt("issuance_height");
        this.minReservePerUnitNQT = rs.getLong("min_reserve_per_unit_nqt");
        this.minDifficulty = rs.getByte("min_difficulty") & 0xFF;
        this.maxDifficulty = rs.getByte("max_difficulty") & 0xFF;
        this.ruleset = rs.getByte("ruleset");
        this.algorithm = rs.getByte("algorithm");
        this.decimals = rs.getByte("decimals");
    }

    private void save(Connection con) throws SQLException {
        try (PreparedStatement pstmt = con.prepareStatement("MERGE INTO currency (id, account_id, name, code, "
                + "description, type, initial_supply, reserve_supply, max_supply, creation_height, issuance_height, min_reserve_per_unit_nqt, "
                + "min_difficulty, max_difficulty, ruleset, algorithm, decimals, height, latest) "
                + "KEY (id, height) VALUES (?, ?, ?, ?, ?, ?, ?, ?, ?, ?, ?, ?, ?, ?, ?, ?, ?, ?, TRUE)")) {
            int i = 0;
            pstmt.setLong(++i, this.currencyId);
            pstmt.setLong(++i, this.accountId);
            pstmt.setString(++i, this.name);
            pstmt.setString(++i, this.code);
            pstmt.setString(++i, this.description);
            pstmt.setInt(++i, this.type);
            pstmt.setLong(++i, this.initialSupply);
            pstmt.setLong(++i, this.reserveSupply);
            pstmt.setLong(++i, this.maxSupply);
            pstmt.setInt(++i, this.creationHeight);
            pstmt.setInt(++i, this.issuanceHeight);
            pstmt.setLong(++i, this.minReservePerUnitNQT);
            pstmt.setByte(++i, (byte)this.minDifficulty);
            pstmt.setByte(++i, (byte)this.maxDifficulty);
            pstmt.setByte(++i, this.ruleset);
            pstmt.setByte(++i, this.algorithm);
            pstmt.setByte(++i, this.decimals);
            pstmt.setInt(++i, Nxt.getBlockchain().getHeight());
            pstmt.executeUpdate();
        }
    }

    public long getId() {
        return currencyId;
    }

    public long getAccountId() {
        return accountId;
    }

    public String getName() {
        return name;
    }

    public String getCode() {
        return code;
    }

    public String getDescription() {
        return description;
    }

    public int getType() {
        return type;
    }

    public long getInitialSupply() {
        return initialSupply;
    }

    public long getCurrentSupply() {
        if (!is(CurrencyType.RESERVABLE) && !is(CurrencyType.MINTABLE)) {
            return initialSupply;
        }
        if (getSupplyData() == null) {
            return 0;
        }
        return currencySupply.currentSupply;
    }

    public long getReserveSupply() {
        return reserveSupply;
    }

    public long getMaxSupply() {
        return maxSupply;
    }

    public int getCreationHeight() {
        return creationHeight;
    }

    public int getIssuanceHeight() {
        return issuanceHeight;
    }

    public long getMinReservePerUnitNQT() {
        return minReservePerUnitNQT;
    }

    public int getMinDifficulty() {
        return minDifficulty;
    }

    public int getMaxDifficulty() {
        return maxDifficulty;
    }

    public byte getRuleset() {
        return ruleset;
    }

    public byte getAlgorithm() {
        return algorithm;
    }

    public byte getDecimals() {
        return decimals;
    }

    public long getCurrentReservePerUnitNQT() {
        if (!is(CurrencyType.RESERVABLE) || getSupplyData() == null) {
            return 0;
        }
        return currencySupply.currentReservePerUnitNQT;
    }

    public boolean isActive() {
        return issuanceHeight <= BlockchainImpl.getInstance().getHeight();
    }

    private CurrencySupply getSupplyData() {
        if (!is(CurrencyType.RESERVABLE) && !is(CurrencyType.MINTABLE)) {
            return null;
        }
        if (currencySupply == null) {
            currencySupply = currencySupplyTable.get(currencySupplyDbKeyFactory.newKey(currencyId));
            if (currencySupply == null) {
                currencySupply = new CurrencySupply(this);
            }
        }
        return currencySupply;
    }

    static void increaseReserve(LedgerEvent event, long eventId, Account account, long currencyId, long amountPerUnitNQT) {
        Currency currency = Currency.getCurrency(currencyId);
        account.addToBalanceNQT(event, eventId, -Math.multiplyExact(currency.getReserveSupply(), amountPerUnitNQT));
        CurrencySupply currencySupply = currency.getSupplyData();
        currencySupply.currentReservePerUnitNQT += amountPerUnitNQT;
        currencySupplyTable.insert(currencySupply);
        CurrencyFounder.addOrUpdateFounder(currencyId, account.getId(), amountPerUnitNQT);
    }

    static void claimReserve(LedgerEvent event, long eventId, Account account, long currencyId, long units) {
        account.addToCurrencyUnits(event, eventId, currencyId, -units);
        Currency currency = Currency.getCurrency(currencyId);
        currency.increaseSupply(- units);
        account.addToBalanceAndUnconfirmedBalanceNQT(event, eventId,
                Math.multiplyExact(units, currency.getCurrentReservePerUnitNQT()));
    }

    static void transferCurrency(LedgerEvent event, long eventId, Account senderAccount, Account recipientAccount,
                                 long currencyId, long units) {
        senderAccount.addToCurrencyUnits(event, eventId, currencyId, -units);
        recipientAccount.addToCurrencyAndUnconfirmedCurrencyUnits(event, eventId, currencyId, units);
    }

    void increaseSupply(long units) {
        getSupplyData();
        currencySupply.currentSupply += units;
        if (currencySupply.currentSupply > maxSupply || currencySupply.currentSupply < 0) {
            currencySupply.currentSupply -= units;
            throw new IllegalArgumentException("Cannot add " + units + " to current supply of " + currencySupply.currentSupply);
        }
        currencySupplyTable.insert(currencySupply);
    }

    public DbIterator<Account.AccountCurrency> getAccounts(int from, int to) {
        return Account.getCurrencyAccounts(this.currencyId, from, to);
    }

    public DbIterator<Account.AccountCurrency> getAccounts(int height, int from, int to) {
        return Account.getCurrencyAccounts(this.currencyId, height, from, to);
    }

    public DbIterator<Exchange> getExchanges(int from, int to) {
        return Exchange.getCurrencyExchanges(this.currencyId, from, to);
    }

    public DbIterator<CurrencyTransfer> getTransfers(int from, int to) {
        return CurrencyTransfer.getCurrencyTransfers(this.currencyId, from, to);
    }

    public boolean is(CurrencyType type) {
        return (this.type & type.getCode()) != 0;
    }

    public boolean canBeDeletedBy(long senderAccountId) {
        if (!isActive()) {
            return senderAccountId == accountId;
        }
        if (is(CurrencyType.MINTABLE) && getCurrentSupply() < maxSupply && senderAccountId != accountId) {
            return false;
        }
        try (DbIterator<Account.AccountCurrency> accountCurrencies = Account.getCurrencyAccounts(this.currencyId, 0, -1)) {
            return ! accountCurrencies.hasNext() || accountCurrencies.next().getAccountId() == senderAccountId && ! accountCurrencies.hasNext();
        }
    }

    void delete(LedgerEvent event, long eventId, Account senderAccount) {
        if (!canBeDeletedBy(senderAccount.getId())) {
            // shouldn't happen as ownership has already been checked in validate, but as a safety check
            throw new IllegalStateException("Currency " + Long.toUnsignedString(currencyId) + " not entirely owned by " + Long.toUnsignedString(senderAccount.getId()));
        }
        listeners.notify(this, Event.BEFORE_DELETE);
        if (is(CurrencyType.RESERVABLE)) {
            if (is(CurrencyType.CLAIMABLE) && isActive()) {
                senderAccount.addToUnconfirmedCurrencyUnits(event, eventId, currencyId,
                        -senderAccount.getCurrencyUnits(currencyId));
                Currency.claimReserve(event, eventId, senderAccount, currencyId, senderAccount.getCurrencyUnits(currencyId));
            }
            if (!isActive()) {
                try (DbIterator<CurrencyFounder> founders = CurrencyFounder.getCurrencyFounders(currencyId, 0, Integer.MAX_VALUE)) {
                    for (CurrencyFounder founder : founders) {
                        Account.getAccount(founder.getAccountId())
                                .addToBalanceAndUnconfirmedBalanceNQT(event, eventId, Math.multiplyExact(reserveSupply,
                                        founder.getAmountPerUnitNQT()));
                    }
                }
            }
            CurrencyFounder.remove(currencyId);
        }
        if (is(CurrencyType.EXCHANGEABLE)) {
            List<CurrencyBuyOffer> buyOffers = new ArrayList<>();
            try (DbIterator<CurrencyBuyOffer> offers = CurrencyBuyOffer.getOffers(this, 0, -1)) {
                while (offers.hasNext()) {
                    buyOffers.add(offers.next());
                }
            }
            buyOffers.forEach((offer) -> CurrencyExchangeOffer.removeOffer(event, eventId, offer));
        }
        if (is(CurrencyType.MINTABLE)) {
            CurrencyMint.deleteCurrency(this);
        }
<<<<<<< HEAD
        if (!is(CurrencyType.NON_SHUFFLEABLE)) {
            Shuffling.cancelShuffling(currencyId);
        }
        senderAccount.addToUnconfirmedCurrencyUnits(currencyId, -senderAccount.getUnconfirmedCurrencyUnits(currencyId));
        senderAccount.addToCurrencyUnits(currencyId, -senderAccount.getCurrencyUnits(currencyId));
=======
        senderAccount.addToUnconfirmedCurrencyUnits(event, eventId, currencyId,
                -senderAccount.getUnconfirmedCurrencyUnits(currencyId));
        senderAccount.addToCurrencyUnits(event, eventId, currencyId, -senderAccount.getCurrencyUnits(currencyId));
>>>>>>> 6dac3c03
        currencyTable.delete(this);
    }

    private static final class CrowdFundingListener implements Listener<Block> {

        @Override
        public void notify(Block block) {
            if (block.getHeight() <= Constants.MONETARY_SYSTEM_BLOCK) {
                return;
            }
            try (DbIterator<Currency> issuedCurrencies = currencyTable.getManyBy(new DbClause.IntClause("issuance_height", block.getHeight()), 0, -1)) {
                for (Currency currency : issuedCurrencies) {
                    if (currency.getCurrentReservePerUnitNQT() < currency.getMinReservePerUnitNQT()) {
                        listeners.notify(currency, Event.BEFORE_UNDO_CROWDFUNDING);
                        undoCrowdFunding(block, currency);
                    } else {
                        listeners.notify(currency, Event.BEFORE_DISTRIBUTE_CROWDFUNDING);
                        distributeCurrency(block, currency);
                    }
                }
            }
        }

        private void undoCrowdFunding(Block block, Currency currency) {
            try (DbIterator<CurrencyFounder> founders = CurrencyFounder.getCurrencyFounders(currency.getId(), 0, Integer.MAX_VALUE)) {
                for (CurrencyFounder founder : founders) {
                    Account.getAccount(founder.getAccountId())
                            .addToBalanceAndUnconfirmedBalanceNQT(LedgerEvent.CURRENCY_UNDO_CROWDFUNDING, block.getId(),
                                    Math.multiplyExact(currency.getReserveSupply(),
                                            founder.getAmountPerUnitNQT()));
                }
            }
            Account.getAccount(currency.getAccountId())
                    .addToCurrencyAndUnconfirmedCurrencyUnits(LedgerEvent.CURRENCY_UNDO_CROWDFUNDING, block.getId(),
                            currency.getId(), - currency.getInitialSupply());
            currencyTable.delete(currency);
            CurrencyFounder.remove(currency.getId());
        }

        private void distributeCurrency(Block block, Currency currency) {
            long totalAmountPerUnit = 0;
            final long remainingSupply = currency.getReserveSupply() - currency.getInitialSupply();
            List<CurrencyFounder> currencyFounders = new ArrayList<>();
            try (DbIterator<CurrencyFounder> founders = CurrencyFounder.getCurrencyFounders(currency.getId(), 0, Integer.MAX_VALUE)) {
                for (CurrencyFounder founder : founders) {
                    totalAmountPerUnit += founder.getAmountPerUnitNQT();
                    currencyFounders.add(founder);
                }
            }
            CurrencySupply currencySupply = currency.getSupplyData();
            for (CurrencyFounder founder : currencyFounders) {
                long units = Math.multiplyExact(remainingSupply, founder.getAmountPerUnitNQT()) / totalAmountPerUnit;
                currencySupply.currentSupply += units;
                Account.getAccount(founder.getAccountId())
                        .addToCurrencyAndUnconfirmedCurrencyUnits(LedgerEvent.CURRENCY_DISTRIBUTION, block.getId(),
                                currency.getId(), units);
            }
            Account issuerAccount = Account.getAccount(currency.getAccountId());
            issuerAccount.addToCurrencyAndUnconfirmedCurrencyUnits(LedgerEvent.CURRENCY_DISTRIBUTION, block.getId(),
                    currency.getId(),
                    currency.getReserveSupply() - currency.getCurrentSupply());
            if (!currency.is(CurrencyType.CLAIMABLE)) {
                issuerAccount.addToBalanceAndUnconfirmedBalanceNQT(LedgerEvent.CURRENCY_DISTRIBUTION, block.getId(),
                        Math.multiplyExact(totalAmountPerUnit,
                                currency.getReserveSupply()));
            }
            currencySupply.currentSupply = currency.getReserveSupply();
            currencySupplyTable.insert(currencySupply);
        }
    }
}<|MERGE_RESOLUTION|>--- conflicted
+++ resolved
@@ -484,17 +484,12 @@
         if (is(CurrencyType.MINTABLE)) {
             CurrencyMint.deleteCurrency(this);
         }
-<<<<<<< HEAD
         if (!is(CurrencyType.NON_SHUFFLEABLE)) {
-            Shuffling.cancelShuffling(currencyId);
-        }
-        senderAccount.addToUnconfirmedCurrencyUnits(currencyId, -senderAccount.getUnconfirmedCurrencyUnits(currencyId));
-        senderAccount.addToCurrencyUnits(currencyId, -senderAccount.getCurrencyUnits(currencyId));
-=======
+            Shuffling.cancelShuffling(event, eventId, currencyId);
+        }
         senderAccount.addToUnconfirmedCurrencyUnits(event, eventId, currencyId,
                 -senderAccount.getUnconfirmedCurrencyUnits(currencyId));
         senderAccount.addToCurrencyUnits(event, eventId, currencyId, -senderAccount.getCurrencyUnits(currencyId));
->>>>>>> 6dac3c03
         currencyTable.delete(this);
     }
 
