package nxt;

import nxt.crypto.Crypto;
import nxt.db.Db;
import nxt.db.DbIterator;
import nxt.peer.Peer;
import nxt.peer.Peers;
import nxt.util.Convert;
import nxt.util.JSON;
import nxt.util.Listener;
import nxt.util.Listeners;
import nxt.util.Logger;
import nxt.util.ThreadPool;
import org.json.simple.JSONArray;
import org.json.simple.JSONObject;
import org.json.simple.JSONStreamAware;

import java.math.BigInteger;
import java.security.MessageDigest;
import java.sql.Connection;
import java.sql.PreparedStatement;
import java.sql.ResultSet;
import java.sql.SQLException;
import java.util.ArrayList;
import java.util.Arrays;
import java.util.Collections;
import java.util.HashMap;
import java.util.HashSet;
import java.util.List;
import java.util.Map;
import java.util.Set;
import java.util.SortedMap;
import java.util.TreeMap;
import java.util.TreeSet;

final class BlockchainProcessorImpl implements BlockchainProcessor {

    private static final byte[] CHECKSUM_TRANSPARENT_FORGING = new byte[]{27, -54, -59, -98, 49, -42, 48, -68, -112, 49, 41, 94, -41, 78, -84, 27, -87, -22, -28, 36, -34, -90, 112, -50, -9, 5, 89, -35, 80, -121, -128, 112};
    private static final byte[] CHECKSUM_NQT_BLOCK = Constants.isTestnet ? new byte[]{-126, -117, -94, -16, 125, -94, 38, 10, 11, 37, -33, 4, -70, -8, -40, -80, 18, -21, -54, -126, 109, -73, 63, -56, 67, 59, -30, 83, -6, -91, -24, 34}
            : new byte[]{-125, 17, 63, -20, 90, -98, 52, 114, 7, -100, -20, -103, -50, 76, 46, -38, -29, -43, -43, 45, 81, 12, -30, 100, -67, -50, -112, -15, 22, -57, 84, -106};

    private static final BlockchainProcessorImpl instance = new BlockchainProcessorImpl();

    static BlockchainProcessorImpl getInstance() {
        return instance;
    }

    private final BlockchainImpl blockchain = BlockchainImpl.getInstance();
    private final TransactionProcessorImpl transactionProcessor = TransactionProcessorImpl.getInstance();

    private final Listeners<Block, Event> blockListeners = new Listeners<>();
    private volatile Peer lastBlockchainFeeder;
    private volatile int lastBlockchainFeederHeight;

    private volatile boolean isScanning;

    private final Runnable getMoreBlocksThread = new Runnable() {

        private final JSONStreamAware getCumulativeDifficultyRequest;

        {
            JSONObject request = new JSONObject();
            request.put("requestType", "getCumulativeDifficulty");
            getCumulativeDifficultyRequest = JSON.prepareRequest(request);
        }

        private boolean peerHasMore;

        @Override
        public void run() {

            try {
                try {
                    peerHasMore = true;
                    Peer peer = Peers.getAnyPeer(Peer.State.CONNECTED, true);
                    if (peer == null) {
                        return;
                    }
                    lastBlockchainFeeder = peer;
                    JSONObject response = peer.send(getCumulativeDifficultyRequest);
                    if (response == null) {
                        return;
                    }
                    BigInteger curCumulativeDifficulty = blockchain.getLastBlock().getCumulativeDifficulty();
                    String peerCumulativeDifficulty = (String) response.get("cumulativeDifficulty");
                    if (peerCumulativeDifficulty == null) {
                        return;
                    }
                    BigInteger betterCumulativeDifficulty = new BigInteger(peerCumulativeDifficulty);
                    if (betterCumulativeDifficulty.compareTo(curCumulativeDifficulty) <= 0) {
                        return;
                    }
                    if (response.get("blockchainHeight") != null) {
                        lastBlockchainFeederHeight = ((Long) response.get("blockchainHeight")).intValue();
                    }

                    Long commonBlockId = Genesis.GENESIS_BLOCK_ID;

                    if (! blockchain.getLastBlock().getId().equals(Genesis.GENESIS_BLOCK_ID)) {
                        commonBlockId = getCommonMilestoneBlockId(peer);
                    }
                    if (commonBlockId == null || !peerHasMore) {
                        return;
                    }

                    commonBlockId = getCommonBlockId(peer, commonBlockId);
                    if (commonBlockId == null || !peerHasMore) {
                        return;
                    }

                    final Block commonBlock = BlockDb.findBlock(commonBlockId);
                    if (blockchain.getLastBlock().getHeight() - commonBlock.getHeight() >= 720) {
                        return;
                    }

                    Long currentBlockId = commonBlockId;
                    List<BlockImpl> forkBlocks = new ArrayList<>();

                    boolean processedAll = true;
                    outer:
                    while (true) {

                        JSONArray nextBlocks = getNextBlocks(peer, currentBlockId);
                        if (nextBlocks == null || nextBlocks.size() == 0) {
                            break;
                        }

                        synchronized (blockchain) {

                            for (Object o : nextBlocks) {
                                JSONObject blockData = (JSONObject) o;
                                BlockImpl block;
                                try {
                                    block = parseBlock(blockData);
                                } catch (NxtException.NotCurrentlyValidException e) {
                                    Logger.logDebugMessage("Cannot validate block: " + e.toString()
                                            + ", will try again later", e);
                                    processedAll = false;
                                    break outer;
                                } catch (RuntimeException|NxtException.ValidationException e) {
                                    Logger.logDebugMessage("Failed to parse block: " + e.toString(), e);
                                    peer.blacklist(e);
                                    return;
                                }
                                currentBlockId = block.getId();

                                if (blockchain.getLastBlock().getId().equals(block.getPreviousBlockId())) {
                                    try {
                                        pushBlock(block);
                                    } catch (BlockNotAcceptedException e) {
                                        peer.blacklist(e);
                                        return;
                                    }
                                } else if (! BlockDb.hasBlock(block.getId())) {
                                    forkBlocks.add(block);
                                }

                            }

                        } //synchronized

                    }

                    if (forkBlocks.size() > 0) {
                        processedAll = false;
                    }

                    if (! processedAll && blockchain.getLastBlock().getHeight() - commonBlock.getHeight() < 720) {
                        processFork(peer, forkBlocks, commonBlock);
                    }

                } catch (Exception e) {
                    Logger.logDebugMessage("Error in milestone blocks processing thread", e);
                }
            } catch (Throwable t) {
                Logger.logMessage("CRITICAL ERROR. PLEASE REPORT TO THE DEVELOPERS.\n" + t.toString());
                t.printStackTrace();
                System.exit(1);
            }

        }

        private Long getCommonMilestoneBlockId(Peer peer) {

            String lastMilestoneBlockId = null;

            while (true) {
                JSONObject milestoneBlockIdsRequest = new JSONObject();
                milestoneBlockIdsRequest.put("requestType", "getMilestoneBlockIds");
                if (lastMilestoneBlockId == null) {
                    milestoneBlockIdsRequest.put("lastBlockId", blockchain.getLastBlock().getStringId());
                } else {
                    milestoneBlockIdsRequest.put("lastMilestoneBlockId", lastMilestoneBlockId);
                }

                JSONObject response = peer.send(JSON.prepareRequest(milestoneBlockIdsRequest));
                if (response == null) {
                    return null;
                }
                JSONArray milestoneBlockIds = (JSONArray) response.get("milestoneBlockIds");
                if (milestoneBlockIds == null) {
                    return null;
                }
                if (milestoneBlockIds.isEmpty()) {
                    return Genesis.GENESIS_BLOCK_ID;
                }
                // prevent overloading with blockIds
                if (milestoneBlockIds.size() > 20) {
                    Logger.logDebugMessage("Obsolete or rogue peer " + peer.getPeerAddress() + " sends too many milestoneBlockIds, blacklisting");
                    peer.blacklist();
                    return null;
                }
                if (Boolean.TRUE.equals(response.get("last"))) {
                    peerHasMore = false;
                }
                for (Object milestoneBlockId : milestoneBlockIds) {
                    Long blockId = Convert.parseUnsignedLong((String) milestoneBlockId);
                    if (BlockDb.hasBlock(blockId)) {
                        if (lastMilestoneBlockId == null && milestoneBlockIds.size() > 1) {
                            peerHasMore = false;
                        }
                        return blockId;
                    }
                    lastMilestoneBlockId = (String) milestoneBlockId;
                }
            }

        }

        private Long getCommonBlockId(Peer peer, Long commonBlockId) {

            while (true) {
                JSONObject request = new JSONObject();
                request.put("requestType", "getNextBlockIds");
                request.put("blockId", Convert.toUnsignedLong(commonBlockId));
                JSONObject response = peer.send(JSON.prepareRequest(request));
                if (response == null) {
                    return null;
                }
                JSONArray nextBlockIds = (JSONArray) response.get("nextBlockIds");
                if (nextBlockIds == null || nextBlockIds.size() == 0) {
                    return null;
                }
                // prevent overloading with blockIds
                if (nextBlockIds.size() > 1440) {
                    Logger.logDebugMessage("Obsolete or rogue peer " + peer.getPeerAddress() + " sends too many nextBlockIds, blacklisting");
                    peer.blacklist();
                    return null;
                }

                for (Object nextBlockId : nextBlockIds) {
                    Long blockId = Convert.parseUnsignedLong((String) nextBlockId);
                    if (! BlockDb.hasBlock(blockId)) {
                        return commonBlockId;
                    }
                    commonBlockId = blockId;
                }
            }

        }

        private JSONArray getNextBlocks(Peer peer, Long curBlockId) {

            JSONObject request = new JSONObject();
            request.put("requestType", "getNextBlocks");
            request.put("blockId", Convert.toUnsignedLong(curBlockId));
            JSONObject response = peer.send(JSON.prepareRequest(request));
            if (response == null) {
                return null;
            }

            JSONArray nextBlocks = (JSONArray) response.get("nextBlocks");
            if (nextBlocks == null) {
                return null;
            }
            // prevent overloading with blocks
            if (nextBlocks.size() > 1440) {
                Logger.logDebugMessage("Obsolete or rogue peer " + peer.getPeerAddress() + " sends too many nextBlocks, blacklisting");
                peer.blacklist();
                return null;
            }

            return nextBlocks;

        }

        private void processFork(Peer peer, final List<BlockImpl> forkBlocks, final Block commonBlock) {

            synchronized (blockchain) {
                BigInteger curCumulativeDifficulty = blockchain.getLastBlock().getCumulativeDifficulty();

                popOffTo(commonBlock);

                int pushedForkBlocks = 0;
                if (blockchain.getLastBlock().getId().equals(commonBlock.getId())) {
                    for (BlockImpl block : forkBlocks) {
                        if (blockchain.getLastBlock().getId().equals(block.getPreviousBlockId())) {
                            try {
                                pushBlock(block);
                                pushedForkBlocks += 1;
                            } catch (BlockNotAcceptedException e) {
                                peer.blacklist(e);
                                break;
                            }
                        }
                    }
                }

                if (pushedForkBlocks > 0 && blockchain.getLastBlock().getCumulativeDifficulty().compareTo(curCumulativeDifficulty) < 0) {
                    Logger.logDebugMessage("Pop off caused by peer " + peer.getPeerAddress() + ", blacklisting");
                    peer.blacklist();
                    popOffTo(commonBlock);
                }
            } // synchronized

        }

        private void popOffTo(Block commonBlock) {
            try {
                Long lastBlockId = blockchain.getLastBlock().getId();
                while (! lastBlockId.equals(commonBlock.getId()) && ! lastBlockId.equals(Genesis.GENESIS_BLOCK_ID)) {
                    lastBlockId = popLastBlock();
                }
            } catch (TransactionType.UndoNotSupportedException e) {
                Logger.logDebugMessage(e.getMessage());
                Logger.logDebugMessage("Popping off last block not possible, will do a rescan");
                resetTo(commonBlock);
            }
        }

        private void resetTo(Block commonBlock) {
            if (commonBlock.getNextBlockId() != null) {
                Logger.logDebugMessage("Last block is " + blockchain.getLastBlock().getStringId() + " at " + blockchain.getLastBlock().getHeight());
                Logger.logDebugMessage("Deleting blocks after height " + commonBlock.getHeight());
                BlockDb.deleteBlocksFrom(commonBlock.getNextBlockId());
            }
            Logger.logMessage("Will do a re-scan");
            blockListeners.notify(commonBlock, BlockchainProcessor.Event.RESCAN_BEGIN);
            scan();
            blockListeners.notify(commonBlock, BlockchainProcessor.Event.RESCAN_END);
            Logger.logDebugMessage("Last block is " + blockchain.getLastBlock().getStringId() + " at " + blockchain.getLastBlock().getHeight());
        }

    };

    private BlockchainProcessorImpl() {

        blockListeners.addListener(new Listener<Block>() {
            @Override
            public void notify(Block block) {
                if (block.getHeight() % 5000 == 0) {
                    Logger.logMessage("processed block " + block.getHeight());
                }
            }
        }, Event.BLOCK_SCANNED);

        ThreadPool.runBeforeStart(new Runnable() {
            @Override
            public void run() {
                addGenesisBlock();
                scan();
            }
        }, false);

        ThreadPool.scheduleThread(getMoreBlocksThread, 1);

    }

    @Override
    public boolean addListener(Listener<Block> listener, BlockchainProcessor.Event eventType) {
        return blockListeners.addListener(listener, eventType);
    }

    @Override
    public boolean removeListener(Listener<Block> listener, Event eventType) {
        return blockListeners.removeListener(listener, eventType);
    }

    @Override
    public Peer getLastBlockchainFeeder() {
        return lastBlockchainFeeder;
    }

    @Override
    public int getLastBlockchainFeederHeight() {
        return lastBlockchainFeederHeight;
    }

    @Override
    public boolean isScanning() {
        return isScanning;
    }

    @Override
    public void processPeerBlock(JSONObject request) throws NxtException {
        BlockImpl block = parseBlock(request);
        pushBlock(block);
    }

    @Override
    public void fullReset() {
        synchronized (blockchain) {
            //BlockDb.deleteBlock(Genesis.GENESIS_BLOCK_ID); // fails with stack overflow in H2
            BlockDb.deleteAll();
            addGenesisBlock();
            scan();
        }
    }

    private void addBlock(BlockImpl block) {
        try (Connection con = Db.getConnection()) {
            BlockDb.saveBlock(con, block);
            blockchain.setLastBlock(block);
        } catch (SQLException e) {
            throw new RuntimeException(e.toString(), e);
        }
    }

    private void addGenesisBlock() {
        if (BlockDb.hasBlock(Genesis.GENESIS_BLOCK_ID)) {
            Logger.logMessage("Genesis block already in database");
            return;
        }
        Logger.logMessage("Genesis block not in database, starting from scratch");
        try {
            SortedMap<Long,TransactionImpl> transactionsMap = new TreeMap<>();

            for (int i = 0; i < Genesis.GENESIS_RECIPIENTS.length; i++) {
                TransactionImpl transaction = new TransactionImpl.BuilderImpl((byte) 0, Genesis.CREATOR_PUBLIC_KEY,
                        Genesis.GENESIS_AMOUNTS[i] * Constants.ONE_NXT, 0, 0, (short) 0,
                        Attachment.ORDINARY_PAYMENT)
                        .recipientId(Genesis.GENESIS_RECIPIENTS[i])
                        .signature(Genesis.GENESIS_SIGNATURES[i])
                        .build();
                transactionsMap.put(transaction.getId(), transaction);
            }

            MessageDigest digest = Crypto.sha256();
            for (Transaction transaction : transactionsMap.values()) {
                digest.update(transaction.getBytes());
            }

            BlockImpl genesisBlock = new BlockImpl(-1, 0, null, Constants.MAX_BALANCE_NQT, 0, transactionsMap.size() * 128, digest.digest(),
                    Genesis.CREATOR_PUBLIC_KEY, new byte[64], Genesis.GENESIS_BLOCK_SIGNATURE, null, new ArrayList<>(transactionsMap.values()));

            genesisBlock.setPrevious(null);

            addBlock(genesisBlock);

        } catch (NxtException.ValidationException e) {
            Logger.logMessage(e.getMessage());
            throw new RuntimeException(e.toString(), e);
        }
    }

    private byte[] calculateTransactionsChecksum() {
        MessageDigest digest = Crypto.sha256();
        try (Connection con = Db.getConnection();
             PreparedStatement pstmt = con.prepareStatement(
                     "SELECT * FROM transaction ORDER BY id ASC, timestamp ASC");
             DbIterator<TransactionImpl> iterator = blockchain.getTransactions(con, pstmt)) {
            while (iterator.hasNext()) {
                digest.update(iterator.next().getBytes());
            }
        } catch (SQLException e) {
            throw new RuntimeException(e.toString(), e);
        }
        return digest.digest();
    }

    private void pushBlock(final BlockImpl block) throws BlockNotAcceptedException {

        int curTime = Convert.getEpochTime();

        synchronized (blockchain) {
            BlockImpl previousLastBlock = null;
            try {
                Db.beginTransaction();
                previousLastBlock = blockchain.getLastBlock();

                if (!previousLastBlock.getId().equals(block.getPreviousBlockId())) {
                    throw new BlockOutOfOrderException("Previous block id doesn't match");
                }

                if (!verifyVersion(block, previousLastBlock.getHeight())) {
                    throw new BlockNotAcceptedException("Invalid version " + block.getVersion());
                }

                if (previousLastBlock.getHeight() == Constants.TRANSPARENT_FORGING_BLOCK) {
                    byte[] checksum = calculateTransactionsChecksum();
                    if (CHECKSUM_TRANSPARENT_FORGING == null) {
                        Logger.logMessage("Checksum calculated:\n" + Arrays.toString(checksum));
                    } else if (!Arrays.equals(checksum, CHECKSUM_TRANSPARENT_FORGING)) {
                        Logger.logMessage("Checksum failed at block " + Constants.TRANSPARENT_FORGING_BLOCK);
                        throw new BlockNotAcceptedException("Checksum failed");
                    } else {
                        Logger.logMessage("Checksum passed at block " + Constants.TRANSPARENT_FORGING_BLOCK);
                    }
                }

                if (previousLastBlock.getHeight() == Constants.NQT_BLOCK) {
                    byte[] checksum = calculateTransactionsChecksum();
                    if (CHECKSUM_NQT_BLOCK == null) {
                        Logger.logMessage("Checksum calculated:\n" + Arrays.toString(checksum));
                    } else if (!Arrays.equals(checksum, CHECKSUM_NQT_BLOCK)) {
                        Logger.logMessage("Checksum failed at block " + Constants.NQT_BLOCK);
                        throw new BlockNotAcceptedException("Checksum failed");
                    } else {
                        Logger.logMessage("Checksum passed at block " + Constants.NQT_BLOCK);
                    }
                }

                if (block.getVersion() != 1 && !Arrays.equals(Crypto.sha256().digest(previousLastBlock.getBytes()), block.getPreviousBlockHash())) {
                    throw new BlockNotAcceptedException("Previous block hash doesn't match");
                }
                if (block.getTimestamp() > curTime + 15 || block.getTimestamp() <= previousLastBlock.getTimestamp()) {
                    throw new BlockOutOfOrderException("Invalid timestamp: " + block.getTimestamp()
                            + " current time is " + curTime + ", previous block timestamp is " + previousLastBlock.getTimestamp());
                }
                if (block.getId().equals(Long.valueOf(0L)) || BlockDb.hasBlock(block.getId())) {
                    throw new BlockNotAcceptedException("Duplicate block or invalid id");
                }
                if (!block.verifyGenerationSignature()) {
                    throw new BlockNotAcceptedException("Generation signature verification failed");
                }
                if (!block.verifyBlockSignature()) {
                    throw new BlockNotAcceptedException("Block signature verification failed");
                }

                Map<TransactionType, Set<String>> duplicates = new HashMap<>();
                long calculatedTotalAmount = 0;
                long calculatedTotalFee = 0;
                MessageDigest digest = Crypto.sha256();

                Set<Long> unappliedUnconfirmed = transactionProcessor.undoAllUnconfirmed();
                Set<Long> appliedUnconfirmed = new HashSet<>();

                try {

                    for (TransactionImpl transaction : block.getTransactions()) {

                        // cfb: Block 303 contains a transaction which expired before the block timestamp
                        if (transaction.getTimestamp() > curTime + 15 || transaction.getTimestamp() > block.getTimestamp() + 15
                                || (transaction.getExpiration() < block.getTimestamp() && previousLastBlock.getHeight() != 303)) {
                            throw new TransactionNotAcceptedException("Invalid transaction timestamp " + transaction.getTimestamp()
                                    + " for transaction " + transaction.getStringId() + ", current time is " + curTime
                                    + ", block timestamp is " + block.getTimestamp(), transaction);
                        }
                        if (TransactionDb.hasTransaction(transaction.getId())) {
                            throw new TransactionNotAcceptedException("Transaction " + transaction.getStringId()
                                    + " is already in the blockchain", transaction);
                        }
                        if (transaction.getReferencedTransactionFullHash() != null) {
                            if ((previousLastBlock.getHeight() < Constants.REFERENCED_TRANSACTION_FULL_HASH_BLOCK
                                    && !TransactionDb.hasTransaction(Convert.fullHashToId(transaction.getReferencedTransactionFullHash())))
                                    || (previousLastBlock.getHeight() >= Constants.REFERENCED_TRANSACTION_FULL_HASH_BLOCK
                                    && !hasAllReferencedTransactions(transaction, transaction.getTimestamp(), 0))) {
                                throw new TransactionNotAcceptedException("Missing or invalid referenced transaction "
                                        + transaction.getReferencedTransactionFullHash()
                                        + " for transaction " + transaction.getStringId(), transaction);
                            }
                        }
                        if (! verifyVersion(transaction, previousLastBlock.getHeight())) {
                            throw new TransactionNotAcceptedException("Invalid transaction version " + transaction.getVersion()
                                    + " at height " + previousLastBlock.getHeight(), transaction);
                        }
                        if (!transaction.verify()) {
                            throw new TransactionNotAcceptedException("Signature verification failed for transaction "
                                    + transaction.getStringId() + " at height " + previousLastBlock.getHeight(), transaction);
                        }
                        if (transaction.getId().equals(Long.valueOf(0L))) {
                            throw new TransactionNotAcceptedException("Invalid transaction id", transaction);
                        }
                        if (transaction.isDuplicate(duplicates)) {
                            throw new TransactionNotAcceptedException("Transaction is a duplicate: "
                                    + transaction.getStringId(), transaction);
                        }
                        try {
                            transaction.validateAttachment();
                        } catch (NxtException.ValidationException e) {
                            throw new TransactionNotAcceptedException(e.getMessage(), transaction);
                        }

                        if (transaction.applyUnconfirmed()) {
                            appliedUnconfirmed.add(transaction.getId());
                        } else {
                            throw new TransactionNotAcceptedException("Double spending transaction: " + transaction.getStringId(), transaction);
                        }

                        calculatedTotalAmount += transaction.getAmountNQT();

                        calculatedTotalFee += transaction.getFeeNQT();

                        digest.update(transaction.getBytes());

                    }

                    if (calculatedTotalAmount != block.getTotalAmountNQT() || calculatedTotalFee != block.getTotalFeeNQT()) {
                        throw new BlockNotAcceptedException("Total amount or fee don't match transaction totals");
                    }
                    if (!Arrays.equals(digest.digest(), block.getPayloadHash())) {
                        throw new BlockNotAcceptedException("Payload hash doesn't match");
                    }

                    block.setPrevious(previousLastBlock);
                    blockListeners.notify(block, Event.BEFORE_BLOCK_ACCEPT);
<<<<<<< HEAD

=======
>>>>>>> 9d8aaa22
                    addBlock(block);

                    unappliedUnconfirmed.removeAll(appliedUnconfirmed);

                } catch (TransactionNotAcceptedException | RuntimeException e) {
                    for (TransactionImpl transaction : block.getTransactions()) {
                        if (appliedUnconfirmed.contains(transaction.getId())) {
                            transaction.undoUnconfirmed();
                        }
                    }
                    throw e;
                } finally {
                    transactionProcessor.applyUnconfirmed(unappliedUnconfirmed);
                }

                blockListeners.notify(block, Event.BEFORE_BLOCK_APPLY);
                transactionProcessor.apply(block);
                blockListeners.notify(block, Event.AFTER_BLOCK_APPLY);
                blockListeners.notify(block, Event.BLOCK_PUSHED);
                transactionProcessor.updateUnconfirmedTransactions(block);

                Db.commitTransaction();
            } catch (Exception e) {
                Logger.logMessage("Error pushing block, will rollback", e);
                Db.rollbackTransaction();
                blockchain.setLastBlock(previousLastBlock);
                throw new BlockNotAcceptedException(e.toString());
            } finally {
                Db.endTransaction();
            }
        } // synchronized

        if (block.getTimestamp() >= Convert.getEpochTime() - 15) {
            Peers.sendToSomePeers(block);
        }

    }

    private Long popLastBlock() throws TransactionType.UndoNotSupportedException {
        synchronized (blockchain) {
            try {
                Db.beginTransaction();
                BlockImpl block = blockchain.getLastBlock();
                Logger.logDebugMessage("Will pop block " + block.getStringId() + " at height " + block.getHeight());
                if (block.getId().equals(Genesis.GENESIS_BLOCK_ID)) {
                    throw new RuntimeException("Cannot pop off genesis block");
                }
                BlockImpl previousBlock = BlockDb.findBlock(block.getPreviousBlockId());
                blockListeners.notify(block, Event.BEFORE_BLOCK_UNDO);
                blockchain.setLastBlock(block, previousBlock);
                transactionProcessor.undo(block);
                BlockDb.deleteBlocksFrom(block.getId());
                blockListeners.notify(block, Event.BLOCK_POPPED);
                Db.commitTransaction();
                return previousBlock.getId();
            } catch (RuntimeException e) {
                Db.rollbackTransaction();
                Logger.logDebugMessage("Error popping last block: " + e.toString());
                throw new TransactionType.UndoNotSupportedException(e.toString(), e);
            } finally {
                Db.endTransaction();
            }
        } // synchronized

    }

    void generateBlock(String secretPhrase) {

        Set<TransactionImpl> sortedTransactions = new TreeSet<>();

        for (TransactionImpl transaction : transactionProcessor.getAllUnconfirmedTransactions()) {
            if (hasAllReferencedTransactions(transaction, transaction.getTimestamp(), 0)) {
                sortedTransactions.add(transaction);
            }
        }

        SortedMap<Long, TransactionImpl> newTransactions = new TreeMap<>();
        Map<TransactionType, Set<String>> duplicates = new HashMap<>();

        long totalAmountNQT = 0;
        long totalFeeNQT = 0;
        int payloadLength = 0;

        int blockTimestamp = Convert.getEpochTime();

        while (payloadLength <= Constants.MAX_PAYLOAD_LENGTH) {

            int prevNumberOfNewTransactions = newTransactions.size();

            for (TransactionImpl transaction : sortedTransactions) {

                int transactionLength = transaction.getSize();
                if (newTransactions.get(transaction.getId()) != null || payloadLength + transactionLength > Constants.MAX_PAYLOAD_LENGTH) {
                    continue;
                }

                if (transaction.getTimestamp() > blockTimestamp + 15 || (transaction.getExpiration() < blockTimestamp)) {
                    continue;
                }

                if (transaction.isDuplicate(duplicates)) {
                    continue;
                }

                try {
                    transaction.validateAttachment();
                } catch (NxtException.NotCurrentlyValidException e) {
                    continue;
                } catch (NxtException.ValidationException e) {
                    transactionProcessor.removeUnconfirmedTransactions(Collections.singletonList(transaction));
                    continue;
                }

                newTransactions.put(transaction.getId(), transaction);
                payloadLength += transactionLength;
                totalAmountNQT += transaction.getAmountNQT();
                totalFeeNQT += transaction.getFeeNQT();

            }

            if (newTransactions.size() == prevNumberOfNewTransactions) {
                break;
            }
        }

        final byte[] publicKey = Crypto.getPublicKey(secretPhrase);

        MessageDigest digest = Crypto.sha256();
        for (Transaction transaction : newTransactions.values()) {
            digest.update(transaction.getBytes());
        }

        byte[] payloadHash = digest.digest();

        BlockImpl previousBlock = blockchain.getLastBlock();
        if (previousBlock.getHeight() < Constants.ASSET_EXCHANGE_BLOCK) {
            return;
        }

        digest.update(previousBlock.getGenerationSignature());
        byte[] generationSignature = digest.digest(publicKey);

        BlockImpl block;
        int version = previousBlock.getHeight() < Constants.NQT_BLOCK ? 2 : 3;
        byte[] previousBlockHash = Crypto.sha256().digest(previousBlock.getBytes());

        try {

            block = new BlockImpl(version, blockTimestamp, previousBlock.getId(), totalAmountNQT, totalFeeNQT, payloadLength,
                    payloadHash, publicKey, generationSignature, null, previousBlockHash, new ArrayList<>(newTransactions.values()));

        } catch (NxtException.ValidationException e) {
            // shouldn't happen because all transactions are already validated
            Logger.logMessage("Error generating block", e);
            return;
        }

        block.sign(secretPhrase);

        if (isScanning) {
            return;
        }

        block.setPrevious(previousBlock);

        try {
            pushBlock(block);
            blockListeners.notify(block, Event.BLOCK_GENERATED);
            Logger.logDebugMessage("Account " + Convert.toUnsignedLong(block.getGeneratorId()) + " generated block " + block.getStringId());
        } catch (TransactionNotAcceptedException e) {
            Logger.logDebugMessage("Generate block failed: " + e.getMessage());
            Transaction transaction = e.getTransaction();
            Logger.logDebugMessage("Removing invalid transaction: " + transaction.getStringId());
            transactionProcessor.removeUnconfirmedTransactions(Collections.singletonList((TransactionImpl)transaction));
        } catch (BlockNotAcceptedException e) {
            Logger.logDebugMessage("Generate block failed: " + e.getMessage());
        }

    }

    private BlockImpl parseBlock(JSONObject blockData) throws NxtException.ValidationException {
        return BlockImpl.parseBlock(blockData);
    }

    private boolean verifyVersion(Block block, int currentHeight) {
        return block.getVersion() ==
                (currentHeight < Constants.TRANSPARENT_FORGING_BLOCK ? 1
                        : currentHeight < Constants.NQT_BLOCK ? 2
                        : 3);
    }

    private boolean verifyVersion(Transaction transaction, int currentHeight) {
        return transaction.getVersion() == (currentHeight < Constants.DIGITAL_GOODS_STORE_BLOCK ? 0 : 1);
    }

    private boolean hasAllReferencedTransactions(Transaction transaction, int timestamp, int count) {
        if (transaction.getReferencedTransactionFullHash() == null) {
            return timestamp - transaction.getTimestamp() < 60 * 1440 * 60 && count < 10;
        }
        transaction = TransactionDb.findTransactionByFullHash(transaction.getReferencedTransactionFullHash());
        return transaction != null && hasAllReferencedTransactions(transaction, timestamp, count + 1);
    }

    private volatile boolean validateAtScan = Nxt.getBooleanProperty("nxt.forceValidate");

    void validateAtNextScan() {
        validateAtScan = true;
    }

    private void scan() {
        synchronized (blockchain) {
            isScanning = true;
            Logger.logMessage("Scanning blockchain...");
            if (validateAtScan) {
                Logger.logDebugMessage("Also verifying signatures and validating transactions...");
            }
            Account.clear();
            Alias.clear();
            Asset.clear();
            Order.clear();
            Poll.clear();
            Trade.clear();
            Vote.clear();
            Hub.clear();
            DigitalGoodsStore.clear();
            transactionProcessor.clear();
            Generator.clear();
            try (Connection con = Db.beginTransaction(); PreparedStatement pstmt = con.prepareStatement("SELECT * FROM block ORDER BY db_id ASC")) {
                blockchain.setLastBlock(BlockDb.findBlock(Genesis.GENESIS_BLOCK_ID));
                Account.addOrGetAccount(Genesis.CREATOR_ID).apply(Genesis.CREATOR_PUBLIC_KEY, 0);
                Long currentBlockId = Genesis.GENESIS_BLOCK_ID;
                BlockImpl currentBlock;
                ResultSet rs = pstmt.executeQuery();
                try {
                    while (rs.next()) {
                        currentBlock = BlockDb.loadBlock(con, rs);
                        if (! currentBlock.getId().equals(currentBlockId)) {
                            throw new NxtException.NotValidException("Database blocks in the wrong order!");
                        }
                        if (validateAtScan && ! currentBlockId.equals(Genesis.GENESIS_BLOCK_ID)) {
                            if (!currentBlock.verifyBlockSignature() || !currentBlock.verifyGenerationSignature()) {
                                throw new NxtException.NotValidException("Invalid block signature");
                            }
                            if (! verifyVersion(currentBlock, blockchain.getHeight())) {
                                throw new NxtException.NotValidException("Invalid block version");
                            }
                            for (TransactionImpl transaction : currentBlock.getTransactions()) {
                                if (!transaction.verify()) {
                                    throw new NxtException.NotValidException("Invalid transaction signature");
                                }
                                if (! verifyVersion(transaction, blockchain.getHeight())) {
                                    throw new NxtException.NotValidException("Invalid transaction version");
                                }
                                transaction.validateAttachment();
                            }
                        }
                        for (TransactionImpl transaction : currentBlock.getTransactions()) {
                            if (! transaction.applyUnconfirmed()) {
                                throw new TransactionNotAcceptedException("Double spending transaction: "
                                        + transaction.getStringId(), transaction);
                            }
                        }
                        blockListeners.notify(currentBlock, Event.BEFORE_BLOCK_ACCEPT);
                        blockchain.setLastBlock(currentBlock);
                        blockListeners.notify(currentBlock, Event.BEFORE_BLOCK_APPLY);
                        currentBlock.apply();
                        for (TransactionImpl transaction : currentBlock.getTransactions()) {
                            transaction.apply();
                        }
                        blockListeners.notify(currentBlock, Event.AFTER_BLOCK_APPLY);
                        blockListeners.notify(currentBlock, Event.BLOCK_SCANNED);
                        currentBlockId = currentBlock.getNextBlockId();
                        Db.commitTransaction();
                    }
                    Db.endTransaction();
                } catch (NxtException|RuntimeException e) {
                    Db.rollbackTransaction();
                    Db.endTransaction();
                    Logger.logDebugMessage(e.toString(), e);
                    Logger.logDebugMessage("Applying block " + Convert.toUnsignedLong(currentBlockId) + " failed, deleting from database");
                    BlockDb.deleteBlocksFrom(currentBlockId);
                    scan();
                }
            } catch (SQLException e) {
                throw new RuntimeException(e.toString(), e);
            }
            validateAtScan = false;
            Logger.logMessage("...done");
            isScanning = false;
        } // synchronized
    }

}<|MERGE_RESOLUTION|>--- conflicted
+++ resolved
@@ -604,10 +604,6 @@
 
                     block.setPrevious(previousLastBlock);
                     blockListeners.notify(block, Event.BEFORE_BLOCK_ACCEPT);
-<<<<<<< HEAD
-
-=======
->>>>>>> 9d8aaa22
                     addBlock(block);
 
                     unappliedUnconfirmed.removeAll(appliedUnconfirmed);
