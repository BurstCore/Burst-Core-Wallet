package nxt;

import nxt.crypto.Crypto;
import nxt.db.DbIterator;
import nxt.db.DerivedDbTable;
import nxt.db.FilteringIterator;
import nxt.peer.Peer;
import nxt.peer.Peers;
import nxt.util.Convert;
import nxt.util.JSON;
import nxt.util.Listener;
import nxt.util.Listeners;
import nxt.util.Logger;
import nxt.util.ThreadPool;
import org.json.simple.JSONArray;
import org.json.simple.JSONObject;
import org.json.simple.JSONStreamAware;
import org.json.simple.JSONValue;

import java.math.BigInteger;
import java.security.MessageDigest;
import java.sql.Connection;
import java.sql.PreparedStatement;
import java.sql.ResultSet;
import java.sql.SQLException;
import java.util.ArrayList;
import java.util.Arrays;
import java.util.Collections;
import java.util.Comparator;
import java.util.HashMap;
import java.util.List;
import java.util.Map;
import java.util.SortedSet;
import java.util.TreeSet;
import java.util.concurrent.CopyOnWriteArrayList;

final class BlockchainProcessorImpl implements BlockchainProcessor {

    private static final byte[] CHECKSUM_TRANSPARENT_FORGING = new byte[]{27, -54, -59, -98, 49, -42, 48, -68, -112, 49, 41, 94, -41, 78, -84, 27, -87, -22, -28, 36, -34, -90, 112, -50, -9, 5, 89, -35, 80, -121, -128, 112};
    private static final byte[] CHECKSUM_NQT_BLOCK = Constants.isTestnet ? new byte[]{-126, -117, -94, -16, 125, -94, 38, 10, 11, 37, -33, 4, -70, -8, -40, -80, 18, -21, -54, -126, 109, -73, 63, -56, 67, 59, -30, 83, -6, -91, -24, 34}
            : new byte[]{-125, 17, 63, -20, 90, -98, 52, 114, 7, -100, -20, -103, -50, 76, 46, -38, -29, -43, -43, 45, 81, 12, -30, 100, -67, -50, -112, -15, 22, -57, 84, -106};

    private static final BlockchainProcessorImpl instance = new BlockchainProcessorImpl();

    static BlockchainProcessorImpl getInstance() {
        return instance;
    }

    private final BlockchainImpl blockchain = BlockchainImpl.getInstance();

    private final List<DerivedDbTable> derivedTables = new CopyOnWriteArrayList<>();
    private final boolean trimDerivedTables = Nxt.getBooleanProperty("nxt.trimDerivedTables");
    private volatile int lastTrimHeight;

    private final Listeners<Block, Event> blockListeners = new Listeners<>();
    private volatile Peer lastBlockchainFeeder;
    private volatile int lastBlockchainFeederHeight;
    private volatile boolean getMoreBlocks = true;

    private volatile boolean isScanning;
    private volatile boolean forceScan = Nxt.getBooleanProperty("nxt.forceScan");
    private volatile boolean validateAtScan = Nxt.getBooleanProperty("nxt.forceValidate");
    private volatile boolean alreadyInitialized = false;

    private final Runnable getMoreBlocksThread = new Runnable() {

        private final JSONStreamAware getCumulativeDifficultyRequest;

        {
            JSONObject request = new JSONObject();
            request.put("requestType", "getCumulativeDifficulty");
            getCumulativeDifficultyRequest = JSON.prepareRequest(request);
        }

        private boolean peerHasMore;

        @Override
        public void run() {

            try {
                try {
                    if (!getMoreBlocks) {
                        return;
                    }
                    peerHasMore = true;
                    Peer peer = Peers.getAnyPeer(Peer.State.CONNECTED, true);
                    if (peer == null) {
                        return;
                    }
                    JSONObject response = peer.send(getCumulativeDifficultyRequest);
                    if (response == null) {
                        return;
                    }
                    BigInteger curCumulativeDifficulty = blockchain.getLastBlock().getCumulativeDifficulty();
                    String peerCumulativeDifficulty = (String) response.get("cumulativeDifficulty");
                    if (peerCumulativeDifficulty == null) {
                        return;
                    }
                    BigInteger betterCumulativeDifficulty = new BigInteger(peerCumulativeDifficulty);
                    if (betterCumulativeDifficulty.compareTo(curCumulativeDifficulty) < 0) {
                        return;
                    }
                    if (response.get("blockchainHeight") != null) {
                        lastBlockchainFeeder = peer;
                        lastBlockchainFeederHeight = ((Long) response.get("blockchainHeight")).intValue();
                    }
                    if (betterCumulativeDifficulty.equals(curCumulativeDifficulty)) {
                        return;
                    }

                    long commonBlockId = Genesis.GENESIS_BLOCK_ID;

                    if (blockchain.getLastBlock().getId() != Genesis.GENESIS_BLOCK_ID) {
                        commonBlockId = getCommonMilestoneBlockId(peer);
                    }
                    if (commonBlockId == 0 || !peerHasMore) {
                        return;
                    }

                    commonBlockId = getCommonBlockId(peer, commonBlockId);
                    if (commonBlockId == 0 || !peerHasMore) {
                        return;
                    }

                    final Block commonBlock = BlockDb.findBlock(commonBlockId);
                    if (commonBlock == null || blockchain.getHeight() - commonBlock.getHeight() >= 720) {
                        return;
                    }

                    long currentBlockId = commonBlockId;
                    List<BlockImpl> forkBlocks = new ArrayList<>();

                    boolean processedAll = true;
                    int requestCount = 0;
                    outer:
                    while (forkBlocks.size() < 1440 && requestCount++ < 10) {
                        JSONArray nextBlocks = getNextBlocks(peer, currentBlockId);
                        if (nextBlocks == null || nextBlocks.size() == 0) {
                            break;
                        }

                        synchronized (blockchain) {

                            for (Object o : nextBlocks) {
                                JSONObject blockData = (JSONObject) o;
                                BlockImpl block;
                                try {
                                    block = BlockImpl.parseBlock(blockData);
                                } catch (NxtException.NotCurrentlyValidException e) {
                                    Logger.logDebugMessage("Cannot validate block: " + e.toString()
                                            + ", will try again later", e);
                                    processedAll = false;
                                    break outer;
                                } catch (RuntimeException | NxtException.ValidationException e) {
                                    Logger.logDebugMessage("Failed to parse block: " + e.toString(), e);
                                    peer.blacklist(e);
                                    return;
                                }
                                currentBlockId = block.getId();

                                if (blockchain.getLastBlock().getId() == block.getPreviousBlockId()) {
                                    try {
                                        pushBlock(block);
                                    } catch (BlockNotAcceptedException e) {
                                        peer.blacklist(e);
                                        return;
                                    }
                                } else if (!BlockDb.hasBlock(block.getId())) {
                                    forkBlocks.add(block);
                                }

                            }

                        } //synchronized

                    }

                    if (forkBlocks.size() > 0) {
                        processedAll = false;
                    }

                    if (!processedAll && blockchain.getHeight() - commonBlock.getHeight() < 720) {
                        processFork(peer, forkBlocks, commonBlock);
                    }

                } catch (NxtException.StopException e) {
                    Logger.logMessage("Blockchain download stopped: " + e.getMessage());
                } catch (Exception e) {
                    Logger.logDebugMessage("Error in blockchain download thread", e);
                }
            } catch (Throwable t) {
                Logger.logMessage("CRITICAL ERROR. PLEASE REPORT TO THE DEVELOPERS.\n" + t.toString());
                t.printStackTrace();
                System.exit(1);
            }

        }

        private long getCommonMilestoneBlockId(Peer peer) {

            String lastMilestoneBlockId = null;

            while (true) {
                JSONObject milestoneBlockIdsRequest = new JSONObject();
                milestoneBlockIdsRequest.put("requestType", "getMilestoneBlockIds");
                if (lastMilestoneBlockId == null) {
                    milestoneBlockIdsRequest.put("lastBlockId", blockchain.getLastBlock().getStringId());
                } else {
                    milestoneBlockIdsRequest.put("lastMilestoneBlockId", lastMilestoneBlockId);
                }

                JSONObject response = peer.send(JSON.prepareRequest(milestoneBlockIdsRequest));
                if (response == null) {
                    return 0;
                }
                JSONArray milestoneBlockIds = (JSONArray) response.get("milestoneBlockIds");
                if (milestoneBlockIds == null) {
                    return 0;
                }
                if (milestoneBlockIds.isEmpty()) {
                    return Genesis.GENESIS_BLOCK_ID;
                }
                // prevent overloading with blockIds
                if (milestoneBlockIds.size() > 20) {
                    Logger.logDebugMessage("Obsolete or rogue peer " + peer.getPeerAddress() + " sends too many milestoneBlockIds, blacklisting");
                    peer.blacklist();
                    return 0;
                }
                if (Boolean.TRUE.equals(response.get("last"))) {
                    peerHasMore = false;
                }
                for (Object milestoneBlockId : milestoneBlockIds) {
                    long blockId = Convert.parseUnsignedLong((String) milestoneBlockId);
                    if (BlockDb.hasBlock(blockId)) {
                        if (lastMilestoneBlockId == null && milestoneBlockIds.size() > 1) {
                            peerHasMore = false;
                        }
                        return blockId;
                    }
                    lastMilestoneBlockId = (String) milestoneBlockId;
                }
            }

        }

        private long getCommonBlockId(Peer peer, long commonBlockId) {

            while (true) {
                JSONObject request = new JSONObject();
                request.put("requestType", "getNextBlockIds");
                request.put("blockId", Convert.toUnsignedLong(commonBlockId));
                JSONObject response = peer.send(JSON.prepareRequest(request));
                if (response == null) {
                    return 0;
                }
                JSONArray nextBlockIds = (JSONArray) response.get("nextBlockIds");
                if (nextBlockIds == null || nextBlockIds.size() == 0) {
                    return 0;
                }
                // prevent overloading with blockIds
                if (nextBlockIds.size() > 1440) {
                    Logger.logDebugMessage("Obsolete or rogue peer " + peer.getPeerAddress() + " sends too many nextBlockIds, blacklisting");
                    peer.blacklist();
                    return 0;
                }

                for (Object nextBlockId : nextBlockIds) {
                    long blockId = Convert.parseUnsignedLong((String) nextBlockId);
                    if (! BlockDb.hasBlock(blockId)) {
                        return commonBlockId;
                    }
                    commonBlockId = blockId;
                }
            }

        }

        private JSONArray getNextBlocks(Peer peer, long curBlockId) {

            JSONObject request = new JSONObject();
            request.put("requestType", "getNextBlocks");
            request.put("blockId", Convert.toUnsignedLong(curBlockId));
            JSONObject response = peer.send(JSON.prepareRequest(request));
            if (response == null) {
                return null;
            }

            JSONArray nextBlocks = (JSONArray) response.get("nextBlocks");
            if (nextBlocks == null) {
                return null;
            }
            // prevent overloading with blocks
            if (nextBlocks.size() > 1440) {
                Logger.logDebugMessage("Obsolete or rogue peer " + peer.getPeerAddress() + " sends too many nextBlocks, blacklisting");
                peer.blacklist();
                return null;
            }

            return nextBlocks;

        }

        private void processFork(Peer peer, final List<BlockImpl> forkBlocks, final Block commonBlock) {

            synchronized (blockchain) {
                BigInteger curCumulativeDifficulty = blockchain.getLastBlock().getCumulativeDifficulty();

                List<BlockImpl> myPoppedOffBlocks = popOffTo(commonBlock);

                int pushedForkBlocks = 0;
                if (blockchain.getLastBlock().getId() == commonBlock.getId()) {
                    for (BlockImpl block : forkBlocks) {
                        if (blockchain.getLastBlock().getId() == block.getPreviousBlockId()) {
                            try {
                                pushBlock(block);
                                pushedForkBlocks += 1;
                            } catch (BlockNotAcceptedException e) {
                                peer.blacklist(e);
                                break;
                            }
                        }
                    }
                }

                if (pushedForkBlocks > 0 && blockchain.getLastBlock().getCumulativeDifficulty().compareTo(curCumulativeDifficulty) < 0) {
                    Logger.logDebugMessage("Pop off caused by peer " + peer.getPeerAddress() + ", blacklisting");
                    peer.blacklist();
                    List<BlockImpl> peerPoppedOffBlocks = popOffTo(commonBlock);
                    pushedForkBlocks = 0;
                    for (BlockImpl block : peerPoppedOffBlocks) {
                        TransactionProcessorImpl.getInstance().processLater(block.getTransactions());
                    }
                }

                if (pushedForkBlocks == 0) {
                    for (int i = myPoppedOffBlocks.size() - 1; i >= 0; i--) {
                        BlockImpl block = myPoppedOffBlocks.remove(i);
                        try {
                            pushBlock(block);
                        } catch (BlockNotAcceptedException e) {
                            Logger.logErrorMessage("Popped off block no longer acceptable: " + block.getJSONObject().toJSONString(), e);
                            break;
                        }
                    }
                } else {
                    for (BlockImpl block : myPoppedOffBlocks) {
                        TransactionProcessorImpl.getInstance().processLater(block.getTransactions());
                    }
                }

            } // synchronized

        }

    };

    private BlockchainProcessorImpl() {

        blockListeners.addListener(new Listener<Block>() {
            @Override
            public void notify(Block block) {
                if (block.getHeight() % 5000 == 0) {
                    Logger.logMessage("processed block " + block.getHeight());
                }
            }
        }, Event.BLOCK_SCANNED);

        blockListeners.addListener(new Listener<Block>() {
            @Override
            public void notify(Block block) {
                if (block.getHeight() % 5000 == 0) {
                    Logger.logMessage("received block " + block.getHeight());
                    Db.db.analyzeTables();
                }
            }
        }, Event.BLOCK_PUSHED);

        if (trimDerivedTables) {
            blockListeners.addListener(new Listener<Block>() {
                @Override
                public void notify(Block block) {
                    if (block.getHeight() % 1440 == 0) {
                        lastTrimHeight = Math.max(block.getHeight() - Constants.MAX_ROLLBACK, 0);
                        if (lastTrimHeight > 0) {
                            for (DerivedDbTable table : derivedTables) {
                                table.trim(lastTrimHeight);
                            }
                        }
                    }
                }
            }, Event.AFTER_BLOCK_APPLY);
        }

        blockListeners.addListener(new Listener<Block>() {
            @Override
            public void notify(Block block) {
                Db.db.analyzeTables();
            }
        }, Event.RESCAN_END);

        ThreadPool.runBeforeStart(new Runnable() {
            @Override
            public void run() {
                alreadyInitialized = true;
                addGenesisBlock();
                if (forceScan) {
                    scan(0);
                }
            }
        }, false);

        ThreadPool.scheduleThread("GetMoreBlocks", getMoreBlocksThread, 1);

    }

    @Override
    public boolean addListener(Listener<Block> listener, BlockchainProcessor.Event eventType) {
        return blockListeners.addListener(listener, eventType);
    }

    @Override
    public boolean removeListener(Listener<Block> listener, Event eventType) {
        return blockListeners.removeListener(listener, eventType);
    }

    @Override
    public void registerDerivedTable(DerivedDbTable table) {
        if (alreadyInitialized) {
            throw new IllegalStateException("Too late to register table " + table + ", must have done it in Nxt.Init");
        }
        derivedTables.add(table);
    }

    @Override
    public Peer getLastBlockchainFeeder() {
        return lastBlockchainFeeder;
    }

    @Override
    public int getLastBlockchainFeederHeight() {
        return lastBlockchainFeederHeight;
    }

    @Override
    public boolean isScanning() {
        return isScanning;
    }

    @Override
    public int getMinRollbackHeight() {
        return trimDerivedTables ? (lastTrimHeight > 0 ? lastTrimHeight : Math.max(blockchain.getHeight() - Constants.MAX_ROLLBACK, 0)) : 0;
    }

    @Override
    public void processPeerBlock(JSONObject request) throws NxtException {
        BlockImpl block = BlockImpl.parseBlock(request);
        pushBlock(block);
    }

    @Override
    public List<BlockImpl> popOffTo(int height) {
        return popOffTo(blockchain.getBlockAtHeight(height));
    }

    @Override
    public void fullReset() {
        synchronized (blockchain) {
            //BlockDb.deleteBlock(Genesis.GENESIS_BLOCK_ID); // fails with stack overflow in H2
            BlockDb.deleteAll();
            addGenesisBlock();
            try {
                setGetMoreBlocks(false);
                scan(0);
            } finally {
                setGetMoreBlocks(true);
            }
        }
    }

    @Override
    public void forceScanAtStart() {
        forceScan = true;
    }

    @Override
    public void validateAtNextScan() {
        validateAtScan = true;
    }

    @Override
    public void setGetMoreBlocks(boolean getMoreBlocks) {
        this.getMoreBlocks = getMoreBlocks;
    }

    private void addBlock(BlockImpl block) {
        try (Connection con = Db.db.getConnection()) {
            BlockDb.saveBlock(con, block);
            blockchain.setLastBlock(block);
        } catch (SQLException e) {
            throw new RuntimeException(e.toString(), e);
        }
    }

    private void addGenesisBlock() {
        if (BlockDb.hasBlock(Genesis.GENESIS_BLOCK_ID)) {
            Logger.logMessage("Genesis block already in database");
            BlockImpl lastBlock = BlockDb.findLastBlock();
            blockchain.setLastBlock(lastBlock);
            Logger.logMessage("Last block height: " + lastBlock.getHeight());
            return;
        }
        Logger.logMessage("Genesis block not in database, starting from scratch");
        try {
            List<TransactionImpl> transactions = new ArrayList<>();
            for (int i = 0; i < Genesis.GENESIS_RECIPIENTS.length; i++) {
                TransactionImpl transaction = new TransactionImpl.BuilderImpl((byte) 0, Genesis.CREATOR_PUBLIC_KEY,
                        Genesis.GENESIS_AMOUNTS[i] * Constants.ONE_NXT, 0, 0, (short) 0,
                        Attachment.ORDINARY_PAYMENT)
                        .recipientId(Genesis.GENESIS_RECIPIENTS[i])
                        .signature(Genesis.GENESIS_SIGNATURES[i])
                        .height(0)
                        .build();
                transactions.add(transaction);
            }
            Collections.sort(transactions, new Comparator<TransactionImpl>() {
                @Override
                public int compare(TransactionImpl o1, TransactionImpl o2) {
                    return Long.compare(o1.getId(), o2.getId());
                }
            });
            MessageDigest digest = Crypto.sha256();
            for (Transaction transaction : transactions) {
                digest.update(transaction.getBytes());
            }
            BlockImpl genesisBlock = new BlockImpl(-1, 0, 0, Constants.MAX_BALANCE_NQT, 0, transactions.size() * 128, digest.digest(),
                    Genesis.CREATOR_PUBLIC_KEY, new byte[64], Genesis.GENESIS_BLOCK_SIGNATURE, null, transactions);
            genesisBlock.setPrevious(null);
            addBlock(genesisBlock);
        } catch (NxtException.ValidationException e) {
            Logger.logMessage(e.getMessage());
            throw new RuntimeException(e.toString(), e);
        }
    }

    private byte[] calculateTransactionsChecksum() {
        MessageDigest digest = Crypto.sha256();
        try (Connection con = Db.db.getConnection();
             PreparedStatement pstmt = con.prepareStatement(
                     "SELECT * FROM transaction ORDER BY id ASC, timestamp ASC");
             DbIterator<TransactionImpl> iterator = blockchain.getTransactions(con, pstmt)) {
            while (iterator.hasNext()) {
                digest.update(iterator.next().getBytes());
            }
        } catch (SQLException e) {
            throw new RuntimeException(e.toString(), e);
        }
        return digest.digest();
    }

    private void pushBlock(final BlockImpl block) throws BlockNotAcceptedException {

        int curTime = Nxt.getEpochTime();

        synchronized (blockchain) {
            TransactionProcessorImpl transactionProcessor = TransactionProcessorImpl.getInstance();
            BlockImpl previousLastBlock = null;
            try {
                Db.db.beginTransaction();
                previousLastBlock = blockchain.getLastBlock();

                if (previousLastBlock.getId() != block.getPreviousBlockId()) {
                    throw new BlockOutOfOrderException("Previous block id doesn't match");
                }

                if (block.getVersion() != getBlockVersion(previousLastBlock.getHeight())) {
                    throw new BlockNotAcceptedException("Invalid version " + block.getVersion());
                }

                if (previousLastBlock.getHeight() == Constants.TRANSPARENT_FORGING_BLOCK && ! verifyChecksum(CHECKSUM_TRANSPARENT_FORGING)) {
                    throw new BlockNotAcceptedException("Checksum failed");
                }

                if (previousLastBlock.getHeight() == Constants.NQT_BLOCK && ! verifyChecksum(CHECKSUM_NQT_BLOCK)) {
                    throw new BlockNotAcceptedException("Checksum failed");
                }

                if (block.getVersion() != 1 && !Arrays.equals(Crypto.sha256().digest(previousLastBlock.getBytes()), block.getPreviousBlockHash())) {
                    throw new BlockNotAcceptedException("Previous block hash doesn't match");
                }
                if (block.getTimestamp() > curTime + 15 || block.getTimestamp() <= previousLastBlock.getTimestamp()) {
                    throw new BlockOutOfOrderException("Invalid timestamp: " + block.getTimestamp()
                            + " current time is " + curTime + ", previous block timestamp is " + previousLastBlock.getTimestamp());
                }
                if (block.getId() == 0L || BlockDb.hasBlock(block.getId())) {
                    throw new BlockNotAcceptedException("Duplicate block or invalid id");
                }
                if (!block.verifyGenerationSignature() && !Generator.allowsFakeForging(block.getGeneratorPublicKey())) {
                    throw new BlockNotAcceptedException("Generation signature verification failed");
                }
                if (!block.verifyBlockSignature()) {
                    throw new BlockNotAcceptedException("Block signature verification failed");
                }

                Map<TransactionType, Map<String, Boolean>> duplicates = new HashMap<>();
                long calculatedTotalAmount = 0;
                long calculatedTotalFee = 0;
                MessageDigest digest = Crypto.sha256();

                long previousTransactionId = 0;

                for (TransactionImpl transaction : block.getTransactions()) {

                    if (previousLastBlock.getHeight() < Constants.MONETARY_SYSTEM_BLOCK) {
                        if (transaction.getId() <= previousTransactionId && previousTransactionId != 0) {
                            throw new BlockNotAcceptedException("Block transactions are not sorted!");
                        }
                        previousTransactionId = transaction.getId();
                    }

                    if (transaction.getTimestamp() > curTime + 15) {
                        throw new BlockOutOfOrderException("Invalid transaction timestamp: " + transaction.getTimestamp()
                                + ", current time is " + curTime);
                    }
                    // cfb: Block 303 contains a transaction which expired before the block timestamp
                    if (transaction.getTimestamp() > block.getTimestamp() + 15
                            || (transaction.getExpiration() < block.getTimestamp() && previousLastBlock.getHeight() != 303)) {
                        throw new TransactionNotAcceptedException("Invalid transaction timestamp " + transaction.getTimestamp()
                                + " for transaction " + transaction.getStringId() + ", current time is " + curTime
                                + ", block timestamp is " + block.getTimestamp(), transaction);
                    }
                    if (TransactionDb.hasTransaction(transaction.getId())) {
                        throw new TransactionNotAcceptedException("Transaction " + transaction.getStringId()
                                + " is already in the blockchain", transaction);
                    }
                    if (transaction.getReferencedTransactionFullHash() != null) {
                        if ((previousLastBlock.getHeight() < Constants.REFERENCED_TRANSACTION_FULL_HASH_BLOCK
                                && !TransactionDb.hasTransaction(Convert.fullHashToId(transaction.getReferencedTransactionFullHash())))
                                || (previousLastBlock.getHeight() >= Constants.REFERENCED_TRANSACTION_FULL_HASH_BLOCK
                                && !hasAllReferencedTransactions(transaction, transaction.getTimestamp(), 0))) {
                            throw new TransactionNotAcceptedException("Missing or invalid referenced transaction "
                                    + transaction.getReferencedTransactionFullHash()
                                    + " for transaction " + transaction.getStringId(), transaction);
                        }
                    }
                    if (transaction.getVersion() != transactionProcessor.getTransactionVersion(previousLastBlock.getHeight())) {
                        throw new TransactionNotAcceptedException("Invalid transaction version " + transaction.getVersion()
                                + " at height " + previousLastBlock.getHeight(), transaction);
                    }
                    if (!transaction.verifySignature()) {
                        throw new TransactionNotAcceptedException("Signature verification failed for transaction "
                                + transaction.getStringId() + " at height " + previousLastBlock.getHeight(), transaction);
                    }
                    /*
                    if (!EconomicClustering.verifyFork(transaction)) {
                        Logger.logDebugMessage("Block " + block.getStringId() + " height " + (previousLastBlock.getHeight() + 1)
                                + " contains transaction that was generated on a fork: "
                                + transaction.getStringId() + " ecBlockHeight " + transaction.getECBlockHeight() + " ecBlockId "
                                + Convert.toUnsignedLong(transaction.getECBlockId()));
                        //throw new TransactionNotAcceptedException("Transaction belongs to a different fork", transaction);
                    }
                    */
                    if (transaction.getId() == 0L) {
                        throw new TransactionNotAcceptedException("Invalid transaction id", transaction);
                    }
                    if (transaction.isDuplicate(duplicates)) {
                        throw new TransactionNotAcceptedException("Transaction is a duplicate: "
                                + transaction.getStringId(), transaction);
                    }
                    try {
                        transaction.validate();
                    } catch (NxtException.ValidationException e) {
                        throw new TransactionNotAcceptedException(e.getMessage(), transaction);
                    }

                    calculatedTotalAmount += transaction.getAmountNQT();

                    calculatedTotalFee += transaction.getFeeNQT();

                    digest.update(transaction.getBytes());

                }

                if (calculatedTotalAmount != block.getTotalAmountNQT() || calculatedTotalFee != block.getTotalFeeNQT()) {
                    throw new BlockNotAcceptedException("Total amount or fee don't match transaction totals");
                }
                if (!Arrays.equals(digest.digest(), block.getPayloadHash())) {
                    throw new BlockNotAcceptedException("Payload hash doesn't match");
                }

                block.setPrevious(previousLastBlock);
                blockListeners.notify(block, Event.BEFORE_BLOCK_ACCEPT);
                transactionProcessor.requeueAllUnconfirmedTransactions();
                addBlock(block);
                accept(block);

                Db.db.commitTransaction();
            } catch (Exception e) {
                Db.db.rollbackTransaction();
                blockchain.setLastBlock(previousLastBlock);
                throw e;
            } finally {
                Db.db.endTransaction();
            }
        } // synchronized

        blockListeners.notify(block, Event.BLOCK_PUSHED);

        if (block.getTimestamp() >= Nxt.getEpochTime() - 15) {
            Peers.sendToSomePeers(block);
        }

    }

    private void accept(BlockImpl block) throws TransactionNotAcceptedException {
        for (TransactionImpl transaction : block.getTransactions()) {
            if (! transaction.applyUnconfirmed()) {
                throw new TransactionNotAcceptedException("Double spending transaction: " + transaction.getStringId(), transaction);
            }
        }
        blockListeners.notify(block, Event.BEFORE_BLOCK_APPLY);
        block.apply();
        blockListeners.notify(block, Event.AFTER_BLOCK_APPLY);
        if (block.getTransactions().size() > 0) {
            TransactionProcessorImpl.getInstance().notifyListeners(block.getTransactions(), TransactionProcessor.Event.ADDED_CONFIRMED_TRANSACTIONS);
        }
    }

    private List<BlockImpl> popOffTo(Block commonBlock) {
        synchronized (blockchain) {
            if (commonBlock.getHeight() < getMinRollbackHeight()) {
                throw new IllegalArgumentException("Rollback to height " + commonBlock.getHeight() + " not suppported, "
                        + "current height " + Nxt.getBlockchain().getHeight());
            }
            if (! blockchain.hasBlock(commonBlock.getId())) {
                Logger.logDebugMessage("Block " + commonBlock.getStringId() + " not found in blockchain, nothing to pop off");
                return Collections.emptyList();
            }
            List<BlockImpl> poppedOffBlocks = new ArrayList<>();
            try {
                Db.db.beginTransaction();
                BlockImpl block = blockchain.getLastBlock();
                Logger.logDebugMessage("Rollback from " + block.getHeight() + " to " + commonBlock.getHeight());
                while (block.getId() != commonBlock.getId() && block.getId() != Genesis.GENESIS_BLOCK_ID) {
                    poppedOffBlocks.add(block);
                    block = popLastBlock();
                }
                for (DerivedDbTable table : derivedTables) {
                    table.rollback(commonBlock.getHeight());
                }
                Db.db.commitTransaction();
            } catch (RuntimeException e) {
                Db.db.rollbackTransaction();
                Logger.logDebugMessage("Error popping off to " + commonBlock.getHeight(), e);
                throw e;
            } finally {
                Db.db.endTransaction();
            }
            return poppedOffBlocks;
        } // synchronized
    }

    private BlockImpl popLastBlock() {
        BlockImpl block = blockchain.getLastBlock();
        if (block.getId() == Genesis.GENESIS_BLOCK_ID) {
            throw new RuntimeException("Cannot pop off genesis block");
        }
        BlockImpl previousBlock = block.getPreviousBlock();
        blockchain.setLastBlock(block, previousBlock);
        for (TransactionImpl transaction : block.getTransactions()) {
            transaction.unsetBlock();
        }
        BlockDb.deleteBlocksFrom(block.getId());
        blockListeners.notify(block, Event.BLOCK_POPPED);
        return previousBlock;
    }

    int getBlockVersion(int previousBlockHeight) {
        return previousBlockHeight < Constants.TRANSPARENT_FORGING_BLOCK ? 1
                : previousBlockHeight < Constants.NQT_BLOCK ? 2
                : 3;
    }

<<<<<<< HEAD
    private static final Comparator<UnconfirmedTransaction> transactionIdComparator = new Comparator<UnconfirmedTransaction>() {
        @Override
        public int compare(UnconfirmedTransaction o1, UnconfirmedTransaction o2) {
            return Long.compare(o1.getId(), o2.getId());
        }
    };

    private static final Comparator<UnconfirmedTransaction> transactionArrivalComparator = new Comparator<UnconfirmedTransaction>() {
        @Override
        public int compare(UnconfirmedTransaction o1, UnconfirmedTransaction o2) {
            int result = Long.compare(o1.getArrivalTimestamp(), o2.getArrivalTimestamp());
            if (result != 0) {
                return result;
            }
            result = Integer.compare(o1.getHeight(), o2.getHeight());
            if (result != 0) {
                return result;
            }
            return Long.compare(o1.getId(), o2.getId());
        }
    };
=======
    private boolean verifyChecksum(byte[] validChecksum) {
        byte[] checksum = calculateTransactionsChecksum();
        if (validChecksum == null) {
            Logger.logMessage("Checksum calculated:\n" + Arrays.toString(checksum));
            return true;
        } else if (!Arrays.equals(checksum, validChecksum)) {
            Logger.logMessage("Checksum failed at block " + blockchain.getHeight() + ": " + Arrays.toString(checksum));
            return false;
        } else {
            Logger.logMessage("Checksum passed at block " + blockchain.getHeight());
            return true;
        }
    }
>>>>>>> f6363790

    void generateBlock(String secretPhrase, int blockTimestamp) throws BlockNotAcceptedException {

        TransactionProcessorImpl transactionProcessor = TransactionProcessorImpl.getInstance();
        List<UnconfirmedTransaction> orderedUnconfirmedTransactions = new ArrayList<>();
        try (FilteringIterator<UnconfirmedTransaction> unconfirmedTransactions = new FilteringIterator<>(transactionProcessor.getAllUnconfirmedTransactions(),
                new FilteringIterator.Filter<UnconfirmedTransaction>() {
                    @Override
                    public boolean ok(UnconfirmedTransaction transaction) {
                        return hasAllReferencedTransactions(transaction, transaction.getTimestamp(), 0);
                    }
                })) {
            for (UnconfirmedTransaction unconfirmedTransaction : unconfirmedTransactions) {
                orderedUnconfirmedTransactions.add(unconfirmedTransaction);
            }
        }

        BlockImpl previousBlock = blockchain.getLastBlock();

        SortedSet<UnconfirmedTransaction> sortedTransactions = new TreeSet<>(previousBlock.getHeight() < Constants.MONETARY_SYSTEM_BLOCK
                ? transactionIdComparator : transactionArrivalComparator);

        Map<TransactionType, Map<String, Boolean>> duplicates = new HashMap<>();

        long totalAmountNQT = 0;
        long totalFeeNQT = 0;
        int payloadLength = 0;

        while (payloadLength <= Constants.MAX_PAYLOAD_LENGTH && sortedTransactions.size() <= Constants.MAX_NUMBER_OF_TRANSACTIONS) {

            int prevNumberOfNewTransactions = sortedTransactions.size();

            for (UnconfirmedTransaction unconfirmedTransaction : orderedUnconfirmedTransactions) {

                int transactionLength = unconfirmedTransaction.getTransaction().getSize();
                if (sortedTransactions.contains(unconfirmedTransaction) || payloadLength + transactionLength > Constants.MAX_PAYLOAD_LENGTH) {
                    continue;
                }

                if (unconfirmedTransaction.getVersion() != transactionProcessor.getTransactionVersion(previousBlock.getHeight())) {
                    continue;
                }

                if (unconfirmedTransaction.getTimestamp() > blockTimestamp + 15 || unconfirmedTransaction.getExpiration() < blockTimestamp) {
                    continue;
                }

                if (unconfirmedTransaction.getTransaction().isDuplicate(duplicates)) {
                    continue;
                }

                try {
                    unconfirmedTransaction.getTransaction().validate();
                } catch (NxtException.NotCurrentlyValidException e) {
                    continue;
                } catch (NxtException.ValidationException e) {
                    transactionProcessor.removeUnconfirmedTransaction(unconfirmedTransaction.getTransaction());
                    continue;
                }

                /*
                if (!EconomicClustering.verifyFork(transaction)) {
                    Logger.logDebugMessage("Including transaction that was generated on a fork: " + transaction.getStringId()
                            + " ecBlockHeight " + transaction.getECBlockHeight() + " ecBlockId " + Convert.toUnsignedLong(transaction.getECBlockId()));
                    //continue;
                }
                */

                sortedTransactions.add(unconfirmedTransaction);
                payloadLength += transactionLength;
                totalAmountNQT += unconfirmedTransaction.getAmountNQT();
                totalFeeNQT += unconfirmedTransaction.getFeeNQT();

            }

            if (sortedTransactions.size() == prevNumberOfNewTransactions) {
                break;
            }
        }

        List<TransactionImpl> blockTransactions = new ArrayList<>();

        MessageDigest digest = Crypto.sha256();
        for (UnconfirmedTransaction unconfirmedTransaction : sortedTransactions) {
            blockTransactions.add(unconfirmedTransaction.getTransaction());
            digest.update(unconfirmedTransaction.getBytes());
        }

        byte[] payloadHash = digest.digest();

        digest.update(previousBlock.getGenerationSignature());
        final byte[] publicKey = Crypto.getPublicKey(secretPhrase);
        byte[] generationSignature = digest.digest(publicKey);

        BlockImpl block;
        byte[] previousBlockHash = Crypto.sha256().digest(previousBlock.getBytes());

        try {

            block = new BlockImpl(getBlockVersion(previousBlock.getHeight()), blockTimestamp, previousBlock.getId(), totalAmountNQT, totalFeeNQT, payloadLength,
                    payloadHash, publicKey, generationSignature, null, previousBlockHash, blockTransactions);

        } catch (NxtException.ValidationException e) {
            // shouldn't happen because all transactions are already validated
            Logger.logMessage("Error generating block", e);
            return;
        }

        block.sign(secretPhrase);

        try {
            pushBlock(block);
            blockListeners.notify(block, Event.BLOCK_GENERATED);
            Logger.logDebugMessage("Account " + Convert.toUnsignedLong(block.getGeneratorId()) + " generated block " + block.getStringId()
                    + " at height " + block.getHeight());
        } catch (TransactionNotAcceptedException e) {
            Logger.logDebugMessage("Generate block failed: " + e.getMessage());
            Transaction transaction = e.getTransaction();
            Logger.logDebugMessage("Removing invalid transaction: " + transaction.getStringId());
            transactionProcessor.removeUnconfirmedTransaction((TransactionImpl) transaction);
            throw e;
        } catch (BlockNotAcceptedException e) {
            Logger.logDebugMessage("Generate block failed: " + e.getMessage());
            throw e;
        }
    }

    private boolean hasAllReferencedTransactions(Transaction transaction, int timestamp, int count) {
        if (transaction.getReferencedTransactionFullHash() == null) {
            return timestamp - transaction.getTimestamp() < 60 * 1440 * 60 && count < 10;
        }
        transaction = TransactionDb.findTransactionByFullHash(transaction.getReferencedTransactionFullHash());
        return transaction != null && hasAllReferencedTransactions(transaction, timestamp, count + 1);
    }

    @Override
    public void scan(int height) {
        synchronized (blockchain) {
            TransactionProcessorImpl transactionProcessor = TransactionProcessorImpl.getInstance();
            int blockchainHeight = Nxt.getBlockchain().getHeight();
            if (height > blockchainHeight + 1) {
                throw new IllegalArgumentException("Rollback height " + (height - 1) + " exceeds current blockchain height of " + blockchainHeight);
            }
            if (height > 0 && height < getMinRollbackHeight()) {
                Logger.logMessage("Rollback of more than " + Constants.MAX_ROLLBACK + " blocks not supported, will do a full scan");
                height = 0;
            }
            if (height < 0) {
                height = 0;
            }
            Logger.logMessage("Scanning blockchain starting from height " + height + "...");
            if (validateAtScan) {
                Logger.logDebugMessage("Also verifying signatures and validating transactions...");
            }
            try (Connection con = Db.db.beginTransaction();
                 PreparedStatement pstmt = con.prepareStatement("SELECT * FROM block WHERE height >= ? ORDER BY db_id ASC")) {
                isScanning = true;
                transactionProcessor.requeueAllUnconfirmedTransactions();
                for (DerivedDbTable table : derivedTables) {
                    if (height == 0) {
                        table.truncate();
                    } else {
                        table.rollback(height - 1);
                    }
                }
                pstmt.setInt(1, height);
                try (ResultSet rs = pstmt.executeQuery()) {
                    BlockImpl currentBlock = BlockDb.findBlockAtHeight(height);
                    blockListeners.notify(currentBlock, Event.RESCAN_BEGIN);
                    long currentBlockId = currentBlock.getId();
                    if (height == 0) {
                        blockchain.setLastBlock(currentBlock); // special case to avoid no last block
                        Account.addOrGetAccount(Genesis.CREATOR_ID).apply(Genesis.CREATOR_PUBLIC_KEY, 0);
                    } else {
                        blockchain.setLastBlock(BlockDb.findBlockAtHeight(height - 1));
                    }
                    while (rs.next()) {
                        try {
                            currentBlock = BlockDb.loadBlock(con, rs);
                            if (currentBlock.getId() != currentBlockId) {
                                throw new NxtException.NotValidException("Database blocks in the wrong order!");
                            }
                            if (validateAtScan && currentBlockId != Genesis.GENESIS_BLOCK_ID) {
                                if (!currentBlock.verifyBlockSignature()) {
                                    throw new NxtException.NotValidException("Invalid block signature");
                                }
                                if (!currentBlock.verifyGenerationSignature() && !Generator.allowsFakeForging(currentBlock.getGeneratorPublicKey())) {
                                    throw new NxtException.NotValidException("Invalid block generation signature");
                                }
                                if (currentBlock.getVersion() != getBlockVersion(blockchain.getHeight())) {
                                    throw new NxtException.NotValidException("Invalid block version");
                                }
                                byte[] blockBytes = currentBlock.getBytes();
                                JSONObject blockJSON = (JSONObject) JSONValue.parse(currentBlock.getJSONObject().toJSONString());
                                if (!Arrays.equals(blockBytes, BlockImpl.parseBlock(blockJSON).getBytes())) {
                                    throw new NxtException.NotValidException("Block JSON cannot be parsed back to the same block");
                                }
                                for (TransactionImpl transaction : currentBlock.getTransactions()) {
                                    if (!transaction.verifySignature()) {
                                        throw new NxtException.NotValidException("Invalid transaction signature");
                                    }
                                    if (transaction.getVersion() != transactionProcessor.getTransactionVersion(blockchain.getHeight())) {
                                        throw new NxtException.NotValidException("Invalid transaction version");
                                    }
                                    /*
                                    if (!EconomicClustering.verifyFork(transaction)) {
                                        Logger.logDebugMessage("Found transaction that was generated on a fork: " + transaction.getStringId()
                                                + " in block " + currentBlock.getStringId() + " at height " + currentBlock.getHeight()
                                                + " ecBlockHeight " + transaction.getECBlockHeight() + " ecBlockId " + Convert.toUnsignedLong(transaction.getECBlockId()));
                                        //throw new NxtException.NotValidException("Invalid transaction fork");
                                    }
                                    */
                                    transaction.validate();
                                    byte[] transactionBytes = transaction.getBytes();
                                    if (currentBlock.getHeight() > Constants.NQT_BLOCK
                                            && !Arrays.equals(transactionBytes, transactionProcessor.parseTransaction(transactionBytes).getBytes())) {
                                        throw new NxtException.NotValidException("Transaction bytes cannot be parsed back to the same transaction");
                                    }
                                    JSONObject transactionJSON = (JSONObject) JSONValue.parse(transaction.getJSONObject().toJSONString());
                                    if (!Arrays.equals(transactionBytes, transactionProcessor.parseTransaction(transactionJSON).getBytes())) {
                                        throw new NxtException.NotValidException("Transaction JSON cannot be parsed back to the same transaction");
                                    }
                                }
                            }
                            blockListeners.notify(currentBlock, Event.BEFORE_BLOCK_ACCEPT);
                            blockchain.setLastBlock(currentBlock);
                            accept(currentBlock);
                            currentBlockId = currentBlock.getNextBlockId();
                            Db.db.commitTransaction();
                        } catch (NxtException | RuntimeException e) {
                            Db.db.rollbackTransaction();
                            Logger.logDebugMessage(e.toString(), e);
                            Logger.logDebugMessage("Applying block " + Convert.toUnsignedLong(currentBlockId) + " at height "
                                    + (currentBlock == null ? 0 : currentBlock.getHeight()) + " failed, deleting from database");
                            if (currentBlock != null) {
                                transactionProcessor.processLater(currentBlock.getTransactions());
                            }
                            while (rs.next()) {
                                try {
                                    currentBlock = BlockDb.loadBlock(con, rs);
                                    transactionProcessor.processLater(currentBlock.getTransactions());
                                } catch (NxtException.ValidationException ignore) {
                                }
                            }
                            BlockDb.deleteBlocksFrom(currentBlockId);
                            blockchain.setLastBlock(BlockDb.findLastBlock());
                        }
                        blockListeners.notify(currentBlock, Event.BLOCK_SCANNED);
                    }
                    Db.db.endTransaction();
                    blockListeners.notify(currentBlock, Event.RESCAN_END);
                }
                validateAtScan = false;
                Logger.logMessage("...done at height " + Nxt.getBlockchain().getHeight());
            } catch (SQLException e) {
                throw new RuntimeException(e.toString(), e);
            } finally {
                isScanning = false;
            }
        } // synchronized
    }

}<|MERGE_RESOLUTION|>--- conflicted
+++ resolved
@@ -780,29 +780,6 @@
                 : 3;
     }
 
-<<<<<<< HEAD
-    private static final Comparator<UnconfirmedTransaction> transactionIdComparator = new Comparator<UnconfirmedTransaction>() {
-        @Override
-        public int compare(UnconfirmedTransaction o1, UnconfirmedTransaction o2) {
-            return Long.compare(o1.getId(), o2.getId());
-        }
-    };
-
-    private static final Comparator<UnconfirmedTransaction> transactionArrivalComparator = new Comparator<UnconfirmedTransaction>() {
-        @Override
-        public int compare(UnconfirmedTransaction o1, UnconfirmedTransaction o2) {
-            int result = Long.compare(o1.getArrivalTimestamp(), o2.getArrivalTimestamp());
-            if (result != 0) {
-                return result;
-            }
-            result = Integer.compare(o1.getHeight(), o2.getHeight());
-            if (result != 0) {
-                return result;
-            }
-            return Long.compare(o1.getId(), o2.getId());
-        }
-    };
-=======
     private boolean verifyChecksum(byte[] validChecksum) {
         byte[] checksum = calculateTransactionsChecksum();
         if (validChecksum == null) {
@@ -816,7 +793,28 @@
             return true;
         }
     }
->>>>>>> f6363790
+
+    private static final Comparator<UnconfirmedTransaction> transactionIdComparator = new Comparator<UnconfirmedTransaction>() {
+        @Override
+        public int compare(UnconfirmedTransaction o1, UnconfirmedTransaction o2) {
+            return Long.compare(o1.getId(), o2.getId());
+        }
+    };
+
+    private static final Comparator<UnconfirmedTransaction> transactionArrivalComparator = new Comparator<UnconfirmedTransaction>() {
+        @Override
+        public int compare(UnconfirmedTransaction o1, UnconfirmedTransaction o2) {
+            int result = Long.compare(o1.getArrivalTimestamp(), o2.getArrivalTimestamp());
+            if (result != 0) {
+                return result;
+            }
+            result = Integer.compare(o1.getHeight(), o2.getHeight());
+            if (result != 0) {
+                return result;
+            }
+            return Long.compare(o1.getId(), o2.getId());
+        }
+    };
 
     void generateBlock(String secretPhrase, int blockTimestamp) throws BlockNotAcceptedException {
 
@@ -926,6 +924,8 @@
         }
 
         block.sign(secretPhrase);
+
+        block.setPrevious(previousBlock);
 
         try {
             pushBlock(block);
