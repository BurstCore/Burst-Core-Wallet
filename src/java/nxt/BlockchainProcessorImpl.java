--- conflicted
+++ resolved
@@ -431,17 +431,12 @@
             SortedMap<Long,TransactionImpl> transactionsMap = new TreeMap<>();
 
             for (int i = 0; i < Genesis.GENESIS_RECIPIENTS.length; i++) {
-<<<<<<< HEAD
-                TransactionImpl transaction = new TransactionImpl(TransactionType.Payment.ORDINARY, 0, (short) 0, Genesis.CREATOR_PUBLIC_KEY,
-                        Genesis.GENESIS_RECIPIENTS[i], Genesis.GENESIS_AMOUNTS[i] * Constants.ONE_NXT, 0, (String)null, 0, Long.valueOf(0), Genesis.GENESIS_SIGNATURES[i]);
-=======
                 TransactionImpl transaction = new TransactionImpl.BuilderImpl((byte) 0, Genesis.CREATOR_PUBLIC_KEY,
                         Genesis.GENESIS_AMOUNTS[i] * Constants.ONE_NXT, 0, 0, (short) 0,
                         Attachment.ORDINARY_PAYMENT)
                         .recipientId(Genesis.GENESIS_RECIPIENTS[i])
                         .signature(Genesis.GENESIS_SIGNATURES[i])
                         .build();
->>>>>>> 5fda7afb
                 transactionsMap.put(transaction.getId(), transaction);
             }
 
@@ -798,7 +793,9 @@
     }
 
     private boolean verifyVersion(Transaction transaction, int currentHeight) {
-        return transaction.getVersion() == (currentHeight < Constants.DIGITAL_GOODS_STORE_BLOCK ? 0 : 1);
+        return transaction.getVersion() == (currentHeight < Constants.DIGITAL_GOODS_STORE_BLOCK ? 0
+                : currentHeight < Constants.TRANSPARENT_FORGING_BLOCK_8 ? 1
+                : 2);
     }
 
     private boolean hasAllReferencedTransactions(Transaction transaction, int timestamp, int count) {
