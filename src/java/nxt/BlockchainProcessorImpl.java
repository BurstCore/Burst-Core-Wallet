--- conflicted
+++ resolved
@@ -66,55 +66,7 @@
     private static final byte[] CHECKSUM_1 = Constants.isTestnet ?
             null
             :
-<<<<<<< HEAD
             null;
-=======
-            new byte[] {
-                    28, -67, 28, 87, -21, 91, -74, 115, -37, 67, 74, -32, -92, 53, -58, 62,
-                    -60, 54, 58, -94, 9, 5, 26, -103, -19, 47, 78, 117, -49, 42, -14, 109
-            };
-    private static final byte[] CHECKSUM_19 = Constants.isTestnet ?
-            new byte[] {
-                    83, -5, -8, 51, 67, 28, 11, 101, -77, -57, 98, -113, 76, 2, -5, -97, -102,
-                    112, -51, -128, 79, -66, -81, -76, 113, 14, 51, 117, -77, -98, 84, 104
-            }
-            :
-            new byte[] {
-                    -19, -60, 82, 93, 111, 77, 127, 100, 77, 102, 29, 104, 39, 78, -123, -108,
-                    -25, -42, 59, 22, -9, -110, -32, -126, -18, 31, -46, 102, -75, -113, 6, 104
-            };
-    private static final byte[] CHECKSUM_20 = Constants.isTestnet ?
-            new byte[] {
-                    33, -16, 85, -127, -102, 97, 22, -52, -13, 24, 102, -53, -106, 35, 20, 33,
-                    78, 37, -43, 63, 21, -59, -20, 120, 5, 80, 93, 71, -98, -58, 78, 95
-            }
-            :
-            new byte[] {
-                    -31, 16, 18, -38, -86, 3, -111, -9, 3, -32, 87, 8, 70, 35, -33, -56, 91,
-                    -72, -55, -96, -120, -127, -116, 2, -21, -89, -7, 56, -114, -66, 72, -49
-            };
-    private static final byte[] CHECKSUM_21 = Constants.isTestnet ?
-            new byte[] {
-                    -63, -51, -56, -76, 13, 21, -47, 69, -108, -28, -124, 108, -17, 27, 30, -65,
-                    -95, 110, -9, 35, 59, 112, -20, 122, -44, -86, -54, 51, 46, 80, -13, -26
-            }
-            :
-            new byte[] {
-                    -26, -121, -115, -116, -62, -120, -99, -74, -52, -39, 9, 52, 20, 92, -42, 115,
-                    19, -67, 7, 51, 4, -100, -41, 41, 57, -102, 19, -128, -109, -52, -68, -15
-            };
-    private static final byte[] CHECKSUM_22 = Constants.isTestnet ?
-            new byte[] {
-                    122, 81, 72, -91, -63, 124, -29, -79, -27, -85, 25, 24, 59, 12, 118, -63,
-                    118, 63, -71, 104, 103, 95, -107, -29, -48, 71, -59, 13, 71, -72, -82, -76
-            }
-            :
-            new byte[] {
-                    -77, 16, -52, 88, -21, -67, -119, 121, 121, 120, -70, 88, 44, -99, -9,
-                    -42, 48, -77, 28, 40, 106, -48, 13, 30, -22, -122, 35, 22, 29, 2, -93, 94
-            };
-
->>>>>>> e10d4508
 
     private static final BlockchainProcessorImpl instance = new BlockchainProcessorImpl();
 
@@ -944,49 +896,6 @@
             if (! verifyChecksum(CHECKSUM_1, 0, Constants.CHECKSUM_BLOCK_1)) {
                 popOffTo(0);
             }
-<<<<<<< HEAD
-=======
-        } else if (block.getHeight() == Constants.NQT_BLOCK) {
-            if (! verifyChecksum(CHECKSUM_NQT_BLOCK, Constants.TRANSPARENT_FORGING_BLOCK, Constants.NQT_BLOCK)) {
-                popOffTo(Constants.TRANSPARENT_FORGING_BLOCK);
-            }
-        } else if (block.getHeight() == Constants.MONETARY_SYSTEM_BLOCK) {
-            if (! verifyChecksum(CHECKSUM_MONETARY_SYSTEM_BLOCK, Constants.NQT_BLOCK, Constants.MONETARY_SYSTEM_BLOCK)) {
-                popOffTo(Constants.NQT_BLOCK);
-            }
-        } else if (block.getHeight() == Constants.PHASING_BLOCK) {
-            if (! verifyChecksum(CHECKSUM_PHASING_BLOCK, Constants.MONETARY_SYSTEM_BLOCK, Constants.PHASING_BLOCK)) {
-                popOffTo(Constants.MONETARY_SYSTEM_BLOCK);
-            }
-        } else if (block.getHeight() == Constants.CHECKSUM_BLOCK_16) {
-            if (! verifyChecksum(CHECKSUM_16, Constants.PHASING_BLOCK, Constants.CHECKSUM_BLOCK_16)) {
-                popOffTo(Constants.PHASING_BLOCK);
-            }
-        } else if (block.getHeight() == Constants.CHECKSUM_BLOCK_17) {
-            if (! verifyChecksum(CHECKSUM_17, Constants.CHECKSUM_BLOCK_16, Constants.CHECKSUM_BLOCK_17)) {
-                popOffTo(Constants.CHECKSUM_BLOCK_16);
-            }
-        } else if (block.getHeight() == Constants.CHECKSUM_BLOCK_18) {
-            if (! verifyChecksum(CHECKSUM_18, Constants.CHECKSUM_BLOCK_17, Constants.CHECKSUM_BLOCK_18)) {
-                popOffTo(Constants.CHECKSUM_BLOCK_17);
-            }
-        } else if (block.getHeight() == Constants.CHECKSUM_BLOCK_19) {
-            if (! verifyChecksum(CHECKSUM_19, Constants.CHECKSUM_BLOCK_18, Constants.CHECKSUM_BLOCK_19)) {
-                popOffTo(Constants.CHECKSUM_BLOCK_18);
-            }
-        } else if (block.getHeight() == Constants.CHECKSUM_BLOCK_20) {
-            if (! verifyChecksum(CHECKSUM_20, Constants.CHECKSUM_BLOCK_19, Constants.CHECKSUM_BLOCK_20)) {
-                popOffTo(Constants.CHECKSUM_BLOCK_19);
-            }
-        } else if (block.getHeight() == Constants.CHECKSUM_BLOCK_21) {
-            if (! verifyChecksum(CHECKSUM_21, Constants.CHECKSUM_BLOCK_20, Constants.CHECKSUM_BLOCK_21)) {
-                popOffTo(Constants.CHECKSUM_BLOCK_20);
-            }
-        } else if (block.getHeight() == Constants.CHECKSUM_BLOCK_22) {
-            if (! verifyChecksum(CHECKSUM_22, Constants.CHECKSUM_BLOCK_21, Constants.CHECKSUM_BLOCK_22)) {
-                popOffTo(Constants.CHECKSUM_BLOCK_21);
-            }
->>>>>>> e10d4508
         }
     };
 
