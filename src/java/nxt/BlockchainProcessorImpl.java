package nxt;

import nxt.crypto.Crypto;
import nxt.db.Db;
import nxt.db.DbIterator;
import nxt.peer.Peer;
import nxt.peer.Peers;
import nxt.util.Convert;
import nxt.util.JSON;
import nxt.util.Listener;
import nxt.util.Listeners;
import nxt.util.Logger;
import nxt.util.ThreadPool;
import org.json.simple.JSONArray;
import org.json.simple.JSONObject;
import org.json.simple.JSONStreamAware;

import java.math.BigInteger;
import java.security.MessageDigest;
import java.sql.Connection;
import java.sql.PreparedStatement;
import java.sql.ResultSet;
import java.sql.SQLException;
import java.util.ArrayList;
import java.util.Arrays;
import java.util.Collections;
import java.util.HashMap;
import java.util.HashSet;
import java.util.List;
import java.util.Map;
import java.util.Set;
import java.util.SortedMap;
import java.util.TreeMap;
import java.util.TreeSet;

final class BlockchainProcessorImpl implements BlockchainProcessor {

    private static final byte[] CHECKSUM_TRANSPARENT_FORGING = new byte[]{27, -54, -59, -98, 49, -42, 48, -68, -112, 49, 41, 94, -41, 78, -84, 27, -87, -22, -28, 36, -34, -90, 112, -50, -9, 5, 89, -35, 80, -121, -128, 112};
    private static final byte[] CHECKSUM_NQT_BLOCK = Constants.isTestnet ? new byte[]{-126, -117, -94, -16, 125, -94, 38, 10, 11, 37, -33, 4, -70, -8, -40, -80, 18, -21, -54, -126, 109, -73, 63, -56, 67, 59, -30, 83, -6, -91, -24, 34}
            : new byte[]{-125, 17, 63, -20, 90, -98, 52, 114, 7, -100, -20, -103, -50, 76, 46, -38, -29, -43, -43, 45, 81, 12, -30, 100, -67, -50, -112, -15, 22, -57, 84, -106};

    private static final BlockchainProcessorImpl instance = new BlockchainProcessorImpl();

    static BlockchainProcessorImpl getInstance() {
        return instance;
    }

    private final BlockchainImpl blockchain = BlockchainImpl.getInstance();
    private final TransactionProcessorImpl transactionProcessor = TransactionProcessorImpl.getInstance();

    private final Listeners<Block, Event> blockListeners = new Listeners<>();
    private volatile Peer lastBlockchainFeeder;
    private volatile int lastBlockchainFeederHeight;

    private volatile boolean isScanning;

    private final Runnable getMoreBlocksThread = new Runnable() {

        private final JSONStreamAware getCumulativeDifficultyRequest;

        {
            JSONObject request = new JSONObject();
            request.put("requestType", "getCumulativeDifficulty");
            getCumulativeDifficultyRequest = JSON.prepareRequest(request);
        }

        private boolean peerHasMore;

        @Override
        public void run() {

            try {
                try {
                    peerHasMore = true;
                    Peer peer = Peers.getAnyPeer(Peer.State.CONNECTED, true);
                    if (peer == null) {
                        return;
                    }
                    lastBlockchainFeeder = peer;
                    JSONObject response = peer.send(getCumulativeDifficultyRequest);
                    if (response == null) {
                        return;
                    }
                    BigInteger curCumulativeDifficulty = blockchain.getLastBlock().getCumulativeDifficulty();
                    String peerCumulativeDifficulty = (String) response.get("cumulativeDifficulty");
                    if (peerCumulativeDifficulty == null) {
                        return;
                    }
                    BigInteger betterCumulativeDifficulty = new BigInteger(peerCumulativeDifficulty);
                    if (betterCumulativeDifficulty.compareTo(curCumulativeDifficulty) <= 0) {
                        return;
                    }
                    if (response.get("blockchainHeight") != null) {
                        lastBlockchainFeederHeight = ((Long) response.get("blockchainHeight")).intValue();
                    }

                    Long commonBlockId = Genesis.GENESIS_BLOCK_ID;

                    if (! blockchain.getLastBlock().getId().equals(Genesis.GENESIS_BLOCK_ID)) {
                        commonBlockId = getCommonMilestoneBlockId(peer);
                    }
                    if (commonBlockId == null || !peerHasMore) {
                        return;
                    }

                    commonBlockId = getCommonBlockId(peer, commonBlockId);
                    if (commonBlockId == null || !peerHasMore) {
                        return;
                    }

                    final Block commonBlock = BlockDb.findBlock(commonBlockId);
                    if (blockchain.getLastBlock().getHeight() - commonBlock.getHeight() >= 720) {
                        return;
                    }

                    Long currentBlockId = commonBlockId;
                    List<BlockImpl> forkBlocks = new ArrayList<>();

                    boolean processedAll = true;
                    outer:
                    while (true) {

                        JSONArray nextBlocks = getNextBlocks(peer, currentBlockId);
                        if (nextBlocks == null || nextBlocks.size() == 0) {
                            break;
                        }

                        synchronized (blockchain) {

                            for (Object o : nextBlocks) {
                                JSONObject blockData = (JSONObject) o;
                                BlockImpl block;
                                try {
                                    block = parseBlock(blockData);
                                } catch (NxtException.NotCurrentlyValidException e) {
                                    Logger.logDebugMessage("Cannot validate block: " + e.toString()
                                            + ", will try again later", e);
                                    processedAll = false;
                                    break outer;
                                } catch (RuntimeException|NxtException.ValidationException e) {
                                    Logger.logDebugMessage("Failed to parse block: " + e.toString(), e);
                                    peer.blacklist(e);
                                    return;
                                }
                                currentBlockId = block.getId();

                                if (blockchain.getLastBlock().getId().equals(block.getPreviousBlockId())) {
                                    try {
                                        pushBlock(block);
                                    } catch (BlockNotAcceptedException e) {
                                        peer.blacklist(e);
                                        return;
                                    }
                                } else if (! BlockDb.hasBlock(block.getId())) {
                                    forkBlocks.add(block);
                                }

                            }

                        } //synchronized

                    }

                    if (forkBlocks.size() > 0) {
                        processedAll = false;
                    }

                    if (! processedAll && blockchain.getLastBlock().getHeight() - commonBlock.getHeight() < 720) {
                        processFork(peer, forkBlocks, commonBlock);
                    }

                } catch (Exception e) {
                    Logger.logDebugMessage("Error in milestone blocks processing thread", e);
                }
            } catch (Throwable t) {
                Logger.logMessage("CRITICAL ERROR. PLEASE REPORT TO THE DEVELOPERS.\n" + t.toString());
                t.printStackTrace();
                System.exit(1);
            }

        }

        private Long getCommonMilestoneBlockId(Peer peer) {

            String lastMilestoneBlockId = null;

            while (true) {
                JSONObject milestoneBlockIdsRequest = new JSONObject();
                milestoneBlockIdsRequest.put("requestType", "getMilestoneBlockIds");
                if (lastMilestoneBlockId == null) {
                    milestoneBlockIdsRequest.put("lastBlockId", blockchain.getLastBlock().getStringId());
                } else {
                    milestoneBlockIdsRequest.put("lastMilestoneBlockId", lastMilestoneBlockId);
                }

                JSONObject response = peer.send(JSON.prepareRequest(milestoneBlockIdsRequest));
                if (response == null) {
                    return null;
                }
                JSONArray milestoneBlockIds = (JSONArray) response.get("milestoneBlockIds");
                if (milestoneBlockIds == null) {
                    return null;
                }
                if (milestoneBlockIds.isEmpty()) {
                    return Genesis.GENESIS_BLOCK_ID;
                }
                // prevent overloading with blockIds
                if (milestoneBlockIds.size() > 20) {
                    Logger.logDebugMessage("Obsolete or rogue peer " + peer.getPeerAddress() + " sends too many milestoneBlockIds, blacklisting");
                    peer.blacklist();
                    return null;
                }
                if (Boolean.TRUE.equals(response.get("last"))) {
                    peerHasMore = false;
                }
                for (Object milestoneBlockId : milestoneBlockIds) {
                    Long blockId = Convert.parseUnsignedLong((String) milestoneBlockId);
                    if (BlockDb.hasBlock(blockId)) {
                        if (lastMilestoneBlockId == null && milestoneBlockIds.size() > 1) {
                            peerHasMore = false;
                        }
                        return blockId;
                    }
                    lastMilestoneBlockId = (String) milestoneBlockId;
                }
            }

        }

        private Long getCommonBlockId(Peer peer, Long commonBlockId) {

            while (true) {
                JSONObject request = new JSONObject();
                request.put("requestType", "getNextBlockIds");
                request.put("blockId", Convert.toUnsignedLong(commonBlockId));
                JSONObject response = peer.send(JSON.prepareRequest(request));
                if (response == null) {
                    return null;
                }
                JSONArray nextBlockIds = (JSONArray) response.get("nextBlockIds");
                if (nextBlockIds == null || nextBlockIds.size() == 0) {
                    return null;
                }
                // prevent overloading with blockIds
                if (nextBlockIds.size() > 1440) {
                    Logger.logDebugMessage("Obsolete or rogue peer " + peer.getPeerAddress() + " sends too many nextBlockIds, blacklisting");
                    peer.blacklist();
                    return null;
                }

                for (Object nextBlockId : nextBlockIds) {
                    Long blockId = Convert.parseUnsignedLong((String) nextBlockId);
                    if (! BlockDb.hasBlock(blockId)) {
                        return commonBlockId;
                    }
                    commonBlockId = blockId;
                }
            }

        }

        private JSONArray getNextBlocks(Peer peer, Long curBlockId) {

            JSONObject request = new JSONObject();
            request.put("requestType", "getNextBlocks");
            request.put("blockId", Convert.toUnsignedLong(curBlockId));
            JSONObject response = peer.send(JSON.prepareRequest(request));
            if (response == null) {
                return null;
            }

            JSONArray nextBlocks = (JSONArray) response.get("nextBlocks");
            if (nextBlocks == null) {
                return null;
            }
            // prevent overloading with blocks
            if (nextBlocks.size() > 1440) {
                Logger.logDebugMessage("Obsolete or rogue peer " + peer.getPeerAddress() + " sends too many nextBlocks, blacklisting");
                peer.blacklist();
                return null;
            }

            return nextBlocks;

        }

        private void processFork(Peer peer, final List<BlockImpl> forkBlocks, final Block commonBlock) {

            synchronized (blockchain) {
                BigInteger curCumulativeDifficulty = blockchain.getLastBlock().getCumulativeDifficulty();

                popOffTo(commonBlock);

                int pushedForkBlocks = 0;
                if (blockchain.getLastBlock().getId().equals(commonBlock.getId())) {
                    for (BlockImpl block : forkBlocks) {
                        if (blockchain.getLastBlock().getId().equals(block.getPreviousBlockId())) {
                            try {
                                pushBlock(block);
                                pushedForkBlocks += 1;
                            } catch (BlockNotAcceptedException e) {
                                peer.blacklist(e);
                                break;
                            }
                        }
                    }
                }

                if (pushedForkBlocks > 0 && blockchain.getLastBlock().getCumulativeDifficulty().compareTo(curCumulativeDifficulty) < 0) {
                    Logger.logDebugMessage("Pop off caused by peer " + peer.getPeerAddress() + ", blacklisting");
                    peer.blacklist();
                    popOffTo(commonBlock);
                }
            } // synchronized

        }

        private void popOffTo(Block commonBlock) {
            try {
                Long lastBlockId = blockchain.getLastBlock().getId();
                while (! lastBlockId.equals(commonBlock.getId()) && ! lastBlockId.equals(Genesis.GENESIS_BLOCK_ID)) {
                    lastBlockId = popLastBlock();
                }
            } catch (TransactionType.UndoNotSupportedException e) {
                Logger.logDebugMessage(e.getMessage());
                Logger.logDebugMessage("Popping off last block not possible, will do a rescan");
                resetTo(commonBlock);
            }
        }

        private void resetTo(Block commonBlock) {
            if (commonBlock.getNextBlockId() != null) {
                Logger.logDebugMessage("Last block is " + blockchain.getLastBlock().getStringId() + " at " + blockchain.getLastBlock().getHeight());
                Logger.logDebugMessage("Deleting blocks after height " + commonBlock.getHeight());
                BlockDb.deleteBlocksFrom(commonBlock.getNextBlockId());
            }
            Logger.logMessage("Will do a re-scan");
            blockListeners.notify(commonBlock, BlockchainProcessor.Event.RESCAN_BEGIN);
            scan();
            blockListeners.notify(commonBlock, BlockchainProcessor.Event.RESCAN_END);
            Logger.logDebugMessage("Last block is " + blockchain.getLastBlock().getStringId() + " at " + blockchain.getLastBlock().getHeight());
        }

    };

    private BlockchainProcessorImpl() {

        blockListeners.addListener(new Listener<Block>() {
            @Override
            public void notify(Block block) {
                if (block.getHeight() % 5000 == 0) {
                    Logger.logMessage("processed block " + block.getHeight());
                }
            }
        }, Event.BLOCK_SCANNED);

        ThreadPool.runBeforeStart(new Runnable() {
            @Override
            public void run() {
                addGenesisBlock();
                scan();
            }
        }, false);

        ThreadPool.scheduleThread(getMoreBlocksThread, 1);

    }

    @Override
    public boolean addListener(Listener<Block> listener, BlockchainProcessor.Event eventType) {
        return blockListeners.addListener(listener, eventType);
    }

    @Override
    public boolean removeListener(Listener<Block> listener, Event eventType) {
        return blockListeners.removeListener(listener, eventType);
    }

    @Override
    public Peer getLastBlockchainFeeder() {
        return lastBlockchainFeeder;
    }

    @Override
    public int getLastBlockchainFeederHeight() {
        return lastBlockchainFeederHeight;
    }

    @Override
    public boolean isScanning() {
        return isScanning;
    }

    @Override
    public void processPeerBlock(JSONObject request) throws NxtException {
        BlockImpl block = parseBlock(request);
        pushBlock(block);
    }

    @Override
    public void fullReset() {
        synchronized (blockchain) {
            //BlockDb.deleteBlock(Genesis.GENESIS_BLOCK_ID); // fails with stack overflow in H2
            BlockDb.deleteAll();
            addGenesisBlock();
            scan();
        }
    }

    private void addBlock(BlockImpl block) {
        try (Connection con = Db.getConnection()) {
            BlockDb.saveBlock(con, block);
            blockchain.setLastBlock(block);
        } catch (SQLException e) {
            throw new RuntimeException(e.toString(), e);
        }
    }

    private void addGenesisBlock() {
        if (BlockDb.hasBlock(Genesis.GENESIS_BLOCK_ID)) {
            Logger.logMessage("Genesis block already in database");
            return;
        }
        Logger.logMessage("Genesis block not in database, starting from scratch");
        try {
            SortedMap<Long,TransactionImpl> transactionsMap = new TreeMap<>();

            for (int i = 0; i < Genesis.GENESIS_RECIPIENTS.length; i++) {
                TransactionImpl transaction = new TransactionImpl.BuilderImpl((byte) 0, Genesis.CREATOR_PUBLIC_KEY,
                        Genesis.GENESIS_AMOUNTS[i] * Constants.ONE_NXT, 0, 0, (short) 0,
                        Attachment.ORDINARY_PAYMENT)
                        .recipientId(Genesis.GENESIS_RECIPIENTS[i])
                        .signature(Genesis.GENESIS_SIGNATURES[i])
                        .build();
                transactionsMap.put(transaction.getId(), transaction);
            }

            MessageDigest digest = Crypto.sha256();
            for (Transaction transaction : transactionsMap.values()) {
                digest.update(transaction.getBytes());
            }

            BlockImpl genesisBlock = new BlockImpl(-1, 0, null, Constants.MAX_BALANCE_NQT, 0, transactionsMap.size() * 128, digest.digest(),
                    Genesis.CREATOR_PUBLIC_KEY, new byte[64], Genesis.GENESIS_BLOCK_SIGNATURE, null, new ArrayList<>(transactionsMap.values()));

            genesisBlock.setPrevious(null);

            addBlock(genesisBlock);

        } catch (NxtException.ValidationException e) {
            Logger.logMessage(e.getMessage());
            throw new RuntimeException(e.toString(), e);
        }
    }

    private byte[] calculateTransactionsChecksum() {
        MessageDigest digest = Crypto.sha256();
        try (Connection con = Db.getConnection();
             PreparedStatement pstmt = con.prepareStatement(
                     "SELECT * FROM transaction ORDER BY id ASC, timestamp ASC");
             DbIterator<TransactionImpl> iterator = blockchain.getTransactions(con, pstmt)) {
            while (iterator.hasNext()) {
                digest.update(iterator.next().getBytes());
            }
        } catch (SQLException e) {
            throw new RuntimeException(e.toString(), e);
        }
        return digest.digest();
    }

    private void pushBlock(final BlockImpl block) throws BlockNotAcceptedException {

        int curTime = Convert.getEpochTime();

        synchronized (blockchain) {
            BlockImpl previousLastBlock = null;
            try {
                Db.beginTransaction();
                previousLastBlock = blockchain.getLastBlock();

                if (!previousLastBlock.getId().equals(block.getPreviousBlockId())) {
                    throw new BlockOutOfOrderException("Previous block id doesn't match");
                }

<<<<<<< HEAD
                if (!verifyVersion(block, previousLastBlock.getHeight())) {
=======
                if (block.getVersion() != getBlockVersion(previousLastBlock.getHeight())) {
>>>>>>> 9f7364d1
                    throw new BlockNotAcceptedException("Invalid version " + block.getVersion());
                }

                if (previousLastBlock.getHeight() == Constants.TRANSPARENT_FORGING_BLOCK) {
                    byte[] checksum = calculateTransactionsChecksum();
                    if (CHECKSUM_TRANSPARENT_FORGING == null) {
                        Logger.logMessage("Checksum calculated:\n" + Arrays.toString(checksum));
                    } else if (!Arrays.equals(checksum, CHECKSUM_TRANSPARENT_FORGING)) {
                        Logger.logMessage("Checksum failed at block " + Constants.TRANSPARENT_FORGING_BLOCK);
                        throw new BlockNotAcceptedException("Checksum failed");
                    } else {
                        Logger.logMessage("Checksum passed at block " + Constants.TRANSPARENT_FORGING_BLOCK);
                    }
                }

                if (previousLastBlock.getHeight() == Constants.NQT_BLOCK) {
                    byte[] checksum = calculateTransactionsChecksum();
                    if (CHECKSUM_NQT_BLOCK == null) {
                        Logger.logMessage("Checksum calculated:\n" + Arrays.toString(checksum));
                    } else if (!Arrays.equals(checksum, CHECKSUM_NQT_BLOCK)) {
                        Logger.logMessage("Checksum failed at block " + Constants.NQT_BLOCK);
                        throw new BlockNotAcceptedException("Checksum failed");
                    } else {
                        Logger.logMessage("Checksum passed at block " + Constants.NQT_BLOCK);
                    }
                }

                if (block.getVersion() != 1 && !Arrays.equals(Crypto.sha256().digest(previousLastBlock.getBytes()), block.getPreviousBlockHash())) {
                    throw new BlockNotAcceptedException("Previous block hash doesn't match");
                }
                if (block.getTimestamp() > curTime + 15 || block.getTimestamp() <= previousLastBlock.getTimestamp()) {
                    throw new BlockOutOfOrderException("Invalid timestamp: " + block.getTimestamp()
                            + " current time is " + curTime + ", previous block timestamp is " + previousLastBlock.getTimestamp());
                }
                if (block.getId().equals(Long.valueOf(0L)) || BlockDb.hasBlock(block.getId())) {
                    throw new BlockNotAcceptedException("Duplicate block or invalid id");
                }
                if (!block.verifyGenerationSignature()) {
                    throw new BlockNotAcceptedException("Generation signature verification failed");
                }
                if (!block.verifyBlockSignature()) {
                    throw new BlockNotAcceptedException("Block signature verification failed");
                }

                Map<TransactionType, Set<String>> duplicates = new HashMap<>();
                long calculatedTotalAmount = 0;
                long calculatedTotalFee = 0;
                MessageDigest digest = Crypto.sha256();

                Set<Long> unappliedUnconfirmed = transactionProcessor.undoAllUnconfirmed();
                Set<Long> appliedUnconfirmed = new HashSet<>();

                try {

                    for (TransactionImpl transaction : block.getTransactions()) {

                        // cfb: Block 303 contains a transaction which expired before the block timestamp
                        if (transaction.getTimestamp() > curTime + 15 || transaction.getTimestamp() > block.getTimestamp() + 15
                                || (transaction.getExpiration() < block.getTimestamp() && previousLastBlock.getHeight() != 303)) {
                            throw new TransactionNotAcceptedException("Invalid transaction timestamp " + transaction.getTimestamp()
                                    + " for transaction " + transaction.getStringId() + ", current time is " + curTime
                                    + ", block timestamp is " + block.getTimestamp(), transaction);
                        }
                        if (TransactionDb.hasTransaction(transaction.getId())) {
                            throw new TransactionNotAcceptedException("Transaction " + transaction.getStringId()
                                    + " is already in the blockchain", transaction);
                        }
                        if (transaction.getReferencedTransactionFullHash() != null) {
                            if ((previousLastBlock.getHeight() < Constants.REFERENCED_TRANSACTION_FULL_HASH_BLOCK
                                    && !TransactionDb.hasTransaction(Convert.fullHashToId(transaction.getReferencedTransactionFullHash())))
                                    || (previousLastBlock.getHeight() >= Constants.REFERENCED_TRANSACTION_FULL_HASH_BLOCK
                                    && !hasAllReferencedTransactions(transaction, transaction.getTimestamp(), 0))) {
                                throw new TransactionNotAcceptedException("Missing or invalid referenced transaction "
                                        + transaction.getReferencedTransactionFullHash()
                                        + " for transaction " + transaction.getStringId(), transaction);
                            }
                        }
                        if (transaction.getVersion() != transactionProcessor.getTransactionVersion(previousLastBlock.getHeight())) {
                            throw new TransactionNotAcceptedException("Invalid transaction version " + transaction.getVersion()
                                    + " at height " + previousLastBlock.getHeight(), transaction);
                        }
                        if (!transaction.verify()) {
                            throw new TransactionNotAcceptedException("Signature verification failed for transaction "
                                    + transaction.getStringId() + " at height " + previousLastBlock.getHeight(), transaction);
                        }
                        if (transaction.getId().equals(Long.valueOf(0L))) {
                            throw new TransactionNotAcceptedException("Invalid transaction id", transaction);
                        }
                        if (transaction.isDuplicate(duplicates)) {
                            throw new TransactionNotAcceptedException("Transaction is a duplicate: "
                                    + transaction.getStringId(), transaction);
                        }
                        try {
                            transaction.validateAttachment();
                        } catch (NxtException.ValidationException e) {
                            throw new TransactionNotAcceptedException(e.getMessage(), transaction);
                        }

                        if (transaction.applyUnconfirmed()) {
                            appliedUnconfirmed.add(transaction.getId());
                        } else {
                            throw new TransactionNotAcceptedException("Double spending transaction: " + transaction.getStringId(), transaction);
                        }

                        calculatedTotalAmount += transaction.getAmountNQT();

                        calculatedTotalFee += transaction.getFeeNQT();

                        digest.update(transaction.getBytes());

                    }

                    if (calculatedTotalAmount != block.getTotalAmountNQT() || calculatedTotalFee != block.getTotalFeeNQT()) {
                        throw new BlockNotAcceptedException("Total amount or fee don't match transaction totals");
                    }
                    if (!Arrays.equals(digest.digest(), block.getPayloadHash())) {
                        throw new BlockNotAcceptedException("Payload hash doesn't match");
                    }

                    block.setPrevious(previousLastBlock);
                    blockListeners.notify(block, Event.BEFORE_BLOCK_ACCEPT);
                    addBlock(block);

                    unappliedUnconfirmed.removeAll(appliedUnconfirmed);

                } catch (TransactionNotAcceptedException | RuntimeException e) {
                    for (TransactionImpl transaction : block.getTransactions()) {
                        if (appliedUnconfirmed.contains(transaction.getId())) {
                            transaction.undoUnconfirmed();
                        }
                    }
                    throw e;
                } finally {
                    transactionProcessor.applyUnconfirmed(unappliedUnconfirmed);
                }

                blockListeners.notify(block, Event.BEFORE_BLOCK_APPLY);
                transactionProcessor.apply(block);
                blockListeners.notify(block, Event.AFTER_BLOCK_APPLY);
                blockListeners.notify(block, Event.BLOCK_PUSHED);
                transactionProcessor.updateUnconfirmedTransactions(block);

                Db.commitTransaction();
            } catch (Exception e) {
                Logger.logMessage("Error pushing block, will rollback", e);
                Db.rollbackTransaction();
                blockchain.setLastBlock(previousLastBlock);
                throw new BlockNotAcceptedException(e.toString());
            } finally {
                Db.endTransaction();
            }
        } // synchronized

        if (block.getTimestamp() >= Convert.getEpochTime() - 15) {
            Peers.sendToSomePeers(block);
        }

    }

    private Long popLastBlock() throws TransactionType.UndoNotSupportedException {
        synchronized (blockchain) {
            try {
                Db.beginTransaction();
                BlockImpl block = blockchain.getLastBlock();
                Logger.logDebugMessage("Will pop block " + block.getStringId() + " at height " + block.getHeight());
                if (block.getId().equals(Genesis.GENESIS_BLOCK_ID)) {
                    throw new RuntimeException("Cannot pop off genesis block");
                }
                BlockImpl previousBlock = BlockDb.findBlock(block.getPreviousBlockId());
                blockListeners.notify(block, Event.BEFORE_BLOCK_UNDO);
                blockchain.setLastBlock(block, previousBlock);
                transactionProcessor.undo(block);
                BlockDb.deleteBlocksFrom(block.getId());
                blockListeners.notify(block, Event.BLOCK_POPPED);
                Db.commitTransaction();
                return previousBlock.getId();
            } catch (RuntimeException e) {
                Db.rollbackTransaction();
                Logger.logDebugMessage("Error popping last block: " + e.toString());
                throw new TransactionType.UndoNotSupportedException(e.toString(), e);
            } finally {
                Db.endTransaction();
            }
        } // synchronized

    }

    int getBlockVersion(int previousBlockHeight) {
        return previousBlockHeight < Constants.TRANSPARENT_FORGING_BLOCK ? 1
                : previousBlockHeight < Constants.NQT_BLOCK ? 2
                : 3;
    }

    void generateBlock(String secretPhrase) {

        Set<TransactionImpl> sortedTransactions = new TreeSet<>();

        for (TransactionImpl transaction : transactionProcessor.getAllUnconfirmedTransactions()) {
            if (hasAllReferencedTransactions(transaction, transaction.getTimestamp(), 0)) {
                sortedTransactions.add(transaction);
            }
        }

        SortedMap<Long, TransactionImpl> newTransactions = new TreeMap<>();
        Map<TransactionType, Set<String>> duplicates = new HashMap<>();

        long totalAmountNQT = 0;
        long totalFeeNQT = 0;
        int payloadLength = 0;

        int blockTimestamp = Convert.getEpochTime();

        while (payloadLength <= Constants.MAX_PAYLOAD_LENGTH) {

            int prevNumberOfNewTransactions = newTransactions.size();

            for (TransactionImpl transaction : sortedTransactions) {

                int transactionLength = transaction.getSize();
                if (newTransactions.get(transaction.getId()) != null || payloadLength + transactionLength > Constants.MAX_PAYLOAD_LENGTH) {
                    continue;
                }

                if (transaction.getTimestamp() > blockTimestamp + 15 || (transaction.getExpiration() < blockTimestamp)) {
                    continue;
                }

                if (transaction.isDuplicate(duplicates)) {
                    continue;
                }

                try {
                    transaction.validateAttachment();
                } catch (NxtException.NotCurrentlyValidException e) {
                    continue;
                } catch (NxtException.ValidationException e) {
                    transactionProcessor.removeUnconfirmedTransactions(Collections.singletonList(transaction));
                    continue;
                }

                newTransactions.put(transaction.getId(), transaction);
                payloadLength += transactionLength;
                totalAmountNQT += transaction.getAmountNQT();
                totalFeeNQT += transaction.getFeeNQT();

            }

            if (newTransactions.size() == prevNumberOfNewTransactions) {
                break;
            }
        }

        final byte[] publicKey = Crypto.getPublicKey(secretPhrase);

        MessageDigest digest = Crypto.sha256();
        for (Transaction transaction : newTransactions.values()) {
            digest.update(transaction.getBytes());
        }

        byte[] payloadHash = digest.digest();

        BlockImpl previousBlock = blockchain.getLastBlock();
        if (previousBlock.getHeight() < Constants.ASSET_EXCHANGE_BLOCK) {
            return;
        }

        digest.update(previousBlock.getGenerationSignature());
        byte[] generationSignature = digest.digest(publicKey);

        BlockImpl block;
        byte[] previousBlockHash = Crypto.sha256().digest(previousBlock.getBytes());

        try {

<<<<<<< HEAD
            block = new BlockImpl(version, blockTimestamp, previousBlock.getId(), totalAmountNQT, totalFeeNQT, payloadLength,
                    payloadHash, publicKey, generationSignature, null, previousBlockHash, new ArrayList<>(newTransactions.values()));
=======
            block = new BlockImpl(getBlockVersion(previousBlock.getHeight()), blockTimestamp, previousBlock.getId(), totalAmountNQT, totalFeeNQT, payloadLength,
                        payloadHash, publicKey, generationSignature, null, previousBlockHash, new ArrayList<>(newTransactions.values()));
>>>>>>> 9f7364d1

        } catch (NxtException.ValidationException e) {
            // shouldn't happen because all transactions are already validated
            Logger.logMessage("Error generating block", e);
            return;
        }

        block.sign(secretPhrase);

        if (isScanning) {
            return;
        }

        block.setPrevious(previousBlock);

        try {
            pushBlock(block);
            blockListeners.notify(block, Event.BLOCK_GENERATED);
            Logger.logDebugMessage("Account " + Convert.toUnsignedLong(block.getGeneratorId()) + " generated block " + block.getStringId());
        } catch (TransactionNotAcceptedException e) {
            Logger.logDebugMessage("Generate block failed: " + e.getMessage());
            Transaction transaction = e.getTransaction();
            Logger.logDebugMessage("Removing invalid transaction: " + transaction.getStringId());
            transactionProcessor.removeUnconfirmedTransactions(Collections.singletonList((TransactionImpl)transaction));
        } catch (BlockNotAcceptedException e) {
            Logger.logDebugMessage("Generate block failed: " + e.getMessage());
        }

    }

    private BlockImpl parseBlock(JSONObject blockData) throws NxtException.ValidationException {
        return BlockImpl.parseBlock(blockData);
    }

    private boolean hasAllReferencedTransactions(Transaction transaction, int timestamp, int count) {
        if (transaction.getReferencedTransactionFullHash() == null) {
            return timestamp - transaction.getTimestamp() < 60 * 1440 * 60 && count < 10;
        }
        transaction = TransactionDb.findTransactionByFullHash(transaction.getReferencedTransactionFullHash());
        return transaction != null && hasAllReferencedTransactions(transaction, timestamp, count + 1);
    }

    private volatile boolean validateAtScan = Nxt.getBooleanProperty("nxt.forceValidate");

    void validateAtNextScan() {
        validateAtScan = true;
    }

    private void scan() {
        synchronized (blockchain) {
            isScanning = true;
            Logger.logMessage("Scanning blockchain...");
            if (validateAtScan) {
                Logger.logDebugMessage("Also verifying signatures and validating transactions...");
            }
            Account.clear();
            Alias.clear();
            Asset.clear();
            Order.clear();
            Poll.clear();
            Trade.clear();
            Vote.clear();
            Hub.clear();
            DigitalGoodsStore.clear();
            transactionProcessor.clear();
            Generator.clear();
            try (Connection con = Db.beginTransaction(); PreparedStatement pstmt = con.prepareStatement("SELECT * FROM block ORDER BY db_id ASC")) {
                blockchain.setLastBlock(BlockDb.findBlock(Genesis.GENESIS_BLOCK_ID));
                Account.addOrGetAccount(Genesis.CREATOR_ID).apply(Genesis.CREATOR_PUBLIC_KEY, 0);
                Long currentBlockId = Genesis.GENESIS_BLOCK_ID;
                BlockImpl currentBlock = null;
                ResultSet rs = pstmt.executeQuery();
                try {
                    while (rs.next()) {
                        currentBlock = BlockDb.loadBlock(con, rs);
                        if (! currentBlock.getId().equals(currentBlockId)) {
                            throw new NxtException.NotValidException("Database blocks in the wrong order!");
                        }
                        if (validateAtScan && ! currentBlockId.equals(Genesis.GENESIS_BLOCK_ID)) {
                            if (!currentBlock.verifyBlockSignature() || !currentBlock.verifyGenerationSignature()) {
                                throw new NxtException.NotValidException("Invalid block signature");
                            }
                            if (currentBlock.getVersion() != getBlockVersion(blockchain.getHeight())) {
                                throw new NxtException.NotValidException("Invalid block version");
                            }
                            for (TransactionImpl transaction : currentBlock.getTransactions()) {
                                if (!transaction.verify()) {
                                    throw new NxtException.NotValidException("Invalid transaction signature");
                                }
                                if (transaction.getVersion() != transactionProcessor.getTransactionVersion(blockchain.getHeight())) {
                                    throw new NxtException.NotValidException("Invalid transaction version");
                                }
                                transaction.validateAttachment();
                            }
                        }
                        for (TransactionImpl transaction : currentBlock.getTransactions()) {
                            if (! transaction.applyUnconfirmed()) {
                                throw new TransactionNotAcceptedException("Double spending transaction: "
                                        + transaction.getStringId(), transaction);
                            }
                        }
                        blockListeners.notify(currentBlock, Event.BEFORE_BLOCK_ACCEPT);
                        blockchain.setLastBlock(currentBlock);
                        blockListeners.notify(currentBlock, Event.BEFORE_BLOCK_APPLY);
                        currentBlock.apply();
                        for (TransactionImpl transaction : currentBlock.getTransactions()) {
                            transaction.apply();
                        }
                        blockListeners.notify(currentBlock, Event.AFTER_BLOCK_APPLY);
                        blockListeners.notify(currentBlock, Event.BLOCK_SCANNED);
                        currentBlockId = currentBlock.getNextBlockId();
                        Db.commitTransaction();
                    }
                    Db.endTransaction();
                } catch (NxtException|RuntimeException e) {
                    Db.rollbackTransaction();
                    Db.endTransaction();
                    Logger.logDebugMessage(e.toString(), e);
                    Logger.logDebugMessage("Applying block " + Convert.toUnsignedLong(currentBlockId) + " at height "
                            + (currentBlock == null ? 0 : currentBlock.getHeight()) + " failed, deleting from database");
                    BlockDb.deleteBlocksFrom(currentBlockId);
                    scan();
                }
            } catch (SQLException e) {
                throw new RuntimeException(e.toString(), e);
            }
            validateAtScan = false;
            Logger.logMessage("...done");
            isScanning = false;
        } // synchronized
    }

}<|MERGE_RESOLUTION|>--- conflicted
+++ resolved
@@ -482,11 +482,7 @@
                     throw new BlockOutOfOrderException("Previous block id doesn't match");
                 }
 
-<<<<<<< HEAD
-                if (!verifyVersion(block, previousLastBlock.getHeight())) {
-=======
                 if (block.getVersion() != getBlockVersion(previousLastBlock.getHeight())) {
->>>>>>> 9f7364d1
                     throw new BlockNotAcceptedException("Invalid version " + block.getVersion());
                 }
 
@@ -761,13 +757,8 @@
 
         try {
 
-<<<<<<< HEAD
-            block = new BlockImpl(version, blockTimestamp, previousBlock.getId(), totalAmountNQT, totalFeeNQT, payloadLength,
-                    payloadHash, publicKey, generationSignature, null, previousBlockHash, new ArrayList<>(newTransactions.values()));
-=======
             block = new BlockImpl(getBlockVersion(previousBlock.getHeight()), blockTimestamp, previousBlock.getId(), totalAmountNQT, totalFeeNQT, payloadLength,
                         payloadHash, publicKey, generationSignature, null, previousBlockHash, new ArrayList<>(newTransactions.values()));
->>>>>>> 9f7364d1
 
         } catch (NxtException.ValidationException e) {
             // shouldn't happen because all transactions are already validated
