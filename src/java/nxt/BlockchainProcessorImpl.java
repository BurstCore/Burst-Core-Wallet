/******************************************************************************
 * Copyright © 2013-2015 The Nxt Core Developers.                             *
 *                                                                            *
 * See the AUTHORS.txt, DEVELOPER-AGREEMENT.txt and LICENSE.txt files at      *
 * the top-level directory of this distribution for the individual copyright  *
 * holder information and the developer policies on copyright and licensing.  *
 *                                                                            *
 * Unless otherwise agreed in a custom licensing agreement, no part of the    *
 * Nxt software, including this file, may be copied, modified, propagated,    *
 * or distributed except according to the terms contained in the LICENSE.txt  *
 * file.                                                                      *
 *                                                                            *
 * Removal or modification of this copyright notice is prohibited.            *
 *                                                                            *
 ******************************************************************************/

package nxt;

import nxt.crypto.Crypto;
import nxt.db.DbIterator;
import nxt.db.DerivedDbTable;
import nxt.db.FilteringIterator;
import nxt.db.FullTextTrigger;
import nxt.peer.Peer;
import nxt.peer.Peers;
import nxt.util.Convert;
import nxt.util.JSON;
import nxt.util.Listener;
import nxt.util.Listeners;
import nxt.util.Logger;
import nxt.util.ThreadPool;
import org.json.simple.JSONArray;
import org.json.simple.JSONObject;
import org.json.simple.JSONStreamAware;
import org.json.simple.JSONValue;

import java.math.BigInteger;
import java.security.MessageDigest;
import java.sql.Connection;
import java.sql.PreparedStatement;
import java.sql.ResultSet;
import java.sql.SQLException;
import java.sql.Statement;
import java.util.ArrayList;
import java.util.Arrays;
import java.util.Collections;
import java.util.Comparator;
import java.util.HashMap;
import java.util.HashSet;
import java.util.Iterator;
import java.util.List;
import java.util.Map;
import java.util.Set;
import java.util.SortedSet;
import java.util.TreeSet;
import java.util.concurrent.Callable;
import java.util.concurrent.CopyOnWriteArrayList;
import java.util.concurrent.ExecutionException;
import java.util.concurrent.ExecutorService;
import java.util.concurrent.Executors;
import java.util.concurrent.Future;
import java.util.concurrent.ThreadLocalRandom;

final class BlockchainProcessorImpl implements BlockchainProcessor {

    private static final byte[] CHECKSUM_TRANSPARENT_FORGING = new byte[] {
            -122, -111, -35, 76, 59, 79, -75, 117, 34, 2, -70, -65, -38, 59, 0, 57,
            120, 0, -107, 11, 97, -48, 21, 36, 48, -94, 88, 54, -14, 60, -101, -80
    };
    private static final byte[] CHECKSUM_NQT_BLOCK = Constants.isTestnet ?
            new byte[] {
                    110, -1, -56, -56, -58, 48, 43, 12, -41, -37, 90, -93, 80, 20, 3, -76, -84,
                    -15, -113, -34, 30, 32, 57, 85, -30, 16, -10, 127, -101, 17, 121, 124
            }
            : new byte[] {
            -90, -42, -57, -76, 88, -49, 127, 6, -47, -72, -39, -56, 51, 90, -90, -105,
            121, 71, -94, -97, 49, -24, -12, 86, 7, -48, 90, -91, -24, -105, -17, -104
    };
    private static final byte[] CHECKSUM_MONETARY_SYSTEM_BLOCK = Constants.isTestnet ?
            new byte[] {
                    119, 51, 105, -101, -74, -49, -49, 19, 11, 103, -84, 80, -46, -5, 51, 42,
                    84, 88, 87, -115, -19, 104, 49, -93, -41, 84, -34, -92, 103, -48, 29, 44
            }
            : new byte[] {
            -117, -101, 74, 111, -114, 39, 80, -67, 48, 86, 68, 106, -105, 2, 84, -109,
            1, 4, -20, -82, -112, -112, 25, 119, 23, -113, 126, -121, -36, 15, -32, -24
    };
    private static final byte[] CHECKSUM_PHASING_BLOCK = Constants.isTestnet ?
            new byte [] {
                    4, -100, -26, 47, 93, 1, -114, 86, -42, 46, -103, 13, 120, 0, 2, 100, -52,
                    -67, 109, -90, 87, 13, 30, -110, -58, -70, -94, 21, 105, -58, 20, 0
            }
            : new byte[] {
            -88, -128, 68, -118, 10, -62, 110, 19, -73, 61, 34, -76, 35, 73, -101, 9,
            33, -111, 40, 114, 27, 105, 54, 0, 16, -97, 115, -12, -110, -88, 1, -15
    };

    private static final BlockchainProcessorImpl instance = new BlockchainProcessorImpl();

    static BlockchainProcessorImpl getInstance() {
        return instance;
    }

    private final BlockchainImpl blockchain = BlockchainImpl.getInstance();

    private final ExecutorService networkService = Executors.newCachedThreadPool();
    private final List<DerivedDbTable> derivedTables = new CopyOnWriteArrayList<>();
    private final boolean trimDerivedTables = Nxt.getBooleanProperty("nxt.trimDerivedTables");
    private final int defaultNumberOfForkConfirmations = Nxt.getIntProperty(Constants.isTestnet
            ? "nxt.testnetNumberOfForkConfirmations" : "nxt.numberOfForkConfirmations");

    private int initialScanHeight;
    private volatile int lastTrimHeight;
    private volatile int lastRestoreTime = 0;
    private final Set<Long> prunableTransactions = new HashSet<>();

    private final Listeners<Block, Event> blockListeners = new Listeners<>();
    private volatile Peer lastBlockchainFeeder;
    private volatile int lastBlockchainFeederHeight;
    private volatile boolean getMoreBlocks = true;

    private volatile boolean isTrimming;
    private volatile boolean isScanning;
    private volatile boolean isDownloading;
    private volatile boolean isProcessingBlock;
    private volatile boolean isRestoring;
    private volatile boolean alreadyInitialized = false;

    private final Runnable getMoreBlocksThread = new Runnable() {

        private final JSONStreamAware getCumulativeDifficultyRequest;

        {
            JSONObject request = new JSONObject();
            request.put("requestType", "getCumulativeDifficulty");
            getCumulativeDifficultyRequest = JSON.prepareRequest(request);
        }

        private boolean peerHasMore;
        private List<Peer> connectedPublicPeers;
        private List<Long> chainBlockIds;
        private long totalTime = 1;
        private int totalBlocks;

        @Override
        public void run() {
            try {
                //
                // Download blocks until we are up-to-date
                //
                while (true) {
                    if (!getMoreBlocks) {
                        return;
                    }
                    int chainHeight = blockchain.getHeight();
                    downloadPeer();
                    if (blockchain.getHeight() == chainHeight) {
                        if (isDownloading) {
                            Logger.logMessage("Finished blockchain download");
                            isDownloading = false;
                        }
                        break;
                    }
                }
                //
                // Restore prunable data
                //
                int now = Nxt.getEpochTime();
                if (!isRestoring && !prunableTransactions.isEmpty() && now - lastRestoreTime > 60 * 60) {
                    isRestoring = true;
                    lastRestoreTime = now;
                    networkService.submit(new RestorePrunableDataTask());
                }
            } catch (InterruptedException e) {
                Logger.logDebugMessage("Blockchain download thread interrupted");
            } catch (Throwable t) {
                Logger.logErrorMessage("CRITICAL ERROR. PLEASE REPORT TO THE DEVELOPERS.\n" + t.toString(), t);
                System.exit(1);
            }
        }

        private void downloadPeer() throws InterruptedException {
            try {
                long startTime = System.currentTimeMillis();
                int numberOfForkConfirmations = blockchain.getHeight() > Constants.PHASING_BLOCK - 720 ?
                        defaultNumberOfForkConfirmations : Math.min(1, defaultNumberOfForkConfirmations);
                connectedPublicPeers = Peers.getPublicPeers(Peer.State.CONNECTED, true);
                if (connectedPublicPeers.size() <= numberOfForkConfirmations) {
                    return;
                }
                peerHasMore = true;
                final Peer peer = Peers.getWeightedPeer(connectedPublicPeers);
                if (peer == null) {
                    return;
                }
                JSONObject response = peer.send(getCumulativeDifficultyRequest);
                if (response == null) {
                    return;
                }
                BigInteger curCumulativeDifficulty = blockchain.getLastBlock().getCumulativeDifficulty();
                String peerCumulativeDifficulty = (String) response.get("cumulativeDifficulty");
                if (peerCumulativeDifficulty == null) {
                    return;
                }
                BigInteger betterCumulativeDifficulty = new BigInteger(peerCumulativeDifficulty);
                if (betterCumulativeDifficulty.compareTo(curCumulativeDifficulty) < 0) {
                    return;
                }
                if (response.get("blockchainHeight") != null) {
                    lastBlockchainFeeder = peer;
                    lastBlockchainFeederHeight = ((Long) response.get("blockchainHeight")).intValue();
                }
                if (betterCumulativeDifficulty.equals(curCumulativeDifficulty)) {
                    return;
                }

                long commonMilestoneBlockId = Genesis.GENESIS_BLOCK_ID;

                if (blockchain.getLastBlock().getId() != Genesis.GENESIS_BLOCK_ID) {
                    commonMilestoneBlockId = getCommonMilestoneBlockId(peer);
                }
                if (commonMilestoneBlockId == 0 || !peerHasMore) {
                    return;
                }

                chainBlockIds = getBlockIdsAfterCommon(peer, commonMilestoneBlockId, false);
                if (chainBlockIds.size() < 2 || !peerHasMore) {
                    return;
                }

                final long commonBlockId = chainBlockIds.get(0);
                final Block commonBlock = blockchain.getBlock(commonBlockId);
                if (commonBlock == null || blockchain.getHeight() - commonBlock.getHeight() >= 720) {
                    return;
                }

                blockchain.updateLock();
                try {
                    if (betterCumulativeDifficulty.compareTo(blockchain.getLastBlock().getCumulativeDifficulty()) <= 0) {
                        return;
                    }
                    long lastBlockId = blockchain.getLastBlock().getId();
                    downloadBlockchain(peer, commonBlock, commonBlock.getHeight());

                    if (blockchain.getHeight() - commonBlock.getHeight() <= 10) {
                        return;
                    }

                    if (!isDownloading) {
                        Logger.logMessage("Blockchain download in progress");
                        isDownloading = true;
                    }
                    int confirmations = 0;
                    for (Peer otherPeer : connectedPublicPeers) {
                        if (confirmations >= numberOfForkConfirmations) {
                            break;
                        }
                        if (peer.getHost().equals(otherPeer.getHost())) {
                            continue;
                        }
                        chainBlockIds = getBlockIdsAfterCommon(otherPeer, commonBlockId, true);
                        if (chainBlockIds.isEmpty()) {
                            continue;
                        }
                        long otherPeerCommonBlockId = chainBlockIds.get(0);
                        if (otherPeerCommonBlockId == blockchain.getLastBlock().getId()) {
                            confirmations++;
                            continue;
                        }
                        Block otherPeerCommonBlock = blockchain.getBlock(otherPeerCommonBlockId);
                        if (blockchain.getHeight() - otherPeerCommonBlock.getHeight() >= 720) {
                            continue;
                        }
                        String otherPeerCumulativeDifficulty;
                        JSONObject otherPeerResponse = peer.send(getCumulativeDifficultyRequest);
                        if (otherPeerResponse == null || (otherPeerCumulativeDifficulty = (String) response.get("cumulativeDifficulty")) == null) {
                            continue;
                        }
                        if (new BigInteger(otherPeerCumulativeDifficulty).compareTo(blockchain.getLastBlock().getCumulativeDifficulty()) <= 0) {
                            continue;
                        }
                        Logger.logDebugMessage("Found a peer with better difficulty");
                        downloadBlockchain(otherPeer, otherPeerCommonBlock, commonBlock.getHeight());
                    }
                    Logger.logDebugMessage("Got " + confirmations + " confirmations");

                    if (blockchain.getLastBlock().getId() != lastBlockId) {
                        long time = System.currentTimeMillis() - startTime;
                        totalTime += time;
                        int numBlocks = blockchain.getHeight() - commonBlock.getHeight();
                        totalBlocks += numBlocks;
                        Logger.logMessage("Downloaded " + numBlocks + " blocks in "
                                + time / 1000 + " s, " + (totalBlocks * 1000) / totalTime + " per s, "
                                + totalTime * (lastBlockchainFeederHeight - blockchain.getHeight()) / ((long) totalBlocks * 1000 * 60) + " min left");
                    } else {
                        Logger.logDebugMessage("Did not accept peer's blocks, back to our own fork");
                    }
                } finally {
                    blockchain.updateUnlock();
                }

            } catch (NxtException.StopException e) {
                Logger.logMessage("Blockchain download stopped: " + e.getMessage());
                throw new InterruptedException("Blockchain download stopped");
            } catch (Exception e) {
                Logger.logMessage("Error in blockchain download thread", e);
            }
        }

        private long getCommonMilestoneBlockId(Peer peer) {

            String lastMilestoneBlockId = null;

            while (true) {
                JSONObject milestoneBlockIdsRequest = new JSONObject();
                milestoneBlockIdsRequest.put("requestType", "getMilestoneBlockIds");
                if (lastMilestoneBlockId == null) {
                    milestoneBlockIdsRequest.put("lastBlockId", blockchain.getLastBlock().getStringId());
                } else {
                    milestoneBlockIdsRequest.put("lastMilestoneBlockId", lastMilestoneBlockId);
                }

                JSONObject response = peer.send(JSON.prepareRequest(milestoneBlockIdsRequest));
                if (response == null) {
                    return 0;
                }
                JSONArray milestoneBlockIds = (JSONArray) response.get("milestoneBlockIds");
                if (milestoneBlockIds == null) {
                    return 0;
                }
                if (milestoneBlockIds.isEmpty()) {
                    return Genesis.GENESIS_BLOCK_ID;
                }
                // prevent overloading with blockIds
                if (milestoneBlockIds.size() > 20) {
                    Logger.logDebugMessage("Obsolete or rogue peer " + peer.getHost() + " sends too many milestoneBlockIds, blacklisting");
                    peer.blacklist("Too many milestoneBlockIds");
                    return 0;
                }
                if (Boolean.TRUE.equals(response.get("last"))) {
                    peerHasMore = false;
                }
                for (Object milestoneBlockId : milestoneBlockIds) {
                    long blockId = Convert.parseUnsignedLong((String) milestoneBlockId);
                    if (BlockDb.hasBlock(blockId)) {
                        if (lastMilestoneBlockId == null && milestoneBlockIds.size() > 1) {
                            peerHasMore = false;
                        }
                        return blockId;
                    }
                    lastMilestoneBlockId = (String) milestoneBlockId;
                }
            }

        }

        private List<Long> getBlockIdsAfterCommon(final Peer peer, final long startBlockId, final boolean countFromStart) {
            long matchId = startBlockId;
            List<Long> blockList = new ArrayList<>(720);
            boolean matched = false;
            int limit = countFromStart ? 720 : 1440;
            while (true) {
                JSONObject request = new JSONObject();
                request.put("requestType", "getNextBlockIds");
                request.put("blockId", Long.toUnsignedString(matchId));
                request.put("limit", limit);
                JSONObject response = peer.send(JSON.prepareRequest(request));
                if (response == null) {
                    return Collections.emptyList();
                }
                JSONArray nextBlockIds = (JSONArray) response.get("nextBlockIds");
                if (nextBlockIds == null || nextBlockIds.size() == 0) {
                    break;
                }
                // prevent overloading with blockIds
                if (nextBlockIds.size() > limit) {
                    Logger.logDebugMessage("Obsolete or rogue peer " + peer.getHost() + " sends too many nextBlockIds, blacklisting");
                    peer.blacklist("Too many nextBlockIds");
                    return Collections.emptyList();
                }
                boolean matching = true;
                int count = 0;
                for (Object nextBlockId : nextBlockIds) {
                    long blockId = Convert.parseUnsignedLong((String)nextBlockId);
                    if (matching) {
                        if (BlockDb.hasBlock(blockId)) {
                            matchId = blockId;
                            matched = true;
                        } else {
                            blockList.add(matchId);
                            blockList.add(blockId);
                            matching = false;
                        }
                    } else {
                        blockList.add(blockId);
                        if (blockList.size() >= 720) {
                            break;
                        }
                    }
                    if (countFromStart && ++count >= 720) {
                        break;
                    }
                }
                if (!matching || countFromStart) {
                    break;
                }
            }
            if (blockList.isEmpty() && matched) {
                blockList.add(matchId);
            }
            return blockList;
        }

        /**
         * Download the block chain
         *
         * @param   feederPeer              Peer supplying the blocks list
         * @param   commonBlock             Common block
         * @throws  InterruptedException    Download interrupted
         */
        private void downloadBlockchain(final Peer feederPeer, final Block commonBlock, final int startHeight) throws InterruptedException {
            Map<Long, PeerBlock> blockMap = new HashMap<>();
            //
            // Break the download into multiple segments.  The first block in each segment
            // is the common block for that segment.
            //
            List<GetNextBlocks> getList = new ArrayList<>();
            int segSize = 36;
            int stop = chainBlockIds.size() - 1;
            for (int start = 0; start < stop; start += segSize) {
                getList.add(new GetNextBlocks(chainBlockIds, start, Math.min(start + segSize, stop)));
            }
            int nextPeerIndex = ThreadLocalRandom.current().nextInt(connectedPublicPeers.size());
            long maxResponseTime = 0;
            Peer slowestPeer = null;
            //
            // Issue the getNextBlocks requests and get the results.  We will repeat
            // a request if the peer didn't respond or returned a partial block list.
            // The download will be aborted if we are unable to get a segment after
            // retrying with different peers.
            //
            download: while (!getList.isEmpty()) {
                //
                // Submit threads to issue 'getNextBlocks' requests.  The first segment
                // will always be sent to the feeder peer.  Subsequent segments will
                // be sent to the feeder peer if we failed trying to download the blocks
                // from another peer.  We will stop the download and process any pending
                // blocks if we are unable to download a segment from the feeder peer.
                //
                for (GetNextBlocks nextBlocks : getList) {
                    Peer peer;
                    if (nextBlocks.getRequestCount() > 1) {
                        break download;
                    }
                    if (nextBlocks.getStart() == 0 || nextBlocks.getRequestCount() != 0) {
                        peer = feederPeer;
                    } else {
                        if (nextPeerIndex >= connectedPublicPeers.size()) {
                            nextPeerIndex = 0;
                        }
                        peer = connectedPublicPeers.get(nextPeerIndex++);
                    }
                    if (nextBlocks.getPeer() == peer) {
                        break download;
                    }
                    nextBlocks.setPeer(peer);
                    Future<List<BlockImpl>> future = networkService.submit(nextBlocks);
                    nextBlocks.setFuture(future);
                }
                //
                // Get the results.  A peer is on a different fork if a returned
                // block is not in the block identifier list.
                //
                Iterator<GetNextBlocks> it = getList.iterator();
                while (it.hasNext()) {
                    GetNextBlocks nextBlocks = it.next();
                    List<BlockImpl> blockList;
                    try {
                        blockList = nextBlocks.getFuture().get();
                    } catch (ExecutionException exc) {
                        throw new RuntimeException(exc.getMessage(), exc);
                    }
                    if (blockList == null) {
                        nextBlocks.getPeer().deactivate();
                        continue;
                    }
                    Peer peer = nextBlocks.getPeer();
                    int index = nextBlocks.getStart() + 1;
                    for (BlockImpl block : blockList) {
                        if (block.getId() != chainBlockIds.get(index)) {
                            break;
                        }
                        blockMap.put(block.getId(), new PeerBlock(peer, block));
                        index++;
                    }
                    if (index > nextBlocks.getStop()) {
                        it.remove();
                    } else {
                        nextBlocks.setStart(index - 1);
                    }
                    if (nextBlocks.getResponseTime() > maxResponseTime) {
                        maxResponseTime = nextBlocks.getResponseTime();
                        slowestPeer = nextBlocks.getPeer();
                    }
                }

            }
            if (slowestPeer != null && connectedPublicPeers.size() >= Peers.maxNumberOfConnectedPublicPeers && chainBlockIds.size() > 360) {
                Logger.logDebugMessage(slowestPeer.getHost() + " took " + maxResponseTime + " ms, disconnecting");
                slowestPeer.deactivate();
            }
            //
            // Add the new blocks to the blockchain.  We will stop if we encounter
            // a missing block (this will happen if an invalid block is encountered
            // when downloading the blocks)
            //
            blockchain.writeLock();
            try {
                List<BlockImpl> forkBlocks = new ArrayList<>();
                for (int index = 1; index < chainBlockIds.size() && blockchain.getHeight() - startHeight < 720; index++) {
                    PeerBlock peerBlock = blockMap.get(chainBlockIds.get(index));
                    if (peerBlock == null) {
                        break;
                    }
                    BlockImpl block = peerBlock.getBlock();
                    if (blockchain.getLastBlock().getId() == block.getPreviousBlockId()) {
                        try {
                            pushBlock(block);
                        } catch (BlockNotAcceptedException e) {
                            peerBlock.getPeer().blacklist(e);
                        }
                    } else {
                        forkBlocks.add(block);
                    }
                }
                //
                // Process a fork
                //
                if (!forkBlocks.isEmpty() && blockchain.getHeight() - startHeight < 720) {
                    Logger.logDebugMessage("Will process a fork of " + forkBlocks.size() + " blocks");
                    processFork(feederPeer, forkBlocks, commonBlock);
                }
            } finally {
                blockchain.writeUnlock();
            }

        }

        private void processFork(final Peer peer, final List<BlockImpl> forkBlocks, final Block commonBlock) {

            BigInteger curCumulativeDifficulty = blockchain.getLastBlock().getCumulativeDifficulty();

            List<BlockImpl> myPoppedOffBlocks = popOffTo(commonBlock);

            int pushedForkBlocks = 0;
            if (blockchain.getLastBlock().getId() == commonBlock.getId()) {
                for (BlockImpl block : forkBlocks) {
                    if (blockchain.getLastBlock().getId() == block.getPreviousBlockId()) {
                        try {
                            pushBlock(block);
                            pushedForkBlocks += 1;
                        } catch (BlockNotAcceptedException e) {
                            peer.blacklist(e);
                            break;
                        }
                    }
                }
            }

            if (pushedForkBlocks > 0 && blockchain.getLastBlock().getCumulativeDifficulty().compareTo(curCumulativeDifficulty) < 0) {
                Logger.logDebugMessage("Pop off caused by peer " + peer.getHost() + ", blacklisting");
                peer.blacklist("Pop off");
                List<BlockImpl> peerPoppedOffBlocks = popOffTo(commonBlock);
                pushedForkBlocks = 0;
                for (BlockImpl block : peerPoppedOffBlocks) {
                    TransactionProcessorImpl.getInstance().processLater(block.getTransactions());
                }
            }

            if (pushedForkBlocks == 0) {
                Logger.logDebugMessage("Didn't accept any blocks, pushing back my previous blocks");
                for (int i = myPoppedOffBlocks.size() - 1; i >= 0; i--) {
                    BlockImpl block = myPoppedOffBlocks.remove(i);
                    try {
                        pushBlock(block);
                    } catch (BlockNotAcceptedException e) {
                        Logger.logErrorMessage("Popped off block no longer acceptable: " + block.getJSONObject().toJSONString(), e);
                        break;
                    }
                }
            } else {
                Logger.logDebugMessage("Switched to peer's fork");
                for (BlockImpl block : myPoppedOffBlocks) {
                    TransactionProcessorImpl.getInstance().processLater(block.getTransactions());
                }
            }

        }

    };

    /**
     * Callable method to get the next block segment from the selected peer
     */
    private static class GetNextBlocks implements Callable<List<BlockImpl>> {

        /** Callable future */
        private Future<List<BlockImpl>> future;

        /** Peer */
        private Peer peer;

        /** Block identifier list */
        private final List<Long> blockIds;

        /** Start index */
        private int start;

        /** Stop index */
        private int stop;

        /** Request count */
        private int requestCount;

        /** Time it took to return getNextBlocks */
        private long responseTime;

        /**
         * Create the callable future
         *
         * @param   blockIds            Block identifier list
         * @param   start               Start index within the list
         * @param   stop                Stop index within the list
         */
        public GetNextBlocks(List<Long> blockIds, int start, int stop) {
            this.blockIds = blockIds;
            this.start = start;
            this.stop = stop;
            this.requestCount = 0;
        }

        /**
         * Return the result
         *
         * @return                      List of blocks or null if an error occurred
         */
        @Override
        public List<BlockImpl> call() {
            requestCount++;
            //
            // Build the block request list
            //
            JSONArray idList = new JSONArray();
            for (int i = start + 1; i <= stop; i++) {
                idList.add(Long.toUnsignedString(blockIds.get(i)));
            }
            JSONObject request = new JSONObject();
            request.put("requestType", "getNextBlocks");
            request.put("blockIds", idList);
            request.put("blockId", Long.toUnsignedString(blockIds.get(start)));
            long startTime = System.currentTimeMillis();
            JSONObject response = peer.send(JSON.prepareRequest(request), 10 * 1024 * 1024);
            responseTime = System.currentTimeMillis() - startTime;
            if (response == null) {
                return null;
            }
            //
            // Get the list of blocks.  We will stop parsing blocks if we encounter
            // an invalid block.  We will return the valid blocks and reset the stop
            // index so no more blocks will be processed.
            //
            List<JSONObject> nextBlocks = (List<JSONObject>)response.get("nextBlocks");
            if (nextBlocks == null)
                return null;
            if (nextBlocks.size() > 36) {
                Logger.logDebugMessage("Obsolete or rogue peer " + peer.getHost() + " sends too many nextBlocks, blacklisting");
                peer.blacklist("Too many nextBlocks");
                return null;
            }
            List<BlockImpl> blockList = new ArrayList<>(nextBlocks.size());
            try {
                int count = stop - start;
                for (JSONObject blockData : nextBlocks) {
                    blockList.add(BlockImpl.parseBlock(blockData));
                    if (--count <= 0)
                        break;
                }
            } catch (RuntimeException | NxtException.NotValidException e) {
                Logger.logDebugMessage("Failed to parse block: " + e.toString(), e);
                peer.blacklist(e);
                stop = start + blockList.size();
            }
            return blockList;
        }

        /**
         * Return the callable future
         *
         * @return                      Callable future
         */
        public Future<List<BlockImpl>> getFuture() {
            return future;
        }

        /**
         * Set the callable future
         *
         * @param   future              Callable future
         */
        public void setFuture(Future<List<BlockImpl>> future) {
            this.future = future;
        }

        /**
         * Return the peer
         *
         * @return                      Peer
         */
        public Peer getPeer() {
            return peer;
        }

        /**
         * Set the peer
         *
         * @param   peer                Peer
         */
        public void setPeer(Peer peer) {
            this.peer = peer;
        }

        /**
         * Return the start index
         *
         * @return                      Start index
         */
        public int getStart() {
            return start;
        }

        /**
         * Set the start index
         *
         * @param   start               Start index
         */
        public void setStart(int start) {
            this.start = start;
        }

        /**
         * Return the stop index
         *
         * @return                      Stop index
         */
        public int getStop() {
            return stop;
        }

        /**
         * Return the request count
         *
         * @return                      Request count
         */
        public int getRequestCount() {
            return requestCount;
        }

        /**
         * Return the response time
         *
         * @return                      Response time
         */
        public long getResponseTime() {
            return responseTime;
        }
    }

    /**
     * Block returned by a peer
     */
    private static class PeerBlock {

        /** Peer */
        private final Peer peer;

        /** Block */
        private final BlockImpl block;

        /**
         * Create the peer block
         *
         * @param   peer                Peer
         * @param   block               Block
         */
        public PeerBlock(Peer peer, BlockImpl block) {
            this.peer = peer;
            this.block = block;
        }

        /**
         * Return the peer
         *
         * @return                      Peer
         */
        public Peer getPeer() {
            return peer;
        }

        /**
         * Return the block
         *
         * @return                      Block
         */
        public BlockImpl getBlock() {
            return block;
        }
    }

    /**
     * Task to restore prunable data for downloaded blocks
     */
    private class RestorePrunableDataTask implements Runnable {

        @Override
        public void run() {
            Peer peer = null;
            try {
                //
                // Locate an archive peer
                //
                List<Peer> peers = Peers.getPeers(chkPeer -> chkPeer.providesService(Peer.Service.PRUNABLE) &&
                        !chkPeer.isBlacklisted() && chkPeer.getAnnouncedAddress() != null);
                while (!peers.isEmpty()) {
                    Peer chkPeer = peers.get(ThreadLocalRandom.current().nextInt(peers.size()));
                    if (chkPeer.getState() != Peer.State.CONNECTED) {
                        Peers.connectPeer(chkPeer);
                    }
                    if (chkPeer.getState() == Peer.State.CONNECTED) {
                        peer = chkPeer;
                        break;
                    }
                }
                if (peer == null) {
                    Logger.logDebugMessage("Cannot find any archive peers");
                    return;
                }
                Logger.logDebugMessage("Connected to archive peer " + peer.getHost());
                //
                // Make a copy of the prunable transaction list so we can remove entries
                // as we process them while still retaining the entry if we need to
                // retry later using a different archive peer
                //
                Set<Long> processing;
                synchronized (prunableTransactions) {
                    processing = new HashSet<>(prunableTransactions.size());
                    processing.addAll(prunableTransactions);
                }
                Logger.logDebugMessage("Need to restore " + processing.size() + " pruned data");
                //
                // Request transactions in batches of 100 until all transactions have been processed
                //
                while (!processing.isEmpty()) {
                    //
                    // Get the pruned transactions from the archive peer
                    //
                    JSONObject request = new JSONObject();
                    JSONArray requestList = new JSONArray();
                    synchronized (prunableTransactions) {
                        Iterator<Long> it = processing.iterator();
                        while (it.hasNext()) {
                            long id = it.next();
                            requestList.add(Long.toUnsignedString(id));
                            it.remove();
                            if (requestList.size() == 100)
                                break;
                        }
                    }
                    request.put("requestType", "getTransactions");
                    request.put("transactionIds", requestList);
                    JSONObject response = peer.send(JSON.prepareRequest(request));
                    if (response == null) {
                        return;
                    }
                    //
                    // Restore the prunable data
                    //
                    JSONArray transactions = (JSONArray)response.get("transactions");
                    if (transactions == null || transactions.isEmpty()) {
                        return;
                    }
                    List<Transaction> processed = Nxt.getTransactionProcessor().restorePrunableData(transactions);
                    //
                    // Remove transactions that have been successfully processed
                    //
                    synchronized (prunableTransactions) {
                        processed.forEach(transaction -> prunableTransactions.remove(transaction.getId()));
                    }
                }
            } catch (NxtException.ValidationException e) {
                Logger.logErrorMessage("Peer " + peer.getHost() + " returned invalid prunable transaction", e);
                peer.blacklist(e);
            } catch (RuntimeException e) {
                Logger.logErrorMessage("Unable to restore prunable data", e);
            } finally {
                isRestoring = false;
                Logger.logDebugMessage("Done retrieving prunable transactions from " + peer.getHost() + ", remaining " + prunableTransactions.size());
            }
        }
    }

    private final Listener<Block> checksumListener = block -> {
        if (block.getHeight() == Constants.TRANSPARENT_FORGING_BLOCK
                && ! verifyChecksum(CHECKSUM_TRANSPARENT_FORGING, 0, Constants.TRANSPARENT_FORGING_BLOCK)) {
            popOffTo(0);
        }
        if (block.getHeight() == Constants.NQT_BLOCK
                && ! verifyChecksum(CHECKSUM_NQT_BLOCK, Constants.TRANSPARENT_FORGING_BLOCK, Constants.NQT_BLOCK)) {
            popOffTo(Constants.TRANSPARENT_FORGING_BLOCK);
        }
        if (block.getHeight() == Constants.MONETARY_SYSTEM_BLOCK
                && ! verifyChecksum(CHECKSUM_MONETARY_SYSTEM_BLOCK, Constants.NQT_BLOCK, Constants.MONETARY_SYSTEM_BLOCK)) {
            popOffTo(Constants.NQT_BLOCK);
        }
        if (block.getHeight() == Constants.PHASING_BLOCK
                && ! verifyChecksum(CHECKSUM_PHASING_BLOCK, Constants.MONETARY_SYSTEM_BLOCK, Constants.PHASING_BLOCK)) {
            popOffTo(Constants.MONETARY_SYSTEM_BLOCK);
        }
    };

    private BlockchainProcessorImpl() {
        final int trimFrequency = Nxt.getIntProperty("nxt.trimFrequency");
        blockListeners.addListener(block -> {
            if (block.getHeight() % 5000 == 0) {
                Logger.logMessage("processed block " + block.getHeight());
            }
            if (trimDerivedTables && block.getHeight() % trimFrequency == 0) {
                doTrimDerivedTables();
            }
        }, Event.BLOCK_SCANNED);

        blockListeners.addListener(block -> {
            if (trimDerivedTables && block.getHeight() % trimFrequency == 0 && !isTrimming) {
                isTrimming = true;
                networkService.submit(() -> {
                    trimDerivedTables();
                    isTrimming = false;
                });
            }
            if (block.getHeight() % 5000 == 0) {
                Logger.logMessage("received block " + block.getHeight());
                if (!isDownloading || block.getHeight() % 50000 == 0) {
                    networkService.submit(Db.db::analyzeTables);
                }
            }
        }, Event.BLOCK_PUSHED);

        blockListeners.addListener(checksumListener, Event.BLOCK_PUSHED);

        blockListeners.addListener(block -> Db.db.analyzeTables(), Event.RESCAN_END);

        ThreadPool.runBeforeStart(() -> {
            alreadyInitialized = true;
            if (addGenesisBlock()) {
                scan(0, false);
            } else if (Nxt.getBooleanProperty("nxt.forceScan")) {
                scan(0, Nxt.getBooleanProperty("nxt.forceValidate"));
            } else {
                boolean rescan;
                boolean validate;
                int height;
                try (Connection con = Db.db.getConnection();
                     Statement stmt = con.createStatement();
                     ResultSet rs = stmt.executeQuery("SELECT * FROM scan")) {
                    rs.next();
                    rescan = rs.getBoolean("rescan");
                    validate = rs.getBoolean("validate");
                    height = rs.getInt("height");
                } catch (SQLException e) {
                    throw new RuntimeException(e.toString(), e);
                }
                if (rescan) {
                    scan(height, validate);
                }
            }
        }, false);

        ThreadPool.scheduleThread("GetMoreBlocks", getMoreBlocksThread, 1);

    }

    @Override
    public boolean addListener(Listener<Block> listener, BlockchainProcessor.Event eventType) {
        return blockListeners.addListener(listener, eventType);
    }

    @Override
    public boolean removeListener(Listener<Block> listener, Event eventType) {
        return blockListeners.removeListener(listener, eventType);
    }

    @Override
    public void registerDerivedTable(DerivedDbTable table) {
        if (alreadyInitialized) {
            throw new IllegalStateException("Too late to register table " + table + ", must have done it in Nxt.Init");
        }
        derivedTables.add(table);
    }

    @Override
    public void trimDerivedTables() {
        try {
            Db.db.beginTransaction();
            doTrimDerivedTables();
            Db.db.commitTransaction();
        } catch (Exception e) {
            Logger.logMessage(e.toString(), e);
            Db.db.rollbackTransaction();
            throw e;
        } finally {
            Db.db.endTransaction();
        }
    }

    private void doTrimDerivedTables() {
        lastTrimHeight = Math.max(blockchain.getHeight() - Constants.MAX_ROLLBACK, 0);
        if (lastTrimHeight > 0) {
            for (DerivedDbTable table : derivedTables) {
                blockchain.readLock();
                try {
                    table.trim(lastTrimHeight);
                    Db.db.commitTransaction();
                } finally {
                    blockchain.readUnlock();
                }
            }
        }
    }

    List<DerivedDbTable> getDerivedTables() {
        return derivedTables;
    }

    @Override
    public Peer getLastBlockchainFeeder() {
        return lastBlockchainFeeder;
    }

    @Override
    public int getLastBlockchainFeederHeight() {
        return lastBlockchainFeederHeight;
    }

    @Override
    public boolean isScanning() {
        return isScanning;
    }

    @Override
    public int getInitialScanHeight() {
        return initialScanHeight;
    }

    @Override
    public boolean isDownloading() {
        return isDownloading;
    }

    @Override
    public boolean isProcessingBlock() {
        return isProcessingBlock;
    }

    @Override
    public int getMinRollbackHeight() {
        return trimDerivedTables ? (lastTrimHeight > 0 ? lastTrimHeight : Math.max(blockchain.getHeight() - Constants.MAX_ROLLBACK, 0)) : 0;
    }

    @Override
    public void processPeerBlock(JSONObject request) throws NxtException {
        BlockImpl block = BlockImpl.parseBlock(request);
        BlockImpl lastBlock = blockchain.getLastBlock();
        if (block.getPreviousBlockId() == lastBlock.getId()) {
            pushBlock(block);
        } else if (block.getPreviousBlockId() == lastBlock.getPreviousBlockId() && block.getTimestamp() < lastBlock.getTimestamp()) {
            blockchain.writeLock();
            try {
                if (lastBlock.getId() != blockchain.getLastBlock().getId()) {
                    return; // blockchain changed, ignore the block
                }
                BlockImpl previousBlock = blockchain.getBlock(lastBlock.getPreviousBlockId());
                lastBlock = popOffTo(previousBlock).get(0);
                try {
                    pushBlock(block);
                    TransactionProcessorImpl.getInstance().processLater(lastBlock.getTransactions());
                    Logger.logDebugMessage("Last block " + lastBlock.getStringId() + " was replaced by " + block.getStringId());
                } catch (BlockNotAcceptedException e) {
                    Logger.logDebugMessage("Replacement block failed to be accepted, pushing back our last block");
                    pushBlock(lastBlock);
                    TransactionProcessorImpl.getInstance().processLater(block.getTransactions());
                }
            } finally {
                blockchain.writeUnlock();
            }
        } // else ignore the block
    }

    @Override
    public List<BlockImpl> popOffTo(int height) {
        if (height <= 0) {
            fullReset();
        } else if (height < blockchain.getHeight()) {
            return popOffTo(blockchain.getBlockAtHeight(height));
        }
        return Collections.emptyList();
    }

    @Override
    public void fullReset() {
        blockchain.writeLock();
        try {
            try {
                setGetMoreBlocks(false);
                scheduleScan(0, false);
                //BlockDb.deleteBlock(Genesis.GENESIS_BLOCK_ID); // fails with stack overflow in H2
                BlockDb.deleteAll();
                if (addGenesisBlock()) {
                    scan(0, false);
                }
            } finally {
                setGetMoreBlocks(true);
            }
        } finally {
            blockchain.writeUnlock();
        }
    }

    @Override
    public void setGetMoreBlocks(boolean getMoreBlocks) {
        this.getMoreBlocks = getMoreBlocks;
    }

    @Override
    public int restorePrunedData() {
        Db.db.beginTransaction();
        try (Connection con = Db.db.getConnection()) {
            int now = Nxt.getEpochTime();
            int minTimestamp = Math.max(1, now - Constants.MAX_PRUNABLE_LIFETIME);
            int maxTimestamp = Math.max(minTimestamp, now - Constants.MIN_PRUNABLE_LIFETIME) - 1;
            List<TransactionDb.PrunableTransaction> transactionList =
                    TransactionDb.findPrunableTransactions(con, minTimestamp, maxTimestamp);
            transactionList.forEach(prunableTransaction -> {
                long id = prunableTransaction.getId();
                if (prunableTransaction.hasPrunableAttachment()) {
                    if (prunableTransaction.getTransactionType().isPruned(id)) {
                        synchronized (prunableTransactions) {
                            prunableTransactions.add(id);
                        }
                    }
                }
                if (prunableTransaction.hasPrunableMessage()) {
                    if (PrunableMessage.isPruned(id)) {
                        synchronized (prunableTransactions) {
                            prunableTransactions.add(id);
                        }
                    }
                }
            });
            if (!prunableTransactions.isEmpty()) {
                lastRestoreTime = 0;
            }
        } catch (SQLException e) {
            throw new RuntimeException(e.toString(), e);
        } finally {
            Db.db.endTransaction();
        }
        synchronized (prunableTransactions) {
            return prunableTransactions.size();
        }
    }

    private void addBlock(BlockImpl block) {
        try (Connection con = Db.db.getConnection()) {
            BlockDb.saveBlock(con, block);
            blockchain.setLastBlock(block);
        } catch (SQLException e) {
            throw new RuntimeException(e.toString(), e);
        }
    }

    private boolean addGenesisBlock() {
        if (BlockDb.hasBlock(Genesis.GENESIS_BLOCK_ID, 0)) {
            Logger.logMessage("Genesis block already in database");
            BlockImpl lastBlock = BlockDb.findLastBlock();
            blockchain.setLastBlock(lastBlock);
            popOffTo(lastBlock);
            Logger.logMessage("Last block height: " + lastBlock.getHeight());
            return false;
        }
        Logger.logMessage("Genesis block not in database, starting from scratch");
        try {
            List<TransactionImpl> transactions = new ArrayList<>();
            for (int i = 0; i < Genesis.GENESIS_RECIPIENTS.length; i++) {
                TransactionImpl transaction = new TransactionImpl.BuilderImpl((byte) 0, Genesis.CREATOR_PUBLIC_KEY,
                        Genesis.GENESIS_AMOUNTS[i] * Constants.ONE_NXT, 0, (short) 0,
                        Attachment.ORDINARY_PAYMENT)
                        .timestamp(0)
                        .recipientId(Genesis.GENESIS_RECIPIENTS[i])
                        .signature(Genesis.GENESIS_SIGNATURES[i])
                        .height(0)
                        .ecBlockHeight(0)
                        .ecBlockId(0)
                        .build();
                transactions.add(transaction);
            }
            Collections.sort(transactions, Comparator.comparingLong(Transaction::getId));
            MessageDigest digest = Crypto.sha256();
            for (TransactionImpl transaction : transactions) {
                digest.update(transaction.bytes());
            }
            BlockImpl genesisBlock = new BlockImpl(-1, 0, 0, Constants.MAX_BALANCE_NQT, 0, transactions.size() * 128, digest.digest(),
                    Genesis.CREATOR_PUBLIC_KEY, new byte[64], Genesis.GENESIS_BLOCK_SIGNATURE, null, transactions);
            genesisBlock.setPrevious(null);
            addBlock(genesisBlock);
            return true;
        } catch (NxtException.ValidationException e) {
            Logger.logMessage(e.getMessage());
            throw new RuntimeException(e.toString(), e);
        }
    }

    private void pushBlock(final BlockImpl block) throws BlockNotAcceptedException {

        int curTime = Nxt.getEpochTime();

        blockchain.writeLock();
        try {
            BlockImpl previousLastBlock = null;
            try {
                Db.db.beginTransaction();
                previousLastBlock = blockchain.getLastBlock();

                validate(block, previousLastBlock, curTime);

                long nextHitTime = Generator.getNextHitTime(previousLastBlock.getId(), curTime);
                if (nextHitTime > 0 && block.getTimestamp() > nextHitTime + 1) {
                    String msg = "Rejecting block " + block.getStringId() + " at height " + previousLastBlock.getHeight()
                            + " block timestamp " + block.getTimestamp() + " next hit time " + nextHitTime
                            + " current time " + curTime;
                    Logger.logDebugMessage(msg);
                    Generator.setDelay(-Constants.FORGING_SPEEDUP);
                    throw new BlockOutOfOrderException(msg, block);
                }

                Map<TransactionType, Map<String, Integer>> duplicates = new HashMap<>();
                List<TransactionImpl> validPhasedTransactions = new ArrayList<>();
                List<TransactionImpl> invalidPhasedTransactions = new ArrayList<>();
                validatePhasedTransactions(previousLastBlock.getHeight(), validPhasedTransactions, invalidPhasedTransactions, duplicates);
                validateTransactions(block, previousLastBlock, curTime, duplicates, previousLastBlock.getHeight() >= Constants.LAST_CHECKSUM_BLOCK);

                block.setPrevious(previousLastBlock);
                blockListeners.notify(block, Event.BEFORE_BLOCK_ACCEPT);
                TransactionProcessorImpl.getInstance().requeueAllUnconfirmedTransactions();
                addBlock(block);
                accept(block, validPhasedTransactions, invalidPhasedTransactions, duplicates);

                Db.db.commitTransaction();
            } catch (Exception e) {
                Db.db.rollbackTransaction();
                blockchain.setLastBlock(previousLastBlock);
                throw e;
            } finally {
                Db.db.endTransaction();
            }
        } finally {
            blockchain.writeUnlock();
        }

        if (block.getTimestamp() >= curTime - (Constants.MAX_TIMEDRIFT + Constants.FORGING_DELAY)) {
            Peers.sendToSomePeers(block);
        }

        blockListeners.notify(block, Event.BLOCK_PUSHED);

    }

    private void validatePhasedTransactions(int height, List<TransactionImpl> validPhasedTransactions, List<TransactionImpl> invalidPhasedTransactions,
                                            Map<TransactionType, Map<String, Integer>> duplicates) {
        if (height >= Constants.PHASING_BLOCK) {
            try (DbIterator<TransactionImpl> phasedTransactions = PhasingPoll.getFinishingTransactions(height + 1)) {
                for (TransactionImpl phasedTransaction : phasedTransactions) {
                    if (Nxt.getBlockchain().getHeight() > Constants.SHUFFLING_BLOCK && PhasingPoll.getResult(phasedTransaction.getId()) != null) {
                        continue;
                    }
                    try {
                        phasedTransaction.validate();
                        if (!phasedTransaction.attachmentIsDuplicate(duplicates, false)) {
                            validPhasedTransactions.add(phasedTransaction);
                        } else {
                            Logger.logDebugMessage("At height " + height + " phased transaction " + phasedTransaction.getStringId() + " is duplicate, will not apply");
                            invalidPhasedTransactions.add(phasedTransaction);
                        }
                    } catch (NxtException.ValidationException e) {
                        Logger.logDebugMessage("At height " + height + " phased transaction " + phasedTransaction.getStringId() + " no longer passes validation: "
                                + e.getMessage() + ", will not apply");
                        invalidPhasedTransactions.add(phasedTransaction);
                    }
                }
            }
        }
    }

    private void validate(BlockImpl block, BlockImpl previousLastBlock, int curTime) throws BlockNotAcceptedException {
        if (previousLastBlock.getId() != block.getPreviousBlockId()) {
            throw new BlockOutOfOrderException("Previous block id doesn't match", block);
        }
        if (block.getVersion() != getBlockVersion(previousLastBlock.getHeight())) {
            throw new BlockNotAcceptedException("Invalid version " + block.getVersion(), block);
        }
        if (block.getTimestamp() > curTime + Constants.MAX_TIMEDRIFT) {
            Logger.logWarningMessage("Received block " + block.getStringId() + " from the future, block timestamp is " + block.getTimestamp()
                    + ", current time is " + curTime + ", system clock may be off");
            throw new BlockOutOfOrderException("Invalid timestamp: " + block.getTimestamp()
                    + " current time is " + curTime, block);
        }
        if (block.getTimestamp() <= previousLastBlock.getTimestamp()) {
            throw new BlockNotAcceptedException("Block timestamp " + block.getTimestamp() + " is before previous block timestamp "
                    + previousLastBlock.getTimestamp(), block);
        }
        if (block.getVersion() != 1 && !Arrays.equals(Crypto.sha256().digest(previousLastBlock.bytes()), block.getPreviousBlockHash())) {
            throw new BlockNotAcceptedException("Previous block hash doesn't match", block);
        }
        if (block.getId() == 0L || BlockDb.hasBlock(block.getId(), previousLastBlock.getHeight())) {
            throw new BlockNotAcceptedException("Duplicate block or invalid id", block);
        }
        if (!block.verifyGenerationSignature() && !Generator.allowsFakeForging(block.getGeneratorPublicKey())) {
            throw new BlockNotAcceptedException("Generation signature verification failed", block);
        }
        if (!block.verifyBlockSignature()) {
            throw new BlockNotAcceptedException("Block signature verification failed", block);
        }
        if (block.getTransactions().size() > Constants.MAX_NUMBER_OF_TRANSACTIONS) {
            throw new BlockNotAcceptedException("Invalid block transaction count " + block.getTransactions().size(), block);
        }
        if (block.getPayloadLength() > Constants.MAX_PAYLOAD_LENGTH || block.getPayloadLength() < 0) {
            throw new BlockNotAcceptedException("Invalid block payload length " + block.getPayloadLength(), block);
        }
    }

<<<<<<< HEAD
    private void validateTransactions(BlockImpl block, BlockImpl previousLastBlock, int curTime, Map<TransactionType, Map<String, Integer>> duplicates) throws BlockNotAcceptedException {
=======
    private void validateTransactions(BlockImpl block, BlockImpl previousLastBlock, int curTime, Map<TransactionType, Map<String, Boolean>> duplicates,
                                      boolean fullValidation) throws BlockNotAcceptedException {
>>>>>>> 9299c695
        long payloadLength = 0;
        long calculatedTotalAmount = 0;
        long calculatedTotalFee = 0;
        MessageDigest digest = Crypto.sha256();
        boolean hasPrunedTransactions = false;
        for (TransactionImpl transaction : block.getTransactions()) {
            if (transaction.getTimestamp() > curTime + Constants.MAX_TIMEDRIFT) {
                throw new BlockOutOfOrderException("Invalid transaction timestamp: " + transaction.getTimestamp()
                        + ", current time is " + curTime, block);
            }
            if (!transaction.verifySignature()) {
                throw new TransactionNotAcceptedException("Transaction signature verification failed at height " + previousLastBlock.getHeight(), transaction);
            }
            if (fullValidation) {
                // cfb: Block 303 contains a transaction which expired before the block timestamp
                if (transaction.getTimestamp() > block.getTimestamp() + Constants.MAX_TIMEDRIFT
                        || (transaction.getExpiration() < block.getTimestamp() && previousLastBlock.getHeight() != 303)) {
                    throw new TransactionNotAcceptedException("Invalid transaction timestamp " + transaction.getTimestamp()
                            + ", current time is " + curTime + ", block timestamp is " + block.getTimestamp(), transaction);
                }
                if (TransactionDb.hasTransaction(transaction.getId(), previousLastBlock.getHeight())) {
                    throw new TransactionNotAcceptedException("Transaction is already in the blockchain", transaction);
                }
                if (transaction.referencedTransactionFullHash() != null) {
                    if ((previousLastBlock.getHeight() < Constants.REFERENCED_TRANSACTION_FULL_HASH_BLOCK
                            && !TransactionDb.hasTransaction(Convert.fullHashToId(transaction.referencedTransactionFullHash()), previousLastBlock.getHeight()))
                            || (previousLastBlock.getHeight() >= Constants.REFERENCED_TRANSACTION_FULL_HASH_BLOCK
                            && !hasAllReferencedTransactions(transaction, transaction.getTimestamp(), 0))) {
                        throw new TransactionNotAcceptedException("Missing or invalid referenced transaction "
                                + transaction.getReferencedTransactionFullHash(), transaction);
                    }
                }
                if (transaction.getVersion() != getTransactionVersion(previousLastBlock.getHeight())) {
                    throw new TransactionNotAcceptedException("Invalid transaction version " + transaction.getVersion()
                            + " at height " + previousLastBlock.getHeight(), transaction);
                }
                /*
                    if (!EconomicClustering.verifyFork(transaction)) {
                        Logger.logDebugMessage("Block " + block.getStringId() + " height " + (previousLastBlock.getHeight() + 1)
                                + " contains transaction that was generated on a fork: "
                                + transaction.getStringId() + " ecBlockHeight " + transaction.getECBlockHeight() + " ecBlockId "
                                + Convert.toUnsignedLong(transaction.getECBlockId()));
                        //throw new TransactionNotAcceptedException("Transaction belongs to a different fork", transaction);
                    }
                    */
                if (transaction.getId() == 0L) {
                    throw new TransactionNotAcceptedException("Invalid transaction id 0", transaction);
                }
                try {
                    transaction.validate();
                } catch (NxtException.ValidationException e) {
                    throw new TransactionNotAcceptedException(e.getMessage(), transaction);
                }
            }
            if (transaction.attachmentIsDuplicate(duplicates, true)) {
                throw new TransactionNotAcceptedException("Transaction is a duplicate", transaction);
            }
            if (!hasPrunedTransactions) {
                for (Appendix.AbstractAppendix appendage : transaction.getAppendages()) {
                    if ((appendage instanceof Appendix.Prunable) && !((Appendix.Prunable)appendage).hasPrunableData()) {
                        hasPrunedTransactions = true;
                        break;
                    }
                }
            }
            calculatedTotalAmount += transaction.getAmountNQT();
            calculatedTotalFee += transaction.getFeeNQT();
            payloadLength += transaction.getFullSize();
            digest.update(transaction.bytes());
        }
        if (calculatedTotalAmount != block.getTotalAmountNQT() || calculatedTotalFee != block.getTotalFeeNQT()) {
            throw new BlockNotAcceptedException("Total amount or fee don't match transaction totals", block);
        }
        if (!Arrays.equals(digest.digest(), block.getPayloadHash())) {
            throw new BlockNotAcceptedException("Payload hash doesn't match", block);
        }
        if (hasPrunedTransactions ? payloadLength > block.getPayloadLength() : payloadLength != block.getPayloadLength()) {
            throw new BlockNotAcceptedException("Transaction payload length " + payloadLength + " does not match block payload length "
                    + block.getPayloadLength(), block);
        }
    }

    private void accept(BlockImpl block, List<TransactionImpl> validPhasedTransactions, List<TransactionImpl> invalidPhasedTransactions,
                        Map<TransactionType, Map<String, Integer>> duplicates) throws TransactionNotAcceptedException {
        try {
            isProcessingBlock = true;
            for (TransactionImpl transaction : block.getTransactions()) {
                if (! transaction.applyUnconfirmed()) {
                    throw new TransactionNotAcceptedException("Double spending", transaction);
                }
            }
            blockListeners.notify(block, Event.BEFORE_BLOCK_APPLY);
            block.apply();
            validPhasedTransactions.forEach(transaction -> transaction.getPhasing().countVotes(transaction));
            invalidPhasedTransactions.forEach(transaction -> transaction.getPhasing().reject(transaction));
            int fromTimestamp = Nxt.getEpochTime() - Constants.MAX_PRUNABLE_LIFETIME;
            for (TransactionImpl transaction : block.getTransactions()) {
                try {
                    transaction.apply();
                    if (transaction.getTimestamp() > fromTimestamp) {
                        for (Appendix.AbstractAppendix appendage : transaction.getAppendages(true)) {
                            if ((appendage instanceof Appendix.Prunable) &&
                                        !((Appendix.Prunable)appendage).hasPrunableData()) {
                                synchronized (prunableTransactions) {
                                    prunableTransactions.add(transaction.getId());
                                }
                                lastRestoreTime = 0;
                                break;
                            }
                        }
                    }
                } catch (RuntimeException e) {
                    Logger.logErrorMessage(e.toString(), e);
                    throw new BlockchainProcessor.TransactionNotAcceptedException(e, transaction);
                }
            }
            if (block.getHeight() > Constants.SHUFFLING_BLOCK) {
                SortedSet<TransactionImpl> possiblyApprovedTransactions = new TreeSet<>(finishingTransactionsComparator);
                block.getTransactions().forEach(transaction -> {
                    PhasingPoll.getLinked(transaction.fullHash()).forEach(phasedTransaction -> {
                        if (phasedTransaction.getPhasing().getFinishHeight() > block.getHeight()) {
                            possiblyApprovedTransactions.add(phasedTransaction);
                        }
                    });
                    if (transaction.getType() == TransactionType.Messaging.PHASING_VOTE_CASTING && !transaction.attachmentIsPhased()) {
                        Attachment.MessagingPhasingVoteCasting voteCasting = (Attachment.MessagingPhasingVoteCasting)transaction.getAttachment();
                        voteCasting.getTransactionFullHashes().forEach(hash -> {
                            PhasingPoll phasingPoll = PhasingPoll.getPoll(Convert.fullHashToId(hash));
                            if (phasingPoll.allowEarlyFinish() && phasingPoll.getFinishHeight() > block.getHeight()) {
                                possiblyApprovedTransactions.add(TransactionDb.findTransaction(phasingPoll.getId()));
                            }
                        });
                    }
                });
                validPhasedTransactions.forEach(phasedTransaction -> {
                    if (phasedTransaction.getType() == TransactionType.Messaging.PHASING_VOTE_CASTING) {
                        PhasingPoll.PhasingPollResult result = PhasingPoll.getResult(phasedTransaction.getId());
                        if (result != null && result.isApproved()) {
                            Attachment.MessagingPhasingVoteCasting phasingVoteCasting = (Attachment.MessagingPhasingVoteCasting) phasedTransaction.getAttachment();
                            phasingVoteCasting.getTransactionFullHashes().forEach(hash -> {
                                PhasingPoll phasingPoll = PhasingPoll.getPoll(Convert.fullHashToId(hash));
                                if (phasingPoll.allowEarlyFinish() && phasingPoll.getFinishHeight() > block.getHeight()) {
                                    possiblyApprovedTransactions.add(TransactionDb.findTransaction(phasingPoll.getId()));
                                }
                            });
                        }
                    }
                });
                possiblyApprovedTransactions.forEach(transaction -> {
                    if (PhasingPoll.getResult(transaction.getId()) == null) {
                        try {
                            transaction.validate();
                            transaction.getPhasing().tryCountVotes(transaction, duplicates);
                        } catch (NxtException.ValidationException e) {
                            Logger.logDebugMessage("At height " + block.getHeight() + " phased transaction " + transaction.getStringId()
                                    + " no longer passes validation: " + e.getMessage() + ", cannot finish early");
                        }
                    }
                });
            }
            blockListeners.notify(block, Event.AFTER_BLOCK_APPLY);
            if (block.getTransactions().size() > 0) {
                TransactionProcessorImpl.getInstance().notifyListeners(block.getTransactions(), TransactionProcessor.Event.ADDED_CONFIRMED_TRANSACTIONS);
            }
            AccountLedger.commitEntries();
        } finally {
            isProcessingBlock = false;
            AccountLedger.clearEntries();
        }
    }

    private static final Comparator<Transaction> finishingTransactionsComparator = Comparator
            .comparingInt(Transaction::getHeight)
            .thenComparingInt(Transaction::getIndex)
            .thenComparingLong(Transaction::getId);

    private List<BlockImpl> popOffTo(Block commonBlock) {
        blockchain.writeLock();
        try {
            if (!Db.db.isInTransaction()) {
                try {
                    Db.db.beginTransaction();
                    return popOffTo(commonBlock);
                } finally {
                    Db.db.endTransaction();
                }
            }
            if (commonBlock.getHeight() < getMinRollbackHeight()) {
                Logger.logMessage("Rollback to height " + commonBlock.getHeight() + " not supported, will do a full rescan");
                popOffWithRescan(commonBlock.getHeight() + 1);
                return Collections.emptyList();
            }
            if (! blockchain.hasBlock(commonBlock.getId())) {
                Logger.logDebugMessage("Block " + commonBlock.getStringId() + " not found in blockchain, nothing to pop off");
                return Collections.emptyList();
            }
            List<BlockImpl> poppedOffBlocks = new ArrayList<>();
            try {
                BlockImpl block = blockchain.getLastBlock();
                block.loadTransactions();
                Logger.logDebugMessage("Rollback from block " + block.getStringId() + " at height " + block.getHeight()
                        + " to " + commonBlock.getStringId() + " at " + commonBlock.getHeight());
                while (block.getId() != commonBlock.getId() && block.getId() != Genesis.GENESIS_BLOCK_ID) {
                    poppedOffBlocks.add(block);
                    block = popLastBlock();
                }
                for (DerivedDbTable table : derivedTables) {
                    table.rollback(commonBlock.getHeight());
                }
                Db.db.clearCache();
                Db.db.commitTransaction();
            } catch (RuntimeException e) {
                Logger.logErrorMessage("Error popping off to " + commonBlock.getHeight() + ", " + e.toString());
                Db.db.rollbackTransaction();
                BlockImpl lastBlock = BlockDb.findLastBlock();
                blockchain.setLastBlock(lastBlock);
                popOffTo(lastBlock);
                throw e;
            }
            return poppedOffBlocks;
        } finally {
            blockchain.writeUnlock();
        }
    }

    private BlockImpl popLastBlock() {
        BlockImpl block = blockchain.getLastBlock();
        if (block.getId() == Genesis.GENESIS_BLOCK_ID) {
            throw new RuntimeException("Cannot pop off genesis block");
        }
        BlockImpl previousBlock = blockchain.getBlock(block.getPreviousBlockId());
        previousBlock.loadTransactions();
        blockchain.setLastBlock(block, previousBlock);
        BlockDb.deleteBlocksFrom(block.getId());
        blockListeners.notify(block, Event.BLOCK_POPPED);
        return previousBlock;
    }

    private void popOffWithRescan(int height) {
        blockchain.writeLock();
        try {
            try {
                scheduleScan(0, false);
                BlockDb.deleteBlocksFrom(BlockDb.findBlockIdAtHeight(height));
                Logger.logDebugMessage("Deleted blocks starting from height %s", height);
            } finally {
                scan(0, false);
            }
        } finally {
            blockchain.writeUnlock();
        }
    }

    private int getBlockVersion(int previousBlockHeight) {
        return previousBlockHeight < Constants.TRANSPARENT_FORGING_BLOCK ? 1
                : previousBlockHeight < Constants.NQT_BLOCK ? 2
                : 3;
    }

    private int getTransactionVersion(int previousBlockHeight) {
        return previousBlockHeight < Constants.DIGITAL_GOODS_STORE_BLOCK ? 0 : 1;
    }

    private boolean verifyChecksum(byte[] validChecksum, int fromHeight, int toHeight) {
        MessageDigest digest = Crypto.sha256();
        try (Connection con = Db.db.getConnection();
             PreparedStatement pstmt = con.prepareStatement(
                     "SELECT * FROM transaction WHERE height > ? AND height <= ? ORDER BY id ASC, timestamp ASC")) {
            pstmt.setInt(1, fromHeight);
            pstmt.setInt(2, toHeight);
            try (DbIterator<TransactionImpl> iterator = blockchain.getTransactions(con, pstmt)) {
                while (iterator.hasNext()) {
                    digest.update(iterator.next().bytes());
                }
            }
        } catch (SQLException e) {
            throw new RuntimeException(e.toString(), e);
        }
        byte[] checksum = digest.digest();
        if (validChecksum == null) {
            Logger.logMessage("Checksum calculated:\n" + Arrays.toString(checksum));
            return true;
        } else if (!Arrays.equals(checksum, validChecksum)) {
            Logger.logErrorMessage("Checksum failed at block " + blockchain.getHeight() + ": " + Arrays.toString(checksum));
            return false;
        } else {
            Logger.logMessage("Checksum passed at block " + blockchain.getHeight());
            return true;
        }
    }

    SortedSet<UnconfirmedTransaction> selectUnconfirmedTransactions(Map<TransactionType, Map<String, Integer>> duplicates, Block previousBlock, int blockTimestamp) {
        List<UnconfirmedTransaction> orderedUnconfirmedTransactions = new ArrayList<>();
        try (FilteringIterator<UnconfirmedTransaction> unconfirmedTransactions = new FilteringIterator<>(
                TransactionProcessorImpl.getInstance().getAllUnconfirmedTransactions(),
                transaction -> hasAllReferencedTransactions(transaction.getTransaction(), transaction.getTimestamp(), 0))) {
            for (UnconfirmedTransaction unconfirmedTransaction : unconfirmedTransactions) {
                orderedUnconfirmedTransactions.add(unconfirmedTransaction);
            }
        }
        SortedSet<UnconfirmedTransaction> sortedTransactions = new TreeSet<>(transactionArrivalComparator);
        int payloadLength = 0;
        while (payloadLength <= Constants.MAX_PAYLOAD_LENGTH && sortedTransactions.size() <= Constants.MAX_NUMBER_OF_TRANSACTIONS) {
            int prevNumberOfNewTransactions = sortedTransactions.size();
            for (UnconfirmedTransaction unconfirmedTransaction : orderedUnconfirmedTransactions) {
                int transactionLength = unconfirmedTransaction.getTransaction().getFullSize();
                if (sortedTransactions.contains(unconfirmedTransaction) || payloadLength + transactionLength > Constants.MAX_PAYLOAD_LENGTH) {
                    continue;
                }
                if (unconfirmedTransaction.getVersion() != getTransactionVersion(previousBlock.getHeight())) {
                    continue;
                }
                if (blockTimestamp > 0 && (unconfirmedTransaction.getTimestamp() > blockTimestamp + Constants.MAX_TIMEDRIFT
                        || unconfirmedTransaction.getExpiration() < blockTimestamp)) {
                    continue;
                }
                try {
                    unconfirmedTransaction.getTransaction().validate();
                } catch (NxtException.ValidationException e) {
                    continue;
                }
                if (unconfirmedTransaction.getTransaction().attachmentIsDuplicate(duplicates, true)) {
                    continue;
                }
                /*
                if (!EconomicClustering.verifyFork(transaction)) {
                    Logger.logDebugMessage("Including transaction that was generated on a fork: " + transaction.getStringId()
                            + " ecBlockHeight " + transaction.getECBlockHeight() + " ecBlockId " + Convert.toUnsignedLong(transaction.getECBlockId()));
                    //continue;
                }
                */
                sortedTransactions.add(unconfirmedTransaction);
                payloadLength += transactionLength;
            }
            if (sortedTransactions.size() == prevNumberOfNewTransactions) {
                break;
            }
        }
        return sortedTransactions;
    }


    private static final Comparator<UnconfirmedTransaction> transactionArrivalComparator = Comparator
            .comparingLong(UnconfirmedTransaction::getArrivalTimestamp)
            .thenComparingInt(UnconfirmedTransaction::getHeight)
            .thenComparingLong(UnconfirmedTransaction::getId);

    void generateBlock(String secretPhrase, int blockTimestamp) throws BlockNotAcceptedException {

        Map<TransactionType, Map<String, Integer>> duplicates = new HashMap<>();
        if (blockchain.getHeight() >= Constants.PHASING_BLOCK) {
            try (DbIterator<TransactionImpl> phasedTransactions = PhasingPoll.getFinishingTransactions(blockchain.getHeight() + 1)) {
                for (TransactionImpl phasedTransaction : phasedTransactions) {
                    try {
                        phasedTransaction.validate();
                        phasedTransaction.attachmentIsDuplicate(duplicates, false); // pre-populate duplicates map
                    } catch (NxtException.ValidationException ignore) {
                    }
                }
            }
        }

        BlockImpl previousBlock = blockchain.getLastBlock();
        SortedSet<UnconfirmedTransaction> sortedTransactions = selectUnconfirmedTransactions(duplicates, previousBlock, blockTimestamp);
        List<TransactionImpl> blockTransactions = new ArrayList<>();
        MessageDigest digest = Crypto.sha256();
        long totalAmountNQT = 0;
        long totalFeeNQT = 0;
        int payloadLength = 0;
        for (UnconfirmedTransaction unconfirmedTransaction : sortedTransactions) {
            TransactionImpl transaction = unconfirmedTransaction.getTransaction();
            blockTransactions.add(transaction);
            digest.update(transaction.bytes());
            totalAmountNQT += transaction.getAmountNQT();
            totalFeeNQT += transaction.getFeeNQT();
            payloadLength += transaction.getFullSize();
        }
        byte[] payloadHash = digest.digest();
        digest.update(previousBlock.getGenerationSignature());
        final byte[] publicKey = Crypto.getPublicKey(secretPhrase);
        byte[] generationSignature = digest.digest(publicKey);
        byte[] previousBlockHash = Crypto.sha256().digest(previousBlock.bytes());

        BlockImpl block = new BlockImpl(getBlockVersion(previousBlock.getHeight()), blockTimestamp, previousBlock.getId(), totalAmountNQT, totalFeeNQT, payloadLength,
                payloadHash, publicKey, generationSignature, previousBlockHash, blockTransactions, secretPhrase);

        try {
            pushBlock(block);
            blockListeners.notify(block, Event.BLOCK_GENERATED);
            Logger.logDebugMessage("Account " + Long.toUnsignedString(block.getGeneratorId()) + " generated block " + block.getStringId()
                    + " at height " + block.getHeight() + " timestamp " + block.getTimestamp() + " fee " + ((float)block.getTotalFeeNQT())/Constants.ONE_NXT);
        } catch (TransactionNotAcceptedException e) {
            Logger.logDebugMessage("Generate block failed: " + e.getMessage());
            TransactionProcessorImpl.getInstance().processWaitingTransactions();
            TransactionImpl transaction = e.getTransaction();
            Logger.logDebugMessage("Removing invalid transaction: " + transaction.getStringId());
            blockchain.writeLock();
            try {
                TransactionProcessorImpl.getInstance().removeUnconfirmedTransaction(transaction);
            } finally {
                blockchain.writeUnlock();
            }
            throw e;
        } catch (BlockNotAcceptedException e) {
            Logger.logDebugMessage("Generate block failed: " + e.getMessage());
            throw e;
        }
    }

    boolean hasAllReferencedTransactions(TransactionImpl transaction, int timestamp, int count) {
        if (transaction.referencedTransactionFullHash() == null) {
            return timestamp - transaction.getTimestamp() < Constants.MAX_REFERENCED_TRANSACTION_TIMESPAN && count < 10;
        }
        TransactionImpl referencedTransaction = TransactionDb.findTransactionByFullHash(transaction.referencedTransactionFullHash());
        return referencedTransaction != null
                && referencedTransaction.getHeight() < transaction.getHeight()
                && hasAllReferencedTransactions(referencedTransaction, timestamp, count + 1);
    }

    void scheduleScan(int height, boolean validate) {
        try (Connection con = Db.db.getConnection();
             PreparedStatement pstmt = con.prepareStatement("UPDATE scan SET rescan = TRUE, height = ?, validate = ?")) {
            pstmt.setInt(1, height);
            pstmt.setBoolean(2, validate);
            pstmt.executeUpdate();
            Logger.logDebugMessage("Scheduled scan starting from height " + height + (validate ? ", with validation" : ""));
        } catch (SQLException e) {
            throw new RuntimeException(e.toString(), e);
        }
    }

    @Override
    public void scan(int height, boolean validate) {
        scan(height, validate, false);
    }

    @Override
    public void fullScanWithShutdown() {
        scan(0, true, true);
    }

    private void scan(int height, boolean validate, boolean shutdown) {
        blockchain.writeLock();
        try {
            if (!Db.db.isInTransaction()) {
                try {
                    Db.db.beginTransaction();
                    if (validate) {
                        blockListeners.addListener(checksumListener, Event.BLOCK_SCANNED);
                    }
                    scan(height, validate, shutdown);
                    Db.db.commitTransaction();
                } catch (Exception e) {
                    Db.db.rollbackTransaction();
                    throw e;
                } finally {
                    Db.db.endTransaction();
                    blockListeners.removeListener(checksumListener, Event.BLOCK_SCANNED);
                }
                return;
            }
            scheduleScan(height, validate);
            if (height > 0 && height < getMinRollbackHeight()) {
                Logger.logMessage("Rollback to height less than " + getMinRollbackHeight() + " not supported, will do a full scan");
                height = 0;
            }
            if (height < 0) {
                height = 0;
            }
            Logger.logMessage("Scanning blockchain starting from height " + height + "...");
            if (validate) {
                Logger.logDebugMessage("Also verifying signatures and validating transactions...");
            }
            try (Connection con = Db.db.getConnection();
                 PreparedStatement pstmtSelect = con.prepareStatement("SELECT * FROM block " + (height > 0 ? "WHERE height >= ? " : "") + "ORDER BY db_id ASC");
                 PreparedStatement pstmtDone = con.prepareStatement("UPDATE scan SET rescan = FALSE, height = 0, validate = FALSE")) {
                isScanning = true;
                initialScanHeight = blockchain.getHeight();
                if (height > blockchain.getHeight() + 1) {
                    Logger.logMessage("Rollback height " + (height - 1) + " exceeds current blockchain height of " + blockchain.getHeight() + ", no scan needed");
                    pstmtDone.executeUpdate();
                    Db.db.commitTransaction();
                    return;
                }
                if (height == 0) {
                    Logger.logDebugMessage("Dropping all full text search indexes");
                    FullTextTrigger.dropAll(con);
                }
                for (DerivedDbTable table : derivedTables) {
                    if (height == 0) {
                        table.truncate();
                    } else {
                        table.rollback(height - 1);
                    }
                }
                Db.db.clearCache();
                Db.db.commitTransaction();
                Logger.logDebugMessage("Rolled back derived tables");
                BlockImpl currentBlock = BlockDb.findBlockAtHeight(height);
                blockListeners.notify(currentBlock, Event.RESCAN_BEGIN);
                long currentBlockId = currentBlock.getId();
                if (height == 0) {
                    blockchain.setLastBlock(currentBlock); // special case to avoid no last block
                    Account.addOrGetAccount(Genesis.CREATOR_ID).apply(Genesis.CREATOR_PUBLIC_KEY);
                } else {
                    blockchain.setLastBlock(BlockDb.findBlockAtHeight(height - 1));
                }
                if (shutdown) {
                    Logger.logMessage("Scan will be performed at next start");
                    new Thread(() -> {
                        System.exit(0);
                    }).start();
                    return;
                }
                if (height > 0) {
                    pstmtSelect.setInt(1, height);
                }
                try (ResultSet rs = pstmtSelect.executeQuery()) {
                    while (rs.next()) {
                        try {
                            currentBlock = BlockDb.loadBlock(con, rs, true);
                            currentBlock.loadTransactions();
                            if (currentBlock.getId() != currentBlockId || currentBlock.getHeight() > blockchain.getHeight() + 1) {
                                throw new NxtException.NotValidException("Database blocks in the wrong order!");
                            }
                            Map<TransactionType, Map<String, Integer>> duplicates = new HashMap<>();
                            List<TransactionImpl> validPhasedTransactions = new ArrayList<>();
                            List<TransactionImpl> invalidPhasedTransactions = new ArrayList<>();
                            validatePhasedTransactions(blockchain.getHeight(), validPhasedTransactions, invalidPhasedTransactions, duplicates);
                            if (validate && currentBlockId != Genesis.GENESIS_BLOCK_ID) {
                                int curTime = Nxt.getEpochTime();
                                validate(currentBlock, blockchain.getLastBlock(), curTime);
                                byte[] blockBytes = currentBlock.bytes();
                                JSONObject blockJSON = (JSONObject) JSONValue.parse(currentBlock.getJSONObject().toJSONString());
                                if (!Arrays.equals(blockBytes, BlockImpl.parseBlock(blockJSON).bytes())) {
                                    throw new NxtException.NotValidException("Block JSON cannot be parsed back to the same block");
                                }
                                validateTransactions(currentBlock, blockchain.getLastBlock(), curTime, duplicates, true);
                                for (TransactionImpl transaction : currentBlock.getTransactions()) {
                                    byte[] transactionBytes = transaction.bytes();
                                    if (currentBlock.getHeight() > Constants.NQT_BLOCK
                                            && !Arrays.equals(transactionBytes, TransactionImpl.newTransactionBuilder(transactionBytes).build().bytes())) {
                                        throw new NxtException.NotValidException("Transaction bytes cannot be parsed back to the same transaction: "
                                                + transaction.getJSONObject().toJSONString());
                                    }
                                    JSONObject transactionJSON = (JSONObject) JSONValue.parse(transaction.getJSONObject().toJSONString());
                                    if (!Arrays.equals(transactionBytes, TransactionImpl.newTransactionBuilder(transactionJSON).build().bytes())) {
                                        throw new NxtException.NotValidException("Transaction JSON cannot be parsed back to the same transaction: "
                                                + transaction.getJSONObject().toJSONString());
                                    }
                                }
                            }
                            blockListeners.notify(currentBlock, Event.BEFORE_BLOCK_ACCEPT);
                            blockchain.setLastBlock(currentBlock);
                            accept(currentBlock, validPhasedTransactions, invalidPhasedTransactions, duplicates);
                            currentBlockId = currentBlock.getNextBlockId();
                            Db.db.clearCache();
                            Db.db.commitTransaction();
                        } catch (NxtException | RuntimeException e) {
                            Db.db.rollbackTransaction();
                            Logger.logDebugMessage(e.toString(), e);
                            Logger.logDebugMessage("Applying block " + Long.toUnsignedString(currentBlockId) + " at height "
                                    + (currentBlock == null ? 0 : currentBlock.getHeight()) + " failed, deleting from database");
                            if (currentBlock != null) {
                                currentBlock.loadTransactions();
                                TransactionProcessorImpl.getInstance().processLater(currentBlock.getTransactions());
                            }
                            while (rs.next()) {
                                try {
                                    currentBlock = BlockDb.loadBlock(con, rs, true);
                                    currentBlock.loadTransactions();
                                    TransactionProcessorImpl.getInstance().processLater(currentBlock.getTransactions());
                                } catch (RuntimeException e2) {
                                    Logger.logErrorMessage(e2.toString(), e);
                                    break;
                                }
                            }
                            BlockDb.deleteBlocksFrom(currentBlockId);
                            BlockImpl lastBlock = BlockDb.findLastBlock();
                            blockchain.setLastBlock(lastBlock);
                            popOffTo(lastBlock);
                            break;
                        }
                        blockListeners.notify(currentBlock, Event.BLOCK_SCANNED);
                    }
                }
                if (height == 0) {
                    for (DerivedDbTable table : derivedTables) {
                        table.createSearchIndex(con);
                    }
                }
                pstmtDone.executeUpdate();
                Db.db.commitTransaction();
                blockListeners.notify(currentBlock, Event.RESCAN_END);
                Logger.logMessage("...done at height " + blockchain.getHeight());
                if (height == 0 && validate) {
                    Logger.logMessage("SUCCESSFULLY PERFORMED FULL RESCAN WITH VALIDATION");
                }
                lastRestoreTime = 0;
            } catch (SQLException e) {
                throw new RuntimeException(e.toString(), e);
            } finally {
                isScanning = false;
            }
        } finally {
            blockchain.writeUnlock();
        }
    }
}<|MERGE_RESOLUTION|>--- conflicted
+++ resolved
@@ -1346,12 +1346,8 @@
         }
     }
 
-<<<<<<< HEAD
-    private void validateTransactions(BlockImpl block, BlockImpl previousLastBlock, int curTime, Map<TransactionType, Map<String, Integer>> duplicates) throws BlockNotAcceptedException {
-=======
-    private void validateTransactions(BlockImpl block, BlockImpl previousLastBlock, int curTime, Map<TransactionType, Map<String, Boolean>> duplicates,
+    private void validateTransactions(BlockImpl block, BlockImpl previousLastBlock, int curTime, Map<TransactionType, Map<String, Integer>> duplicates,
                                       boolean fullValidation) throws BlockNotAcceptedException {
->>>>>>> 9299c695
         long payloadLength = 0;
         long calculatedTotalAmount = 0;
         long calculatedTotalFee = 0;
