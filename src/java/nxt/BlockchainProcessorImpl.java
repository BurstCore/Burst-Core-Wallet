package nxt;

import nxt.crypto.Crypto;
import nxt.db.Db;
import nxt.db.DbIterator;
import nxt.peer.Peer;
import nxt.peer.Peers;
import nxt.util.Convert;
import nxt.util.JSON;
import nxt.util.Listener;
import nxt.util.Listeners;
import nxt.util.Logger;
import nxt.util.ThreadPool;
import org.json.simple.JSONArray;
import org.json.simple.JSONObject;
import org.json.simple.JSONStreamAware;
import org.json.simple.JSONValue;

import java.math.BigInteger;
import java.security.MessageDigest;
import java.sql.Connection;
import java.sql.PreparedStatement;
import java.sql.ResultSet;
import java.sql.SQLException;
import java.util.ArrayList;
import java.util.Arrays;
import java.util.Collections;
import java.util.HashMap;
import java.util.HashSet;
import java.util.List;
import java.util.Map;
import java.util.Set;
import java.util.SortedMap;
import java.util.TreeMap;
import java.util.TreeSet;

final class BlockchainProcessorImpl implements BlockchainProcessor {

    private static final byte[] CHECKSUM_TRANSPARENT_FORGING = new byte[]{27, -54, -59, -98, 49, -42, 48, -68, -112, 49, 41, 94, -41, 78, -84, 27, -87, -22, -28, 36, -34, -90, 112, -50, -9, 5, 89, -35, 80, -121, -128, 112};
    private static final byte[] CHECKSUM_NQT_BLOCK = Constants.isTestnet ? new byte[]{-126, -117, -94, -16, 125, -94, 38, 10, 11, 37, -33, 4, -70, -8, -40, -80, 18, -21, -54, -126, 109, -73, 63, -56, 67, 59, -30, 83, -6, -91, -24, 34}
            : new byte[]{-125, 17, 63, -20, 90, -98, 52, 114, 7, -100, -20, -103, -50, 76, 46, -38, -29, -43, -43, 45, 81, 12, -30, 100, -67, -50, -112, -15, 22, -57, 84, -106};

    private static final BlockchainProcessorImpl instance = new BlockchainProcessorImpl();

    static BlockchainProcessorImpl getInstance() {
        return instance;
    }

    private final BlockchainImpl blockchain = BlockchainImpl.getInstance();
    private final TransactionProcessorImpl transactionProcessor = TransactionProcessorImpl.getInstance();

    private final Listeners<Block, Event> blockListeners = new Listeners<>();
    private volatile Peer lastBlockchainFeeder;
    private volatile int lastBlockchainFeederHeight;

    private volatile boolean isScanning;

    private final Runnable getMoreBlocksThread = new Runnable() {

        private final JSONStreamAware getCumulativeDifficultyRequest;

        {
            JSONObject request = new JSONObject();
            request.put("requestType", "getCumulativeDifficulty");
            getCumulativeDifficultyRequest = JSON.prepareRequest(request);
        }

        private boolean peerHasMore;

        @Override
        public void run() {

            try {
                try {
                    peerHasMore = true;
                    Peer peer = Peers.getAnyPeer(Peer.State.CONNECTED, true);
                    if (peer == null) {
                        return;
                    }
                    lastBlockchainFeeder = peer;
                    JSONObject response = peer.send(getCumulativeDifficultyRequest);
                    if (response == null) {
                        return;
                    }
                    BigInteger curCumulativeDifficulty = blockchain.getLastBlock().getCumulativeDifficulty();
                    String peerCumulativeDifficulty = (String) response.get("cumulativeDifficulty");
                    if (peerCumulativeDifficulty == null) {
                        return;
                    }
                    BigInteger betterCumulativeDifficulty = new BigInteger(peerCumulativeDifficulty);
                    if (betterCumulativeDifficulty.compareTo(curCumulativeDifficulty) <= 0) {
                        return;
                    }
                    if (response.get("blockchainHeight") != null) {
                        lastBlockchainFeederHeight = ((Long) response.get("blockchainHeight")).intValue();
                    }

                    Long commonBlockId = Genesis.GENESIS_BLOCK_ID;

                    if (! blockchain.getLastBlock().getId().equals(Genesis.GENESIS_BLOCK_ID)) {
                        commonBlockId = getCommonMilestoneBlockId(peer);
                    }
                    if (commonBlockId == null || !peerHasMore) {
                        return;
                    }

                    commonBlockId = getCommonBlockId(peer, commonBlockId);
                    if (commonBlockId == null || !peerHasMore) {
                        return;
                    }

                    final Block commonBlock = BlockDb.findBlock(commonBlockId);
                    if (blockchain.getLastBlock().getHeight() - commonBlock.getHeight() >= 720) {
                        return;
                    }

                    Long currentBlockId = commonBlockId;
                    List<BlockImpl> forkBlocks = new ArrayList<>();

                    boolean processedAll = true;
                    int requestCount = 0;
                    outer:
                    while (forkBlocks.size() < 1440 && requestCount++ < 10) {
                        JSONArray nextBlocks = getNextBlocks(peer, currentBlockId);
                        if (nextBlocks == null || nextBlocks.size() == 0) {
                            break;
                        }

                        synchronized (blockchain) {

                            for (Object o : nextBlocks) {
                                JSONObject blockData = (JSONObject) o;
                                BlockImpl block;
                                try {
                                    block = parseBlock(blockData);
                                } catch (NxtException.NotCurrentlyValidException e) {
                                    Logger.logDebugMessage("Cannot validate block: " + e.toString()
                                            + ", will try again later", e);
                                    processedAll = false;
                                    break outer;
                                } catch (RuntimeException|NxtException.ValidationException e) {
                                    Logger.logDebugMessage("Failed to parse block: " + e.toString(), e);
                                    peer.blacklist(e);
                                    return;
                                }
                                currentBlockId = block.getId();

                                if (blockchain.getLastBlock().getId().equals(block.getPreviousBlockId())) {
                                    try {
                                        pushBlock(block);
                                    } catch (BlockNotAcceptedException e) {
                                        peer.blacklist(e);
                                        return;
                                    }
                                } else if (! BlockDb.hasBlock(block.getId())) {
                                    forkBlocks.add(block);
                                }

                            }

                        } //synchronized

                    }

                    if (forkBlocks.size() > 0) {
                        processedAll = false;
                    }

                    if (! processedAll && blockchain.getLastBlock().getHeight() - commonBlock.getHeight() < 720) {
                        processFork(peer, forkBlocks, commonBlock);
                    }

                } catch (Exception e) {
                    Logger.logDebugMessage("Error in milestone blocks processing thread", e);
                }
            } catch (Throwable t) {
                Logger.logMessage("CRITICAL ERROR. PLEASE REPORT TO THE DEVELOPERS.\n" + t.toString());
                t.printStackTrace();
                System.exit(1);
            }

        }

        private Long getCommonMilestoneBlockId(Peer peer) {

            String lastMilestoneBlockId = null;

            while (true) {
                JSONObject milestoneBlockIdsRequest = new JSONObject();
                milestoneBlockIdsRequest.put("requestType", "getMilestoneBlockIds");
                if (lastMilestoneBlockId == null) {
                    milestoneBlockIdsRequest.put("lastBlockId", blockchain.getLastBlock().getStringId());
                } else {
                    milestoneBlockIdsRequest.put("lastMilestoneBlockId", lastMilestoneBlockId);
                }

                JSONObject response = peer.send(JSON.prepareRequest(milestoneBlockIdsRequest));
                if (response == null) {
                    return null;
                }
                JSONArray milestoneBlockIds = (JSONArray) response.get("milestoneBlockIds");
                if (milestoneBlockIds == null) {
                    return null;
                }
                if (milestoneBlockIds.isEmpty()) {
                    return Genesis.GENESIS_BLOCK_ID;
                }
                // prevent overloading with blockIds
                if (milestoneBlockIds.size() > 20) {
                    Logger.logDebugMessage("Obsolete or rogue peer " + peer.getPeerAddress() + " sends too many milestoneBlockIds, blacklisting");
                    peer.blacklist();
                    return null;
                }
                if (Boolean.TRUE.equals(response.get("last"))) {
                    peerHasMore = false;
                }
                for (Object milestoneBlockId : milestoneBlockIds) {
                    Long blockId = Convert.parseUnsignedLong((String) milestoneBlockId);
                    if (BlockDb.hasBlock(blockId)) {
                        if (lastMilestoneBlockId == null && milestoneBlockIds.size() > 1) {
                            peerHasMore = false;
                        }
                        return blockId;
                    }
                    lastMilestoneBlockId = (String) milestoneBlockId;
                }
            }

        }

        private Long getCommonBlockId(Peer peer, Long commonBlockId) {

            while (true) {
                JSONObject request = new JSONObject();
                request.put("requestType", "getNextBlockIds");
                request.put("blockId", Convert.toUnsignedLong(commonBlockId));
                JSONObject response = peer.send(JSON.prepareRequest(request));
                if (response == null) {
                    return null;
                }
                JSONArray nextBlockIds = (JSONArray) response.get("nextBlockIds");
                if (nextBlockIds == null || nextBlockIds.size() == 0) {
                    return null;
                }
                // prevent overloading with blockIds
                if (nextBlockIds.size() > 1440) {
                    Logger.logDebugMessage("Obsolete or rogue peer " + peer.getPeerAddress() + " sends too many nextBlockIds, blacklisting");
                    peer.blacklist();
                    return null;
                }

                for (Object nextBlockId : nextBlockIds) {
                    Long blockId = Convert.parseUnsignedLong((String) nextBlockId);
                    if (! BlockDb.hasBlock(blockId)) {
                        return commonBlockId;
                    }
                    commonBlockId = blockId;
                }
            }

        }

        private JSONArray getNextBlocks(Peer peer, Long curBlockId) {

            JSONObject request = new JSONObject();
            request.put("requestType", "getNextBlocks");
            request.put("blockId", Convert.toUnsignedLong(curBlockId));
            JSONObject response = peer.send(JSON.prepareRequest(request));
            if (response == null) {
                return null;
            }

            JSONArray nextBlocks = (JSONArray) response.get("nextBlocks");
            if (nextBlocks == null) {
                return null;
            }
            // prevent overloading with blocks
            if (nextBlocks.size() > 1440) {
                Logger.logDebugMessage("Obsolete or rogue peer " + peer.getPeerAddress() + " sends too many nextBlocks, blacklisting");
                peer.blacklist();
                return null;
            }

            return nextBlocks;

        }

        private void processFork(Peer peer, final List<BlockImpl> forkBlocks, final Block commonBlock) {

            synchronized (blockchain) {
                BigInteger curCumulativeDifficulty = blockchain.getLastBlock().getCumulativeDifficulty();

                popOffTo(commonBlock);

                int pushedForkBlocks = 0;
                if (blockchain.getLastBlock().getId().equals(commonBlock.getId())) {
                    for (BlockImpl block : forkBlocks) {
                        if (blockchain.getLastBlock().getId().equals(block.getPreviousBlockId())) {
                            try {
                                pushBlock(block);
                                pushedForkBlocks += 1;
                            } catch (BlockNotAcceptedException e) {
                                peer.blacklist(e);
                                break;
                            }
                        }
                    }
                }

                if (pushedForkBlocks > 0 && blockchain.getLastBlock().getCumulativeDifficulty().compareTo(curCumulativeDifficulty) < 0) {
                    Logger.logDebugMessage("Pop off caused by peer " + peer.getPeerAddress() + ", blacklisting");
                    peer.blacklist();
                    popOffTo(commonBlock);
                }
            } // synchronized

        }

        private void popOffTo(Block commonBlock) {
            try {
                Long lastBlockId = blockchain.getLastBlock().getId();
                while (! lastBlockId.equals(commonBlock.getId()) && ! lastBlockId.equals(Genesis.GENESIS_BLOCK_ID)) {
                    lastBlockId = popLastBlock();
                }
            } catch (TransactionType.UndoNotSupportedException e) {
                Logger.logDebugMessage(e.getMessage());
                Logger.logDebugMessage("Popping off last block not possible, will do a rescan");
                resetTo(commonBlock);
            }
        }

        private void resetTo(Block commonBlock) {
            if (commonBlock.getNextBlockId() != null) {
                Logger.logDebugMessage("Last block is " + blockchain.getLastBlock().getStringId() + " at " + blockchain.getLastBlock().getHeight());
                Logger.logDebugMessage("Deleting blocks after height " + commonBlock.getHeight());
                BlockDb.deleteBlocksFrom(commonBlock.getNextBlockId());
            }
            Logger.logMessage("Will do a re-scan");
            blockListeners.notify(commonBlock, BlockchainProcessor.Event.RESCAN_BEGIN);
            scan();
            blockListeners.notify(commonBlock, BlockchainProcessor.Event.RESCAN_END);
            Logger.logDebugMessage("Last block is " + blockchain.getLastBlock().getStringId() + " at " + blockchain.getLastBlock().getHeight());
        }

    };

    private BlockchainProcessorImpl() {

        blockListeners.addListener(new Listener<Block>() {
            @Override
            public void notify(Block block) {
                if (block.getHeight() % 5000 == 0) {
                    Logger.logMessage("processed block " + block.getHeight());
                }
            }
        }, Event.BLOCK_SCANNED);

        ThreadPool.runBeforeStart(new Runnable() {
            @Override
            public void run() {
                addGenesisBlock();
                scan();
            }
        }, false);

        ThreadPool.scheduleThread(getMoreBlocksThread, 1);

    }

    @Override
    public boolean addListener(Listener<Block> listener, BlockchainProcessor.Event eventType) {
        return blockListeners.addListener(listener, eventType);
    }

    @Override
    public boolean removeListener(Listener<Block> listener, Event eventType) {
        return blockListeners.removeListener(listener, eventType);
    }

    @Override
    public Peer getLastBlockchainFeeder() {
        return lastBlockchainFeeder;
    }

    @Override
    public int getLastBlockchainFeederHeight() {
        return lastBlockchainFeederHeight;
    }

    @Override
    public boolean isScanning() {
        return isScanning;
    }

    @Override
    public void processPeerBlock(JSONObject request) throws NxtException {
        BlockImpl block = parseBlock(request);
        pushBlock(block);
    }

    @Override
    public void fullReset() {
        synchronized (blockchain) {
            //BlockDb.deleteBlock(Genesis.GENESIS_BLOCK_ID); // fails with stack overflow in H2
            BlockDb.deleteAll();
            addGenesisBlock();
            scan();
        }
    }

    private void addBlock(BlockImpl block) {
        try (Connection con = Db.getConnection()) {
            BlockDb.saveBlock(con, block);
            blockchain.setLastBlock(block);
        } catch (SQLException e) {
            throw new RuntimeException(e.toString(), e);
        }
    }

    private void addGenesisBlock() {
        if (BlockDb.hasBlock(Genesis.GENESIS_BLOCK_ID)) {
            Logger.logMessage("Genesis block already in database");
            return;
        }
        Logger.logMessage("Genesis block not in database, starting from scratch");
        try {
            SortedMap<Long,TransactionImpl> transactionsMap = new TreeMap<>();

            for (int i = 0; i < Genesis.GENESIS_RECIPIENTS.length; i++) {
                TransactionImpl transaction = new TransactionImpl.BuilderImpl((byte) 0, Genesis.CREATOR_PUBLIC_KEY,
                        Genesis.GENESIS_AMOUNTS[i] * Constants.ONE_NXT, 0, 0, (short) 0,
                        Attachment.ORDINARY_PAYMENT)
                        .recipientId(Genesis.GENESIS_RECIPIENTS[i])
                        .signature(Genesis.GENESIS_SIGNATURES[i])
                        .build();
                transactionsMap.put(transaction.getId(), transaction);
            }

            MessageDigest digest = Crypto.sha256();
            for (Transaction transaction : transactionsMap.values()) {
                digest.update(transaction.getBytes());
            }

            BlockImpl genesisBlock = new BlockImpl(-1, 0, null, Constants.MAX_BALANCE_NQT, 0, transactionsMap.size() * 128, digest.digest(),
                    Genesis.CREATOR_PUBLIC_KEY, new byte[64], Genesis.GENESIS_BLOCK_SIGNATURE, null, new ArrayList<>(transactionsMap.values()));

            genesisBlock.setPrevious(null);

            addBlock(genesisBlock);

        } catch (NxtException.ValidationException e) {
            Logger.logMessage(e.getMessage());
            throw new RuntimeException(e.toString(), e);
        }
    }

    private byte[] calculateTransactionsChecksum() {
        MessageDigest digest = Crypto.sha256();
        try (Connection con = Db.getConnection();
             PreparedStatement pstmt = con.prepareStatement(
                     "SELECT * FROM transaction ORDER BY id ASC, timestamp ASC");
             DbIterator<TransactionImpl> iterator = blockchain.getTransactions(con, pstmt)) {
            while (iterator.hasNext()) {
                digest.update(iterator.next().getBytes());
            }
        } catch (SQLException e) {
            throw new RuntimeException(e.toString(), e);
        }
        return digest.digest();
    }

    private void pushBlock(final BlockImpl block) throws BlockNotAcceptedException {

        int curTime = Convert.getEpochTime();

        synchronized (blockchain) {
            BlockImpl previousLastBlock = null;
            try {
                Db.beginTransaction();
                previousLastBlock = blockchain.getLastBlock();

                if (!previousLastBlock.getId().equals(block.getPreviousBlockId())) {
                    throw new BlockOutOfOrderException("Previous block id doesn't match");
                }

<<<<<<< HEAD
                if (!verifyVersion(block, previousLastBlock.getHeight())) {
=======
                if (block.getVersion() != getBlockVersion(previousLastBlock.getHeight())) {
>>>>>>> d34e2a6d
                    throw new BlockNotAcceptedException("Invalid version " + block.getVersion());
                }

                if (previousLastBlock.getHeight() == Constants.TRANSPARENT_FORGING_BLOCK) {
                    byte[] checksum = calculateTransactionsChecksum();
                    if (CHECKSUM_TRANSPARENT_FORGING == null) {
                        Logger.logMessage("Checksum calculated:\n" + Arrays.toString(checksum));
                    } else if (!Arrays.equals(checksum, CHECKSUM_TRANSPARENT_FORGING)) {
                        Logger.logMessage("Checksum failed at block " + Constants.TRANSPARENT_FORGING_BLOCK);
                        throw new BlockNotAcceptedException("Checksum failed");
                    } else {
                        Logger.logMessage("Checksum passed at block " + Constants.TRANSPARENT_FORGING_BLOCK);
                    }
                }

                if (previousLastBlock.getHeight() == Constants.NQT_BLOCK) {
                    byte[] checksum = calculateTransactionsChecksum();
                    if (CHECKSUM_NQT_BLOCK == null) {
                        Logger.logMessage("Checksum calculated:\n" + Arrays.toString(checksum));
                    } else if (!Arrays.equals(checksum, CHECKSUM_NQT_BLOCK)) {
                        Logger.logMessage("Checksum failed at block " + Constants.NQT_BLOCK);
                        throw new BlockNotAcceptedException("Checksum failed");
                    } else {
                        Logger.logMessage("Checksum passed at block " + Constants.NQT_BLOCK);
                    }
                }

                if (block.getVersion() != 1 && !Arrays.equals(Crypto.sha256().digest(previousLastBlock.getBytes()), block.getPreviousBlockHash())) {
                    throw new BlockNotAcceptedException("Previous block hash doesn't match");
                }
                if (block.getTimestamp() > curTime + 15 || block.getTimestamp() <= previousLastBlock.getTimestamp()) {
                    throw new BlockOutOfOrderException("Invalid timestamp: " + block.getTimestamp()
                            + " current time is " + curTime + ", previous block timestamp is " + previousLastBlock.getTimestamp());
                }
                if (block.getId().equals(Long.valueOf(0L)) || BlockDb.hasBlock(block.getId())) {
                    throw new BlockNotAcceptedException("Duplicate block or invalid id");
                }
                if (!block.verifyGenerationSignature()) {
                    throw new BlockNotAcceptedException("Generation signature verification failed");
                }
                if (!block.verifyBlockSignature()) {
                    throw new BlockNotAcceptedException("Block signature verification failed");
                }

                Map<TransactionType, Set<String>> duplicates = new HashMap<>();
                long calculatedTotalAmount = 0;
                long calculatedTotalFee = 0;
                MessageDigest digest = Crypto.sha256();

                Set<Long> unappliedUnconfirmed = transactionProcessor.undoAllUnconfirmed();
                Set<Long> appliedUnconfirmed = new HashSet<>();

                try {
<<<<<<< HEAD

                    for (TransactionImpl transaction : block.getTransactions()) {

=======

                    for (TransactionImpl transaction : block.getTransactions()) {

>>>>>>> d34e2a6d
                        // cfb: Block 303 contains a transaction which expired before the block timestamp
                        if (transaction.getTimestamp() > curTime + 15 || transaction.getTimestamp() > block.getTimestamp() + 15
                                || (transaction.getExpiration() < block.getTimestamp() && previousLastBlock.getHeight() != 303)) {
                            throw new TransactionNotAcceptedException("Invalid transaction timestamp " + transaction.getTimestamp()
                                    + " for transaction " + transaction.getStringId() + ", current time is " + curTime
                                    + ", block timestamp is " + block.getTimestamp(), transaction);
                        }
                        if (TransactionDb.hasTransaction(transaction.getId())) {
                            throw new TransactionNotAcceptedException("Transaction " + transaction.getStringId()
                                    + " is already in the blockchain", transaction);
                        }
                        if (transaction.getReferencedTransactionFullHash() != null) {
                            if ((previousLastBlock.getHeight() < Constants.REFERENCED_TRANSACTION_FULL_HASH_BLOCK
                                    && !TransactionDb.hasTransaction(Convert.fullHashToId(transaction.getReferencedTransactionFullHash())))
                                    || (previousLastBlock.getHeight() >= Constants.REFERENCED_TRANSACTION_FULL_HASH_BLOCK
                                    && !hasAllReferencedTransactions(transaction, transaction.getTimestamp(), 0))) {
                                throw new TransactionNotAcceptedException("Missing or invalid referenced transaction "
                                        + transaction.getReferencedTransactionFullHash()
                                        + " for transaction " + transaction.getStringId(), transaction);
                            }
                        }
<<<<<<< HEAD
=======
                        if (transaction.getVersion() != transactionProcessor.getTransactionVersion(previousLastBlock.getHeight())) {
                            throw new TransactionNotAcceptedException("Invalid transaction version " + transaction.getVersion()
                                    + " at height " + previousLastBlock.getHeight(), transaction);
                        }
>>>>>>> d34e2a6d
                        if (!transaction.verify()) {
                            throw new TransactionNotAcceptedException("Signature verification failed for transaction "
                                    + transaction.getStringId() + " at height " + previousLastBlock.getHeight(), transaction);
                        }
<<<<<<< HEAD
=======
                        if (!EconomicClustering.verifyFork(transaction)) {
                            Logger.logDebugMessage("Block " + block.getStringId() + " contains transaction that was generated on a fork: "
                                    + transaction.getStringId());
                            //throw new TransactionNotAcceptedException("Transaction belongs to a different fork", transaction);
                        }
>>>>>>> d34e2a6d
                        if (transaction.getId().equals(Long.valueOf(0L))) {
                            throw new TransactionNotAcceptedException("Invalid transaction id", transaction);
                        }
                        if (transaction.isDuplicate(duplicates)) {
                            throw new TransactionNotAcceptedException("Transaction is a duplicate: "
                                    + transaction.getStringId(), transaction);
                        }
                        try {
                            transaction.validateAttachment();
                        } catch (NxtException.ValidationException e) {
                            throw new TransactionNotAcceptedException(e.getMessage(), transaction);
                        }

                        if (transaction.applyUnconfirmed()) {
                            appliedUnconfirmed.add(transaction.getId());
                        } else {
                            throw new TransactionNotAcceptedException("Double spending transaction: " + transaction.getStringId(), transaction);
                        }

                        calculatedTotalAmount += transaction.getAmountNQT();

                        calculatedTotalFee += transaction.getFeeNQT();

                        digest.update(transaction.getBytes());

                    }

                    if (calculatedTotalAmount != block.getTotalAmountNQT() || calculatedTotalFee != block.getTotalFeeNQT()) {
                        throw new BlockNotAcceptedException("Total amount or fee don't match transaction totals");
                    }
                    if (!Arrays.equals(digest.digest(), block.getPayloadHash())) {
                        throw new BlockNotAcceptedException("Payload hash doesn't match");
                    }

                    block.setPrevious(previousLastBlock);
<<<<<<< HEAD

                    addBlock(block);

                    unappliedUnconfirmed.removeAll(appliedUnconfirmed);

=======
                    blockListeners.notify(block, Event.BEFORE_BLOCK_ACCEPT);
                    addBlock(block);

                    unappliedUnconfirmed.removeAll(appliedUnconfirmed);

>>>>>>> d34e2a6d
                } catch (TransactionNotAcceptedException | RuntimeException e) {
                    for (TransactionImpl transaction : block.getTransactions()) {
                        if (appliedUnconfirmed.contains(transaction.getId())) {
                            transaction.undoUnconfirmed();
                        }
                    }
                    throw e;
                } finally {
                    transactionProcessor.applyUnconfirmed(unappliedUnconfirmed);
                }

                blockListeners.notify(block, Event.BEFORE_BLOCK_APPLY);
                transactionProcessor.apply(block);
                blockListeners.notify(block, Event.AFTER_BLOCK_APPLY);
                blockListeners.notify(block, Event.BLOCK_PUSHED);
                transactionProcessor.updateUnconfirmedTransactions(block);

                Db.commitTransaction();
            } catch (Exception e) {
                Logger.logMessage("Error pushing block, will rollback", e);
                Db.rollbackTransaction();
                blockchain.setLastBlock(previousLastBlock);
                throw new BlockNotAcceptedException(e.toString());
            } finally {
                Db.endTransaction();
            }
        } // synchronized

        if (block.getTimestamp() >= Convert.getEpochTime() - 15) {
            Peers.sendToSomePeers(block);
        }

    }

    private Long popLastBlock() throws TransactionType.UndoNotSupportedException {
        synchronized (blockchain) {
            try {
                Db.beginTransaction();
                BlockImpl block = blockchain.getLastBlock();
                Logger.logDebugMessage("Will pop block " + block.getStringId() + " at height " + block.getHeight());
                if (block.getId().equals(Genesis.GENESIS_BLOCK_ID)) {
                    throw new RuntimeException("Cannot pop off genesis block");
                }
                BlockImpl previousBlock = BlockDb.findBlock(block.getPreviousBlockId());
                blockListeners.notify(block, Event.BEFORE_BLOCK_UNDO);
                blockchain.setLastBlock(block, previousBlock);
                transactionProcessor.undo(block);
                BlockDb.deleteBlocksFrom(block.getId());
                blockListeners.notify(block, Event.BLOCK_POPPED);
                Db.commitTransaction();
                return previousBlock.getId();
            } catch (RuntimeException e) {
                Db.rollbackTransaction();
<<<<<<< HEAD
                Logger.logDebugMessage("Error popping last block: " + e.getMessage());
                throw new TransactionType.UndoNotSupportedException(e.getMessage());
=======
                Logger.logDebugMessage("Error popping last block: " + e.toString());
                throw new TransactionType.UndoNotSupportedException(e.toString(), e);
>>>>>>> d34e2a6d
            } finally {
                Db.endTransaction();
            }
        } // synchronized

    }

    int getBlockVersion(int previousBlockHeight) {
        return previousBlockHeight < Constants.TRANSPARENT_FORGING_BLOCK ? 1
                : previousBlockHeight < Constants.NQT_BLOCK ? 2
                : 3;
    }

    void generateBlock(String secretPhrase, int blockTimestamp) {

        Set<TransactionImpl> sortedTransactions = new TreeSet<>();

        for (TransactionImpl transaction : transactionProcessor.getAllUnconfirmedTransactions()) {
            if (hasAllReferencedTransactions(transaction, transaction.getTimestamp(), 0)) {
                sortedTransactions.add(transaction);
            }
        }

        BlockImpl previousBlock = blockchain.getLastBlock();
        if (previousBlock.getHeight() < Constants.ASSET_EXCHANGE_BLOCK) {
            return;
        }

        SortedMap<Long, TransactionImpl> newTransactions = new TreeMap<>();
        Map<TransactionType, Set<String>> duplicates = new HashMap<>();

        long totalAmountNQT = 0;
        long totalFeeNQT = 0;
        int payloadLength = 0;

        while (payloadLength <= Constants.MAX_PAYLOAD_LENGTH) {

            int prevNumberOfNewTransactions = newTransactions.size();

            for (TransactionImpl transaction : sortedTransactions) {

                int transactionLength = transaction.getSize();
                if (newTransactions.get(transaction.getId()) != null || payloadLength + transactionLength > Constants.MAX_PAYLOAD_LENGTH) {
                    continue;
                }

                if (transaction.getVersion() != transactionProcessor.getTransactionVersion(previousBlock.getHeight())) {
                    continue;
                }

                if (transaction.getTimestamp() > blockTimestamp + 15 || (transaction.getExpiration() < blockTimestamp)) {
                    continue;
                }

                if (transaction.isDuplicate(duplicates)) {
                    continue;
                }

<<<<<<< HEAD
=======
                if (!EconomicClustering.verifyFork(transaction)) {
                    Logger.logDebugMessage("Including transaction that was generated on a fork: " + transaction.getStringId());
                    //continue;
                }

                try {
                    transaction.validateAttachment();
                } catch (NxtException.NotCurrentlyValidException e) {
                    continue;
                } catch (NxtException.ValidationException e) {
                    transactionProcessor.removeUnconfirmedTransactions(Collections.singletonList(transaction));
                    continue;
                }

>>>>>>> d34e2a6d
                newTransactions.put(transaction.getId(), transaction);
                payloadLength += transactionLength;
                totalAmountNQT += transaction.getAmountNQT();
                totalFeeNQT += transaction.getFeeNQT();

            }

            if (newTransactions.size() == prevNumberOfNewTransactions) {
                break;
            }
        }

        final byte[] publicKey = Crypto.getPublicKey(secretPhrase);

        MessageDigest digest = Crypto.sha256();
        for (Transaction transaction : newTransactions.values()) {
            digest.update(transaction.getBytes());
        }

        byte[] payloadHash = digest.digest();

        digest.update(previousBlock.getGenerationSignature());
        byte[] generationSignature = digest.digest(publicKey);

        BlockImpl block;
        byte[] previousBlockHash = Crypto.sha256().digest(previousBlock.getBytes());

        try {

<<<<<<< HEAD
            block = new BlockImpl(version, blockTimestamp, previousBlock.getId(), totalAmountNQT, totalFeeNQT, payloadLength,
                    payloadHash, publicKey, generationSignature, null, previousBlockHash, new ArrayList<>(newTransactions.values()));
=======
            block = new BlockImpl(getBlockVersion(previousBlock.getHeight()), blockTimestamp, previousBlock.getId(), totalAmountNQT, totalFeeNQT, payloadLength,
                        payloadHash, publicKey, generationSignature, null, previousBlockHash, new ArrayList<>(newTransactions.values()));
>>>>>>> d34e2a6d

        } catch (NxtException.ValidationException e) {
            // shouldn't happen because all transactions are already validated
            Logger.logMessage("Error generating block", e);
            return;
        }

        block.sign(secretPhrase);

        if (isScanning) {
            return;
        }

        block.setPrevious(previousBlock);

        try {
            pushBlock(block);
            blockListeners.notify(block, Event.BLOCK_GENERATED);
            Logger.logDebugMessage("Account " + Convert.toUnsignedLong(block.getGeneratorId()) + " generated block " + block.getStringId());
        } catch (TransactionNotAcceptedException e) {
            Logger.logDebugMessage("Generate block failed: " + e.getMessage());
            Transaction transaction = e.getTransaction();
            Logger.logDebugMessage("Removing invalid transaction: " + transaction.getStringId());
            transactionProcessor.removeUnconfirmedTransactions(Collections.singletonList((TransactionImpl)transaction));
        } catch (BlockNotAcceptedException e) {
            Logger.logDebugMessage("Generate block failed: " + e.getMessage());
        }

    }

    private BlockImpl parseBlock(JSONObject blockData) throws NxtException.ValidationException {
        return BlockImpl.parseBlock(blockData);
    }

    private boolean hasAllReferencedTransactions(Transaction transaction, int timestamp, int count) {
        if (transaction.getReferencedTransactionFullHash() == null) {
            return timestamp - transaction.getTimestamp() < 60 * 1440 * 60 && count < 10;
        }
        transaction = TransactionDb.findTransactionByFullHash(transaction.getReferencedTransactionFullHash());
        return transaction != null && hasAllReferencedTransactions(transaction, timestamp, count + 1);
    }

    private volatile boolean validateAtScan = Nxt.getBooleanProperty("nxt.forceValidate");

    void validateAtNextScan() {
        validateAtScan = true;
    }

    private void scan() {
        synchronized (blockchain) {
            isScanning = true;
            Logger.logMessage("Scanning blockchain...");
            if (validateAtScan) {
                Logger.logDebugMessage("Also verifying signatures and validating transactions...");
            }
            Account.clear();
            Alias.clear();
            Asset.clear();
            Order.clear();
            Poll.clear();
            PollResults.clear();
            Trade.clear();
            Vote.clear();
            Hub.clear();
            DigitalGoodsStore.clear();
            transactionProcessor.clear();
            Generator.clear();
            try (Connection con = Db.beginTransaction(); PreparedStatement pstmt = con.prepareStatement("SELECT * FROM block ORDER BY db_id ASC")) {
                blockchain.setLastBlock(BlockDb.findBlock(Genesis.GENESIS_BLOCK_ID));
                Account.addOrGetAccount(Genesis.CREATOR_ID).apply(Genesis.CREATOR_PUBLIC_KEY, 0);
                Long currentBlockId = Genesis.GENESIS_BLOCK_ID;
                BlockImpl currentBlock = null;
                ResultSet rs = pstmt.executeQuery();
                try {
                    while (rs.next()) {
                        currentBlock = BlockDb.loadBlock(con, rs);
                        if (! currentBlock.getId().equals(currentBlockId)) {
                            throw new NxtException.NotValidException("Database blocks in the wrong order!");
                        }
                        if (validateAtScan && ! currentBlockId.equals(Genesis.GENESIS_BLOCK_ID)) {
                            if (!currentBlock.verifyBlockSignature() || !currentBlock.verifyGenerationSignature()) {
                                throw new NxtException.NotValidException("Invalid block signature");
                            }
                            if (currentBlock.getVersion() != getBlockVersion(blockchain.getHeight())) {
                                throw new NxtException.NotValidException("Invalid block version");
                            }
                            byte[] blockBytes = currentBlock.getBytes();
                            JSONObject blockJSON = (JSONObject) JSONValue.parse(currentBlock.getJSONObject().toJSONString());
                            if (! Arrays.equals(blockBytes, parseBlock(blockJSON).getBytes())) {
                                throw new NxtException.NotValidException("Block JSON cannot be parsed back to the same block");
                            }
                            for (TransactionImpl transaction : currentBlock.getTransactions()) {
                                if (!transaction.verify()) {
                                    throw new NxtException.NotValidException("Invalid transaction signature");
                                }
                                if (transaction.getVersion() != transactionProcessor.getTransactionVersion(blockchain.getHeight())) {
                                    throw new NxtException.NotValidException("Invalid transaction version");
                                }
                                if (! EconomicClustering.verifyFork(transaction)) {
                                    Logger.logDebugMessage("Found transaction that was generated on a fork: " + transaction.getStringId()
                                            + " in block " + currentBlock.getStringId() + " at height " + currentBlock.getHeight());
                                    //throw new NxtException.NotValidException("Invalid transaction fork");
                                }
                                transaction.validateAttachment();
                                byte[] transactionBytes = transaction.getBytes();
                                if (currentBlock.getHeight() > Constants.NQT_BLOCK
                                        && ! Arrays.equals(transactionBytes, transactionProcessor.parseTransaction(transactionBytes).getBytes())) {
                                    throw new NxtException.NotValidException("Transaction bytes cannot be parsed back to the same transaction");
                                }
                                JSONObject transactionJSON = (JSONObject) JSONValue.parse(transaction.getJSONObject().toJSONString());
                                if (! Arrays.equals(transactionBytes, transactionProcessor.parseTransaction(transactionJSON).getBytes())) {
                                    throw new NxtException.NotValidException("Transaction JSON cannot be parsed back to the same transaction");
                                }
                            }
                        }
                        for (TransactionImpl transaction : currentBlock.getTransactions()) {
                            if (! transaction.applyUnconfirmed()) {
                                throw new TransactionNotAcceptedException("Double spending transaction: "
                                        + transaction.getStringId(), transaction);
                            }
                        }
<<<<<<< HEAD
=======
                        blockListeners.notify(currentBlock, Event.BEFORE_BLOCK_ACCEPT);
>>>>>>> d34e2a6d
                        blockchain.setLastBlock(currentBlock);
                        blockListeners.notify(currentBlock, Event.BEFORE_BLOCK_APPLY);
                        currentBlock.apply();
                        for (TransactionImpl transaction : currentBlock.getTransactions()) {
                            transaction.apply();
                        }
                        blockListeners.notify(currentBlock, Event.AFTER_BLOCK_APPLY);
                        blockListeners.notify(currentBlock, Event.BLOCK_SCANNED);
                        currentBlockId = currentBlock.getNextBlockId();
                        Db.commitTransaction();
                    }
                    Db.endTransaction();
                } catch (NxtException|RuntimeException e) {
                    Db.rollbackTransaction();
                    Db.endTransaction();
                    Logger.logDebugMessage(e.toString(), e);
                    Logger.logDebugMessage("Applying block " + Convert.toUnsignedLong(currentBlockId) + " at height "
                            + (currentBlock == null ? 0 : currentBlock.getHeight()) + " failed, deleting from database");
                    BlockDb.deleteBlocksFrom(currentBlockId);
                    scan();
                }
            } catch (SQLException e) {
                throw new RuntimeException(e.toString(), e);
            }
            validateAtScan = false;
            Logger.logMessage("...done");
            isScanning = false;
        } // synchronized
    }

}<|MERGE_RESOLUTION|>--- conflicted
+++ resolved
@@ -483,11 +483,7 @@
                     throw new BlockOutOfOrderException("Previous block id doesn't match");
                 }
 
-<<<<<<< HEAD
-                if (!verifyVersion(block, previousLastBlock.getHeight())) {
-=======
                 if (block.getVersion() != getBlockVersion(previousLastBlock.getHeight())) {
->>>>>>> d34e2a6d
                     throw new BlockNotAcceptedException("Invalid version " + block.getVersion());
                 }
 
@@ -541,15 +537,9 @@
                 Set<Long> appliedUnconfirmed = new HashSet<>();
 
                 try {
-<<<<<<< HEAD
 
                     for (TransactionImpl transaction : block.getTransactions()) {
 
-=======
-
-                    for (TransactionImpl transaction : block.getTransactions()) {
-
->>>>>>> d34e2a6d
                         // cfb: Block 303 contains a transaction which expired before the block timestamp
                         if (transaction.getTimestamp() > curTime + 15 || transaction.getTimestamp() > block.getTimestamp() + 15
                                 || (transaction.getExpiration() < block.getTimestamp() && previousLastBlock.getHeight() != 303)) {
@@ -571,25 +561,19 @@
                                         + " for transaction " + transaction.getStringId(), transaction);
                             }
                         }
-<<<<<<< HEAD
-=======
                         if (transaction.getVersion() != transactionProcessor.getTransactionVersion(previousLastBlock.getHeight())) {
                             throw new TransactionNotAcceptedException("Invalid transaction version " + transaction.getVersion()
                                     + " at height " + previousLastBlock.getHeight(), transaction);
                         }
->>>>>>> d34e2a6d
                         if (!transaction.verify()) {
                             throw new TransactionNotAcceptedException("Signature verification failed for transaction "
                                     + transaction.getStringId() + " at height " + previousLastBlock.getHeight(), transaction);
                         }
-<<<<<<< HEAD
-=======
                         if (!EconomicClustering.verifyFork(transaction)) {
                             Logger.logDebugMessage("Block " + block.getStringId() + " contains transaction that was generated on a fork: "
                                     + transaction.getStringId());
                             //throw new TransactionNotAcceptedException("Transaction belongs to a different fork", transaction);
                         }
->>>>>>> d34e2a6d
                         if (transaction.getId().equals(Long.valueOf(0L))) {
                             throw new TransactionNotAcceptedException("Invalid transaction id", transaction);
                         }
@@ -625,19 +609,11 @@
                     }
 
                     block.setPrevious(previousLastBlock);
-<<<<<<< HEAD
-
-                    addBlock(block);
-
-                    unappliedUnconfirmed.removeAll(appliedUnconfirmed);
-
-=======
                     blockListeners.notify(block, Event.BEFORE_BLOCK_ACCEPT);
                     addBlock(block);
 
                     unappliedUnconfirmed.removeAll(appliedUnconfirmed);
 
->>>>>>> d34e2a6d
                 } catch (TransactionNotAcceptedException | RuntimeException e) {
                     for (TransactionImpl transaction : block.getTransactions()) {
                         if (appliedUnconfirmed.contains(transaction.getId())) {
@@ -691,13 +667,8 @@
                 return previousBlock.getId();
             } catch (RuntimeException e) {
                 Db.rollbackTransaction();
-<<<<<<< HEAD
-                Logger.logDebugMessage("Error popping last block: " + e.getMessage());
-                throw new TransactionType.UndoNotSupportedException(e.getMessage());
-=======
                 Logger.logDebugMessage("Error popping last block: " + e.toString());
                 throw new TransactionType.UndoNotSupportedException(e.toString(), e);
->>>>>>> d34e2a6d
             } finally {
                 Db.endTransaction();
             }
@@ -756,8 +727,6 @@
                     continue;
                 }
 
-<<<<<<< HEAD
-=======
                 if (!EconomicClustering.verifyFork(transaction)) {
                     Logger.logDebugMessage("Including transaction that was generated on a fork: " + transaction.getStringId());
                     //continue;
@@ -772,7 +741,6 @@
                     continue;
                 }
 
->>>>>>> d34e2a6d
                 newTransactions.put(transaction.getId(), transaction);
                 payloadLength += transactionLength;
                 totalAmountNQT += transaction.getAmountNQT();
@@ -802,13 +770,8 @@
 
         try {
 
-<<<<<<< HEAD
-            block = new BlockImpl(version, blockTimestamp, previousBlock.getId(), totalAmountNQT, totalFeeNQT, payloadLength,
-                    payloadHash, publicKey, generationSignature, null, previousBlockHash, new ArrayList<>(newTransactions.values()));
-=======
             block = new BlockImpl(getBlockVersion(previousBlock.getHeight()), blockTimestamp, previousBlock.getId(), totalAmountNQT, totalFeeNQT, payloadLength,
                         payloadHash, publicKey, generationSignature, null, previousBlockHash, new ArrayList<>(newTransactions.values()));
->>>>>>> d34e2a6d
 
         } catch (NxtException.ValidationException e) {
             // shouldn't happen because all transactions are already validated
@@ -869,7 +832,6 @@
             Asset.clear();
             Order.clear();
             Poll.clear();
-            PollResults.clear();
             Trade.clear();
             Vote.clear();
             Hub.clear();
@@ -930,10 +892,7 @@
                                         + transaction.getStringId(), transaction);
                             }
                         }
-<<<<<<< HEAD
-=======
                         blockListeners.notify(currentBlock, Event.BEFORE_BLOCK_ACCEPT);
->>>>>>> d34e2a6d
                         blockchain.setLastBlock(currentBlock);
                         blockListeners.notify(currentBlock, Event.BEFORE_BLOCK_APPLY);
                         currentBlock.apply();
