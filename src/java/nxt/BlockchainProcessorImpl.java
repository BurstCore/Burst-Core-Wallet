--- conflicted
+++ resolved
@@ -228,14 +228,6 @@
                         return;
                     }
 
-<<<<<<< HEAD
-                    if (!isDownloading) {
-                        Logger.logMessage("Blockchain download in progress");
-                        isDownloading = true;
-                    }
-
-=======
->>>>>>> 66b4c597
                     int confirmations = 0;
                     for (Peer otherPeer : connectedPublicPeers) {
                         if (confirmations >= numberOfForkConfirmations) {
@@ -843,14 +835,9 @@
                                 break;
                         }
                     }
-<<<<<<< HEAD
+                    //TODO: limit on response size?
                     NetworkMessage.TransactionsMessage response = (NetworkMessage.TransactionsMessage)peer.sendRequest(
                             new NetworkMessage.GetTransactionsMessage(requestList));
-=======
-                    request.put("requestType", "getTransactions");
-                    request.put("transactionIds", requestList);
-                    JSONObject response = peer.send(JSON.prepareRequest(request), 10 * 1024 * 1024);
->>>>>>> 66b4c597
                     if (response == null) {
                         return;
                     }
@@ -945,19 +932,15 @@
             }
         }, false);
 
-<<<<<<< HEAD
         //
         // Note: Peers broadcast new blocks to all connected peers.  So the only
         //       need to get blocks is during server startup and when a fork
         //       needs to be resolved.  The BlocksInventory processor will
         //       suspend and resume the block download thread as needed.
         //
-        ThreadPool.scheduleThread("GetMoreBlocks", getMoreBlocksThread, 5);
-=======
         if (!Constants.isLightClient && !Constants.isOffline) {
-            ThreadPool.scheduleThread("GetMoreBlocks", getMoreBlocksThread, 1);
-        }
->>>>>>> 66b4c597
+            ThreadPool.scheduleThread("GetMoreBlocks", getMoreBlocksThread, 5);
+        }
 
     }
 
@@ -1058,6 +1041,11 @@
         return trimDerivedTables ? (lastTrimHeight > 0 ? lastTrimHeight : Math.max(blockchain.getHeight() - Constants.MAX_ROLLBACK, 0)) : 0;
     }
 
+    @Override
+    public long getGenesisBlockId() {
+        return genesisBlockId;
+    }
+
     /**
      * Process a single peer block
      *
@@ -1067,18 +1055,8 @@
      * @throws  NxtException            Block was not accepted
      */
     @Override
-<<<<<<< HEAD
     public void processPeerBlock(Block inputBlock) throws NxtException {
         BlockImpl block = (BlockImpl)inputBlock;
-=======
-    public long getGenesisBlockId() {
-        return genesisBlockId;
-    }
-
-    @Override
-    public void processPeerBlock(JSONObject request) throws NxtException {
-        BlockImpl block = BlockImpl.parseBlock(request);
->>>>>>> 66b4c597
         BlockImpl lastBlock = blockchain.getLastBlock();
         if (block.getPreviousBlockId() == lastBlock.getId()) {
             pushBlock(block);
@@ -1412,13 +1390,8 @@
             blockchain.writeUnlock();
         }
 
-<<<<<<< HEAD
-        if (block.getTimestamp() >= curTime - (Constants.MAX_TIMEDRIFT + Constants.FORGING_DELAY)) {
+        if (block.getTimestamp() >= curTime - 600) {
             NetworkHandler.broadcastMessage(new NetworkMessage.BlockInventoryMessage(block));
-=======
-        if (block.getTimestamp() >= curTime - 600) {
-            Peers.sendToSomePeers(block);
->>>>>>> 66b4c597
         }
 
         blockListeners.notify(block, Event.BLOCK_PUSHED);
