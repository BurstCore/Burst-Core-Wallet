--- conflicted
+++ resolved
@@ -641,16 +641,13 @@
 
                     digest.update(transaction.getBytes());
 
-<<<<<<< HEAD
                 	if (calculatedTotalAmount != block.getTotalAmountNQT() || calculatedTotalFee != block.getTotalFeeNQT()) {
                     	throw new BlockNotAcceptedException("Total amount or fee don't match transaction totals");
 	                }
     	            if (!Arrays.equals(digest.digest(), block.getPayloadHash())) {
         	            throw new BlockNotAcceptedException("Payload hash doesn't match");
             	    }
-=======
-                }
->>>>>>> c795cf95
+                }
 
                 if (calculatedTotalAmount != block.getTotalAmountNQT() || calculatedTotalFee != block.getTotalFeeNQT()) {
                     throw new BlockNotAcceptedException("Total amount or fee don't match transaction totals");
