--- conflicted
+++ resolved
@@ -1212,18 +1212,10 @@
                         .ecBlockId(0)
                         .appendix(new Appendix.PublicKeyAnnouncement(Genesis.GENESIS_PUBLIC_KEYS[i]))
                         .signature(Genesis.GENESIS_SIGNATURES[i])
-<<<<<<< HEAD
-                        .build(Genesis.CREATOR_SECRET_PHRASE);
-                if (transaction.verifySignature() && transactions.add(transaction) && Genesis.CREATOR_SECRET_PHRASE != null) {
+                        .build();
+                if (transaction.verifySignature() && !transactions.add(transaction)) {
                     Logger.logDebugMessage(Convert.toHexString(transaction.getSignature()));
                 }
-=======
-                        .build();
-                if (!transaction.verifySignature()) {
-                    throw new RuntimeException("Invalid transaction signature");
-                }
-                transactions.add(transaction);
->>>>>>> bb27129b
             }
             Collections.sort(transactions, Comparator.comparingLong(Transaction::getId));
             MessageDigest digest = Crypto.sha256();
@@ -1234,32 +1226,16 @@
             if (Constants.isTestnet) {
                 Arrays.fill(generationSignature, (byte)1);
             }
-<<<<<<< HEAD
-            BlockImpl genesisBlock;
-            if (Genesis.CREATOR_SECRET_PHRASE != null) {
-                genesisBlock = new BlockImpl(-1, 0, 0, Constants.MAX_BALANCE_NQT, 0, transactions.size() * 160, digest.digest(),
-                        Genesis.CREATOR_PUBLIC_KEY, generationSignature, new byte[32], transactions, Genesis.CREATOR_SECRET_PHRASE);
-                Logger.logDebugMessage(Convert.toHexString(genesisBlock.getBlockSignature()));
-            } else {
-                genesisBlock = new BlockImpl(-1, 0, 0, Constants.MAX_BALANCE_NQT, 0, transactions.size() * 160, digest.digest(),
-                        Genesis.CREATOR_PUBLIC_KEY, generationSignature, Genesis.GENESIS_BLOCK_SIGNATURE, new byte[32], transactions);
-            }
-=======
             BlockImpl genesisBlock = new BlockImpl(-1, 0, 0, Constants.MAX_BALANCE_NQT, 0, transactions.size() * 160, digest.digest(),
                     Genesis.CREATOR_PUBLIC_KEY, generationSignature, Genesis.GENESIS_BLOCK_SIGNATURE, new byte[32], transactions);
->>>>>>> bb27129b
             genesisBlock.setPrevious(null);
             addBlock(genesisBlock);
             genesisBlockId = genesisBlock.getId();
             Account.addOrGetAccount(Genesis.CREATOR_ID).apply(Genesis.CREATOR_PUBLIC_KEY);
             accept(genesisBlock, new ArrayList<>(), new ArrayList<>(), new HashMap<>());
             if (!genesisBlock.verifyBlockSignature()) {
-<<<<<<< HEAD
                 Db.db.rollbackTransaction();
                 return false;
-=======
-                throw new RuntimeException("Invalid genesis block signature");
->>>>>>> bb27129b
             }
             Db.db.commitTransaction();
             return true;
