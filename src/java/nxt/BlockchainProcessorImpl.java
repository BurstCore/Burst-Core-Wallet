--- conflicted
+++ resolved
@@ -1234,7 +1234,6 @@
         Db.db.beginTransaction();
         try {
             List<TransactionImpl> transactions = new ArrayList<>();
-<<<<<<< HEAD
             for (int i = 0; i < 10; i++) {
                 byte[] recipientPublicKey = Crypto.getPublicKey(String.valueOf(i));
                 TransactionImpl transaction = new TransactionImpl.BuilderImpl((byte) 0, Constants.CREATOR_PUBLIC_KEY,
@@ -1247,20 +1246,6 @@
                         .ecBlockId(0)
                         .appendix(new Appendix.PublicKeyAnnouncement(recipientPublicKey))
                         .build("Nxt");
-=======
-            for (int i = 0; i < Genesis.GENESIS_RECIPIENTS.length; i++) {
-                TransactionImpl transaction = new TransactionImpl.BuilderImpl((byte) 0, Genesis.CREATOR_PUBLIC_KEY,
-                        Genesis.GENESIS_AMOUNTS.get(Genesis.GENESIS_RECIPIENTS[i]) * Constants.ONE_NXT, 0, (short) 0,
-                        Attachment.ORDINARY_PAYMENT)
-                        .timestamp(0)
-                        .recipientId(Genesis.GENESIS_RECIPIENTS[i])
-                        .height(0)
-                        .ecBlockHeight(0)
-                        .ecBlockId(0)
-                        .appendix(new Appendix.PublicKeyAnnouncement(Genesis.GENESIS_PUBLIC_KEYS[i]))
-                        .signature(Genesis.GENESIS_SIGNATURES[i])
-                        .build();
->>>>>>> efe18b04
                 if (transaction.verifySignature() && !transactions.add(transaction)) {
                     Logger.logDebugMessage(Convert.toHexString(transaction.getSignature()));
                 }
@@ -1270,25 +1255,12 @@
             for (TransactionImpl transaction : transactions) {
                 digest.update(transaction.bytes());
             }
-<<<<<<< HEAD
             BlockImpl genesisBlock = new BlockImpl(-1, 0, 0, Constants.MAX_BALANCE_NQT, 0, transactions.size() * 160, digest.digest(),
                     Constants.CREATOR_PUBLIC_KEY, new byte[32], new byte[32], transactions, "Nxt");
             genesisBlock.setPrevious(null);
             addBlock(genesisBlock);
             genesisBlockId = genesisBlock.getId();
             Account.addOrGetAccount(Constants.CREATOR_ID).apply(Constants.CREATOR_PUBLIC_KEY);
-=======
-            byte[] generationSignature = new byte[32];
-            if (Constants.isTestnet) {
-                Arrays.fill(generationSignature, (byte)1);
-            }
-            BlockImpl genesisBlock = new BlockImpl(-1, 0, 0, Constants.MAX_BALANCE_NQT, 0, transactions.size() * 160, digest.digest(),
-                    Genesis.CREATOR_PUBLIC_KEY, generationSignature, Genesis.GENESIS_BLOCK_SIGNATURE, new byte[32], transactions);
-            genesisBlock.setPrevious(null);
-            addBlock(genesisBlock);
-            genesisBlockId = genesisBlock.getId();
-            Account.addOrGetAccount(Genesis.CREATOR_ID).apply(Genesis.CREATOR_PUBLIC_KEY);
->>>>>>> efe18b04
             accept(genesisBlock, new ArrayList<>(), new ArrayList<>(), new HashMap<>());
             if (!genesisBlock.verifyBlockSignature()) {
                 Db.db.rollbackTransaction();
