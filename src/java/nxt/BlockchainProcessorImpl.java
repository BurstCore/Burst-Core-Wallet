--- conflicted
+++ resolved
@@ -658,15 +658,6 @@
 
                 Db.commitTransaction();
             } catch (Exception e) {
-<<<<<<< HEAD
-                /*
-                if (! (e instanceof BlockOutOfOrderException)) {
-                    Logger.logMessage("Error pushing block " + block.getStringId() + " at blockchain height " + previousLastBlock.getHeight() + " , will rollback", e);
-                }
-                */
-                Logger.logErrorMessage("pushBlock failed", e);
-=======
->>>>>>> 21f0bf39
                 Db.rollbackTransaction();
                 blockchain.setLastBlock(previousLastBlock);
                 throw e;
