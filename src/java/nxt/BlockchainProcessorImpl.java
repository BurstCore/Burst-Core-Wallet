/*
 * Copyright © 2013-2016 The Nxt Core Developers.
 * Copyright © 2016 Jelurida IP B.V.
 *
 * See the LICENSE.txt file at the top-level directory of this distribution
 * for licensing information.
 *
 * Unless otherwise agreed in a custom licensing agreement with Jelurida B.V.,
 * no part of the Nxt software, including this file, may be copied, modified,
 * propagated, or distributed except according to the terms contained in the
 * LICENSE.txt file.
 *
 * Removal or modification of this copyright notice is prohibited.
 *
 */

package nxt;

import nxt.crypto.Crypto;
import nxt.db.DbIterator;
import nxt.db.DerivedDbTable;
import nxt.db.FilteringIterator;
import nxt.db.FullTextTrigger;
import nxt.peer.Peer;
import nxt.peer.Peers;
import nxt.util.Convert;
import nxt.util.JSON;
import nxt.util.Listener;
import nxt.util.Listeners;
import nxt.util.Logger;
import nxt.util.ThreadPool;
import org.json.simple.JSONArray;
import org.json.simple.JSONObject;
import org.json.simple.JSONStreamAware;
import org.json.simple.JSONValue;

import java.math.BigInteger;
import java.security.MessageDigest;
import java.sql.Connection;
import java.sql.PreparedStatement;
import java.sql.ResultSet;
import java.sql.SQLException;
import java.sql.Statement;
import java.util.ArrayList;
import java.util.Arrays;
import java.util.Collections;
import java.util.Comparator;
import java.util.HashMap;
import java.util.HashSet;
import java.util.Iterator;
import java.util.List;
import java.util.Map;
import java.util.Set;
import java.util.SortedSet;
import java.util.TreeSet;
import java.util.concurrent.Callable;
import java.util.concurrent.CopyOnWriteArrayList;
import java.util.concurrent.ExecutionException;
import java.util.concurrent.ExecutorService;
import java.util.concurrent.Executors;
import java.util.concurrent.Future;
import java.util.concurrent.ThreadLocalRandom;

final class BlockchainProcessorImpl implements BlockchainProcessor {

    private static final byte[] CHECKSUM_1 = Constants.isTestnet ?
            null
            :
<<<<<<< HEAD
            null;
=======
            new byte[] {
                    90, 15, -6, -42, -105, -103, 83, -17, -112, 51, -53, 110, 98, -54, -4, 2,
                    30, -69, 25, 91, 52, 126, -40, -91, -23, 118, -121, 70, 116, 60, -49, -86
            };
    private static final byte[] CHECKSUM_18 = Constants.isTestnet ?
            new byte[] {
                    98, 53, 16, 32, 124, -49, 117, -11, 50, -122, 110, 5, -47, -11, -36, -48,
                    -12, 10, -68, -105, 125, -61, -61, -62, -98, -64, -20, -110, 96, 20, 116, -52
            }
            :
            new byte[] {
                    28, -67, 28, 87, -21, 91, -74, 115, -37, 67, 74, -32, -92, 53, -58, 62,
                    -60, 54, 58, -94, 9, 5, 26, -103, -19, 47, 78, 117, -49, 42, -14, 109
            };
    private static final byte[] CHECKSUM_19 = Constants.isTestnet ?
            new byte[] {
                    83, -5, -8, 51, 67, 28, 11, 101, -77, -57, 98, -113, 76, 2, -5, -97, -102,
                    112, -51, -128, 79, -66, -81, -76, 113, 14, 51, 117, -77, -98, 84, 104
            }
            :
            new byte[] {
                    -19, -60, 82, 93, 111, 77, 127, 100, 77, 102, 29, 104, 39, 78, -123, -108,
                    -25, -42, 59, 22, -9, -110, -32, -126, -18, 31, -46, 102, -75, -113, 6, 104
            };
    private static final byte[] CHECKSUM_20 = Constants.isTestnet ?
            new byte[] {
                    33, -16, 85, -127, -102, 97, 22, -52, -13, 24, 102, -53, -106, 35, 20, 33,
                    78, 37, -43, 63, 21, -59, -20, 120, 5, 80, 93, 71, -98, -58, 78, 95
            }
            :
            new byte[] {
                    -31, 16, 18, -38, -86, 3, -111, -9, 3, -32, 87, 8, 70, 35, -33, -56, 91,
                    -72, -55, -96, -120, -127, -116, 2, -21, -89, -7, 56, -114, -66, 72, -49
            };
>>>>>>> c143ac08

    private static final BlockchainProcessorImpl instance = new BlockchainProcessorImpl();

    static BlockchainProcessorImpl getInstance() {
        return instance;
    }

    private final BlockchainImpl blockchain = BlockchainImpl.getInstance();

    private final ExecutorService networkService = Executors.newCachedThreadPool();
    private final List<DerivedDbTable> derivedTables = new CopyOnWriteArrayList<>();
    private final boolean trimDerivedTables = Nxt.getBooleanProperty("nxt.trimDerivedTables");
    private final int defaultNumberOfForkConfirmations = Nxt.getIntProperty(Constants.isTestnet
            ? "nxt.testnetNumberOfForkConfirmations" : "nxt.numberOfForkConfirmations");
    private final boolean simulateEndlessDownload = Nxt.getBooleanProperty("nxt.simulateEndlessDownload");

    private int initialScanHeight;
    private volatile int lastTrimHeight;
    private volatile int lastRestoreTime = 0;
    private final Set<Long> prunableTransactions = new HashSet<>();

    private final Listeners<Block, Event> blockListeners = new Listeners<>();
    private volatile Peer lastBlockchainFeeder;
    private volatile int lastBlockchainFeederHeight;
    private volatile boolean getMoreBlocks = true;

    private volatile boolean isTrimming;
    private volatile boolean isScanning;
    private volatile boolean isDownloading;
    private volatile boolean isProcessingBlock;
    private volatile boolean isRestoring;
    private volatile boolean alreadyInitialized = false;
    private volatile long genesisBlockId;

    private final Runnable getMoreBlocksThread = new Runnable() {

        private final JSONStreamAware getCumulativeDifficultyRequest;

        {
            JSONObject request = new JSONObject();
            request.put("requestType", "getCumulativeDifficulty");
            getCumulativeDifficultyRequest = JSON.prepareRequest(request);
        }

        private boolean peerHasMore;
        private List<Peer> connectedPublicPeers;
        private List<Long> chainBlockIds;
        private long totalTime = 1;
        private int totalBlocks;

        @Override
        public void run() {
            try {
                //
                // Download blocks until we are up-to-date
                //
                while (true) {
                    if (!getMoreBlocks) {
                        return;
                    }
                    int chainHeight = blockchain.getHeight();
                    downloadPeer();
                    if (blockchain.getHeight() == chainHeight) {
                        if (isDownloading && !simulateEndlessDownload) {
                            Logger.logMessage("Finished blockchain download");
                            isDownloading = false;
                        }
                        break;
                    }
                }
                //
                // Restore prunable data
                //
                int now = Nxt.getEpochTime();
                if (!isRestoring && !prunableTransactions.isEmpty() && now - lastRestoreTime > 60 * 60) {
                    isRestoring = true;
                    lastRestoreTime = now;
                    networkService.submit(new RestorePrunableDataTask());
                }
            } catch (InterruptedException e) {
                Logger.logDebugMessage("Blockchain download thread interrupted");
            } catch (Throwable t) {
                Logger.logErrorMessage("CRITICAL ERROR. PLEASE REPORT TO THE DEVELOPERS.\n" + t.toString(), t);
                System.exit(1);
            }
        }

        private void downloadPeer() throws InterruptedException {
            try {
                long startTime = System.currentTimeMillis();
                int numberOfForkConfirmations = blockchain.getHeight() > Constants.LAST_CHECKSUM_BLOCK - 720 ?
                        defaultNumberOfForkConfirmations : Math.min(1, defaultNumberOfForkConfirmations);
                connectedPublicPeers = Peers.getPublicPeers(Peer.State.CONNECTED, true);
                if (connectedPublicPeers.size() <= numberOfForkConfirmations) {
                    return;
                }
                peerHasMore = true;
                final Peer peer = Peers.getWeightedPeer(connectedPublicPeers);
                if (peer == null) {
                    return;
                }
                JSONObject response = peer.send(getCumulativeDifficultyRequest);
                if (response == null) {
                    return;
                }
                BigInteger curCumulativeDifficulty = blockchain.getLastBlock().getCumulativeDifficulty();
                String peerCumulativeDifficulty = (String) response.get("cumulativeDifficulty");
                if (peerCumulativeDifficulty == null) {
                    return;
                }
                BigInteger betterCumulativeDifficulty = new BigInteger(peerCumulativeDifficulty);
                if (betterCumulativeDifficulty.compareTo(curCumulativeDifficulty) < 0) {
                    return;
                }
                if (response.get("blockchainHeight") != null) {
                    lastBlockchainFeeder = peer;
                    lastBlockchainFeederHeight = ((Long) response.get("blockchainHeight")).intValue();
                }
                if (betterCumulativeDifficulty.equals(curCumulativeDifficulty)) {
                    return;
                }

                long commonMilestoneBlockId = genesisBlockId;

                if (blockchain.getHeight() > 0) {
                    commonMilestoneBlockId = getCommonMilestoneBlockId(peer);
                }
                if (commonMilestoneBlockId == 0 || !peerHasMore) {
                    return;
                }

                chainBlockIds = getBlockIdsAfterCommon(peer, commonMilestoneBlockId, false);
                if (chainBlockIds.size() < 2 || !peerHasMore) {
                    return;
                }

                final long commonBlockId = chainBlockIds.get(0);
                final Block commonBlock = blockchain.getBlock(commonBlockId);
                if (commonBlock == null || blockchain.getHeight() - commonBlock.getHeight() >= 720) {
                    return;
                }
                if (simulateEndlessDownload) {
                    isDownloading = true;
                    return;
                }
                if (!isDownloading && lastBlockchainFeederHeight - commonBlock.getHeight() > 10) {
                    Logger.logMessage("Blockchain download in progress");
                    isDownloading = true;
                }

                blockchain.updateLock();
                try {
                    if (betterCumulativeDifficulty.compareTo(blockchain.getLastBlock().getCumulativeDifficulty()) <= 0) {
                        return;
                    }
                    long lastBlockId = blockchain.getLastBlock().getId();
                    downloadBlockchain(peer, commonBlock, commonBlock.getHeight());
                    if (blockchain.getHeight() - commonBlock.getHeight() <= 10) {
                        return;
                    }

                    int confirmations = 0;
                    for (Peer otherPeer : connectedPublicPeers) {
                        if (confirmations >= numberOfForkConfirmations) {
                            break;
                        }
                        if (peer.getHost().equals(otherPeer.getHost())) {
                            continue;
                        }
                        chainBlockIds = getBlockIdsAfterCommon(otherPeer, commonBlockId, true);
                        if (chainBlockIds.isEmpty()) {
                            continue;
                        }
                        long otherPeerCommonBlockId = chainBlockIds.get(0);
                        if (otherPeerCommonBlockId == blockchain.getLastBlock().getId()) {
                            confirmations++;
                            continue;
                        }
                        Block otherPeerCommonBlock = blockchain.getBlock(otherPeerCommonBlockId);
                        if (blockchain.getHeight() - otherPeerCommonBlock.getHeight() >= 720) {
                            continue;
                        }
                        String otherPeerCumulativeDifficulty;
                        JSONObject otherPeerResponse = peer.send(getCumulativeDifficultyRequest);
                        if (otherPeerResponse == null || (otherPeerCumulativeDifficulty = (String) response.get("cumulativeDifficulty")) == null) {
                            continue;
                        }
                        if (new BigInteger(otherPeerCumulativeDifficulty).compareTo(blockchain.getLastBlock().getCumulativeDifficulty()) <= 0) {
                            continue;
                        }
                        Logger.logDebugMessage("Found a peer with better difficulty");
                        downloadBlockchain(otherPeer, otherPeerCommonBlock, commonBlock.getHeight());
                    }
                    Logger.logDebugMessage("Got " + confirmations + " confirmations");

                    if (blockchain.getLastBlock().getId() != lastBlockId) {
                        long time = System.currentTimeMillis() - startTime;
                        totalTime += time;
                        int numBlocks = blockchain.getHeight() - commonBlock.getHeight();
                        totalBlocks += numBlocks;
                        Logger.logMessage("Downloaded " + numBlocks + " blocks in "
                                + time / 1000 + " s, " + (totalBlocks * 1000) / totalTime + " per s, "
                                + totalTime * (lastBlockchainFeederHeight - blockchain.getHeight()) / ((long) totalBlocks * 1000 * 60) + " min left");
                    } else {
                        Logger.logDebugMessage("Did not accept peer's blocks, back to our own fork");
                    }
                } finally {
                    blockchain.updateUnlock();
                }

            } catch (NxtException.StopException e) {
                Logger.logMessage("Blockchain download stopped: " + e.getMessage());
                throw new InterruptedException("Blockchain download stopped");
            } catch (Exception e) {
                Logger.logMessage("Error in blockchain download thread", e);
            }
        }

        private long getCommonMilestoneBlockId(Peer peer) {

            String lastMilestoneBlockId = null;

            while (true) {
                JSONObject milestoneBlockIdsRequest = new JSONObject();
                milestoneBlockIdsRequest.put("requestType", "getMilestoneBlockIds");
                if (lastMilestoneBlockId == null) {
                    milestoneBlockIdsRequest.put("lastBlockId", blockchain.getLastBlock().getStringId());
                } else {
                    milestoneBlockIdsRequest.put("lastMilestoneBlockId", lastMilestoneBlockId);
                }

                JSONObject response = peer.send(JSON.prepareRequest(milestoneBlockIdsRequest));
                if (response == null) {
                    return 0;
                }
                JSONArray milestoneBlockIds = (JSONArray) response.get("milestoneBlockIds");
                if (milestoneBlockIds == null) {
                    return 0;
                }
                if (milestoneBlockIds.isEmpty()) {
                    return genesisBlockId;
                }
                // prevent overloading with blockIds
                if (milestoneBlockIds.size() > 20) {
                    Logger.logDebugMessage("Obsolete or rogue peer " + peer.getHost() + " sends too many milestoneBlockIds, blacklisting");
                    peer.blacklist("Too many milestoneBlockIds");
                    return 0;
                }
                if (Boolean.TRUE.equals(response.get("last"))) {
                    peerHasMore = false;
                }
                for (Object milestoneBlockId : milestoneBlockIds) {
                    long blockId = Convert.parseUnsignedLong((String) milestoneBlockId);
                    if (BlockDb.hasBlock(blockId)) {
                        if (lastMilestoneBlockId == null && milestoneBlockIds.size() > 1) {
                            peerHasMore = false;
                        }
                        return blockId;
                    }
                    lastMilestoneBlockId = (String) milestoneBlockId;
                }
            }

        }

        private List<Long> getBlockIdsAfterCommon(final Peer peer, final long startBlockId, final boolean countFromStart) {
            long matchId = startBlockId;
            List<Long> blockList = new ArrayList<>(720);
            boolean matched = false;
            int limit = countFromStart ? 720 : 1440;
            while (true) {
                JSONObject request = new JSONObject();
                request.put("requestType", "getNextBlockIds");
                request.put("blockId", Long.toUnsignedString(matchId));
                request.put("limit", limit);
                JSONObject response = peer.send(JSON.prepareRequest(request));
                if (response == null) {
                    return Collections.emptyList();
                }
                JSONArray nextBlockIds = (JSONArray) response.get("nextBlockIds");
                if (nextBlockIds == null || nextBlockIds.size() == 0) {
                    break;
                }
                // prevent overloading with blockIds
                if (nextBlockIds.size() > limit) {
                    Logger.logDebugMessage("Obsolete or rogue peer " + peer.getHost() + " sends too many nextBlockIds, blacklisting");
                    peer.blacklist("Too many nextBlockIds");
                    return Collections.emptyList();
                }
                boolean matching = true;
                int count = 0;
                for (Object nextBlockId : nextBlockIds) {
                    long blockId = Convert.parseUnsignedLong((String)nextBlockId);
                    if (matching) {
                        if (BlockDb.hasBlock(blockId)) {
                            matchId = blockId;
                            matched = true;
                        } else {
                            blockList.add(matchId);
                            blockList.add(blockId);
                            matching = false;
                        }
                    } else {
                        blockList.add(blockId);
                        if (blockList.size() >= 720) {
                            break;
                        }
                    }
                    if (countFromStart && ++count >= 720) {
                        break;
                    }
                }
                if (!matching || countFromStart) {
                    break;
                }
            }
            if (blockList.isEmpty() && matched) {
                blockList.add(matchId);
            }
            return blockList;
        }

        /**
         * Download the block chain
         *
         * @param   feederPeer              Peer supplying the blocks list
         * @param   commonBlock             Common block
         * @throws  InterruptedException    Download interrupted
         */
        private void downloadBlockchain(final Peer feederPeer, final Block commonBlock, final int startHeight) throws InterruptedException {
            Map<Long, PeerBlock> blockMap = new HashMap<>();
            //
            // Break the download into multiple segments.  The first block in each segment
            // is the common block for that segment.
            //
            List<GetNextBlocks> getList = new ArrayList<>();
            int segSize = 36;
            int stop = chainBlockIds.size() - 1;
            for (int start = 0; start < stop; start += segSize) {
                getList.add(new GetNextBlocks(chainBlockIds, start, Math.min(start + segSize, stop)));
            }
            int nextPeerIndex = ThreadLocalRandom.current().nextInt(connectedPublicPeers.size());
            long maxResponseTime = 0;
            Peer slowestPeer = null;
            //
            // Issue the getNextBlocks requests and get the results.  We will repeat
            // a request if the peer didn't respond or returned a partial block list.
            // The download will be aborted if we are unable to get a segment after
            // retrying with different peers.
            //
            download: while (!getList.isEmpty()) {
                //
                // Submit threads to issue 'getNextBlocks' requests.  The first segment
                // will always be sent to the feeder peer.  Subsequent segments will
                // be sent to the feeder peer if we failed trying to download the blocks
                // from another peer.  We will stop the download and process any pending
                // blocks if we are unable to download a segment from the feeder peer.
                //
                for (GetNextBlocks nextBlocks : getList) {
                    Peer peer;
                    if (nextBlocks.getRequestCount() > 1) {
                        break download;
                    }
                    if (nextBlocks.getStart() == 0 || nextBlocks.getRequestCount() != 0) {
                        peer = feederPeer;
                    } else {
                        if (nextPeerIndex >= connectedPublicPeers.size()) {
                            nextPeerIndex = 0;
                        }
                        peer = connectedPublicPeers.get(nextPeerIndex++);
                    }
                    if (nextBlocks.getPeer() == peer) {
                        break download;
                    }
                    nextBlocks.setPeer(peer);
                    Future<List<BlockImpl>> future = networkService.submit(nextBlocks);
                    nextBlocks.setFuture(future);
                }
                //
                // Get the results.  A peer is on a different fork if a returned
                // block is not in the block identifier list.
                //
                Iterator<GetNextBlocks> it = getList.iterator();
                while (it.hasNext()) {
                    GetNextBlocks nextBlocks = it.next();
                    List<BlockImpl> blockList;
                    try {
                        blockList = nextBlocks.getFuture().get();
                    } catch (ExecutionException exc) {
                        throw new RuntimeException(exc.getMessage(), exc);
                    }
                    if (blockList == null) {
                        nextBlocks.getPeer().deactivate();
                        continue;
                    }
                    Peer peer = nextBlocks.getPeer();
                    int index = nextBlocks.getStart() + 1;
                    for (BlockImpl block : blockList) {
                        if (block.getId() != chainBlockIds.get(index)) {
                            break;
                        }
                        blockMap.put(block.getId(), new PeerBlock(peer, block));
                        index++;
                    }
                    if (index > nextBlocks.getStop()) {
                        it.remove();
                    } else {
                        nextBlocks.setStart(index - 1);
                    }
                    if (nextBlocks.getResponseTime() > maxResponseTime) {
                        maxResponseTime = nextBlocks.getResponseTime();
                        slowestPeer = nextBlocks.getPeer();
                    }
                }

            }
            if (slowestPeer != null && connectedPublicPeers.size() >= Peers.maxNumberOfConnectedPublicPeers && chainBlockIds.size() > 360) {
                Logger.logDebugMessage(slowestPeer.getHost() + " took " + maxResponseTime + " ms, disconnecting");
                slowestPeer.deactivate();
            }
            //
            // Add the new blocks to the blockchain.  We will stop if we encounter
            // a missing block (this will happen if an invalid block is encountered
            // when downloading the blocks)
            //
            blockchain.writeLock();
            try {
                List<BlockImpl> forkBlocks = new ArrayList<>();
                for (int index = 1; index < chainBlockIds.size() && blockchain.getHeight() - startHeight < 720; index++) {
                    PeerBlock peerBlock = blockMap.get(chainBlockIds.get(index));
                    if (peerBlock == null) {
                        break;
                    }
                    BlockImpl block = peerBlock.getBlock();
                    if (blockchain.getLastBlock().getId() == block.getPreviousBlockId()) {
                        try {
                            pushBlock(block);
                        } catch (BlockNotAcceptedException e) {
                            peerBlock.getPeer().blacklist(e);
                        }
                    } else {
                        forkBlocks.add(block);
                    }
                }
                //
                // Process a fork
                //
                int myForkSize = blockchain.getHeight() - startHeight;
                if (!forkBlocks.isEmpty() && myForkSize < 720) {
                    Logger.logDebugMessage("Will process a fork of " + forkBlocks.size() + " blocks, mine is " + myForkSize);
                    processFork(feederPeer, forkBlocks, commonBlock);
                }
            } finally {
                blockchain.writeUnlock();
            }

        }

        private void processFork(final Peer peer, final List<BlockImpl> forkBlocks, final Block commonBlock) {

            BigInteger curCumulativeDifficulty = blockchain.getLastBlock().getCumulativeDifficulty();

            List<BlockImpl> myPoppedOffBlocks = popOffTo(commonBlock);

            int pushedForkBlocks = 0;
            if (blockchain.getLastBlock().getId() == commonBlock.getId()) {
                for (BlockImpl block : forkBlocks) {
                    if (blockchain.getLastBlock().getId() == block.getPreviousBlockId()) {
                        try {
                            pushBlock(block);
                            pushedForkBlocks += 1;
                        } catch (BlockNotAcceptedException e) {
                            peer.blacklist(e);
                            break;
                        }
                    }
                }
            }

            if (pushedForkBlocks > 0 && blockchain.getLastBlock().getCumulativeDifficulty().compareTo(curCumulativeDifficulty) < 0) {
                Logger.logDebugMessage("Pop off caused by peer " + peer.getHost() + ", blacklisting");
                peer.blacklist("Pop off");
                List<BlockImpl> peerPoppedOffBlocks = popOffTo(commonBlock);
                pushedForkBlocks = 0;
                for (BlockImpl block : peerPoppedOffBlocks) {
                    TransactionProcessorImpl.getInstance().processLater(block.getTransactions());
                }
            }

            if (pushedForkBlocks == 0) {
                Logger.logDebugMessage("Didn't accept any blocks, pushing back my previous blocks");
                for (int i = myPoppedOffBlocks.size() - 1; i >= 0; i--) {
                    BlockImpl block = myPoppedOffBlocks.remove(i);
                    try {
                        pushBlock(block);
                    } catch (BlockNotAcceptedException e) {
                        Logger.logErrorMessage("Popped off block no longer acceptable: " + block.getJSONObject().toJSONString(), e);
                        break;
                    }
                }
            } else {
                Logger.logDebugMessage("Switched to peer's fork");
                for (BlockImpl block : myPoppedOffBlocks) {
                    TransactionProcessorImpl.getInstance().processLater(block.getTransactions());
                }
            }

        }

    };

    /**
     * Callable method to get the next block segment from the selected peer
     */
    private static class GetNextBlocks implements Callable<List<BlockImpl>> {

        /** Callable future */
        private Future<List<BlockImpl>> future;

        /** Peer */
        private Peer peer;

        /** Block identifier list */
        private final List<Long> blockIds;

        /** Start index */
        private int start;

        /** Stop index */
        private int stop;

        /** Request count */
        private int requestCount;

        /** Time it took to return getNextBlocks */
        private long responseTime;

        /**
         * Create the callable future
         *
         * @param   blockIds            Block identifier list
         * @param   start               Start index within the list
         * @param   stop                Stop index within the list
         */
        public GetNextBlocks(List<Long> blockIds, int start, int stop) {
            this.blockIds = blockIds;
            this.start = start;
            this.stop = stop;
            this.requestCount = 0;
        }

        /**
         * Return the result
         *
         * @return                      List of blocks or null if an error occurred
         */
        @Override
        public List<BlockImpl> call() {
            requestCount++;
            //
            // Build the block request list
            //
            JSONArray idList = new JSONArray();
            for (int i = start + 1; i <= stop; i++) {
                idList.add(Long.toUnsignedString(blockIds.get(i)));
            }
            JSONObject request = new JSONObject();
            request.put("requestType", "getNextBlocks");
            request.put("blockIds", idList);
            request.put("blockId", Long.toUnsignedString(blockIds.get(start)));
            long startTime = System.currentTimeMillis();
            JSONObject response = peer.send(JSON.prepareRequest(request), 10 * 1024 * 1024);
            responseTime = System.currentTimeMillis() - startTime;
            if (response == null) {
                return null;
            }
            //
            // Get the list of blocks.  We will stop parsing blocks if we encounter
            // an invalid block.  We will return the valid blocks and reset the stop
            // index so no more blocks will be processed.
            //
            List<JSONObject> nextBlocks = (List<JSONObject>)response.get("nextBlocks");
            if (nextBlocks == null)
                return null;
            if (nextBlocks.size() > 36) {
                Logger.logDebugMessage("Obsolete or rogue peer " + peer.getHost() + " sends too many nextBlocks, blacklisting");
                peer.blacklist("Too many nextBlocks");
                return null;
            }
            List<BlockImpl> blockList = new ArrayList<>(nextBlocks.size());
            try {
                int count = stop - start;
                for (JSONObject blockData : nextBlocks) {
                    blockList.add(BlockImpl.parseBlock(blockData));
                    if (--count <= 0)
                        break;
                }
            } catch (RuntimeException | NxtException.NotValidException e) {
                Logger.logDebugMessage("Failed to parse block: " + e.toString(), e);
                peer.blacklist(e);
                stop = start + blockList.size();
            }
            return blockList;
        }

        /**
         * Return the callable future
         *
         * @return                      Callable future
         */
        public Future<List<BlockImpl>> getFuture() {
            return future;
        }

        /**
         * Set the callable future
         *
         * @param   future              Callable future
         */
        public void setFuture(Future<List<BlockImpl>> future) {
            this.future = future;
        }

        /**
         * Return the peer
         *
         * @return                      Peer
         */
        public Peer getPeer() {
            return peer;
        }

        /**
         * Set the peer
         *
         * @param   peer                Peer
         */
        public void setPeer(Peer peer) {
            this.peer = peer;
        }

        /**
         * Return the start index
         *
         * @return                      Start index
         */
        public int getStart() {
            return start;
        }

        /**
         * Set the start index
         *
         * @param   start               Start index
         */
        public void setStart(int start) {
            this.start = start;
        }

        /**
         * Return the stop index
         *
         * @return                      Stop index
         */
        public int getStop() {
            return stop;
        }

        /**
         * Return the request count
         *
         * @return                      Request count
         */
        public int getRequestCount() {
            return requestCount;
        }

        /**
         * Return the response time
         *
         * @return                      Response time
         */
        public long getResponseTime() {
            return responseTime;
        }
    }

    /**
     * Block returned by a peer
     */
    private static class PeerBlock {

        /** Peer */
        private final Peer peer;

        /** Block */
        private final BlockImpl block;

        /**
         * Create the peer block
         *
         * @param   peer                Peer
         * @param   block               Block
         */
        public PeerBlock(Peer peer, BlockImpl block) {
            this.peer = peer;
            this.block = block;
        }

        /**
         * Return the peer
         *
         * @return                      Peer
         */
        public Peer getPeer() {
            return peer;
        }

        /**
         * Return the block
         *
         * @return                      Block
         */
        public BlockImpl getBlock() {
            return block;
        }
    }

    /**
     * Task to restore prunable data for downloaded blocks
     */
    private class RestorePrunableDataTask implements Runnable {

        @Override
        public void run() {
            Peer peer = null;
            try {
                //
                // Locate an archive peer
                //
                List<Peer> peers = Peers.getPeers(chkPeer -> chkPeer.providesService(Peer.Service.PRUNABLE) &&
                        !chkPeer.isBlacklisted() && chkPeer.getAnnouncedAddress() != null);
                while (!peers.isEmpty()) {
                    Peer chkPeer = peers.get(ThreadLocalRandom.current().nextInt(peers.size()));
                    if (chkPeer.getState() != Peer.State.CONNECTED) {
                        Peers.connectPeer(chkPeer);
                    }
                    if (chkPeer.getState() == Peer.State.CONNECTED) {
                        peer = chkPeer;
                        break;
                    }
                }
                if (peer == null) {
                    Logger.logDebugMessage("Cannot find any archive peers");
                    return;
                }
                Logger.logDebugMessage("Connected to archive peer " + peer.getHost());
                //
                // Make a copy of the prunable transaction list so we can remove entries
                // as we process them while still retaining the entry if we need to
                // retry later using a different archive peer
                //
                Set<Long> processing;
                synchronized (prunableTransactions) {
                    processing = new HashSet<>(prunableTransactions.size());
                    processing.addAll(prunableTransactions);
                }
                Logger.logDebugMessage("Need to restore " + processing.size() + " pruned data");
                //
                // Request transactions in batches of 100 until all transactions have been processed
                //
                while (!processing.isEmpty()) {
                    //
                    // Get the pruned transactions from the archive peer
                    //
                    JSONObject request = new JSONObject();
                    JSONArray requestList = new JSONArray();
                    synchronized (prunableTransactions) {
                        Iterator<Long> it = processing.iterator();
                        while (it.hasNext()) {
                            long id = it.next();
                            requestList.add(Long.toUnsignedString(id));
                            it.remove();
                            if (requestList.size() == 100)
                                break;
                        }
                    }
                    request.put("requestType", "getTransactions");
                    request.put("transactionIds", requestList);
                    JSONObject response = peer.send(JSON.prepareRequest(request), 10 * 1024 * 1024);
                    if (response == null) {
                        return;
                    }
                    //
                    // Restore the prunable data
                    //
                    JSONArray transactions = (JSONArray)response.get("transactions");
                    if (transactions == null || transactions.isEmpty()) {
                        return;
                    }
                    List<Transaction> processed = Nxt.getTransactionProcessor().restorePrunableData(transactions);
                    //
                    // Remove transactions that have been successfully processed
                    //
                    synchronized (prunableTransactions) {
                        processed.forEach(transaction -> prunableTransactions.remove(transaction.getId()));
                    }
                }
                Logger.logDebugMessage("Done retrieving prunable transactions from " + peer.getHost());
            } catch (NxtException.ValidationException e) {
                Logger.logErrorMessage("Peer " + peer.getHost() + " returned invalid prunable transaction", e);
                peer.blacklist(e);
            } catch (RuntimeException e) {
                Logger.logErrorMessage("Unable to restore prunable data", e);
            } finally {
                isRestoring = false;
                Logger.logDebugMessage("Remaining " + prunableTransactions.size() + " pruned transactions");
            }
        }
    }

    private final Listener<Block> checksumListener = block -> {
        if (block.getHeight() == Constants.CHECKSUM_BLOCK_1
                && ! verifyChecksum(CHECKSUM_1, 0, Constants.CHECKSUM_BLOCK_1)) {
            popOffTo(0);
        }
<<<<<<< HEAD
=======
        if (block.getHeight() == Constants.NQT_BLOCK
                && ! verifyChecksum(CHECKSUM_NQT_BLOCK, Constants.TRANSPARENT_FORGING_BLOCK, Constants.NQT_BLOCK)) {
            popOffTo(Constants.TRANSPARENT_FORGING_BLOCK);
        }
        if (block.getHeight() == Constants.MONETARY_SYSTEM_BLOCK
                && ! verifyChecksum(CHECKSUM_MONETARY_SYSTEM_BLOCK, Constants.NQT_BLOCK, Constants.MONETARY_SYSTEM_BLOCK)) {
            popOffTo(Constants.NQT_BLOCK);
        }
        if (block.getHeight() == Constants.PHASING_BLOCK
                && ! verifyChecksum(CHECKSUM_PHASING_BLOCK, Constants.MONETARY_SYSTEM_BLOCK, Constants.PHASING_BLOCK)) {
            popOffTo(Constants.MONETARY_SYSTEM_BLOCK);
        }
        if (block.getHeight() == Constants.CHECKSUM_BLOCK_16
                && ! verifyChecksum(CHECKSUM_16, Constants.PHASING_BLOCK, Constants.CHECKSUM_BLOCK_16)) {
            popOffTo(Constants.PHASING_BLOCK);
        }
        if (block.getHeight() == Constants.CHECKSUM_BLOCK_17
                && ! verifyChecksum(CHECKSUM_17, Constants.CHECKSUM_BLOCK_16, Constants.CHECKSUM_BLOCK_17)) {
            popOffTo(Constants.CHECKSUM_BLOCK_16);
        }
        if (block.getHeight() == Constants.CHECKSUM_BLOCK_18
                && ! verifyChecksum(CHECKSUM_18, Constants.CHECKSUM_BLOCK_17, Constants.CHECKSUM_BLOCK_18)) {
            popOffTo(Constants.CHECKSUM_BLOCK_17);
        }
        if (block.getHeight() == Constants.CHECKSUM_BLOCK_19
                && ! verifyChecksum(CHECKSUM_19, Constants.CHECKSUM_BLOCK_18, Constants.CHECKSUM_BLOCK_19)) {
            popOffTo(Constants.CHECKSUM_BLOCK_18);
        }
        if (block.getHeight() == Constants.CHECKSUM_BLOCK_20
                && ! verifyChecksum(CHECKSUM_20, Constants.CHECKSUM_BLOCK_19, Constants.CHECKSUM_BLOCK_20)) {
            popOffTo(Constants.CHECKSUM_BLOCK_19);
        }
>>>>>>> c143ac08
    };

    private BlockchainProcessorImpl() {
        final int trimFrequency = Nxt.getIntProperty("nxt.trimFrequency");
        blockListeners.addListener(block -> {
            if (block.getHeight() % 5000 == 0) {
                Logger.logMessage("processed block " + block.getHeight());
            }
            if (trimDerivedTables && block.getHeight() % trimFrequency == 0) {
                doTrimDerivedTables();
            }
        }, Event.BLOCK_SCANNED);

        blockListeners.addListener(block -> {
            if (trimDerivedTables && block.getHeight() % trimFrequency == 0 && !isTrimming) {
                isTrimming = true;
                networkService.submit(() -> {
                    trimDerivedTables();
                    isTrimming = false;
                });
            }
            if (block.getHeight() % 5000 == 0) {
                Logger.logMessage("received block " + block.getHeight());
                if (!isDownloading || block.getHeight() % 50000 == 0) {
                    networkService.submit(Db.db::analyzeTables);
                }
            }
        }, Event.BLOCK_PUSHED);

        blockListeners.addListener(checksumListener, Event.BLOCK_PUSHED);

        blockListeners.addListener(block -> Db.db.analyzeTables(), Event.RESCAN_END);

        ThreadPool.runBeforeStart(() -> {
            alreadyInitialized = true;
            addGenesisBlock();
            if (Nxt.getBooleanProperty("nxt.forceScan")) {
                scan(0, Nxt.getBooleanProperty("nxt.forceValidate"));
            } else {
                boolean rescan;
                boolean validate;
                int height;
                try (Connection con = Db.db.getConnection();
                     Statement stmt = con.createStatement();
                     ResultSet rs = stmt.executeQuery("SELECT * FROM scan")) {
                    rs.next();
                    rescan = rs.getBoolean("rescan");
                    validate = rs.getBoolean("validate");
                    height = rs.getInt("height");
                } catch (SQLException e) {
                    throw new RuntimeException(e.toString(), e);
                }
                if (rescan) {
                    scan(height, validate);
                }
            }
        }, false);

        if (!Constants.isLightClient && !Constants.isOffline) {
            ThreadPool.scheduleThread("GetMoreBlocks", getMoreBlocksThread, 1);
        }

    }

    @Override
    public boolean addListener(Listener<Block> listener, BlockchainProcessor.Event eventType) {
        return blockListeners.addListener(listener, eventType);
    }

    @Override
    public boolean removeListener(Listener<Block> listener, Event eventType) {
        return blockListeners.removeListener(listener, eventType);
    }

    @Override
    public void registerDerivedTable(DerivedDbTable table) {
        if (alreadyInitialized) {
            throw new IllegalStateException("Too late to register table " + table + ", must have done it in Nxt.Init");
        }
        derivedTables.add(table);
    }

    @Override
    public void trimDerivedTables() {
        try {
            Db.db.beginTransaction();
            doTrimDerivedTables();
            Db.db.commitTransaction();
        } catch (Exception e) {
            Logger.logMessage(e.toString(), e);
            Db.db.rollbackTransaction();
            throw e;
        } finally {
            Db.db.endTransaction();
        }
    }

    private void doTrimDerivedTables() {
        lastTrimHeight = Math.max(blockchain.getHeight() - Constants.MAX_ROLLBACK, 0);
        if (lastTrimHeight > 0) {
            for (DerivedDbTable table : derivedTables) {
                blockchain.readLock();
                try {
                    table.trim(lastTrimHeight);
                    Db.db.commitTransaction();
                } finally {
                    blockchain.readUnlock();
                }
            }
        }
    }

    List<DerivedDbTable> getDerivedTables() {
        return derivedTables;
    }

    @Override
    public Peer getLastBlockchainFeeder() {
        return lastBlockchainFeeder;
    }

    @Override
    public int getLastBlockchainFeederHeight() {
        return lastBlockchainFeederHeight;
    }

    @Override
    public boolean isScanning() {
        return isScanning;
    }

    @Override
    public int getInitialScanHeight() {
        return initialScanHeight;
    }

    @Override
    public boolean isDownloading() {
        return isDownloading;
    }

    @Override
    public boolean isProcessingBlock() {
        return isProcessingBlock;
    }

    @Override
    public int getMinRollbackHeight() {
        return trimDerivedTables ? (lastTrimHeight > 0 ? lastTrimHeight : Math.max(blockchain.getHeight() - Constants.MAX_ROLLBACK, 0)) : 0;
    }

    @Override
    public long getGenesisBlockId() {
        return genesisBlockId;
    }

    @Override
    public void processPeerBlock(JSONObject request) throws NxtException {
        BlockImpl block = BlockImpl.parseBlock(request);
        BlockImpl lastBlock = blockchain.getLastBlock();
        if (block.getPreviousBlockId() == lastBlock.getId()) {
            pushBlock(block);
        } else if (block.getPreviousBlockId() == lastBlock.getPreviousBlockId() && block.getTimestamp() < lastBlock.getTimestamp()) {
            blockchain.writeLock();
            try {
                if (lastBlock.getId() != blockchain.getLastBlock().getId()) {
                    return; // blockchain changed, ignore the block
                }
                BlockImpl previousBlock = blockchain.getBlock(lastBlock.getPreviousBlockId());
                lastBlock = popOffTo(previousBlock).get(0);
                try {
                    pushBlock(block);
                    TransactionProcessorImpl.getInstance().processLater(lastBlock.getTransactions());
                    Logger.logDebugMessage("Last block " + lastBlock.getStringId() + " was replaced by " + block.getStringId());
                } catch (BlockNotAcceptedException e) {
                    Logger.logDebugMessage("Replacement block failed to be accepted, pushing back our last block");
                    pushBlock(lastBlock);
                    TransactionProcessorImpl.getInstance().processLater(block.getTransactions());
                }
            } finally {
                blockchain.writeUnlock();
            }
        } // else ignore the block
    }

    @Override
    public List<BlockImpl> popOffTo(int height) {
        if (height <= 0) {
            fullReset();
        } else if (height < blockchain.getHeight()) {
            return popOffTo(blockchain.getBlockAtHeight(height));
        }
        return Collections.emptyList();
    }

    @Override
    public void fullReset() {
        blockchain.writeLock();
        try {
            try {
                setGetMoreBlocks(false);
                scheduleScan(0, false);
                //BlockDb.deleteBlock(Genesis.GENESIS_BLOCK_ID); // fails with stack overflow in H2
                BlockDb.deleteAll();
                addGenesisBlock();
            } finally {
                setGetMoreBlocks(true);
            }
        } finally {
            blockchain.writeUnlock();
        }
    }

    @Override
    public void setGetMoreBlocks(boolean getMoreBlocks) {
        this.getMoreBlocks = getMoreBlocks;
    }

    @Override
    public int restorePrunedData() {
        Db.db.beginTransaction();
        try (Connection con = Db.db.getConnection()) {
            int now = Nxt.getEpochTime();
            int minTimestamp = Math.max(1, now - Constants.MAX_PRUNABLE_LIFETIME);
            int maxTimestamp = Math.max(minTimestamp, now - Constants.MIN_PRUNABLE_LIFETIME) - 1;
            List<TransactionDb.PrunableTransaction> transactionList =
                    TransactionDb.findPrunableTransactions(con, minTimestamp, maxTimestamp);
            transactionList.forEach(prunableTransaction -> {
                long id = prunableTransaction.getId();
                if ((prunableTransaction.hasPrunableAttachment() && prunableTransaction.getTransactionType().isPruned(id)) ||
                        PrunableMessage.isPruned(id, prunableTransaction.hasPrunablePlainMessage(), prunableTransaction.hasPrunableEncryptedMessage())) {
                    synchronized (prunableTransactions) {
                        prunableTransactions.add(id);
                    }
                }
            });
            if (!prunableTransactions.isEmpty()) {
                lastRestoreTime = 0;
            }
        } catch (SQLException e) {
            throw new RuntimeException(e.toString(), e);
        } finally {
            Db.db.endTransaction();
        }
        synchronized (prunableTransactions) {
            return prunableTransactions.size();
        }
    }

    @Override
    public Transaction restorePrunedTransaction(long transactionId) {
        TransactionImpl transaction = TransactionDb.findTransaction(transactionId);
        if (transaction == null) {
            throw new IllegalArgumentException("Transaction not found");
        }
        boolean isPruned = false;
        for (Appendix.AbstractAppendix appendage : transaction.getAppendages(true)) {
            if ((appendage instanceof Appendix.Prunable) &&
                    !((Appendix.Prunable)appendage).hasPrunableData()) {
                isPruned = true;
                break;
            }
        }
        if (!isPruned) {
            return transaction;
        }
        List<Peer> peers = Peers.getPeers(chkPeer -> chkPeer.providesService(Peer.Service.PRUNABLE) &&
                !chkPeer.isBlacklisted() && chkPeer.getAnnouncedAddress() != null);
        if (peers.isEmpty()) {
            Logger.logDebugMessage("Cannot find any archive peers");
            return null;
        }
        JSONObject json = new JSONObject();
        JSONArray requestList = new JSONArray();
        requestList.add(Long.toUnsignedString(transactionId));
        json.put("requestType", "getTransactions");
        json.put("transactionIds", requestList);
        JSONStreamAware request = JSON.prepareRequest(json);
        for (Peer peer : peers) {
            if (peer.getState() != Peer.State.CONNECTED) {
                Peers.connectPeer(peer);
            }
            if (peer.getState() != Peer.State.CONNECTED) {
                continue;
            }
            Logger.logDebugMessage("Connected to archive peer " + peer.getHost());
            JSONObject response = peer.send(request);
            if (response == null) {
                continue;
            }
            JSONArray transactions = (JSONArray)response.get("transactions");
            if (transactions == null || transactions.isEmpty()) {
                continue;
            }
            try {
                List<Transaction> processed = Nxt.getTransactionProcessor().restorePrunableData(transactions);
                if (processed.isEmpty()) {
                    continue;
                }
                synchronized (prunableTransactions) {
                    prunableTransactions.remove(transactionId);
                }
                return processed.get(0);
            } catch (NxtException.NotValidException e) {
                Logger.logErrorMessage("Peer " + peer.getHost() + " returned invalid prunable transaction", e);
                peer.blacklist(e);
            }
        }
        return null;
    }

    private void addBlock(BlockImpl block) {
        try (Connection con = Db.db.getConnection()) {
            BlockDb.saveBlock(con, block);
            blockchain.setLastBlock(block);
        } catch (SQLException e) {
            throw new RuntimeException(e.toString(), e);
        }
    }

    private void addGenesisBlock() {
        BlockImpl lastBlock = BlockDb.findLastBlock();
        if (lastBlock != null) {
            Logger.logMessage("Genesis block already in database");
            blockchain.setLastBlock(lastBlock);
            popOffTo(lastBlock);
            genesisBlockId = BlockDb.findBlockIdAtHeight(0);
            Logger.logMessage("Last block height: " + lastBlock.getHeight());
            return;
        }
        Logger.logMessage("Genesis block not in database, starting from scratch");
        Db.db.beginTransaction();
        try {
            List<TransactionImpl> transactions = new ArrayList<>();
            for (int i = 0; i < Genesis.GENESIS_RECIPIENTS.length; i++) {
                TransactionImpl transaction = new TransactionImpl.BuilderImpl((byte) 0, Genesis.CREATOR_PUBLIC_KEY,
                        Genesis.GENESIS_AMOUNTS.get(Genesis.GENESIS_RECIPIENTS[i]) * Constants.ONE_NXT, 0, (short) 0,
                        Attachment.ORDINARY_PAYMENT)
                        .timestamp(0)
                        .recipientId(Genesis.GENESIS_RECIPIENTS[i])
                        .height(0)
                        .ecBlockHeight(0)
                        .ecBlockId(0)
                        .appendix(new Appendix.PublicKeyAnnouncement(Genesis.GENESIS_PUBLIC_KEYS[i]))
                        .signature(Genesis.GENESIS_SIGNATURES[i])
                        .build();
                if (!transaction.verifySignature()) {
                    throw new RuntimeException("Invalid transaction signature");
                }
                transactions.add(transaction);
            }
            Collections.sort(transactions, Comparator.comparingLong(Transaction::getId));
            MessageDigest digest = Crypto.sha256();
            for (TransactionImpl transaction : transactions) {
                digest.update(transaction.bytes());
            }
            byte[] generationSignature = new byte[32];
            if (Constants.isTestnet) {
                Arrays.fill(generationSignature, (byte)1);
            }
            BlockImpl genesisBlock = new BlockImpl(-1, 0, 0, Constants.MAX_BALANCE_NQT, 0, transactions.size() * 160, digest.digest(),
                    Genesis.CREATOR_PUBLIC_KEY, generationSignature, Genesis.GENESIS_BLOCK_SIGNATURE, new byte[32], transactions);
            genesisBlock.setPrevious(null);
            addBlock(genesisBlock);
            genesisBlockId = genesisBlock.getId();
            Account.addOrGetAccount(Genesis.CREATOR_ID).apply(Genesis.CREATOR_PUBLIC_KEY);
            accept(genesisBlock, new ArrayList<>(), new ArrayList<>(), new HashMap<>());
            if (!genesisBlock.verifyBlockSignature()) {
                throw new RuntimeException("Invalid genesis block signature");
            }
            Db.db.commitTransaction();
        } catch (NxtException e) {
            Db.db.rollbackTransaction();
            Logger.logMessage(e.getMessage());
            throw new RuntimeException(e.toString(), e);
        } finally {
            Db.db.endTransaction();
        }
    }

    private void pushBlock(final BlockImpl block) throws BlockNotAcceptedException {

        int curTime = Nxt.getEpochTime();

        blockchain.writeLock();
        try {
            BlockImpl previousLastBlock = null;
            try {
                Db.db.beginTransaction();
                previousLastBlock = blockchain.getLastBlock();

                validate(block, previousLastBlock, curTime);

                long nextHitTime = Generator.getNextHitTime(previousLastBlock.getId(), curTime);
                if (nextHitTime > 0 && block.getTimestamp() > nextHitTime + 1) {
                    String msg = "Rejecting block " + block.getStringId() + " at height " + previousLastBlock.getHeight()
                            + " block timestamp " + block.getTimestamp() + " next hit time " + nextHitTime
                            + " current time " + curTime;
                    Logger.logDebugMessage(msg);
                    Generator.setDelay(-Constants.FORGING_SPEEDUP);
                    throw new BlockOutOfOrderException(msg, block);
                }

                Map<TransactionType, Map<String, Integer>> duplicates = new HashMap<>();
                List<TransactionImpl> validPhasedTransactions = new ArrayList<>();
                List<TransactionImpl> invalidPhasedTransactions = new ArrayList<>();
                validatePhasedTransactions(previousLastBlock.getHeight(), validPhasedTransactions, invalidPhasedTransactions, duplicates);
                validateTransactions(block, previousLastBlock, curTime, duplicates, previousLastBlock.getHeight() >= Constants.LAST_CHECKSUM_BLOCK);

                block.setPrevious(previousLastBlock);
                blockListeners.notify(block, Event.BEFORE_BLOCK_ACCEPT);
                TransactionProcessorImpl.getInstance().requeueAllUnconfirmedTransactions();
                addBlock(block);
                accept(block, validPhasedTransactions, invalidPhasedTransactions, duplicates);

                Db.db.commitTransaction();
            } catch (Exception e) {
                Db.db.rollbackTransaction();
                blockchain.setLastBlock(previousLastBlock);
                throw e;
            } finally {
                Db.db.endTransaction();
            }
            blockListeners.notify(block, Event.AFTER_BLOCK_ACCEPT);
        } finally {
            blockchain.writeUnlock();
        }

        if (block.getTimestamp() >= curTime - 600) {
            Peers.sendToSomePeers(block);
        }

        blockListeners.notify(block, Event.BLOCK_PUSHED);

    }

    private void validatePhasedTransactions(int height, List<TransactionImpl> validPhasedTransactions, List<TransactionImpl> invalidPhasedTransactions,
                                            Map<TransactionType, Map<String, Integer>> duplicates) {
        try (DbIterator<TransactionImpl> phasedTransactions = PhasingPoll.getFinishingTransactions(height + 1)) {
            for (TransactionImpl phasedTransaction : phasedTransactions) {
                if (PhasingPoll.getResult(phasedTransaction.getId()) != null) {
                    continue;
                }
                try {
                    phasedTransaction.validate();
                    if (!phasedTransaction.attachmentIsDuplicate(duplicates, false)) {
                        validPhasedTransactions.add(phasedTransaction);
                    } else {
                        Logger.logDebugMessage("At height " + height + " phased transaction " + phasedTransaction.getStringId() + " is duplicate, will not apply");
                        invalidPhasedTransactions.add(phasedTransaction);
                    }
                } catch (NxtException.ValidationException e) {
                    Logger.logDebugMessage("At height " + height + " phased transaction " + phasedTransaction.getStringId() + " no longer passes validation: "
                            + e.getMessage() + ", will not apply");
                    invalidPhasedTransactions.add(phasedTransaction);
                }
            }
        }
    }

    private void validate(BlockImpl block, BlockImpl previousLastBlock, int curTime) throws BlockNotAcceptedException {
        if (previousLastBlock.getId() != block.getPreviousBlockId()) {
            throw new BlockOutOfOrderException("Previous block id doesn't match", block);
        }
        if (block.getVersion() != getBlockVersion(previousLastBlock.getHeight())) {
            throw new BlockNotAcceptedException("Invalid version " + block.getVersion(), block);
        }
        if (block.getTimestamp() > curTime + Constants.MAX_TIMEDRIFT) {
            Logger.logWarningMessage("Received block " + block.getStringId() + " from the future, timestamp " + block.getTimestamp()
                    + " generator " + Long.toUnsignedString(block.getGeneratorId()) + " current time " + curTime + ", system clock may be off");
            throw new BlockOutOfOrderException("Invalid timestamp: " + block.getTimestamp()
                    + " current time is " + curTime, block);
        }
        if (block.getTimestamp() <= previousLastBlock.getTimestamp()) {
            throw new BlockNotAcceptedException("Block timestamp " + block.getTimestamp() + " is before previous block timestamp "
                    + previousLastBlock.getTimestamp(), block);
        }
        if (!Arrays.equals(Crypto.sha256().digest(previousLastBlock.bytes()), block.getPreviousBlockHash())) {
            throw new BlockNotAcceptedException("Previous block hash doesn't match", block);
        }
        if (block.getId() == 0L || BlockDb.hasBlock(block.getId(), previousLastBlock.getHeight())) {
            throw new BlockNotAcceptedException("Duplicate block or invalid id", block);
        }
        if (!block.verifyGenerationSignature() && !Generator.allowsFakeForging(block.getGeneratorPublicKey())) {
            Account generatorAccount = Account.getAccount(block.getGeneratorId());
            long generatorBalance = generatorAccount == null ? 0 : generatorAccount.getEffectiveBalanceNXT();
            throw new BlockNotAcceptedException("Generation signature verification failed, effective balance " + generatorBalance, block);
        }
        if (!block.verifyBlockSignature()) {
            throw new BlockNotAcceptedException("Block signature verification failed", block);
        }
        if (block.getTransactions().size() > Constants.MAX_NUMBER_OF_TRANSACTIONS) {
            throw new BlockNotAcceptedException("Invalid block transaction count " + block.getTransactions().size(), block);
        }
        if (block.getPayloadLength() > Constants.MAX_PAYLOAD_LENGTH || block.getPayloadLength() < 0) {
            throw new BlockNotAcceptedException("Invalid block payload length " + block.getPayloadLength(), block);
        }
    }

    private void validateTransactions(BlockImpl block, BlockImpl previousLastBlock, int curTime, Map<TransactionType, Map<String, Integer>> duplicates,
                                      boolean fullValidation) throws BlockNotAcceptedException {
        long payloadLength = 0;
        long calculatedTotalAmount = 0;
        long calculatedTotalFee = 0;
        MessageDigest digest = Crypto.sha256();
        boolean hasPrunedTransactions = false;
        for (TransactionImpl transaction : block.getTransactions()) {
            if (transaction.getTimestamp() > curTime + Constants.MAX_TIMEDRIFT) {
                throw new BlockOutOfOrderException("Invalid transaction timestamp: " + transaction.getTimestamp()
                        + ", current time is " + curTime, block);
            }
            if (!transaction.verifySignature()) {
                throw new TransactionNotAcceptedException("Transaction signature verification failed at height " + previousLastBlock.getHeight(), transaction);
            }
            if (fullValidation) {
                if (transaction.getTimestamp() > block.getTimestamp() + Constants.MAX_TIMEDRIFT
                        || transaction.getExpiration() < block.getTimestamp()) {
                    throw new TransactionNotAcceptedException("Invalid transaction timestamp " + transaction.getTimestamp()
                            + ", current time is " + curTime + ", block timestamp is " + block.getTimestamp(), transaction);
                }
                if (TransactionDb.hasTransaction(transaction.getId(), previousLastBlock.getHeight())) {
                    throw new TransactionNotAcceptedException("Transaction is already in the blockchain", transaction);
                }
                if (transaction.referencedTransactionFullHash() != null && !hasAllReferencedTransactions(transaction, transaction.getTimestamp(), 0)) {
                    throw new TransactionNotAcceptedException("Missing or invalid referenced transaction "
                            + transaction.getReferencedTransactionFullHash(), transaction);
                }
                if (transaction.getVersion() != getTransactionVersion(previousLastBlock.getHeight())) {
                    throw new TransactionNotAcceptedException("Invalid transaction version " + transaction.getVersion()
                            + " at height " + previousLastBlock.getHeight(), transaction);
                }
                if (transaction.getId() == 0L) {
                    throw new TransactionNotAcceptedException("Invalid transaction id 0", transaction);
                }
                try {
                    transaction.validate();
                } catch (NxtException.ValidationException e) {
                    throw new TransactionNotAcceptedException(e.getMessage(), transaction);
                }
            }
            if (transaction.attachmentIsDuplicate(duplicates, true)) {
                throw new TransactionNotAcceptedException("Transaction is a duplicate", transaction);
            }
            if (!hasPrunedTransactions) {
                for (Appendix.AbstractAppendix appendage : transaction.getAppendages()) {
                    if ((appendage instanceof Appendix.Prunable) && !((Appendix.Prunable)appendage).hasPrunableData()) {
                        hasPrunedTransactions = true;
                        break;
                    }
                }
            }
            calculatedTotalAmount += transaction.getAmountNQT();
            calculatedTotalFee += transaction.getFeeNQT();
            payloadLength += transaction.getFullSize();
            digest.update(transaction.bytes());
        }
        if (calculatedTotalAmount != block.getTotalAmountNQT() || calculatedTotalFee != block.getTotalFeeNQT()) {
            throw new BlockNotAcceptedException("Total amount or fee don't match transaction totals", block);
        }
        if (!Arrays.equals(digest.digest(), block.getPayloadHash())) {
            throw new BlockNotAcceptedException("Payload hash doesn't match", block);
        }
        if (hasPrunedTransactions ? payloadLength > block.getPayloadLength() : payloadLength != block.getPayloadLength()) {
            throw new BlockNotAcceptedException("Transaction payload length " + payloadLength + " does not match block payload length "
                    + block.getPayloadLength(), block);
        }
    }

    private void accept(BlockImpl block, List<TransactionImpl> validPhasedTransactions, List<TransactionImpl> invalidPhasedTransactions,
                        Map<TransactionType, Map<String, Integer>> duplicates) throws TransactionNotAcceptedException {
        try {
            isProcessingBlock = true;
            for (TransactionImpl transaction : block.getTransactions()) {
                if (! transaction.applyUnconfirmed()) {
                    throw new TransactionNotAcceptedException("Double spending", transaction);
                }
            }
            blockListeners.notify(block, Event.BEFORE_BLOCK_APPLY);
            block.apply();
            validPhasedTransactions.forEach(transaction -> transaction.getPhasing().countVotes(transaction));
            invalidPhasedTransactions.forEach(transaction -> transaction.getPhasing().reject(transaction));
            int fromTimestamp = Nxt.getEpochTime() - Constants.MAX_PRUNABLE_LIFETIME;
            for (TransactionImpl transaction : block.getTransactions()) {
                try {
                    transaction.apply();
                    if (transaction.getTimestamp() > fromTimestamp) {
                        for (Appendix.AbstractAppendix appendage : transaction.getAppendages(true)) {
                            if ((appendage instanceof Appendix.Prunable) &&
                                        !((Appendix.Prunable)appendage).hasPrunableData()) {
                                synchronized (prunableTransactions) {
                                    prunableTransactions.add(transaction.getId());
                                }
                                lastRestoreTime = 0;
                                break;
                            }
                        }
                    }
                } catch (RuntimeException e) {
                    Logger.logErrorMessage(e.toString(), e);
                    throw new BlockchainProcessor.TransactionNotAcceptedException(e, transaction);
                }
            }
            SortedSet<TransactionImpl> possiblyApprovedTransactions = new TreeSet<>(finishingTransactionsComparator);
            block.getTransactions().forEach(transaction -> {
                PhasingPoll.getLinkedPhasedTransactions(transaction.fullHash()).forEach(phasedTransaction -> {
                    if (phasedTransaction.getPhasing().getFinishHeight() > block.getHeight()) {
                        possiblyApprovedTransactions.add((TransactionImpl)phasedTransaction);
                    }
                });
                if (transaction.getType() == TransactionType.Messaging.PHASING_VOTE_CASTING && !transaction.attachmentIsPhased()) {
                    Attachment.MessagingPhasingVoteCasting voteCasting = (Attachment.MessagingPhasingVoteCasting)transaction.getAttachment();
                    voteCasting.getTransactionFullHashes().forEach(hash -> {
                        PhasingPoll phasingPoll = PhasingPoll.getPoll(Convert.fullHashToId(hash));
                        if (phasingPoll.allowEarlyFinish() && phasingPoll.getFinishHeight() > block.getHeight()) {
                            possiblyApprovedTransactions.add(TransactionDb.findTransaction(phasingPoll.getId()));
                        }
                    });
                }
            });
            validPhasedTransactions.forEach(phasedTransaction -> {
                if (phasedTransaction.getType() == TransactionType.Messaging.PHASING_VOTE_CASTING) {
                    PhasingPoll.PhasingPollResult result = PhasingPoll.getResult(phasedTransaction.getId());
                    if (result != null && result.isApproved()) {
                        Attachment.MessagingPhasingVoteCasting phasingVoteCasting = (Attachment.MessagingPhasingVoteCasting) phasedTransaction.getAttachment();
                        phasingVoteCasting.getTransactionFullHashes().forEach(hash -> {
                            PhasingPoll phasingPoll = PhasingPoll.getPoll(Convert.fullHashToId(hash));
                            if (phasingPoll.allowEarlyFinish() && phasingPoll.getFinishHeight() > block.getHeight()) {
                                possiblyApprovedTransactions.add(TransactionDb.findTransaction(phasingPoll.getId()));
                            }
                        });
                    }
                }
            });
            possiblyApprovedTransactions.forEach(transaction -> {
                if (PhasingPoll.getResult(transaction.getId()) == null) {
                    try {
                        transaction.validate();
                        transaction.getPhasing().tryCountVotes(transaction, duplicates);
                    } catch (NxtException.ValidationException e) {
                        Logger.logDebugMessage("At height " + block.getHeight() + " phased transaction " + transaction.getStringId()
                                + " no longer passes validation: " + e.getMessage() + ", cannot finish early");
                    }
                }
            });
            blockListeners.notify(block, Event.AFTER_BLOCK_APPLY);
            if (block.getTransactions().size() > 0) {
                TransactionProcessorImpl.getInstance().notifyListeners(block.getTransactions(), TransactionProcessor.Event.ADDED_CONFIRMED_TRANSACTIONS);
            }
            AccountLedger.commitEntries();
        } finally {
            isProcessingBlock = false;
            AccountLedger.clearEntries();
        }
    }

    private static final Comparator<Transaction> finishingTransactionsComparator = Comparator
            .comparingInt(Transaction::getHeight)
            .thenComparingInt(Transaction::getIndex)
            .thenComparingLong(Transaction::getId);

    List<BlockImpl> popOffTo(Block commonBlock) {
        blockchain.writeLock();
        try {
            if (!Db.db.isInTransaction()) {
                try {
                    Db.db.beginTransaction();
                    return popOffTo(commonBlock);
                } finally {
                    Db.db.endTransaction();
                }
            }
            if (commonBlock.getHeight() < getMinRollbackHeight()) {
                Logger.logMessage("Rollback to height " + commonBlock.getHeight() + " not supported, will do a full rescan");
                popOffWithRescan(commonBlock.getHeight() + 1);
                return Collections.emptyList();
            }
            if (! blockchain.hasBlock(commonBlock.getId())) {
                Logger.logDebugMessage("Block " + commonBlock.getStringId() + " not found in blockchain, nothing to pop off");
                return Collections.emptyList();
            }
            List<BlockImpl> poppedOffBlocks = new ArrayList<>();
            try {
                BlockImpl block = blockchain.getLastBlock();
                block.loadTransactions();
                Logger.logDebugMessage("Rollback from block " + block.getStringId() + " at height " + block.getHeight()
                        + " to " + commonBlock.getStringId() + " at " + commonBlock.getHeight());
                while (block.getId() != commonBlock.getId() && block.getHeight() > 0) {
                    poppedOffBlocks.add(block);
                    block = popLastBlock();
                }
                for (DerivedDbTable table : derivedTables) {
                    table.rollback(commonBlock.getHeight());
                }
                Db.db.clearCache();
                Db.db.commitTransaction();
            } catch (RuntimeException e) {
                Logger.logErrorMessage("Error popping off to " + commonBlock.getHeight() + ", " + e.toString());
                Db.db.rollbackTransaction();
                BlockImpl lastBlock = BlockDb.findLastBlock();
                blockchain.setLastBlock(lastBlock);
                popOffTo(lastBlock);
                throw e;
            }
            return poppedOffBlocks;
        } finally {
            blockchain.writeUnlock();
        }
    }

    private BlockImpl popLastBlock() {
        BlockImpl block = blockchain.getLastBlock();
        if (block.getHeight() == 0) {
            throw new RuntimeException("Cannot pop off genesis block");
        }
        BlockImpl previousBlock = BlockDb.deleteBlocksFrom(block.getId());
        previousBlock.loadTransactions();
        blockchain.setLastBlock(previousBlock);
        blockListeners.notify(block, Event.BLOCK_POPPED);
        return previousBlock;
    }

    private void popOffWithRescan(int height) {
        blockchain.writeLock();
        try {
            try {
                scheduleScan(0, false);
                BlockImpl lastBLock = BlockDb.deleteBlocksFrom(BlockDb.findBlockIdAtHeight(height));
                blockchain.setLastBlock(lastBLock);
                Logger.logDebugMessage("Deleted blocks starting from height %s", height);
            } finally {
                scan(0, false);
            }
        } finally {
            blockchain.writeUnlock();
        }
    }

    private int getBlockVersion(int previousBlockHeight) {
        return 3;
    }

    private int getTransactionVersion(int previousBlockHeight) {
        return 1;
    }

    private boolean verifyChecksum(byte[] validChecksum, int fromHeight, int toHeight) {
        MessageDigest digest = Crypto.sha256();
        try (Connection con = Db.db.getConnection();
             PreparedStatement pstmt = con.prepareStatement(
                     "SELECT * FROM transaction WHERE height > ? AND height <= ? ORDER BY id ASC, timestamp ASC")) {
            pstmt.setInt(1, fromHeight);
            pstmt.setInt(2, toHeight);
            try (DbIterator<TransactionImpl> iterator = blockchain.getTransactions(con, pstmt)) {
                while (iterator.hasNext()) {
                    digest.update(iterator.next().bytes());
                }
            }
        } catch (SQLException e) {
            throw new RuntimeException(e.toString(), e);
        }
        byte[] checksum = digest.digest();
        if (validChecksum == null) {
            Logger.logMessage("Checksum calculated:\n" + Arrays.toString(checksum));
            return true;
        } else if (!Arrays.equals(checksum, validChecksum)) {
            Logger.logErrorMessage("Checksum failed at block " + blockchain.getHeight() + ": " + Arrays.toString(checksum));
            return false;
        } else {
            Logger.logMessage("Checksum passed at block " + blockchain.getHeight());
            return true;
        }
    }

    SortedSet<UnconfirmedTransaction> selectUnconfirmedTransactions(Map<TransactionType, Map<String, Integer>> duplicates, Block previousBlock, int blockTimestamp) {
        List<UnconfirmedTransaction> orderedUnconfirmedTransactions = new ArrayList<>();
        try (FilteringIterator<UnconfirmedTransaction> unconfirmedTransactions = new FilteringIterator<>(
                TransactionProcessorImpl.getInstance().getAllUnconfirmedTransactions(),
                transaction -> hasAllReferencedTransactions(transaction.getTransaction(), transaction.getTimestamp(), 0))) {
            for (UnconfirmedTransaction unconfirmedTransaction : unconfirmedTransactions) {
                orderedUnconfirmedTransactions.add(unconfirmedTransaction);
            }
        }
        SortedSet<UnconfirmedTransaction> sortedTransactions = new TreeSet<>(transactionArrivalComparator);
        int payloadLength = 0;
        while (payloadLength <= Constants.MAX_PAYLOAD_LENGTH && sortedTransactions.size() <= Constants.MAX_NUMBER_OF_TRANSACTIONS) {
            int prevNumberOfNewTransactions = sortedTransactions.size();
            for (UnconfirmedTransaction unconfirmedTransaction : orderedUnconfirmedTransactions) {
                int transactionLength = unconfirmedTransaction.getTransaction().getFullSize();
                if (sortedTransactions.contains(unconfirmedTransaction) || payloadLength + transactionLength > Constants.MAX_PAYLOAD_LENGTH) {
                    continue;
                }
                if (unconfirmedTransaction.getVersion() != getTransactionVersion(previousBlock.getHeight())) {
                    continue;
                }
                if (blockTimestamp > 0 && (unconfirmedTransaction.getTimestamp() > blockTimestamp + Constants.MAX_TIMEDRIFT
                        || unconfirmedTransaction.getExpiration() < blockTimestamp)) {
                    continue;
                }
                try {
                    unconfirmedTransaction.getTransaction().validate();
                } catch (NxtException.ValidationException e) {
                    continue;
                }
                if (unconfirmedTransaction.getTransaction().attachmentIsDuplicate(duplicates, true)) {
                    continue;
                }
                sortedTransactions.add(unconfirmedTransaction);
                payloadLength += transactionLength;
            }
            if (sortedTransactions.size() == prevNumberOfNewTransactions) {
                break;
            }
        }
        return sortedTransactions;
    }


    private static final Comparator<UnconfirmedTransaction> transactionArrivalComparator = Comparator
            .comparingLong(UnconfirmedTransaction::getArrivalTimestamp)
            .thenComparingInt(UnconfirmedTransaction::getHeight)
            .thenComparingLong(UnconfirmedTransaction::getId);

    void generateBlock(String secretPhrase, int blockTimestamp) throws BlockNotAcceptedException {

        Map<TransactionType, Map<String, Integer>> duplicates = new HashMap<>();
        try (DbIterator<TransactionImpl> phasedTransactions = PhasingPoll.getFinishingTransactions(blockchain.getHeight() + 1)) {
            for (TransactionImpl phasedTransaction : phasedTransactions) {
                try {
                    phasedTransaction.validate();
                    phasedTransaction.attachmentIsDuplicate(duplicates, false); // pre-populate duplicates map
                } catch (NxtException.ValidationException ignore) {
                }
            }
        }

        BlockImpl previousBlock = blockchain.getLastBlock();
        TransactionProcessorImpl.getInstance().processWaitingTransactions();
        SortedSet<UnconfirmedTransaction> sortedTransactions = selectUnconfirmedTransactions(duplicates, previousBlock, blockTimestamp);
        List<TransactionImpl> blockTransactions = new ArrayList<>();
        MessageDigest digest = Crypto.sha256();
        long totalAmountNQT = 0;
        long totalFeeNQT = 0;
        int payloadLength = 0;
        for (UnconfirmedTransaction unconfirmedTransaction : sortedTransactions) {
            TransactionImpl transaction = unconfirmedTransaction.getTransaction();
            blockTransactions.add(transaction);
            digest.update(transaction.bytes());
            totalAmountNQT += transaction.getAmountNQT();
            totalFeeNQT += transaction.getFeeNQT();
            payloadLength += transaction.getFullSize();
        }
        byte[] payloadHash = digest.digest();
        digest.update(previousBlock.getGenerationSignature());
        final byte[] publicKey = Crypto.getPublicKey(secretPhrase);
        byte[] generationSignature = digest.digest(publicKey);
        byte[] previousBlockHash = Crypto.sha256().digest(previousBlock.bytes());

        BlockImpl block = new BlockImpl(getBlockVersion(previousBlock.getHeight()), blockTimestamp, previousBlock.getId(), totalAmountNQT, totalFeeNQT, payloadLength,
                payloadHash, publicKey, generationSignature, previousBlockHash, blockTransactions, secretPhrase);

        try {
            pushBlock(block);
            blockListeners.notify(block, Event.BLOCK_GENERATED);
            Logger.logDebugMessage("Account " + Long.toUnsignedString(block.getGeneratorId()) + " generated block " + block.getStringId()
                    + " at height " + block.getHeight() + " timestamp " + block.getTimestamp() + " fee " + ((float)block.getTotalFeeNQT())/Constants.ONE_NXT);
        } catch (TransactionNotAcceptedException e) {
            Logger.logDebugMessage("Generate block failed: " + e.getMessage());
            TransactionProcessorImpl.getInstance().processWaitingTransactions();
            TransactionImpl transaction = e.getTransaction();
            Logger.logDebugMessage("Removing invalid transaction: " + transaction.getStringId());
            blockchain.writeLock();
            try {
                TransactionProcessorImpl.getInstance().removeUnconfirmedTransaction(transaction);
            } finally {
                blockchain.writeUnlock();
            }
            throw e;
        } catch (BlockNotAcceptedException e) {
            Logger.logDebugMessage("Generate block failed: " + e.getMessage());
            throw e;
        }
    }

    boolean hasAllReferencedTransactions(TransactionImpl transaction, int timestamp, int count) {
        if (transaction.referencedTransactionFullHash() == null) {
            return timestamp - transaction.getTimestamp() < Constants.MAX_REFERENCED_TRANSACTION_TIMESPAN && count < 10;
        }
        TransactionImpl referencedTransaction = TransactionDb.findTransactionByFullHash(transaction.referencedTransactionFullHash());
        return referencedTransaction != null
                && referencedTransaction.getHeight() < transaction.getHeight()
                && hasAllReferencedTransactions(referencedTransaction, timestamp, count + 1);
    }

    void scheduleScan(int height, boolean validate) {
        try (Connection con = Db.db.getConnection();
             PreparedStatement pstmt = con.prepareStatement("UPDATE scan SET rescan = TRUE, height = ?, validate = ?")) {
            pstmt.setInt(1, height);
            pstmt.setBoolean(2, validate);
            pstmt.executeUpdate();
            Logger.logDebugMessage("Scheduled scan starting from height " + height + (validate ? ", with validation" : ""));
        } catch (SQLException e) {
            throw new RuntimeException(e.toString(), e);
        }
    }

    @Override
    public void scan(int height, boolean validate) {
        scan(height, validate, false);
    }

    @Override
    public void fullScanWithShutdown() {
        scan(0, true, true);
    }

    private void scan(int height, boolean validate, boolean shutdown) {
        blockchain.writeLock();
        try {
            if (!Db.db.isInTransaction()) {
                try {
                    Db.db.beginTransaction();
                    if (validate) {
                        blockListeners.addListener(checksumListener, Event.BLOCK_SCANNED);
                    }
                    scan(height, validate, shutdown);
                    Db.db.commitTransaction();
                } catch (Exception e) {
                    Db.db.rollbackTransaction();
                    throw e;
                } finally {
                    Db.db.endTransaction();
                    blockListeners.removeListener(checksumListener, Event.BLOCK_SCANNED);
                }
                return;
            }
            scheduleScan(height, validate);
            if (height > 0 && height < getMinRollbackHeight()) {
                Logger.logMessage("Rollback to height less than " + getMinRollbackHeight() + " not supported, will do a full scan");
                height = 0;
            }
            if (height < 0) {
                height = 0;
            }
            Logger.logMessage("Scanning blockchain starting from height " + height + "...");
            if (validate) {
                Logger.logDebugMessage("Also verifying signatures and validating transactions...");
            }
            try (Connection con = Db.db.getConnection();
                 PreparedStatement pstmtSelect = con.prepareStatement("SELECT * FROM block WHERE " + (height > 0 ? "height >= ? AND " : "")
                         + " db_id >= ? ORDER BY db_id ASC LIMIT 50000");
                 PreparedStatement pstmtDone = con.prepareStatement("UPDATE scan SET rescan = FALSE, height = 0, validate = FALSE")) {
                isScanning = true;
                initialScanHeight = blockchain.getHeight();
                if (height > blockchain.getHeight() + 1) {
                    Logger.logMessage("Rollback height " + (height - 1) + " exceeds current blockchain height of " + blockchain.getHeight() + ", no scan needed");
                    pstmtDone.executeUpdate();
                    Db.db.commitTransaction();
                    return;
                }
                if (height == 0) {
                    Logger.logDebugMessage("Dropping all full text search indexes");
                    FullTextTrigger.dropAll(con);
                }
                for (DerivedDbTable table : derivedTables) {
                    if (height == 0) {
                        table.truncate();
                    } else {
                        table.rollback(height - 1);
                    }
                }
                Db.db.clearCache();
                Db.db.commitTransaction();
                Logger.logDebugMessage("Rolled back derived tables");
                BlockImpl currentBlock = BlockDb.findBlockAtHeight(height);
                blockListeners.notify(currentBlock, Event.RESCAN_BEGIN);
                long currentBlockId = currentBlock.getId();
                if (height == 0) {
                    blockchain.setLastBlock(currentBlock); // special case to avoid no last block
                    Account.addOrGetAccount(Genesis.CREATOR_ID).apply(Genesis.CREATOR_PUBLIC_KEY);
                } else {
                    blockchain.setLastBlock(BlockDb.findBlockAtHeight(height - 1));
                }
                if (shutdown) {
                    Logger.logMessage("Scan will be performed at next start");
                    new Thread(() -> {
                        System.exit(0);
                    }).start();
                    return;
                }
                int pstmtSelectIndex = 1;
                if (height > 0) {
                    pstmtSelect.setInt(pstmtSelectIndex++, height);
                }
                long dbId = Long.MIN_VALUE;
                boolean hasMore = true;
                outer:
                while (hasMore) {
                    hasMore = false;
                    pstmtSelect.setLong(pstmtSelectIndex, dbId);
                    try (ResultSet rs = pstmtSelect.executeQuery()) {
                        while (rs.next()) {
                            try {
                                dbId = rs.getLong("db_id");
                                currentBlock = BlockDb.loadBlock(con, rs, true);
                                currentBlock.loadTransactions();
                                if (currentBlock.getId() != currentBlockId || currentBlock.getHeight() > blockchain.getHeight() + 1) {
                                    throw new NxtException.NotValidException("Database blocks in the wrong order!");
                                }
                                Map<TransactionType, Map<String, Integer>> duplicates = new HashMap<>();
                                List<TransactionImpl> validPhasedTransactions = new ArrayList<>();
                                List<TransactionImpl> invalidPhasedTransactions = new ArrayList<>();
                                validatePhasedTransactions(blockchain.getHeight(), validPhasedTransactions, invalidPhasedTransactions, duplicates);
                                if (validate && currentBlock.getHeight() > 0) {
                                    int curTime = Nxt.getEpochTime();
                                    validate(currentBlock, blockchain.getLastBlock(), curTime);
                                    byte[] blockBytes = currentBlock.bytes();
                                    JSONObject blockJSON = (JSONObject) JSONValue.parse(currentBlock.getJSONObject().toJSONString());
                                    if (!Arrays.equals(blockBytes, BlockImpl.parseBlock(blockJSON).bytes())) {
                                        throw new NxtException.NotValidException("Block JSON cannot be parsed back to the same block");
                                    }
                                    validateTransactions(currentBlock, blockchain.getLastBlock(), curTime, duplicates, true);
                                    for (TransactionImpl transaction : currentBlock.getTransactions()) {
                                        byte[] transactionBytes = transaction.bytes();
                                        if (!Arrays.equals(transactionBytes, TransactionImpl.newTransactionBuilder(transactionBytes).build().bytes())) {
                                            throw new NxtException.NotValidException("Transaction bytes cannot be parsed back to the same transaction: "
                                                    + transaction.getJSONObject().toJSONString());
                                        }
                                        JSONObject transactionJSON = (JSONObject) JSONValue.parse(transaction.getJSONObject().toJSONString());
                                        if (!Arrays.equals(transactionBytes, TransactionImpl.newTransactionBuilder(transactionJSON).build().bytes())) {
                                            throw new NxtException.NotValidException("Transaction JSON cannot be parsed back to the same transaction: "
                                                    + transaction.getJSONObject().toJSONString());
                                        }
                                    }
                                }
                                blockListeners.notify(currentBlock, Event.BEFORE_BLOCK_ACCEPT);
                                blockchain.setLastBlock(currentBlock);
                                accept(currentBlock, validPhasedTransactions, invalidPhasedTransactions, duplicates);
                                currentBlockId = currentBlock.getNextBlockId();
                                Db.db.clearCache();
                                Db.db.commitTransaction();
                                blockListeners.notify(currentBlock, Event.AFTER_BLOCK_ACCEPT);
                            } catch (NxtException | RuntimeException e) {
                                Db.db.rollbackTransaction();
                                Logger.logDebugMessage(e.toString(), e);
                                Logger.logDebugMessage("Applying block " + Long.toUnsignedString(currentBlockId) + " at height "
                                        + (currentBlock == null ? 0 : currentBlock.getHeight()) + " failed, deleting from database");
                                if (currentBlock != null) {
                                    currentBlock.loadTransactions();
                                    TransactionProcessorImpl.getInstance().processLater(currentBlock.getTransactions());
                                }
                                while (rs.next()) {
                                    try {
                                        currentBlock = BlockDb.loadBlock(con, rs, true);
                                        currentBlock.loadTransactions();
                                        TransactionProcessorImpl.getInstance().processLater(currentBlock.getTransactions());
                                    } catch (RuntimeException e2) {
                                        Logger.logErrorMessage(e2.toString(), e);
                                        break;
                                    }
                                }
                                BlockImpl lastBlock = BlockDb.deleteBlocksFrom(currentBlockId);
                                blockchain.setLastBlock(lastBlock);
                                popOffTo(lastBlock);
                                break outer;
                            }
                            blockListeners.notify(currentBlock, Event.BLOCK_SCANNED);
                            hasMore = true;
                        }
                        dbId = dbId + 1;
                    }
                }
                if (height == 0) {
                    for (DerivedDbTable table : derivedTables) {
                        table.createSearchIndex(con);
                    }
                }
                pstmtDone.executeUpdate();
                Db.db.commitTransaction();
                blockListeners.notify(currentBlock, Event.RESCAN_END);
                Logger.logMessage("...done at height " + blockchain.getHeight());
                if (height == 0 && validate) {
                    Logger.logMessage("SUCCESSFULLY PERFORMED FULL RESCAN WITH VALIDATION");
                }
                lastRestoreTime = 0;
            } catch (SQLException e) {
                throw new RuntimeException(e.toString(), e);
            } finally {
                isScanning = false;
            }
        } finally {
            blockchain.writeUnlock();
        }
    }
}<|MERGE_RESOLUTION|>--- conflicted
+++ resolved
@@ -66,44 +66,7 @@
     private static final byte[] CHECKSUM_1 = Constants.isTestnet ?
             null
             :
-<<<<<<< HEAD
             null;
-=======
-            new byte[] {
-                    90, 15, -6, -42, -105, -103, 83, -17, -112, 51, -53, 110, 98, -54, -4, 2,
-                    30, -69, 25, 91, 52, 126, -40, -91, -23, 118, -121, 70, 116, 60, -49, -86
-            };
-    private static final byte[] CHECKSUM_18 = Constants.isTestnet ?
-            new byte[] {
-                    98, 53, 16, 32, 124, -49, 117, -11, 50, -122, 110, 5, -47, -11, -36, -48,
-                    -12, 10, -68, -105, 125, -61, -61, -62, -98, -64, -20, -110, 96, 20, 116, -52
-            }
-            :
-            new byte[] {
-                    28, -67, 28, 87, -21, 91, -74, 115, -37, 67, 74, -32, -92, 53, -58, 62,
-                    -60, 54, 58, -94, 9, 5, 26, -103, -19, 47, 78, 117, -49, 42, -14, 109
-            };
-    private static final byte[] CHECKSUM_19 = Constants.isTestnet ?
-            new byte[] {
-                    83, -5, -8, 51, 67, 28, 11, 101, -77, -57, 98, -113, 76, 2, -5, -97, -102,
-                    112, -51, -128, 79, -66, -81, -76, 113, 14, 51, 117, -77, -98, 84, 104
-            }
-            :
-            new byte[] {
-                    -19, -60, 82, 93, 111, 77, 127, 100, 77, 102, 29, 104, 39, 78, -123, -108,
-                    -25, -42, 59, 22, -9, -110, -32, -126, -18, 31, -46, 102, -75, -113, 6, 104
-            };
-    private static final byte[] CHECKSUM_20 = Constants.isTestnet ?
-            new byte[] {
-                    33, -16, 85, -127, -102, 97, 22, -52, -13, 24, 102, -53, -106, 35, 20, 33,
-                    78, 37, -43, 63, 21, -59, -20, 120, 5, 80, 93, 71, -98, -58, 78, 95
-            }
-            :
-            new byte[] {
-                    -31, 16, 18, -38, -86, 3, -111, -9, 3, -32, 87, 8, 70, 35, -33, -56, 91,
-                    -72, -55, -96, -120, -127, -116, 2, -21, -89, -7, 56, -114, -66, 72, -49
-            };
->>>>>>> c143ac08
 
     private static final BlockchainProcessorImpl instance = new BlockchainProcessorImpl();
 
@@ -930,41 +893,6 @@
                 && ! verifyChecksum(CHECKSUM_1, 0, Constants.CHECKSUM_BLOCK_1)) {
             popOffTo(0);
         }
-<<<<<<< HEAD
-=======
-        if (block.getHeight() == Constants.NQT_BLOCK
-                && ! verifyChecksum(CHECKSUM_NQT_BLOCK, Constants.TRANSPARENT_FORGING_BLOCK, Constants.NQT_BLOCK)) {
-            popOffTo(Constants.TRANSPARENT_FORGING_BLOCK);
-        }
-        if (block.getHeight() == Constants.MONETARY_SYSTEM_BLOCK
-                && ! verifyChecksum(CHECKSUM_MONETARY_SYSTEM_BLOCK, Constants.NQT_BLOCK, Constants.MONETARY_SYSTEM_BLOCK)) {
-            popOffTo(Constants.NQT_BLOCK);
-        }
-        if (block.getHeight() == Constants.PHASING_BLOCK
-                && ! verifyChecksum(CHECKSUM_PHASING_BLOCK, Constants.MONETARY_SYSTEM_BLOCK, Constants.PHASING_BLOCK)) {
-            popOffTo(Constants.MONETARY_SYSTEM_BLOCK);
-        }
-        if (block.getHeight() == Constants.CHECKSUM_BLOCK_16
-                && ! verifyChecksum(CHECKSUM_16, Constants.PHASING_BLOCK, Constants.CHECKSUM_BLOCK_16)) {
-            popOffTo(Constants.PHASING_BLOCK);
-        }
-        if (block.getHeight() == Constants.CHECKSUM_BLOCK_17
-                && ! verifyChecksum(CHECKSUM_17, Constants.CHECKSUM_BLOCK_16, Constants.CHECKSUM_BLOCK_17)) {
-            popOffTo(Constants.CHECKSUM_BLOCK_16);
-        }
-        if (block.getHeight() == Constants.CHECKSUM_BLOCK_18
-                && ! verifyChecksum(CHECKSUM_18, Constants.CHECKSUM_BLOCK_17, Constants.CHECKSUM_BLOCK_18)) {
-            popOffTo(Constants.CHECKSUM_BLOCK_17);
-        }
-        if (block.getHeight() == Constants.CHECKSUM_BLOCK_19
-                && ! verifyChecksum(CHECKSUM_19, Constants.CHECKSUM_BLOCK_18, Constants.CHECKSUM_BLOCK_19)) {
-            popOffTo(Constants.CHECKSUM_BLOCK_18);
-        }
-        if (block.getHeight() == Constants.CHECKSUM_BLOCK_20
-                && ! verifyChecksum(CHECKSUM_20, Constants.CHECKSUM_BLOCK_19, Constants.CHECKSUM_BLOCK_20)) {
-            popOffTo(Constants.CHECKSUM_BLOCK_19);
-        }
->>>>>>> c143ac08
     };
 
     private BlockchainProcessorImpl() {
