package nxt;

import nxt.crypto.Crypto;
import nxt.db.Db;
import nxt.db.DbIterator;
import nxt.db.DerivedDbTable;
import nxt.peer.Peer;
import nxt.peer.Peers;
import nxt.util.Convert;
import nxt.util.JSON;
import nxt.util.Listener;
import nxt.util.Listeners;
import nxt.util.Logger;
import nxt.util.SuperComplexNumber;
import nxt.util.ThreadPool;
import org.json.simple.JSONArray;
import org.json.simple.JSONObject;
import org.json.simple.JSONStreamAware;
import org.json.simple.JSONValue;

import java.math.BigInteger;
import java.security.MessageDigest;
import java.sql.Connection;
import java.sql.PreparedStatement;
import java.sql.ResultSet;
import java.sql.SQLException;
import java.util.ArrayDeque;
import java.util.ArrayList;
import java.util.Arrays;
import java.util.Collections;
import java.util.Deque;
import java.util.HashMap;
import java.util.HashSet;
import java.util.List;
import java.util.Map;
import java.util.Set;
import java.util.SortedMap;
import java.util.TreeMap;
import java.util.TreeSet;
import java.util.concurrent.CopyOnWriteArrayList;

final class BlockchainProcessorImpl implements BlockchainProcessor {

    private static final byte[] CHECKSUM_TRANSPARENT_FORGING = new byte[]{27, -54, -59, -98, 49, -42, 48, -68, -112, 49, 41, 94, -41, 78, -84, 27, -87, -22, -28, 36, -34, -90, 112, -50, -9, 5, 89, -35, 80, -121, -128, 112};
    private static final byte[] CHECKSUM_NQT_BLOCK = Constants.isTestnet ? new byte[]{-126, -117, -94, -16, 125, -94, 38, 10, 11, 37, -33, 4, -70, -8, -40, -80, 18, -21, -54, -126, 109, -73, 63, -56, 67, 59, -30, 83, -6, -91, -24, 34}
            : new byte[]{-125, 17, 63, -20, 90, -98, 52, 114, 7, -100, -20, -103, -50, 76, 46, -38, -29, -43, -43, 45, 81, 12, -30, 100, -67, -50, -112, -15, 22, -57, 84, -106};

    private static final BlockchainProcessorImpl instance = new BlockchainProcessorImpl();

    static BlockchainProcessorImpl getInstance() {
        return instance;
    }

    private final BlockchainImpl blockchain = BlockchainImpl.getInstance();
    private final TransactionProcessorImpl transactionProcessor = TransactionProcessorImpl.getInstance();

    private final List<DerivedDbTable> derivedTables = new CopyOnWriteArrayList<>();

    private final Listeners<Block, Event> blockListeners = new Listeners<>();
    private volatile Peer lastBlockchainFeeder;
    private volatile int lastBlockchainFeederHeight;

    private volatile boolean isScanning;

    private final Runnable getMoreBlocksThread = new Runnable() {

        private final JSONStreamAware getCumulativeDifficultyRequest;

        {
            JSONObject request = new JSONObject();
            request.put("requestType", "getCumulativeDifficulty");
            getCumulativeDifficultyRequest = JSON.prepareRequest(request);
        }

        private boolean peerHasMore;

        @Override
        public void run() {

            try {
                try {
                    peerHasMore = true;
                    Peer peer = Peers.getAnyPeer(Peer.State.CONNECTED, true);
                    if (peer == null) {
                        return;
                    }
                    lastBlockchainFeeder = peer;
                    JSONObject response = peer.send(getCumulativeDifficultyRequest);
                    if (response == null) {
                        return;
                    }
                    BigInteger curCumulativeDifficulty = blockchain.getLastBlock().getCumulativeDifficulty();
                    String peerCumulativeDifficulty = (String) response.get("cumulativeDifficulty");
                    if (peerCumulativeDifficulty == null) {
                        return;
                    }
                    BigInteger betterCumulativeDifficulty = new BigInteger(peerCumulativeDifficulty);
                    if (betterCumulativeDifficulty.compareTo(curCumulativeDifficulty) < 0) {
                        return;
                    }
                    if (response.get("blockchainHeight") != null) {
                        lastBlockchainFeederHeight = ((Long) response.get("blockchainHeight")).intValue();
                    }
                    if (betterCumulativeDifficulty.equals(curCumulativeDifficulty)) {
                        return;
                    }

                    Long commonBlockId = Genesis.GENESIS_BLOCK_ID;

                    if (! blockchain.getLastBlock().getId().equals(Genesis.GENESIS_BLOCK_ID)) {
                        commonBlockId = getCommonMilestoneBlockId(peer);
                    }
                    if (commonBlockId == null || !peerHasMore) {
                        return;
                    }

                    commonBlockId = getCommonBlockId(peer, commonBlockId);
                    if (commonBlockId == null || !peerHasMore) {
                        return;
                    }

                    final Block commonBlock = BlockDb.findBlock(commonBlockId);
                    if (blockchain.getLastBlock().getHeight() - commonBlock.getHeight() >= 720) {
                        return;
                    }

                    Long currentBlockId = commonBlockId;
                    List<BlockImpl> forkBlocks = new ArrayList<>();

                    boolean processedAll = true;
                    int requestCount = 0;
                    outer:
                    while (forkBlocks.size() < 1440 && requestCount++ < 10) {
                        JSONArray nextBlocks = getNextBlocks(peer, currentBlockId);
                        if (nextBlocks == null || nextBlocks.size() == 0) {
                            break;
                        }

                        synchronized (blockchain) {

                            for (Object o : nextBlocks) {
                                JSONObject blockData = (JSONObject) o;
                                BlockImpl block;
                                try {
                                    block = parseBlock(blockData);
                                } catch (NxtException.NotCurrentlyValidException e) {
                                    Logger.logDebugMessage("Cannot validate block: " + e.toString()
                                            + ", will try again later", e);
                                    processedAll = false;
                                    break outer;
                                } catch (RuntimeException|NxtException.ValidationException e) {
                                    Logger.logDebugMessage("Failed to parse block: " + e.toString(), e);
                                    peer.blacklist(e);
                                    return;
                                }
                                currentBlockId = block.getId();

                                if (blockchain.getLastBlock().getId().equals(block.getPreviousBlockId())) {
                                    try {
                                        pushBlock(block);
                                    } catch (BlockNotAcceptedException e) {
                                        peer.blacklist(e);
                                        return;
                                    }
                                } else if (! BlockDb.hasBlock(block.getId())) {
                                    forkBlocks.add(block);
                                }

                            }

                        } //synchronized

                    }

                    if (forkBlocks.size() > 0) {
                        processedAll = false;
                    }

                    if (! processedAll && blockchain.getLastBlock().getHeight() - commonBlock.getHeight() < 720) {
                        processFork(peer, forkBlocks, commonBlock);
                    }

                } catch (Exception e) {
                    Logger.logDebugMessage("Error in milestone blocks processing thread", e);
                }
            } catch (Throwable t) {
                Logger.logMessage("CRITICAL ERROR. PLEASE REPORT TO THE DEVELOPERS.\n" + t.toString());
                t.printStackTrace();
                System.exit(1);
            }

        }

        private Long getCommonMilestoneBlockId(Peer peer) {

            String lastMilestoneBlockId = null;

            while (true) {
                JSONObject milestoneBlockIdsRequest = new JSONObject();
                milestoneBlockIdsRequest.put("requestType", "getMilestoneBlockIds");
                if (lastMilestoneBlockId == null) {
                    milestoneBlockIdsRequest.put("lastBlockId", blockchain.getLastBlock().getStringId());
                } else {
                    milestoneBlockIdsRequest.put("lastMilestoneBlockId", lastMilestoneBlockId);
                }

                JSONObject response = peer.send(JSON.prepareRequest(milestoneBlockIdsRequest));
                if (response == null) {
                    return null;
                }
                JSONArray milestoneBlockIds = (JSONArray) response.get("milestoneBlockIds");
                if (milestoneBlockIds == null) {
                    return null;
                }
                if (milestoneBlockIds.isEmpty()) {
                    return Genesis.GENESIS_BLOCK_ID;
                }
                // prevent overloading with blockIds
                if (milestoneBlockIds.size() > 20) {
                    Logger.logDebugMessage("Obsolete or rogue peer " + peer.getPeerAddress() + " sends too many milestoneBlockIds, blacklisting");
                    peer.blacklist();
                    return null;
                }
                if (Boolean.TRUE.equals(response.get("last"))) {
                    peerHasMore = false;
                }
                for (Object milestoneBlockId : milestoneBlockIds) {
                    Long blockId = Convert.parseUnsignedLong((String) milestoneBlockId);
                    if (BlockDb.hasBlock(blockId)) {
                        if (lastMilestoneBlockId == null && milestoneBlockIds.size() > 1) {
                            peerHasMore = false;
                        }
                        return blockId;
                    }
                    lastMilestoneBlockId = (String) milestoneBlockId;
                }
            }

        }

        private Long getCommonBlockId(Peer peer, Long commonBlockId) {

            while (true) {
                JSONObject request = new JSONObject();
                request.put("requestType", "getNextBlockIds");
                request.put("blockId", Convert.toUnsignedLong(commonBlockId));
                JSONObject response = peer.send(JSON.prepareRequest(request));
                if (response == null) {
                    return null;
                }
                JSONArray nextBlockIds = (JSONArray) response.get("nextBlockIds");
                if (nextBlockIds == null || nextBlockIds.size() == 0) {
                    return null;
                }
                // prevent overloading with blockIds
                if (nextBlockIds.size() > 1440) {
                    Logger.logDebugMessage("Obsolete or rogue peer " + peer.getPeerAddress() + " sends too many nextBlockIds, blacklisting");
                    peer.blacklist();
                    return null;
                }

                for (Object nextBlockId : nextBlockIds) {
                    Long blockId = Convert.parseUnsignedLong((String) nextBlockId);
                    if (! BlockDb.hasBlock(blockId)) {
                        return commonBlockId;
                    }
                    commonBlockId = blockId;
                }
            }

        }

        private JSONArray getNextBlocks(Peer peer, Long curBlockId) {

            JSONObject request = new JSONObject();
            request.put("requestType", "getNextBlocks");
            request.put("blockId", Convert.toUnsignedLong(curBlockId));
            JSONObject response = peer.send(JSON.prepareRequest(request));
            if (response == null) {
                return null;
            }

            JSONArray nextBlocks = (JSONArray) response.get("nextBlocks");
            if (nextBlocks == null) {
                return null;
            }
            // prevent overloading with blocks
            if (nextBlocks.size() > 1440) {
                Logger.logDebugMessage("Obsolete or rogue peer " + peer.getPeerAddress() + " sends too many nextBlocks, blacklisting");
                peer.blacklist();
                return null;
            }

            return nextBlocks;

        }

        private void processFork(Peer peer, final List<BlockImpl> forkBlocks, final Block commonBlock) {

            synchronized (blockchain) {
                BigInteger curCumulativeDifficulty = blockchain.getLastBlock().getCumulativeDifficulty();

                Deque<BlockImpl> poppedOffBlocks = popOffTo(commonBlock);

                int pushedForkBlocks = 0;
                if (blockchain.getLastBlock().getId().equals(commonBlock.getId())) {
                    for (BlockImpl block : forkBlocks) {
                        if (blockchain.getLastBlock().getId().equals(block.getPreviousBlockId())) {
                            try {
                                pushBlock(block);
                                pushedForkBlocks += 1;
                            } catch (BlockNotAcceptedException e) {
                                peer.blacklist(e);
                                break;
                            }
                        }
                    }
                }

                if (pushedForkBlocks > 0 && blockchain.getLastBlock().getCumulativeDifficulty().compareTo(curCumulativeDifficulty) < 0) {
                    Logger.logDebugMessage("Pop off caused by peer " + peer.getPeerAddress() + ", blacklisting");
                    peer.blacklist();
                    popOffTo(commonBlock);
                    while (!poppedOffBlocks.isEmpty()) {
                        BlockImpl block = poppedOffBlocks.pop();
                        try {
                            pushBlock(block);
                        } catch (BlockNotAcceptedException e) {
                            Logger.logErrorMessage("Popped off block no longer acceptable: " + block.getJSONObject().toJSONString(), e);
                            return;
                        }
                    }
                }
            } // synchronized

        }

    };

    private BlockchainProcessorImpl() {

        blockListeners.addListener(new Listener<Block>() {
            @Override
            public void notify(Block block) {
                if (block.getHeight() % 5000 == 0) {
                    Logger.logMessage("processed block " + block.getHeight());
                }
            }
        }, Event.BLOCK_SCANNED);

        if (Nxt.getBooleanProperty("nxt.trimDerivedTables")) {
            blockListeners.addListener(new Listener<Block>() {
                @Override
                public void notify(Block block) {
                    if (block.getHeight() % 1440 == 0) {
                        for (DerivedDbTable table : derivedTables) {
                            table.trim(block.getHeight() - 1440);
                        }
                    }
                }
            }, Event.AFTER_BLOCK_APPLY);
        }

        ThreadPool.runBeforeStart(new Runnable() {
            @Override
            public void run() {
                addGenesisBlock();
                if (forceScan) {
                    scan();
                }
            }
        }, false);

        ThreadPool.scheduleThread(getMoreBlocksThread, 1);

    }

    @Override
    public boolean addListener(Listener<Block> listener, BlockchainProcessor.Event eventType) {
        return blockListeners.addListener(listener, eventType);
    }

    @Override
    public boolean removeListener(Listener<Block> listener, Event eventType) {
        return blockListeners.removeListener(listener, eventType);
    }

    @Override
    public void registerDerivedTable(DerivedDbTable table) {
        derivedTables.add(table);
    }

    @Override
    public Peer getLastBlockchainFeeder() {
        return lastBlockchainFeeder;
    }

    @Override
    public int getLastBlockchainFeederHeight() {
        return lastBlockchainFeederHeight;
    }

    @Override
    public boolean isScanning() {
        return isScanning;
    }

    @Override
    public boolean isDownloading() {
        return lastBlockchainFeederHeight > blockchain.getHeight() + 1440;
    }

    @Override
    public void processPeerBlock(JSONObject request) throws NxtException {
        BlockImpl block = parseBlock(request);
        pushBlock(block);
    }

    @Override
    public void fullReset() {
        synchronized (blockchain) {
            //BlockDb.deleteBlock(Genesis.GENESIS_BLOCK_ID); // fails with stack overflow in H2
            BlockDb.deleteAll();
            addGenesisBlock();
            scan();
        }
    }

    private void addBlock(BlockImpl block) {
        try (Connection con = Db.getConnection()) {
            BlockDb.saveBlock(con, block);
            blockchain.setLastBlock(block);
        } catch (SQLException e) {
            throw new RuntimeException(e.toString(), e);
        }
    }

    private void addGenesisBlock() {
        if (BlockDb.hasBlock(Genesis.GENESIS_BLOCK_ID)) {
            Logger.logMessage("Genesis block already in database");
            BlockImpl lastBlock = BlockDb.findLastBlock();
            blockchain.setLastBlock(lastBlock);
            Logger.logMessage("Last block height: " + lastBlock.getHeight());
            return;
        }
        Logger.logMessage("Genesis block not in database, starting from scratch");
        try {
            SortedMap<Long,TransactionImpl> transactionsMap = new TreeMap<>();

            for (int i = 0; i < Genesis.GENESIS_RECIPIENTS.length; i++) {
                TransactionImpl transaction = new TransactionImpl.BuilderImpl((byte) 0, Genesis.CREATOR_PUBLIC_KEY,
                        Genesis.GENESIS_AMOUNTS[i] * Constants.ONE_NXT, 0, 0, (short) 0,
                        Attachment.ORDINARY_PAYMENT)
                        .recipientId(Genesis.GENESIS_RECIPIENTS[i])
                        .signature(Genesis.GENESIS_SIGNATURES[i])
                        .build();
                transactionsMap.put(transaction.getId(), transaction);
            }

            MessageDigest digest = Crypto.sha256();
            for (Transaction transaction : transactionsMap.values()) {
                digest.update(transaction.getBytes());
            }

            BlockImpl genesisBlock = new BlockImpl(-1, 0, null, Constants.MAX_BALANCE_NQT, 0, transactionsMap.size() * 128, digest.digest(),
                    Genesis.CREATOR_PUBLIC_KEY, new byte[64], Genesis.GENESIS_BLOCK_SIGNATURE, null, new ArrayList<>(transactionsMap.values()));

            genesisBlock.setPrevious(null);

            addBlock(genesisBlock);

        } catch (NxtException.ValidationException e) {
            Logger.logMessage(e.getMessage());
            throw new RuntimeException(e.toString(), e);
        }
    }

    private byte[] calculateTransactionsChecksum() {
        MessageDigest digest = Crypto.sha256();
        try (Connection con = Db.getConnection();
             PreparedStatement pstmt = con.prepareStatement(
                     "SELECT * FROM transaction ORDER BY id ASC, timestamp ASC");
             DbIterator<TransactionImpl> iterator = blockchain.getTransactions(con, pstmt)) {
            while (iterator.hasNext()) {
                digest.update(iterator.next().getBytes());
            }
        } catch (SQLException e) {
            throw new RuntimeException(e.toString(), e);
        }
        return digest.digest();
    }

    private void pushBlock(final BlockImpl block) throws BlockNotAcceptedException {

        int curTime = Convert.getEpochTime();

        synchronized (blockchain) {
            BlockImpl previousLastBlock = null;
            try {
                Db.beginTransaction();
                previousLastBlock = blockchain.getLastBlock();

                if (!previousLastBlock.getId().equals(block.getPreviousBlockId())) {
                    throw new BlockOutOfOrderException("Previous block id doesn't match");
                }

                if (block.getVersion() != getBlockVersion(previousLastBlock.getHeight())) {
                    throw new BlockNotAcceptedException("Invalid version " + block.getVersion());
                }

                if (previousLastBlock.getHeight() == Constants.TRANSPARENT_FORGING_BLOCK) {
                    byte[] checksum = calculateTransactionsChecksum();
                    if (CHECKSUM_TRANSPARENT_FORGING == null) {
                        Logger.logMessage("Checksum calculated:\n" + Arrays.toString(checksum));
                    } else if (!Arrays.equals(checksum, CHECKSUM_TRANSPARENT_FORGING)) {
                        Logger.logMessage("Checksum failed at block " + Constants.TRANSPARENT_FORGING_BLOCK);
                        throw new BlockNotAcceptedException("Checksum failed");
                    } else {
                        Logger.logMessage("Checksum passed at block " + Constants.TRANSPARENT_FORGING_BLOCK);
                    }
                }

                if (previousLastBlock.getHeight() == Constants.NQT_BLOCK) {
                    byte[] checksum = calculateTransactionsChecksum();
                    if (CHECKSUM_NQT_BLOCK == null) {
                        Logger.logMessage("Checksum calculated:\n" + Arrays.toString(checksum));
                    } else if (!Arrays.equals(checksum, CHECKSUM_NQT_BLOCK)) {
                        Logger.logMessage("Checksum failed at block " + Constants.NQT_BLOCK);
                        throw new BlockNotAcceptedException("Checksum failed");
                    } else {
                        Logger.logMessage("Checksum passed at block " + Constants.NQT_BLOCK);
                    }
                }

                if (block.getVersion() != 1 && !Arrays.equals(Crypto.sha256().digest(previousLastBlock.getBytes()), block.getPreviousBlockHash())) {
                    throw new BlockNotAcceptedException("Previous block hash doesn't match");
                }
                if (block.getTimestamp() > curTime + 15 || block.getTimestamp() <= previousLastBlock.getTimestamp()) {
                    throw new BlockOutOfOrderException("Invalid timestamp: " + block.getTimestamp()
                            + " current time is " + curTime + ", previous block timestamp is " + previousLastBlock.getTimestamp());
                }
                if (block.getId().equals(Long.valueOf(0L)) || BlockDb.hasBlock(block.getId())) {
                    throw new BlockNotAcceptedException("Duplicate block or invalid id");
                }
                if (!block.verifyGenerationSignature()) {
                    throw new BlockNotAcceptedException("Generation signature verification failed");
                }
                if (!block.verifyBlockSignature()) {
                    throw new BlockNotAcceptedException("Block signature verification failed");
                }

                Map<TransactionType, Set<String>> duplicates = new HashMap<>();
                Map<Long, SuperComplexNumber> spendings = new HashMap<>();
                long calculatedTotalAmount = 0;
                long calculatedTotalFee = 0;
                MessageDigest digest = Crypto.sha256();

                Set<Long> unappliedUnconfirmed = transactionProcessor.undoAllUnconfirmed();
                Set<Long> appliedUnconfirmed = new HashSet<>();

                try {

                    for (TransactionImpl transaction : block.getTransactions()) {

                        // cfb: Block 303 contains a transaction which expired before the block timestamp
                        if (transaction.getTimestamp() > curTime + 15 || transaction.getTimestamp() > block.getTimestamp() + 15
                                || (transaction.getExpiration() < block.getTimestamp() && previousLastBlock.getHeight() != 303)) {
                            throw new TransactionNotAcceptedException("Invalid transaction timestamp " + transaction.getTimestamp()
                                    + " for transaction " + transaction.getStringId() + ", current time is " + curTime
                                    + ", block timestamp is " + block.getTimestamp(), transaction);
                        }
                        if (TransactionDb.hasTransaction(transaction.getId())) {
                            throw new TransactionNotAcceptedException("Transaction " + transaction.getStringId()
                                    + " is already in the blockchain", transaction);
                        }
                        if (transaction.getReferencedTransactionFullHash() != null) {
                            if ((previousLastBlock.getHeight() < Constants.REFERENCED_TRANSACTION_FULL_HASH_BLOCK
                                    && !TransactionDb.hasTransaction(Convert.fullHashToId(transaction.getReferencedTransactionFullHash())))
                                    || (previousLastBlock.getHeight() >= Constants.REFERENCED_TRANSACTION_FULL_HASH_BLOCK
                                    && !hasAllReferencedTransactions(transaction, transaction.getTimestamp(), 0))) {
                                throw new TransactionNotAcceptedException("Missing or invalid referenced transaction "
                                        + transaction.getReferencedTransactionFullHash()
                                        + " for transaction " + transaction.getStringId(), transaction);
                            }
                        }
                        if (transaction.getVersion() != transactionProcessor.getTransactionVersion(previousLastBlock.getHeight())) {
                            throw new TransactionNotAcceptedException("Invalid transaction version " + transaction.getVersion()
                                    + " at height " + previousLastBlock.getHeight(), transaction);
                        }
                        if (!transaction.verifySignature()) {
                            throw new TransactionNotAcceptedException("Signature verification failed for transaction "
                                    + transaction.getStringId() + " at height " + previousLastBlock.getHeight(), transaction);
                        }
                        if (!EconomicClustering.verifyFork(transaction)) {
                            Logger.logDebugMessage("Block " + block.getStringId() + " height " + (previousLastBlock.getHeight() + 1)
                                    + " contains transaction that was generated on a fork: "
                                    + transaction.getStringId() + " ecBlockHeight " + transaction.getECBlockHeight() + " ecBlockId "
                                    + Convert.toUnsignedLong(transaction.getECBlockId()));
                            //throw new TransactionNotAcceptedException("Transaction belongs to a different fork", transaction);
                        }
                        if (transaction.getId().equals(Long.valueOf(0L))) {
                            throw new TransactionNotAcceptedException("Invalid transaction id", transaction);
                        }
                        if (transaction.isDuplicate(duplicates)) {
                            throw new TransactionNotAcceptedException("Transaction is a duplicate: "
                                    + transaction.getStringId(), transaction);
                        }
                        try {
                            transaction.validate();
                        } catch (NxtException.ValidationException e) {
                            throw new TransactionNotAcceptedException(e.getMessage(), transaction);
                        }

                        if (transaction.applyUnconfirmed()) {
                            appliedUnconfirmed.add(transaction.getId());
                        } else {
                            throw new TransactionNotAcceptedException("Double spending transaction: " + transaction.getStringId(), transaction);
                        }

	                    transaction.updateSpendings(spendings);

                        calculatedTotalAmount += transaction.getAmountNQT();

                        calculatedTotalFee += transaction.getFeeNQT();

                        digest.update(transaction.getBytes());

                    }

                	if (calculatedTotalAmount != block.getTotalAmountNQT() || calculatedTotalFee != block.getTotalFeeNQT()) {
                    	throw new BlockNotAcceptedException("Total amount or fee don't match transaction totals");
	                }
    	            if (!Arrays.equals(digest.digest(), block.getPayloadHash())) {
        	            throw new BlockNotAcceptedException("Payload hash doesn't match");
            	    }
                	for (Map.Entry<Long, SuperComplexNumber> spendingEntry : spendings.entrySet()) {
                    	Account senderAccount = Account.getAccount(spendingEntry.getKey());
                    	if (!spendingEntry.getValue().isCovered(senderAccount.getUnconfirmedSuperBalance())) {
                        	throw new BlockNotAcceptedException("Spendings not covered with sender account unconfirmed superbalance (" + Convert.toUnsignedLong(senderAccount.getId()) + ")");
						}
					}
                    block.setPrevious(previousLastBlock);
                    blockListeners.notify(block, Event.BEFORE_BLOCK_ACCEPT);
                    addBlock(block);

                    unappliedUnconfirmed.removeAll(appliedUnconfirmed);

                } catch (TransactionNotAcceptedException | RuntimeException e) {
                    for (TransactionImpl transaction : block.getTransactions()) {
                        if (appliedUnconfirmed.contains(transaction.getId())) {
                            transaction.undoUnconfirmed();
                        }
                    }
                    throw e;
                } finally {
                    transactionProcessor.applyUnconfirmed(unappliedUnconfirmed);
                }

                blockListeners.notify(block, Event.BEFORE_BLOCK_APPLY);
                block.apply();
                blockListeners.notify(block, Event.AFTER_BLOCK_APPLY);
                blockListeners.notify(block, Event.BLOCK_PUSHED);
                transactionProcessor.updateUnconfirmedTransactions(block);

                Db.commitTransaction();
            } catch (Exception e) {
                if (! (e instanceof BlockOutOfOrderException)) {
                    Logger.logMessage("Error pushing block " + block.getStringId() + " at blockchain height " + previousLastBlock.getHeight() + " , will rollback", e);
                }
                Db.rollbackTransaction();
                blockchain.setLastBlock(previousLastBlock);
                throw e;
            } finally {
                Db.endTransaction();
            }
        } // synchronized

        if (block.getTimestamp() >= Convert.getEpochTime() - 15) {
            Peers.sendToSomePeers(block);
        }

    }

    private Deque<BlockImpl> popOffTo(Block commonBlock) {
        Deque<BlockImpl> poppedOffBlocks = new ArrayDeque<>();
        synchronized (blockchain) {
            try {
                Db.beginTransaction();
                Set<Long> unappliedUnconfirmed = transactionProcessor.undoAllUnconfirmed();
                BlockImpl block = blockchain.getLastBlock();
                while (!block.getId().equals(commonBlock.getId()) && !block.getId().equals(Genesis.GENESIS_BLOCK_ID)) {
                    poppedOffBlocks.push(block);
                    block = popLastBlock(unappliedUnconfirmed);
                }
                for (DerivedDbTable table : derivedTables) {
                    table.rollback(commonBlock.getHeight());
                }
                transactionProcessor.applyUnconfirmed(unappliedUnconfirmed);
                Db.commitTransaction();
            } catch (RuntimeException e) {
                Db.rollbackTransaction();
                Logger.logDebugMessage("Error popping off to " + commonBlock.getHeight(), e);
                throw e;
            } finally {
                Db.endTransaction();
            }
        } // synchronized
        return poppedOffBlocks;
    }

    private BlockImpl popLastBlock(Set<Long> unappliedUnconfirmed) {
        BlockImpl block = blockchain.getLastBlock();
        Logger.logDebugMessage("Will pop block " + block.getStringId() + " at height " + block.getHeight());
        if (block.getId().equals(Genesis.GENESIS_BLOCK_ID)) {
            throw new RuntimeException("Cannot pop off genesis block");
        }
        BlockImpl previousBlock = BlockDb.findBlock(block.getPreviousBlockId());
        blockchain.setLastBlock(block, previousBlock);
        transactionProcessor.undo(block, unappliedUnconfirmed);
        BlockDb.deleteBlocksFrom(block.getId());
        blockListeners.notify(block, Event.BLOCK_POPPED);
        return previousBlock;
    }

    int getBlockVersion(int previousBlockHeight) {
        return previousBlockHeight < Constants.TRANSPARENT_FORGING_BLOCK ? 1
                : previousBlockHeight < Constants.NQT_BLOCK ? 2
                : 3;
    }

    boolean generateBlock(String secretPhrase, int blockTimestamp) {

        Set<TransactionImpl> sortedTransactions = new TreeSet<>();

        try (DbIterator<TransactionImpl> transactions = transactionProcessor.getAllUnconfirmedTransactions()) {
            while (transactions.hasNext()) {
                TransactionImpl transaction = transactions.next();
                if (hasAllReferencedTransactions(transaction, transaction.getTimestamp(), 0)) {
                    sortedTransactions.add(transaction);
                }
            }
        }

        BlockImpl previousBlock = blockchain.getLastBlock();
        if (previousBlock.getHeight() < Constants.DIGITAL_GOODS_STORE_BLOCK) {
            return true;
        }

        SortedMap<Long, TransactionImpl> newTransactions = new TreeMap<>();
        Map<TransactionType, Set<String>> duplicates = new HashMap<>();

        long totalAmountNQT = 0;
        long totalFeeNQT = 0;
        int payloadLength = 0;

        while (payloadLength <= Constants.MAX_PAYLOAD_LENGTH && newTransactions.size() <= Constants.MAX_NUMBER_OF_TRANSACTIONS) {

            int prevNumberOfNewTransactions = newTransactions.size();

            for (TransactionImpl transaction : sortedTransactions) {

                int transactionLength = transaction.getSize();
                if (newTransactions.get(transaction.getId()) != null || payloadLength + transactionLength > Constants.MAX_PAYLOAD_LENGTH) {
                    continue;
                }

                if (transaction.getVersion() != transactionProcessor.getTransactionVersion(previousBlock.getHeight())) {
                    continue;
                }

                if (transaction.getTimestamp() > blockTimestamp + 15 || (transaction.getExpiration() < blockTimestamp)) {
                    continue;
                }

                if (transaction.isDuplicate(duplicates)) {
                    continue;
                }

                try {
                    transaction.validate();
                } catch (NxtException.NotCurrentlyValidException e) {
                    continue;
                } catch (NxtException.ValidationException e) {
                    transactionProcessor.removeUnconfirmedTransactions(Collections.singletonList(transaction));
                    continue;
                }

                if (!EconomicClustering.verifyFork(transaction)) {
                    Logger.logDebugMessage("Including transaction that was generated on a fork: " + transaction.getStringId()
                            + " ecBlockHeight " + transaction.getECBlockHeight() + " ecBlockId " + Convert.toUnsignedLong(transaction.getECBlockId()));
                    //continue;
                }

                newTransactions.put(transaction.getId(), transaction);
                payloadLength += transactionLength;
                totalAmountNQT += transaction.getAmountNQT();
                totalFeeNQT += transaction.getFeeNQT();

            }

            if (newTransactions.size() == prevNumberOfNewTransactions) {
                break;
            }
        }

        final byte[] publicKey = Crypto.getPublicKey(secretPhrase);

        MessageDigest digest = Crypto.sha256();
        for (Transaction transaction : newTransactions.values()) {
            digest.update(transaction.getBytes());
        }

        byte[] payloadHash = digest.digest();

        digest.update(previousBlock.getGenerationSignature());
        byte[] generationSignature = digest.digest(publicKey);

        BlockImpl block;
        byte[] previousBlockHash = Crypto.sha256().digest(previousBlock.getBytes());

        try {

            block = new BlockImpl(getBlockVersion(previousBlock.getHeight()), blockTimestamp, previousBlock.getId(), totalAmountNQT, totalFeeNQT, payloadLength,
                    payloadHash, publicKey, generationSignature, null, previousBlockHash, new ArrayList<>(newTransactions.values()));

        } catch (NxtException.ValidationException e) {
            // shouldn't happen because all transactions are already validated
            Logger.logMessage("Error generating block", e);
            return true;
        }

        block.sign(secretPhrase);

        if (isScanning) {
            return true;
        }

        block.setPrevious(previousBlock);

        try {
            pushBlock(block);
            blockListeners.notify(block, Event.BLOCK_GENERATED);
            Logger.logDebugMessage("Account " + Convert.toUnsignedLong(block.getGeneratorId()) + " generated block " + block.getStringId()
                    + " at height " + block.getHeight());
            return true;
        } catch (TransactionNotAcceptedException e) {
            Logger.logDebugMessage("Generate block failed: " + e.getMessage());
            Transaction transaction = e.getTransaction();
            Logger.logDebugMessage("Removing invalid transaction: " + transaction.getStringId());
            transactionProcessor.removeUnconfirmedTransactions(Collections.singletonList((TransactionImpl)transaction));
            return false;
        } catch (BlockNotAcceptedException e) {
            Logger.logDebugMessage("Generate block failed: " + e.getMessage());
        }
        return true;
    }

    private BlockImpl parseBlock(JSONObject blockData) throws NxtException.ValidationException {
        return BlockImpl.parseBlock(blockData);
    }

    private boolean hasAllReferencedTransactions(Transaction transaction, int timestamp, int count) {
        if (transaction.getReferencedTransactionFullHash() == null) {
            return timestamp - transaction.getTimestamp() < 60 * 1440 * 60 && count < 10;
        }
        transaction = TransactionDb.findTransactionByFullHash(transaction.getReferencedTransactionFullHash());
        return transaction != null && hasAllReferencedTransactions(transaction, timestamp, count + 1);
    }

    private volatile boolean forceScan = Nxt.getBooleanProperty("nxt.forceScan");

    void forceScanAtStart() {
        forceScan = true;
    }

    private volatile boolean validateAtScan = Nxt.getBooleanProperty("nxt.forceValidate");

    void validateAtNextScan() {
        validateAtScan = true;
    }

    private void scan() {
        scan(false);
    }

    private void scan(boolean inner) {
        synchronized (blockchain) {
            isScanning = true;
            Logger.logMessage("Scanning blockchain...");
            if (validateAtScan) {
                Logger.logDebugMessage("Also verifying signatures and validating transactions...");
            }
<<<<<<< HEAD
            Account.clear();
            Alias.clear();
            Asset.clear();
            Order.clear();
            Poll.clear();
            Trade.clear();
            Vote.clear();
            DigitalGoodsStore.clear();
            Currency.clear();
            CurrencyExchange.clear();
            CurrencyMint.clear();
            Set<TransactionImpl> lostTransactions = new HashSet<>(transactionProcessor.getAllUnconfirmedTransactions());
=======
            Set<TransactionImpl> lostTransactions = new HashSet<>();
            try (DbIterator<TransactionImpl> iterator = transactionProcessor.getAllUnconfirmedTransactions()) {
                while (iterator.hasNext()) {
                    lostTransactions.add(iterator.next());
                }
            }
            for (DerivedDbTable table : derivedTables) {
                table.truncate();
            }
>>>>>>> cda71bde
            transactionProcessor.clear();
            Generator.clear();
            try (Connection con = inner ? Db.getConnection() : Db.beginTransaction();
                 PreparedStatement pstmt = con.prepareStatement("SELECT * FROM block ORDER BY db_id ASC");
                 ResultSet rs = pstmt.executeQuery()) {
                blockchain.setLastBlock(BlockDb.findBlock(Genesis.GENESIS_BLOCK_ID));
                Account.addOrGetAccount(Genesis.CREATOR_ID).apply(Genesis.CREATOR_PUBLIC_KEY, 0);
                Long currentBlockId = Genesis.GENESIS_BLOCK_ID;
                BlockImpl currentBlock = null;
                while (rs.next()) {
                    try {
                        currentBlock = BlockDb.loadBlock(con, rs);
                        if (!currentBlock.getId().equals(currentBlockId)) {
                            throw new NxtException.NotValidException("Database blocks in the wrong order!");
                        }
                        if (validateAtScan && !currentBlockId.equals(Genesis.GENESIS_BLOCK_ID)) {
                            if (!currentBlock.verifyBlockSignature() || !currentBlock.verifyGenerationSignature()) {
                                throw new NxtException.NotValidException("Invalid block signature");
                            }
                            if (currentBlock.getVersion() != getBlockVersion(blockchain.getHeight())) {
                                throw new NxtException.NotValidException("Invalid block version");
                            }
                            byte[] blockBytes = currentBlock.getBytes();
                            JSONObject blockJSON = (JSONObject) JSONValue.parse(currentBlock.getJSONObject().toJSONString());
                            if (!Arrays.equals(blockBytes, parseBlock(blockJSON).getBytes())) {
                                throw new NxtException.NotValidException("Block JSON cannot be parsed back to the same block");
                            }
                            for (TransactionImpl transaction : currentBlock.getTransactions()) {
                                if (!transaction.verifySignature()) {
                                    throw new NxtException.NotValidException("Invalid transaction signature");
                                }
                                if (transaction.getVersion() != transactionProcessor.getTransactionVersion(blockchain.getHeight())) {
                                    throw new NxtException.NotValidException("Invalid transaction version");
                                }
                                if (!EconomicClustering.verifyFork(transaction)) {
                                    Logger.logDebugMessage("Found transaction that was generated on a fork: " + transaction.getStringId()
                                            + " in block " + currentBlock.getStringId() + " at height " + currentBlock.getHeight()
                                            + " ecBlockHeight " + transaction.getECBlockHeight() + " ecBlockId " + Convert.toUnsignedLong(transaction.getECBlockId()));
                                    //throw new NxtException.NotValidException("Invalid transaction fork");
                                }
                                transaction.validate();
                                byte[] transactionBytes = transaction.getBytes();
                                if (currentBlock.getHeight() > Constants.NQT_BLOCK
                                        && !Arrays.equals(transactionBytes, transactionProcessor.parseTransaction(transactionBytes).getBytes())) {
                                    throw new NxtException.NotValidException("Transaction bytes cannot be parsed back to the same transaction");
                                }
                                JSONObject transactionJSON = (JSONObject) JSONValue.parse(transaction.getJSONObject().toJSONString());
                                if (!Arrays.equals(transactionBytes, transactionProcessor.parseTransaction(transactionJSON).getBytes())) {
                                    throw new NxtException.NotValidException("Transaction JSON cannot be parsed back to the same transaction");
                                }
                            }
                        }
                        for (TransactionImpl transaction : currentBlock.getTransactions()) {
                            if (!transaction.applyUnconfirmed()) {
                                throw new TransactionNotAcceptedException("Double spending transaction: "
                                        + transaction.getStringId(), transaction);
                            }
                        }
                        blockListeners.notify(currentBlock, Event.BEFORE_BLOCK_ACCEPT);
                        blockchain.setLastBlock(currentBlock);
                        blockListeners.notify(currentBlock, Event.BEFORE_BLOCK_APPLY);
                        currentBlock.apply();
                        blockListeners.notify(currentBlock, Event.AFTER_BLOCK_APPLY);
                        blockListeners.notify(currentBlock, Event.BLOCK_SCANNED);
                        currentBlockId = currentBlock.getNextBlockId();
                        Db.commitTransaction();
                    } catch (NxtException | RuntimeException e) {
                        Db.rollbackTransaction();
                        Logger.logDebugMessage(e.toString(), e);
                        Logger.logDebugMessage("Applying block " + Convert.toUnsignedLong(currentBlockId) + " at height "
                                + (currentBlock == null ? 0 : currentBlock.getHeight()) + " failed, deleting from database");
                        if (currentBlock != null) {
                            lostTransactions.addAll(currentBlock.getTransactions());
                        }
                        while (rs.next()) {
                            try {
                                currentBlock = BlockDb.loadBlock(con, rs);
                                lostTransactions.addAll(currentBlock.getTransactions());
                            } catch (NxtException.ValidationException ignore) {
                            }
                        }
                        BlockDb.deleteBlocksFrom(currentBlockId);
                        scan(true);
                    }
                }
                if (!inner) {
                    Db.endTransaction();
                }
            } catch (SQLException e) {
                throw new RuntimeException(e.toString(), e);
            }
            transactionProcessor.processTransactions(lostTransactions, true);
            validateAtScan = false;
            Logger.logMessage("...done");
            isScanning = false;
        } // synchronized
    }

}<|MERGE_RESOLUTION|>--- conflicted
+++ resolved
@@ -11,7 +11,6 @@
 import nxt.util.Listener;
 import nxt.util.Listeners;
 import nxt.util.Logger;
-import nxt.util.SuperComplexNumber;
 import nxt.util.ThreadPool;
 import org.json.simple.JSONArray;
 import org.json.simple.JSONObject;
@@ -550,7 +549,6 @@
                 }
 
                 Map<TransactionType, Set<String>> duplicates = new HashMap<>();
-                Map<Long, SuperComplexNumber> spendings = new HashMap<>();
                 long calculatedTotalAmount = 0;
                 long calculatedTotalFee = 0;
                 MessageDigest digest = Crypto.sha256();
@@ -617,8 +615,6 @@
                             throw new TransactionNotAcceptedException("Double spending transaction: " + transaction.getStringId(), transaction);
                         }
 
-	                    transaction.updateSpendings(spendings);
-
                         calculatedTotalAmount += transaction.getAmountNQT();
 
                         calculatedTotalFee += transaction.getFeeNQT();
@@ -633,12 +629,7 @@
     	            if (!Arrays.equals(digest.digest(), block.getPayloadHash())) {
         	            throw new BlockNotAcceptedException("Payload hash doesn't match");
             	    }
-                	for (Map.Entry<Long, SuperComplexNumber> spendingEntry : spendings.entrySet()) {
-                    	Account senderAccount = Account.getAccount(spendingEntry.getKey());
-                    	if (!spendingEntry.getValue().isCovered(senderAccount.getUnconfirmedSuperBalance())) {
-                        	throw new BlockNotAcceptedException("Spendings not covered with sender account unconfirmed superbalance (" + Convert.toUnsignedLong(senderAccount.getId()) + ")");
-						}
-					}
+
                     block.setPrevious(previousLastBlock);
                     blockListeners.notify(block, Event.BEFORE_BLOCK_ACCEPT);
                     addBlock(block);
@@ -890,20 +881,6 @@
             if (validateAtScan) {
                 Logger.logDebugMessage("Also verifying signatures and validating transactions...");
             }
-<<<<<<< HEAD
-            Account.clear();
-            Alias.clear();
-            Asset.clear();
-            Order.clear();
-            Poll.clear();
-            Trade.clear();
-            Vote.clear();
-            DigitalGoodsStore.clear();
-            Currency.clear();
-            CurrencyExchange.clear();
-            CurrencyMint.clear();
-            Set<TransactionImpl> lostTransactions = new HashSet<>(transactionProcessor.getAllUnconfirmedTransactions());
-=======
             Set<TransactionImpl> lostTransactions = new HashSet<>();
             try (DbIterator<TransactionImpl> iterator = transactionProcessor.getAllUnconfirmedTransactions()) {
                 while (iterator.hasNext()) {
@@ -913,7 +890,6 @@
             for (DerivedDbTable table : derivedTables) {
                 table.truncate();
             }
->>>>>>> cda71bde
             transactionProcessor.clear();
             Generator.clear();
             try (Connection con = inner ? Db.getConnection() : Db.beginTransaction();
