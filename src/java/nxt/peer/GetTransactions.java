--- conflicted
+++ resolved
@@ -16,19 +16,8 @@
 
 package nxt.peer;
 
-<<<<<<< HEAD
-import nxt.Constants;
-import nxt.Nxt;
-import nxt.blockchain.Blockchain;
 import nxt.blockchain.ChainTransactionId;
 import nxt.blockchain.Transaction;
-import org.json.simple.JSONArray;
-import org.json.simple.JSONObject;
-import org.json.simple.JSONStreamAware;
-=======
-import nxt.Nxt;
-import nxt.Transaction;
->>>>>>> b7d76a7d
 
 import java.util.ArrayList;
 import java.util.List;
@@ -39,45 +28,26 @@
 
     /**
      * Process the GetTransactions message and return the Transactions message.
-     * The request consists of a list of unconfirmed transactions to return.
+     * The request consists of a list of transactions to return.
      *
      * A maximum of 100 transactions can be requested.
      *
      * @param   peer                    Peer
-     * @param   message                 Request message
+     * @param   request                 Request message
      * @return                          Response message
      */
     static NetworkMessage processRequest(PeerImpl peer, NetworkMessage.GetTransactionsMessage request) {
-        List<Long> transactionIds = request.getTransactionIds();
+        List<ChainTransactionId> transactionIds = request.getTransactionIds();
         if (transactionIds.size() > 100) {
             throw new IllegalArgumentException(Errors.TOO_MANY_TRANSACTIONS_REQUESTED);
         }
-<<<<<<< HEAD
-        JSONObject response = new JSONObject();
-        JSONArray transactionArray = new JSONArray();
-        JSONArray transactions = (JSONArray)request.get("transactions");
-        Blockchain blockchain = Nxt.getBlockchain();
-        //
-        // Return the transactions to the caller
-        //
-        if (transactions != null) {
-            transactions.forEach(chainTransactionJson -> {
-                ChainTransactionId chainTransactionId = ChainTransactionId.parse((JSONObject)chainTransactionJson);
-                Transaction transaction = blockchain.getTransactionByFullHash(chainTransactionId.getChain(), chainTransactionId.getFullHash());
-                if (transaction != null) {
-                    transaction.getAppendages(true);
-                    JSONObject transactionJSON = transaction.getJSONObject();
-                    transactionArray.add(transactionJSON);
-                }
-            });
-=======
         List<Transaction> transactions = new ArrayList<>(transactionIds.size());
-        for (Long transactionId : transactionIds) {
-            Transaction transaction = Nxt.getTransactionProcessor().getUnconfirmedTransaction(transactionId);
+        for (ChainTransactionId transactionId : transactionIds) {
+            Transaction transaction = transactionId.getTransaction();
             if (transaction != null) {
+                transaction.getAppendages(true);
                 transactions.add(transaction);
             }
->>>>>>> b7d76a7d
         }
         return new NetworkMessage.TransactionsMessage(request.getMessageId(), transactions);
     }
