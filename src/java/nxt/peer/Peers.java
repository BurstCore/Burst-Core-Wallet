package nxt.peer;

import nxt.Account;
import nxt.Block;
import nxt.Constants;
import nxt.Nxt;
import nxt.Transaction;
import nxt.db.Db;
import nxt.util.Convert;
import nxt.util.JSON;
import nxt.util.Listener;
import nxt.util.Listeners;
import nxt.util.Logger;
import nxt.util.ThreadPool;
import org.eclipse.jetty.server.Server;
import org.eclipse.jetty.server.ServerConnector;
import org.eclipse.jetty.servlet.FilterHolder;
import org.eclipse.jetty.servlet.FilterMapping;
import org.eclipse.jetty.servlet.ServletHandler;
import org.eclipse.jetty.servlets.DoSFilter;
import org.json.simple.JSONArray;
import org.json.simple.JSONObject;
import org.json.simple.JSONStreamAware;

import java.net.InetAddress;
import java.net.URI;
import java.net.URISyntaxException;
import java.net.UnknownHostException;
import java.util.ArrayList;
import java.util.Collection;
import java.util.Collections;
import java.util.HashSet;
import java.util.List;
import java.util.Set;
import java.util.concurrent.Callable;
import java.util.concurrent.ConcurrentHashMap;
import java.util.concurrent.ConcurrentMap;
import java.util.concurrent.ExecutionException;
import java.util.concurrent.ExecutorService;
import java.util.concurrent.Executors;
import java.util.concurrent.Future;
import java.util.concurrent.ThreadLocalRandom;
import java.util.concurrent.TimeUnit;
import java.util.concurrent.TimeoutException;

public final class Peers {

    public static enum Event {
        BLACKLIST, UNBLACKLIST, DEACTIVATE, REMOVE,
        DOWNLOADED_VOLUME, UPLOADED_VOLUME, WEIGHT,
        ADDED_ACTIVE_PEER, CHANGED_ACTIVE_PEER,
        NEW_PEER
    }

    static final int LOGGING_MASK_EXCEPTIONS = 1;
    static final int LOGGING_MASK_NON200_RESPONSES = 2;
    static final int LOGGING_MASK_200_RESPONSES = 4;
    static final int communicationLoggingMask;

    static final Set<String> wellKnownPeers;
    static final Set<String> knownBlacklistedPeers;

    static final int connectTimeout;
    static final int readTimeout;
    static final int blacklistingPeriod;

    static final int DEFAULT_PEER_PORT = 7874;
    static final int TESTNET_PEER_PORT = 6874;
    private static final String myPlatform;
    private static final String myAddress;
    private static final int myPeerServerPort;
    private static final String myHallmark;
    private static final boolean shareMyAddress;
    private static final int maxNumberOfConnectedPublicPeers;
    private static final boolean enableHallmarkProtection;
    private static final int pushThreshold;
    private static final int pullThreshold;
    private static final int sendToPeersLimit;
    private static final boolean usePeersDb;
    private static final boolean savePeers;

    static final JSONStreamAware myPeerInfoRequest;
    static final JSONStreamAware myPeerInfoResponse;

    private static final Listeners<Peer,Event> listeners = new Listeners<>();

    private static final ConcurrentMap<String, PeerImpl> peers = new ConcurrentHashMap<>();
    private static final ConcurrentMap<String, String> validAnnouncedAddresses = new ConcurrentHashMap<>();

    static final Collection<PeerImpl> allPeers = Collections.unmodifiableCollection(peers.values());

    private static final ExecutorService sendToPeersService = Executors.newFixedThreadPool(10);

    static {

        myPlatform = Nxt.getStringProperty("nxt.myPlatform");
        myAddress = Nxt.getStringProperty("nxt.myAddress");
        if (myAddress != null && myAddress.endsWith(":" + TESTNET_PEER_PORT) && !Constants.isTestnet) {
            throw new RuntimeException("Port " + TESTNET_PEER_PORT + " should only be used for testnet!!!");
        }
        myPeerServerPort = Nxt.getIntProperty("nxt.peerServerPort");
        if (myPeerServerPort == TESTNET_PEER_PORT && !Constants.isTestnet) {
            throw new RuntimeException("Port " + TESTNET_PEER_PORT + " should only be used for testnet!!!");
        }
        shareMyAddress = Nxt.getBooleanProperty("nxt.shareMyAddress") && ! Constants.isOffline;
        myHallmark = Nxt.getStringProperty("nxt.myHallmark");
        if (Peers.myHallmark != null && Peers.myHallmark.length() > 0) {
            try {
                Hallmark hallmark = Hallmark.parseHallmark(Peers.myHallmark);
                if (!hallmark.isValid() || myAddress == null) {
                    throw new RuntimeException();
                }
                URI uri = new URI("http://" + myAddress.trim());
                String host = uri.getHost();
                if (!hallmark.getHost().equals(host)) {
                    throw new RuntimeException();
                }
            } catch (RuntimeException | URISyntaxException e) {
                Logger.logMessage("Your hallmark is invalid: " + Peers.myHallmark + " for your address: " + myAddress);
                throw new RuntimeException(e.toString(), e);
            }
        }

        JSONObject json = new JSONObject();
        if (myAddress != null && myAddress.length() > 0) {
            try {
                URI uri = new URI("http://" + myAddress.trim());
                String host = uri.getHost();
                int port = uri.getPort();
                if (!Constants.isTestnet) {
                    if (port >= 0)
                        json.put("announcedAddress", myAddress);
                    else
                        json.put("announcedAddress", host + (myPeerServerPort != DEFAULT_PEER_PORT ? ":" + myPeerServerPort : ""));
                } else {
                    json.put("announcedAddress", host);
                }
            } catch (URISyntaxException e) {
                Logger.logMessage("Your announce address is invalid: " + myAddress);
                throw new RuntimeException(e.toString(), e);
            }
        }
        if (Peers.myHallmark != null && Peers.myHallmark.length() > 0) {
            json.put("hallmark", Peers.myHallmark);
        }
        json.put("application", Nxt.APPLICATION);
        json.put("version", Nxt.VERSION);
        json.put("platform", Peers.myPlatform);
        json.put("shareAddress", Peers.shareMyAddress);
        Logger.logDebugMessage("My peer info:\n" + json.toJSONString());
        myPeerInfoResponse = JSON.prepare(json);
        json.put("requestType", "getInfo");
        myPeerInfoRequest = JSON.prepareRequest(json);

        List<String> wellKnownPeersList = Constants.isTestnet ? Nxt.getStringListProperty("nxt.testnetPeers")
                : Nxt.getStringListProperty("nxt.wellKnownPeers");
        if (wellKnownPeersList.isEmpty() || Constants.isOffline) {
            wellKnownPeers = Collections.emptySet();
        } else {
            wellKnownPeers = Collections.unmodifiableSet(new HashSet<>(wellKnownPeersList));
        }

        List<String> knownBlacklistedPeersList = Nxt.getStringListProperty("nxt.knownBlacklistedPeers");
        if (knownBlacklistedPeersList.isEmpty()) {
            knownBlacklistedPeers = Collections.emptySet();
        } else {
            knownBlacklistedPeers = Collections.unmodifiableSet(new HashSet<>(knownBlacklistedPeersList));
        }

        maxNumberOfConnectedPublicPeers = Nxt.getIntProperty("nxt.maxNumberOfConnectedPublicPeers");
        connectTimeout = Nxt.getIntProperty("nxt.connectTimeout");
        readTimeout = Nxt.getIntProperty("nxt.readTimeout");
        enableHallmarkProtection = Nxt.getBooleanProperty("nxt.enableHallmarkProtection");
        pushThreshold = Nxt.getIntProperty("nxt.pushThreshold");
        pullThreshold = Nxt.getIntProperty("nxt.pullThreshold");

        blacklistingPeriod = Nxt.getIntProperty("nxt.blacklistingPeriod");
        communicationLoggingMask = Nxt.getIntProperty("nxt.communicationLoggingMask");
        sendToPeersLimit = Nxt.getIntProperty("nxt.sendToPeersLimit");
        usePeersDb = Nxt.getBooleanProperty("nxt.usePeersDb") && ! Constants.isOffline;
        savePeers = usePeersDb && Nxt.getBooleanProperty("nxt.savePeers");

        ThreadPool.runBeforeStart(new Runnable() {

            private void loadPeers(List<Future<String>> unresolved, Collection<String> addresses) {
                for (final String address : addresses) {
                    Future<String> unresolvedAddress = sendToPeersService.submit(new Callable<String>() {
                        @Override
                        public String call() {
                            Peer peer = Peers.addPeer(address);
                            return peer == null ? address : null;
                        }
                    });
                    unresolved.add(unresolvedAddress);
                }
            }

            @Override
            public void run() {
                List<Future<String>> unresolvedPeers = new ArrayList<>();
                if (! wellKnownPeers.isEmpty()) {
                    loadPeers(unresolvedPeers, wellKnownPeers);
                }
                if (usePeersDb) {
                    Logger.logDebugMessage("Loading known peers from the database...");
                    loadPeers(unresolvedPeers, PeerDb.loadPeers());
                }
                for (Future<String> unresolvedPeer : unresolvedPeers) {
                    try {
                        String badAddress = unresolvedPeer.get(5, TimeUnit.SECONDS);
                        if (badAddress != null) {
                            Logger.logDebugMessage("Failed to resolve peer address: " + badAddress);
                        }
                    } catch (InterruptedException e) {
                        Thread.currentThread().interrupt();
                    } catch (ExecutionException e) {
                        Logger.logDebugMessage("Failed to add peer", e);
                    } catch (TimeoutException e) {
                    }
                }
                Logger.logDebugMessage("Known peers: " + peers.size());
            }
        }, false);

    }

    private static class Init {

        private final static Server peerServer;

        static {
            if (Peers.shareMyAddress) {
                peerServer = new Server();
                ServerConnector connector = new ServerConnector(peerServer);
                final int port = Constants.isTestnet ? TESTNET_PEER_PORT : Peers.myPeerServerPort;
                connector.setPort(port);
                final String host = Nxt.getStringProperty("nxt.peerServerHost");
                connector.setHost(host);
                connector.setIdleTimeout(Nxt.getIntProperty("nxt.peerServerIdleTimeout"));
                connector.setReuseAddress(true);
                peerServer.addConnector(connector);

                ServletHandler peerHandler = new ServletHandler();
                peerHandler.addServletWithMapping(PeerServlet.class, "/*");
                if (Nxt.getBooleanProperty("nxt.enablePeerServerDoSFilter")) {
                    FilterHolder filterHolder = peerHandler.addFilterWithMapping(DoSFilter.class, "/*", FilterMapping.DEFAULT);
                    filterHolder.setInitParameter("maxRequestsPerSec", Nxt.getStringProperty("nxt.peerServerDoSFilter.maxRequestsPerSec"));
                    filterHolder.setInitParameter("delayMs", Nxt.getStringProperty("nxt.peerServerDoSFilter.delayMs"));
                    filterHolder.setInitParameter("maxRequestMs", Nxt.getStringProperty("nxt.peerServerDoSFilter.maxRequestMs"));
                    filterHolder.setInitParameter("trackSessions", "false");
                    filterHolder.setAsyncSupported(true);
                }

                peerServer.setHandler(peerHandler);
                peerServer.setStopAtShutdown(true);
                ThreadPool.runBeforeStart(new Runnable() {
                    @Override
                    public void run() {
                        try {
                            peerServer.start();
                            Logger.logMessage("Started peer networking server at " + host + ":" + port);
                        } catch (Exception e) {
                            Logger.logDebugMessage("Failed to start peer networking server", e);
                            throw new RuntimeException(e.toString(), e);
                        }
                    }
                }, true);
            } else {
                peerServer = null;
                Logger.logMessage("shareMyAddress is disabled, will not start peer networking server");
            }
        }

        private static void init() {}

        private Init() {}

    }

    private static final Runnable peerUnBlacklistingThread = new Runnable() {

        @Override
        public void run() {

            try {
                try {

                    long curTime = System.currentTimeMillis();
                    for (PeerImpl peer : peers.values()) {
                        peer.updateBlacklistedStatus(curTime);
                    }

                } catch (Exception e) {
                    Logger.logDebugMessage("Error un-blacklisting peer", e);
                }
            } catch (Throwable t) {
                Logger.logMessage("CRITICAL ERROR. PLEASE REPORT TO THE DEVELOPERS.\n" + t.toString());
                t.printStackTrace();
                System.exit(1);
            }

        }

    };

    private static final Runnable peerConnectingThread = new Runnable() {

        @Override
        public void run() {

            try {
                try {

                    if (getNumberOfConnectedPublicPeers() < Peers.maxNumberOfConnectedPublicPeers) {
                        PeerImpl peer = (PeerImpl)getAnyPeer(ThreadLocalRandom.current().nextInt(2) == 0 ? Peer.State.NON_CONNECTED : Peer.State.DISCONNECTED, false);
                        if (peer != null) {
                            peer.connect();
                        }
                    }

                    int now = Convert.getEpochTime();
                    for (PeerImpl peer : peers.values()) {
                        if (peer.getState() == Peer.State.CONNECTED && now - peer.getLastUpdated() > 3600) {
                            peer.connect();
                        }
                    }

                } catch (Exception e) {
                    Logger.logDebugMessage("Error connecting to peer", e);
                }
            } catch (Throwable t) {
                Logger.logMessage("CRITICAL ERROR. PLEASE REPORT TO THE DEVELOPERS.\n" + t.toString());
                t.printStackTrace();
                System.exit(1);
            }

        }

    };

    private static final Runnable getMorePeersThread = new Runnable() {

        private final JSONStreamAware getPeersRequest;
        {
            JSONObject request = new JSONObject();
            request.put("requestType", "getPeers");
            getPeersRequest = JSON.prepareRequest(request);
        }

        private volatile boolean addedNewPeer;
        {
            Peers.addListener(new Listener<Peer>() {
                @Override
                public void notify(Peer peer) {
                    addedNewPeer = true;
                }
            }, Event.NEW_PEER);
        }

        @Override
        public void run() {

            try {
                try {

                    Peer peer = getAnyPeer(Peer.State.CONNECTED, true);
                    if (peer == null) {
                        return;
                    }
                    JSONObject response = peer.send(getPeersRequest);
                    if (response == null) {
                        return;
                    }
                    JSONArray peers = (JSONArray)response.get("peers");
                    if (peers == null) {
                        return;
                    }
                    for (Object announcedAddress : peers) {
                        addPeer((String) announcedAddress);
                    }
                    if (savePeers && addedNewPeer) {
                        updateSavedPeers();
                        addedNewPeer = false;
                    }

                } catch (Exception e) {
                    Logger.logDebugMessage("Error requesting peers from a peer", e);
                }
            } catch (Throwable t) {
                Logger.logMessage("CRITICAL ERROR. PLEASE REPORT TO THE DEVELOPERS.\n" + t.toString());
                t.printStackTrace();
                System.exit(1);
            }

        }

        private void updateSavedPeers() {
            Set<String> oldPeers = new HashSet<>(PeerDb.loadPeers());
            Set<String> currentPeers = new HashSet<>();
            for (Peer peer : Peers.peers.values()) {
                if (peer.getAnnouncedAddress() != null && ! peer.isBlacklisted()) {
                    currentPeers.add(peer.getAnnouncedAddress());
                }
            }
            Set<String> toDelete = new HashSet<>(oldPeers);
            toDelete.removeAll(currentPeers);
<<<<<<< HEAD
            try {
                Db.beginTransaction();
                PeerDb.deletePeers(toDelete);
                currentPeers.removeAll(oldPeers);
                PeerDb.addPeers(currentPeers);
                Db.commitTransaction();
            } catch (Exception e) {
                Db.rollbackTransaction();
                throw e;
            } finally {
                Db.endTransaction();
            }
=======
            PeerDb.deletePeers(toDelete);
            //Logger.logDebugMessage("Deleted " + toDelete.size() + " peers from the peers database");
            currentPeers.removeAll(oldPeers);
            PeerDb.addPeers(currentPeers);
            //Logger.logDebugMessage("Added " + currentPeers.size() + " peers to the peers database");
>>>>>>> 8a3c80b8
        }

    };

    static {
        Account.addListener(new Listener<Account>() {
            @Override
            public void notify(Account account) {
                for (PeerImpl peer : Peers.peers.values()) {
                    if (peer.getHallmark() != null && peer.getHallmark().getAccountId().equals(account.getId())) {
                        Peers.listeners.notify(peer, Peers.Event.WEIGHT);
                    }
                }
            }
        }, Account.Event.BALANCE);
    }

    static {
        if (! Constants.isOffline) {
            ThreadPool.scheduleThread(Peers.peerConnectingThread, 5);
            ThreadPool.scheduleThread(Peers.peerUnBlacklistingThread, 1);
            if (Nxt.getBooleanProperty("nxt.getMorePeers")) {
                ThreadPool.scheduleThread(Peers.getMorePeersThread, 5);
            }
        }
    }

    public static void init() {
        Init.init();
    }

    public static void shutdown() {
        if (Init.peerServer != null) {
            try {
                Init.peerServer.stop();
            } catch (Exception e) {
                Logger.logShutdownMessage("Failed to stop peer server", e);
            }
        }
        String dumpPeersVersion = Nxt.getStringProperty("nxt.dumpPeersVersion");
        if (dumpPeersVersion != null) {
            StringBuilder buf = new StringBuilder();
            for (Peer peer : new HashSet<>(peers.values())) {
                if (peer.getAnnouncedAddress() != null && peer.shareAddress() && !peer.isBlacklisted()
                        && peer.getVersion() != null && peer.getVersion().startsWith(dumpPeersVersion)) {
                    buf.append("('").append(peer.getAnnouncedAddress()).append("'), ");
                }
            }
            Logger.logShutdownMessage(buf.toString());
        }
        ThreadPool.shutdownExecutor(sendToPeersService);

    }

    public static boolean addListener(Listener<Peer> listener, Event eventType) {
        return Peers.listeners.addListener(listener, eventType);
    }

    public static boolean removeListener(Listener<Peer> listener, Event eventType) {
        return Peers.listeners.removeListener(listener, eventType);
    }

    static void notifyListeners(Peer peer, Event eventType) {
        Peers.listeners.notify(peer, eventType);
    }

    public static Collection<? extends Peer> getAllPeers() {
        return allPeers;
    }

    public static Peer getPeer(String peerAddress) {
        return peers.get(peerAddress);
    }

    public static Peer addPeer(String announcedAddress) {
        if (announcedAddress == null) {
            return null;
        }
        try {
            URI uri = new URI("http://" + announcedAddress.trim());
            String host = uri.getHost();
            InetAddress inetAddress = InetAddress.getByName(host);
            return addPeer(inetAddress.getHostAddress(), announcedAddress);
        } catch (URISyntaxException | UnknownHostException e) {
            //Logger.logDebugMessage("Invalid peer address: " + announcedAddress + ", " + e.toString());
            return null;
        }
    }

    static PeerImpl addPeer(final String address, final String announcedAddress) {

        //re-add the [] to ipv6 addresses lost in getHostAddress() above
        String clean_address = address;
        if (clean_address.split(":").length > 2) {
            clean_address = "[" + clean_address + "]";
        }

        String peerAddress = normalizeHostAndPort(clean_address);
        if (peerAddress == null) {
            return null;
        }

        String announcedPeerAddress = normalizeHostAndPort(announcedAddress);

        if (Peers.myAddress != null && Peers.myAddress.length() > 0 && Peers.myAddress.equalsIgnoreCase(announcedPeerAddress)) {
            return null;
        }

        PeerImpl peer = peers.get(peerAddress);
        if (peer == null) {
            peer = new PeerImpl(peerAddress, announcedPeerAddress);
            if (Constants.isTestnet && peer.getPort() > 0 && peer.getPort() != TESTNET_PEER_PORT) {
                Logger.logDebugMessage("Peer " + peerAddress + " on testnet is not using port " + TESTNET_PEER_PORT + ", ignoring");
                return null;
            }
            peers.put(peerAddress, peer);
            listeners.notify(peer, Event.NEW_PEER);
        }

        return peer;
    }

    static PeerImpl removePeer(PeerImpl peer) {
        return peers.remove(peer.getPeerAddress());
    }

    static void updateAddress(PeerImpl peer) {
        if (peer.getState() == Peer.State.CONNECTED && peer.getAnnouncedAddress() != null) {
            String oldAddress = validAnnouncedAddresses.put(peer.getAnnouncedAddress(), peer.getPeerAddress());
            if (oldAddress != null && !peer.getPeerAddress().equals(oldAddress)) {
                //Logger.logDebugMessage("Peer " + peer.getAnnouncedAddress() + " has changed address from " + oldAddress
                //        + " to " + peer.getPeerAddress());
                Peer oldPeer = peers.get(oldAddress);
                if (oldPeer != null) {
                    oldPeer.remove();
                }
            }
        }
    }

    public static void sendToSomePeers(Block block) {
        JSONObject request = block.getJSONObject();
        request.put("requestType", "processBlock");
        sendToSomePeers(request);
    }

    public static void sendToSomePeers(List<Transaction> transactions) {
        JSONObject request = new JSONObject();
        JSONArray transactionsData = new JSONArray();
        for (Transaction transaction : transactions) {
            transactionsData.add(transaction.getJSONObject());
        }
        request.put("requestType", "processTransactions");
        request.put("transactions", transactionsData);
        sendToSomePeers(request);
    }

    private static void sendToSomePeers(final JSONObject request) {

        final JSONStreamAware jsonRequest = JSON.prepareRequest(request);

        int successful = 0;
        List<Future<JSONObject>> expectedResponses = new ArrayList<>();
        for (final Peer peer : peers.values()) {

            if (Peers.enableHallmarkProtection && peer.getWeight() < Peers.pushThreshold) {
                continue;
            }

            if (! peer.isBlacklisted() && peer.getState() == Peer.State.CONNECTED && peer.getAnnouncedAddress() != null) {
                Future<JSONObject> futureResponse = sendToPeersService.submit(new Callable<JSONObject>() {
                    @Override
                    public JSONObject call() {
                        return peer.send(jsonRequest);
                    }
                });
                expectedResponses.add(futureResponse);
            }
            if (expectedResponses.size() >= Peers.sendToPeersLimit - successful) {
                for (Future<JSONObject> future : expectedResponses) {
                    try {
                        JSONObject response = future.get();
                        if (response != null && response.get("error") == null) {
                            successful += 1;
                        }
                    } catch (InterruptedException e) {
                        Thread.currentThread().interrupt();
                    } catch (ExecutionException e) {
                        Logger.logDebugMessage("Error in sendToSomePeers", e);
                    }

                }
                expectedResponses.clear();
            }
            if (successful >= Peers.sendToPeersLimit) {
                return;
            }

        }

    }

    public static Peer getAnyPeer(Peer.State state, boolean applyPullThreshold) {

        List<Peer> selectedPeers = new ArrayList<>();
        for (Peer peer : peers.values()) {
            if (! peer.isBlacklisted() && peer.getState() == state && peer.shareAddress()
                    && (!applyPullThreshold || ! Peers.enableHallmarkProtection || peer.getWeight() >= Peers.pullThreshold)) {
                selectedPeers.add(peer);
            }
        }

        if (selectedPeers.size() > 0) {
            long totalWeight = 0;
            for (Peer peer : selectedPeers) {
                long weight = peer.getWeight();
                if (weight == 0) {
                    weight = 1;
                }
                totalWeight += weight;
            }

            long hit = ThreadLocalRandom.current().nextLong(totalWeight);
            for (Peer peer : selectedPeers) {
                long weight = peer.getWeight();
                if (weight == 0) {
                    weight = 1;
                }
                if ((hit -= weight) < 0) {
                    return peer;
                }
            }
        }
        return null;
    }

    static String normalizeHostAndPort(String address) {
        try {
            if (address == null) {
                return null;
            }
            URI uri = new URI("http://" + address.trim());
            String host = uri.getHost();
            if (host == null || host.equals("") || host.equals("localhost") ||
                                host.equals("127.0.0.1") || host.equals("[0:0:0:0:0:0:0:1]")) {
                return null;
            }
            InetAddress inetAddress = InetAddress.getByName(host);
            if (inetAddress.isAnyLocalAddress() || inetAddress.isLoopbackAddress() ||
                                                   inetAddress.isLinkLocalAddress()) {
                return null;
            }
            int port = uri.getPort();
            return port == -1 ? host : host + ':' + port;
        } catch (URISyntaxException |UnknownHostException e) {
            return null;
        }
    }

    private static int getNumberOfConnectedPublicPeers() {
        int numberOfConnectedPeers = 0;
        for (Peer peer : peers.values()) {
            if (peer.getState() == Peer.State.CONNECTED && peer.getAnnouncedAddress() != null) {
                numberOfConnectedPeers++;
            }
        }
        return numberOfConnectedPeers;
    }

    private Peers() {} // never

}<|MERGE_RESOLUTION|>--- conflicted
+++ resolved
@@ -404,12 +404,13 @@
             }
             Set<String> toDelete = new HashSet<>(oldPeers);
             toDelete.removeAll(currentPeers);
-<<<<<<< HEAD
             try {
                 Db.beginTransaction();
                 PeerDb.deletePeers(toDelete);
+	            //Logger.logDebugMessage("Deleted " + toDelete.size() + " peers from the peers database");
                 currentPeers.removeAll(oldPeers);
                 PeerDb.addPeers(currentPeers);
+	            //Logger.logDebugMessage("Added " + currentPeers.size() + " peers to the peers database");
                 Db.commitTransaction();
             } catch (Exception e) {
                 Db.rollbackTransaction();
@@ -417,13 +418,6 @@
             } finally {
                 Db.endTransaction();
             }
-=======
-            PeerDb.deletePeers(toDelete);
-            //Logger.logDebugMessage("Deleted " + toDelete.size() + " peers from the peers database");
-            currentPeers.removeAll(oldPeers);
-            PeerDb.addPeers(currentPeers);
-            //Logger.logDebugMessage("Added " + currentPeers.size() + " peers to the peers database");
->>>>>>> 8a3c80b8
         }
 
     };
