package nxt.peer;

import nxt.Account;
import nxt.Block;
import nxt.Constants;
import nxt.Db;
import nxt.Nxt;
import nxt.Transaction;
import nxt.util.Filter;
import nxt.util.JSON;
import nxt.util.Listener;
import nxt.util.Listeners;
import nxt.util.Logger;
import nxt.util.ThreadPool;
import org.eclipse.jetty.server.Server;
import org.eclipse.jetty.server.ServerConnector;
import org.eclipse.jetty.servlet.FilterHolder;
import org.eclipse.jetty.servlet.FilterMapping;
import org.eclipse.jetty.servlet.ServletHandler;
import org.eclipse.jetty.servlet.ServletHolder;
import org.eclipse.jetty.servlets.DoSFilter;
import org.eclipse.jetty.servlets.GzipFilter;
import org.json.simple.JSONArray;
import org.json.simple.JSONObject;
import org.json.simple.JSONStreamAware;

import java.net.InetAddress;
import java.net.URI;
import java.net.URISyntaxException;
import java.net.UnknownHostException;
import java.util.ArrayList;
import java.util.Collection;
import java.util.Collections;
import java.util.HashSet;
import java.util.List;
import java.util.Map;
import java.util.Set;
import java.util.concurrent.ConcurrentHashMap;
import java.util.concurrent.ConcurrentMap;
import java.util.concurrent.ExecutionException;
import java.util.concurrent.ExecutorService;
import java.util.concurrent.Executors;
import java.util.concurrent.Future;
import java.util.concurrent.ThreadLocalRandom;
import java.util.concurrent.TimeUnit;
import java.util.concurrent.TimeoutException;
import java.util.stream.Collectors;

public final class Peers {

    public static enum Event {
        BLACKLIST, UNBLACKLIST, DEACTIVATE, REMOVE,
        DOWNLOADED_VOLUME, UPLOADED_VOLUME, WEIGHT,
        ADDED_ACTIVE_PEER, CHANGED_ACTIVE_PEER,
        NEW_PEER
    }

    static final int LOGGING_MASK_EXCEPTIONS = 1;
    static final int LOGGING_MASK_NON200_RESPONSES = 2;
    static final int LOGGING_MASK_200_RESPONSES = 4;
    static final int communicationLoggingMask;

    static final Set<String> wellKnownPeers;
    static final Set<String> knownBlacklistedPeers;

    static final int connectTimeout;
    static final int readTimeout;
    static final int blacklistingPeriod;
    static final boolean getMorePeers;
    static final int MAX_REQUEST_SIZE = 1024 * 1024;
    static final int MAX_RESPONSE_SIZE = 1024 * 1024;

    private static final int DEFAULT_PEER_PORT = 7874;
    private static final int TESTNET_PEER_PORT = 2874;
    private static final String myPlatform;
    private static final String myAddress;
    private static final int myPeerServerPort;
    private static final String myHallmark;
    private static final boolean shareMyAddress;
    private static final int maxNumberOfConnectedPublicPeers;
    private static final int maxNumberOfKnownPeers;
    private static final int minNumberOfKnownPeers;
    private static final boolean enableHallmarkProtection;
    private static final int pushThreshold;
    private static final int pullThreshold;
    private static final int sendToPeersLimit;
    private static final boolean usePeersDb;
    private static final boolean savePeers;
    private static final String dumpPeersVersion;
    static final boolean ignorePeerAnnouncedAddress;
    static final boolean cjdnsOnly;


    static final JSONStreamAware myPeerInfoRequest;
    static final JSONStreamAware myPeerInfoResponse;

    private static final Listeners<Peer,Event> listeners = new Listeners<>();

    private static final ConcurrentMap<String, PeerImpl> peers = new ConcurrentHashMap<>();
    private static final ConcurrentMap<String, String> announcedAddresses = new ConcurrentHashMap<>();

    static final Collection<PeerImpl> allPeers = Collections.unmodifiableCollection(peers.values());

    static final ExecutorService peersService = Executors.newCachedThreadPool();
    private static final ExecutorService sendingService = Executors.newFixedThreadPool(10);

    static {

        myPlatform = Nxt.getStringProperty("nxt.myPlatform");
        myAddress = Nxt.getStringProperty("nxt.myAddress");
        if (myAddress != null && myAddress.endsWith(":" + TESTNET_PEER_PORT) && !Constants.isTestnet) {
            throw new RuntimeException("Port " + TESTNET_PEER_PORT + " should only be used for testnet!!!");
        }
        myPeerServerPort = Nxt.getIntProperty("nxt.peerServerPort");
        if (myPeerServerPort == TESTNET_PEER_PORT && !Constants.isTestnet) {
            throw new RuntimeException("Port " + TESTNET_PEER_PORT + " should only be used for testnet!!!");
        }
        shareMyAddress = Nxt.getBooleanProperty("nxt.shareMyAddress") && ! Constants.isOffline;
        myHallmark = Nxt.getStringProperty("nxt.myHallmark");
        if (Peers.myHallmark != null && Peers.myHallmark.length() > 0) {
            try {
                Hallmark hallmark = Hallmark.parseHallmark(Peers.myHallmark);
<<<<<<< HEAD
                if (!hallmark.isValid() || myAddress == null) {
                    throw new RuntimeException("Hallmark is invalid or myAddress undefined");
                }
                URI uri = new URI("http://" + myAddress.trim());
                String host = uri.getHost();
                if (!hallmark.getHost().equals(host)) {
                    throw new RuntimeException("Hallmark host " + hallmark.getHost() + " differs from myAddress " + host);
=======
                if (!hallmark.isValid()) {
                    throw new RuntimeException();
                }
                if (myAddress != null) {
                    URI uri = new URI("http://" + myAddress.trim());
                    String host = uri.getHost();
                    if (!hallmark.getHost().equals(host)) {
                        throw new RuntimeException();
                    }
>>>>>>> 7062d5c2
                }
            } catch (RuntimeException | URISyntaxException e) {
                Logger.logMessage("Your hallmark is invalid: " + Peers.myHallmark + " for your address: " + myAddress);
                throw new RuntimeException(e.toString(), e);
            }
        }

        JSONObject json = new JSONObject();
        if (myAddress != null && myAddress.length() > 0) {
            try {
                URI uri = new URI("http://" + myAddress.trim());
                String host = uri.getHost();
                int port = uri.getPort();
                if (!Constants.isTestnet) {
                    if (port >= 0)
                        json.put("announcedAddress", myAddress);
                    else
                        json.put("announcedAddress", host + (myPeerServerPort != DEFAULT_PEER_PORT ? ":" + myPeerServerPort : ""));
                } else {
                    json.put("announcedAddress", host);
                }
            } catch (URISyntaxException e) {
                Logger.logMessage("Your announce address is invalid: " + myAddress);
                throw new RuntimeException(e.toString(), e);
            }
        }
        if (Peers.myHallmark != null && Peers.myHallmark.length() > 0) {
            json.put("hallmark", Peers.myHallmark);
        }
        json.put("application", Nxt.APPLICATION);
        json.put("version", Nxt.VERSION);
        json.put("platform", Peers.myPlatform);
        json.put("shareAddress", Peers.shareMyAddress);
        Logger.logDebugMessage("My peer info:\n" + json.toJSONString());
        myPeerInfoResponse = JSON.prepare(json);
        json.put("requestType", "getInfo");
        myPeerInfoRequest = JSON.prepareRequest(json);

        List<String> wellKnownPeersList = Constants.isTestnet ? Nxt.getStringListProperty("nxt.testnetPeers")
                : Nxt.getStringListProperty("nxt.wellKnownPeers");
        if (wellKnownPeersList.isEmpty() || Constants.isOffline) {
            wellKnownPeers = Collections.emptySet();
        } else {
            wellKnownPeers = Collections.unmodifiableSet(new HashSet<>(wellKnownPeersList));
        }

        List<String> knownBlacklistedPeersList = Nxt.getStringListProperty("nxt.knownBlacklistedPeers");
        if (knownBlacklistedPeersList.isEmpty()) {
            knownBlacklistedPeers = Collections.emptySet();
        } else {
            knownBlacklistedPeers = Collections.unmodifiableSet(new HashSet<>(knownBlacklistedPeersList));
        }

        maxNumberOfConnectedPublicPeers = Nxt.getIntProperty("nxt.maxNumberOfConnectedPublicPeers");
        maxNumberOfKnownPeers = Nxt.getIntProperty("nxt.maxNumberOfKnownPeers");
        minNumberOfKnownPeers = Nxt.getIntProperty("nxt.minNumberOfKnownPeers");
        connectTimeout = Nxt.getIntProperty("nxt.connectTimeout");
        readTimeout = Nxt.getIntProperty("nxt.readTimeout");
        enableHallmarkProtection = Nxt.getBooleanProperty("nxt.enableHallmarkProtection");
        pushThreshold = Nxt.getIntProperty("nxt.pushThreshold");
        pullThreshold = Nxt.getIntProperty("nxt.pullThreshold");

        blacklistingPeriod = Nxt.getIntProperty("nxt.blacklistingPeriod");
        communicationLoggingMask = Nxt.getIntProperty("nxt.communicationLoggingMask");
        sendToPeersLimit = Nxt.getIntProperty("nxt.sendToPeersLimit");
        usePeersDb = Nxt.getBooleanProperty("nxt.usePeersDb") && ! Constants.isOffline;
        savePeers = usePeersDb && Nxt.getBooleanProperty("nxt.savePeers");
        getMorePeers = Nxt.getBooleanProperty("nxt.getMorePeers");
        dumpPeersVersion = Nxt.getStringProperty("nxt.dumpPeersVersion");
        cjdnsOnly = Nxt.getBooleanProperty("nxt.cjdnsOnly");
        ignorePeerAnnouncedAddress = Nxt.getBooleanProperty("nxt.ignorePeerAnnouncedAddress");

        final List<Future<String>> unresolvedPeers = Collections.synchronizedList(new ArrayList<>());

        ThreadPool.runBeforeStart(new Runnable() {

            private void loadPeers(Collection<String> addresses) {
                for (final String address : addresses) {
                    Future<String> unresolvedAddress = peersService.submit(() -> {
                        PeerImpl peer = Peers.findOrCreatePeer(address, true);
                        if (peer != null) {
                            Peers.addPeer(peer);
                            return null;
                        }
                        return address;
                    });
                    unresolvedPeers.add(unresolvedAddress);
                }
            }

            @Override
            public void run() {
                if (! wellKnownPeers.isEmpty()) {
                    loadPeers(wellKnownPeers);
                }
                if (usePeersDb) {
                    Logger.logDebugMessage("Loading known peers from the database...");
                    loadPeers(PeerDb.loadPeers());
                }
            }
        }, false);

        ThreadPool.runAfterStart(() -> {
            for (Future<String> unresolvedPeer : unresolvedPeers) {
                try {
                    String badAddress = unresolvedPeer.get(5, TimeUnit.SECONDS);
                    if (badAddress != null) {
                        Logger.logDebugMessage("Failed to resolve peer address: " + badAddress);
                    }
                } catch (InterruptedException e) {
                    Thread.currentThread().interrupt();
                } catch (ExecutionException e) {
                    Logger.logDebugMessage("Failed to add peer", e);
                } catch (TimeoutException e) {
                }
            }
            Logger.logDebugMessage("Known peers: " + peers.size());
        });

    }

    private static class Init {

        private final static Server peerServer;

        static {
            if (Peers.shareMyAddress) {
                peerServer = new Server();
                ServerConnector connector = new ServerConnector(peerServer);
                final int port = Constants.isTestnet ? TESTNET_PEER_PORT : Peers.myPeerServerPort;
                connector.setPort(port);
                final String host = Nxt.getStringProperty("nxt.peerServerHost");
                connector.setHost(host);
                connector.setIdleTimeout(Nxt.getIntProperty("nxt.peerServerIdleTimeout"));
                connector.setReuseAddress(true);
                peerServer.addConnector(connector);

                ServletHolder peerServletHolder = new ServletHolder(new PeerServlet());
                boolean isGzipEnabled = Nxt.getBooleanProperty("nxt.enablePeerServerGZIPFilter");
                peerServletHolder.setInitParameter("isGzipEnabled", Boolean.toString(isGzipEnabled));
                ServletHandler peerHandler = new ServletHandler();
                peerHandler.addServletWithMapping(peerServletHolder, "/*");
                if (Nxt.getBooleanProperty("nxt.enablePeerServerDoSFilter")) {
                    FilterHolder dosFilterHolder = peerHandler.addFilterWithMapping(DoSFilter.class, "/*", FilterMapping.DEFAULT);
                    dosFilterHolder.setInitParameter("maxRequestsPerSec", Nxt.getStringProperty("nxt.peerServerDoSFilter.maxRequestsPerSec"));
                    dosFilterHolder.setInitParameter("delayMs", Nxt.getStringProperty("nxt.peerServerDoSFilter.delayMs"));
                    dosFilterHolder.setInitParameter("maxRequestMs", Nxt.getStringProperty("nxt.peerServerDoSFilter.maxRequestMs"));
                    dosFilterHolder.setInitParameter("trackSessions", "false");
                    dosFilterHolder.setAsyncSupported(true);
                }
                if (isGzipEnabled) {
                    FilterHolder gzipFilterHolder = peerHandler.addFilterWithMapping(GzipFilter.class, "/*", FilterMapping.DEFAULT);
                    gzipFilterHolder.setInitParameter("methods", "GET,POST");
                    gzipFilterHolder.setAsyncSupported(true);
                }

                peerServer.setHandler(peerHandler);
                peerServer.setStopAtShutdown(true);
                ThreadPool.runBeforeStart(() -> {
                    try {
                        peerServer.start();
                        Logger.logMessage("Started peer networking server at " + host + ":" + port);
                    } catch (Exception e) {
                        Logger.logErrorMessage("Failed to start peer networking server", e);
                        throw new RuntimeException(e.toString(), e);
                    }
                }, true);
            } else {
                peerServer = null;
                Logger.logMessage("shareMyAddress is disabled, will not start peer networking server");
            }
        }

        private static void init() {}

        private Init() {}

    }

    private static final Runnable peerUnBlacklistingThread = () -> {

        try {
            try {

                long curTime = System.currentTimeMillis();
                for (PeerImpl peer : peers.values()) {
                    peer.updateBlacklistedStatus(curTime);
                }

            } catch (Exception e) {
                Logger.logDebugMessage("Error un-blacklisting peer", e);
            }
        } catch (Throwable t) {
            Logger.logMessage("CRITICAL ERROR. PLEASE REPORT TO THE DEVELOPERS.\n" + t.toString());
            t.printStackTrace();
            System.exit(1);
        }

    };

    private static final Runnable peerConnectingThread = new Runnable() {

        @Override
        public void run() {

            try {
                try {

                    final int now = Nxt.getEpochTime();
                    if (!hasEnoughConnectedPublicPeers(Peers.maxNumberOfConnectedPublicPeers)) {
                        List<Future> futures = new ArrayList<>();
                        for (int i = 0; i < 10; i++) {
                            futures.add(peersService.submit(() -> {
                                PeerImpl peer = (PeerImpl) getAnyPeer(ThreadLocalRandom.current().nextInt(2) == 0 ? Peer.State.NON_CONNECTED : Peer.State.DISCONNECTED, false);
                                if (peer != null && now - peer.getLastConnectAttempt() > 600) {
                                    peer.connect();
                                }
                            }));
                        }
                        for (Future future : futures) {
                            future.get();
                        }
                    }

                    peers.values().parallelStream().unordered()
                            .filter(peer -> peer.getState() == Peer.State.CONNECTED && now - peer.getLastUpdated() > 3600)
                            .forEach(PeerImpl::connect);

                    if (hasTooManyKnownPeers() && hasEnoughConnectedPublicPeers(Peers.maxNumberOfConnectedPublicPeers)) {
                        int initialSize = peers.size();
                        for (PeerImpl peer : peers.values()) {
                            if (now - peer.getLastUpdated() > 24 * 3600) {
                                peer.remove();
                            }
                            if (hasTooFewKnownPeers()) {
                                break;
                            }
                        }
                        Logger.logDebugMessage("Reduced peer pool size from " + initialSize + " to " + peers.size());
                    }

                } catch (Exception e) {
                    Logger.logDebugMessage("Error connecting to peer", e);
                }
            } catch (Throwable t) {
                Logger.logMessage("CRITICAL ERROR. PLEASE REPORT TO THE DEVELOPERS.\n" + t.toString());
                t.printStackTrace();
                System.exit(1);
            }

        }

    };

    private static final Runnable getMorePeersThread = new Runnable() {

        private final JSONStreamAware getPeersRequest;
        {
            JSONObject request = new JSONObject();
            request.put("requestType", "getPeers");
            getPeersRequest = JSON.prepareRequest(request);
        }

        private volatile boolean addedNewPeer;
        {
            Peers.addListener(peer -> addedNewPeer = true, Event.NEW_PEER);
        }

        @Override
        public void run() {

            try {
                try {
                    if (hasTooManyKnownPeers()) {
                        return;
                    }
                    Peer peer = getAnyPeer(Peer.State.CONNECTED, true);
                    if (peer == null) {
                        return;
                    }
                    JSONObject response = peer.send(getPeersRequest, 10 * 1024 * 1024);
                    if (response == null) {
                        return;
                    }
                    JSONArray peers = (JSONArray)response.get("peers");
                    Set<String> addedAddresses = new HashSet<>();
                    if (peers != null) {
                        for (Object announcedAddress : peers) {
                            PeerImpl newPeer = findOrCreatePeer((String) announcedAddress, true);
                            if (newPeer != null) {
                                Peers.addPeer(newPeer);
                                addedAddresses.add((String) announcedAddress);
                                if (hasTooManyKnownPeers()) {
                                    break;
                                }
                            }
                        }
                        if (savePeers && addedNewPeer) {
                            updateSavedPeers();
                            addedNewPeer = false;
                        }
                    }

                    JSONArray myPeers = Peers.getAllPeers().parallelStream().unordered()
                            .filter(myPeer -> !myPeer.isBlacklisted() && myPeer.getAnnouncedAddress() != null
                                    && myPeer.getState() == Peer.State.CONNECTED && myPeer.shareAddress()
                                    && !addedAddresses.contains(myPeer.getAnnouncedAddress())
                                    && !myPeer.getAnnouncedAddress().equals(peer.getAnnouncedAddress()))
                            .map(Peer::getAnnouncedAddress)
                            .collect(Collectors.toCollection(JSONArray::new));
                    if (myPeers.size() > 0) {
                        JSONObject request = new JSONObject();
                        request.put("requestType", "addPeers");
                        request.put("peers", myPeers);
                        peer.send(JSON.prepareRequest(request), 0);
                    }

                } catch (Exception e) {
                    Logger.logDebugMessage("Error requesting peers from a peer", e);
                }
            } catch (Throwable t) {
                Logger.logMessage("CRITICAL ERROR. PLEASE REPORT TO THE DEVELOPERS.\n" + t.toString());
                t.printStackTrace();
                System.exit(1);
            }

        }

        private void updateSavedPeers() {
            Set<String> oldPeers = new HashSet<>(PeerDb.loadPeers());
            Set<String> currentPeers = Peers.peers.values().parallelStream().unordered()
                    .filter(peer -> peer.getAnnouncedAddress() != null && !peer.isBlacklisted())
                    .map(Peer::getAnnouncedAddress)
                    .collect(Collectors.toSet());
            Set<String> toDelete = new HashSet<>(oldPeers);
            toDelete.removeAll(currentPeers);
            try {
                Db.db.beginTransaction();
                PeerDb.deletePeers(toDelete);
	            //Logger.logDebugMessage("Deleted " + toDelete.size() + " peers from the peers database");
                currentPeers.removeAll(oldPeers);
                PeerDb.addPeers(currentPeers);
	            //Logger.logDebugMessage("Added " + currentPeers.size() + " peers to the peers database");
                Db.db.commitTransaction();
            } catch (Exception e) {
                Db.db.rollbackTransaction();
                throw e;
            } finally {
                Db.db.endTransaction();
            }
        }

    };

    static {
        Account.addListener(account -> peers.values().parallelStream().unordered()
                .filter(peer -> peer.getHallmark() != null && peer.getHallmark().getAccountId() == account.getId())
                .forEach(peer -> Peers.listeners.notify(peer, Event.WEIGHT)), Account.Event.BALANCE);
    }

    static {
        if (! Constants.isOffline) {
            ThreadPool.scheduleThread("PeerConnecting", Peers.peerConnectingThread, 5);
            ThreadPool.scheduleThread("PeerUnBlacklisting", Peers.peerUnBlacklistingThread, 1);
            if (Peers.getMorePeers) {
                ThreadPool.scheduleThread("GetMorePeers", Peers.getMorePeersThread, 5);
            }
        }
    }

    public static void init() {
        Init.init();
    }

    public static void shutdown() {
        if (Init.peerServer != null) {
            try {
                Init.peerServer.stop();
            } catch (Exception e) {
                Logger.logShutdownMessage("Failed to stop peer server", e);
            }
        }
        if (dumpPeersVersion != null) {
            StringBuilder buf = new StringBuilder();
            for (Map.Entry<String,String> entry : announcedAddresses.entrySet()) {
                Peer peer = peers.get(entry.getValue());
                if (peer != null && peer.getState() == Peer.State.CONNECTED && peer.shareAddress() && !peer.isBlacklisted()
                        && peer.getVersion() != null && peer.getVersion().startsWith(dumpPeersVersion)) {
                    buf.append("('").append(entry.getKey()).append("'), ");
                }
            }
            Logger.logShutdownMessage(buf.toString());
        }
        ThreadPool.shutdownExecutor(sendingService);
        ThreadPool.shutdownExecutor(peersService);

    }

    public static boolean addListener(Listener<Peer> listener, Event eventType) {
        return Peers.listeners.addListener(listener, eventType);
    }

    public static boolean removeListener(Listener<Peer> listener, Event eventType) {
        return Peers.listeners.removeListener(listener, eventType);
    }

    static void notifyListeners(Peer peer, Event eventType) {
        Peers.listeners.notify(peer, eventType);
    }

    public static int getDefaultPeerPort() {
        return Constants.isTestnet ? TESTNET_PEER_PORT : DEFAULT_PEER_PORT;
    }

    public static Collection<? extends Peer> getAllPeers() {
        return allPeers;
    }

    public static List<Peer> getActivePeers() {
        return getPeers(peer -> peer.getState() != Peer.State.NON_CONNECTED);
    }

    public static List<Peer> getPeers(final Peer.State state) {
        return getPeers(peer -> peer.getState() == state);
    }

    public static List<Peer> getPeers(Filter<Peer> filter) {
        return getPeers(filter, Integer.MAX_VALUE);
    }

    public static List<Peer> getPeers(Filter<Peer> filter, int limit) {
        return peers.values().parallelStream().unordered()
                .filter(filter::ok)
                .limit(limit)
                .collect(Collectors.toList());
    }

    public static Peer getPeer(String peerAddress) {
        return peers.get(peerAddress);
    }

    public static PeerImpl findOrCreatePeer(String announcedAddress, boolean create) {
        if (announcedAddress == null) {
            return null;
        }
        announcedAddress = announcedAddress.trim();
        PeerImpl peer;
        if ((peer = peers.get(announcedAddress)) != null) {
            return peer;
        }
        String address;
        if ((address = announcedAddresses.get(announcedAddress)) != null && (peer = peers.get(address)) != null) {
            return peer;
        }
        try {
            URI uri = new URI("http://" + announcedAddress);
            String host = uri.getHost();
            if (host == null) {
                return null;
            }
            int port = uri.getPort();
            if ((peer = peers.get(addressWithPort(host, port))) != null) {
                return peer;
            }
            InetAddress inetAddress = InetAddress.getByName(host);
            return findOrCreatePeer(inetAddress.getHostAddress(), port, announcedAddress, create);
        } catch (URISyntaxException | UnknownHostException e) {
            //Logger.logDebugMessage("Invalid peer address: " + announcedAddress + ", " + e.toString());
            return null;
        }
    }

    static PeerImpl findOrCreatePeer(final String address, int port, final String announcedAddress, final boolean create) {

	    if (Peers.cjdnsOnly && !address.substring(0,2).equals("fc")) {
            return null;
        }

        //re-add the [] to ipv6 addresses lost in getHostAddress() above
        String cleanAddress = address;
        if (cleanAddress.split(":").length > 2) {
            cleanAddress = "[" + cleanAddress + "]";
        }

        cleanAddress = addressWithPort(cleanAddress, port);

        PeerImpl peer;
        if ((peer = peers.get(cleanAddress)) != null) {
            return peer;
        }
        String peerAddress = normalizeHostAndPort(cleanAddress);
        if (peerAddress == null) {
            return null;
        }
        if ((peer = peers.get(peerAddress)) != null) {
            return peer;
        }

        if (!create) {
            return null;
        }

        String announcedPeerAddress = address.equals(announcedAddress) ? peerAddress : normalizeHostAndPort(announcedAddress);

        if (Peers.myAddress != null && Peers.myAddress.length() > 0 && Peers.myAddress.equalsIgnoreCase(announcedPeerAddress)) {
            return null;
        }

        peer = new PeerImpl(peerAddress, announcedPeerAddress);
        if (Constants.isTestnet && peer.getPort() > 0 && peer.getPort() != TESTNET_PEER_PORT) {
            Logger.logDebugMessage("Peer " + peerAddress + " on testnet is not using port " + TESTNET_PEER_PORT + ", ignoring");
            return null;
        }
        if (!Constants.isTestnet && peer.getPort() > 0 && peer.getPort() == TESTNET_PEER_PORT) {
            Logger.logDebugMessage("Peer " + peerAddress + " is using testnet port " + peer.getPort() + ", ignoring");
            return null;
        }
        return peer;
    }

    public static boolean addPeer(Peer peer) {
        if (addOrUpdate((PeerImpl)peer)) {
            listeners.notify(peer, Event.NEW_PEER);
            return true;
        }
        return false;
    }

    static PeerImpl removePeer(PeerImpl peer) {
        if (peer.getAnnouncedAddress() != null) {
            announcedAddresses.remove(peer.getAnnouncedAddress());
        }
        return peers.remove(peer.getPeerAddress());
    }

    static boolean addOrUpdate(PeerImpl peer) {
        if (peer.getAnnouncedAddress() != null) {
            String oldAddress = announcedAddresses.put(peer.getAnnouncedAddress(), peer.getPeerAddress());
            if (oldAddress != null && !peer.getPeerAddress().equals(oldAddress)) {
                //Logger.logDebugMessage("Peer " + peer.getAnnouncedAddress() + " has changed address from " + oldAddress
                //        + " to " + peer.getPeerAddress());
                Peer oldPeer = peers.remove(oldAddress);
                if (oldPeer != null) {
                    Peers.notifyListeners(oldPeer, Peers.Event.REMOVE);
                }
            }
        }
        return peers.put(peer.getPeerAddress(), peer) == null;
    }

    public static void connectPeer(Peer peer) {
        peer.unBlacklist();
        ((PeerImpl)peer).connect();
    }
    
    public static void sendToSomePeers(Block block) {
        JSONObject request = block.getJSONObject();
        request.put("requestType", "processBlock");
        sendToSomePeers(request);
    }

    public static void sendToSomePeers(List<? extends Transaction> transactions) {
        JSONObject request = new JSONObject();
        JSONArray transactionsData = new JSONArray();
        for (Transaction transaction : transactions) {
            transactionsData.add(transaction.getJSONObject());
        }
        request.put("requestType", "processTransactions");
        request.put("transactions", transactionsData);
        sendToSomePeers(request);
    }

    private static void sendToSomePeers(final JSONObject request) {
        sendingService.submit(() -> {
            final JSONStreamAware jsonRequest = JSON.prepareRequest(request);

            int successful = 0;
            List<Future<JSONObject>> expectedResponses = new ArrayList<>();
            for (final Peer peer : peers.values()) {

                if (Peers.enableHallmarkProtection && peer.getWeight() < Peers.pushThreshold) {
                    continue;
                }

                if (!peer.isBlacklisted() && peer.getState() == Peer.State.CONNECTED && peer.getAnnouncedAddress() != null) {
                    Future<JSONObject> futureResponse = peersService.submit(() -> peer.send(jsonRequest));
                    expectedResponses.add(futureResponse);
                }
                if (expectedResponses.size() >= Peers.sendToPeersLimit - successful) {
                    for (Future<JSONObject> future : expectedResponses) {
                        try {
                            JSONObject response = future.get();
                            if (response != null && response.get("error") == null) {
                                successful += 1;
                            }
                        } catch (InterruptedException e) {
                            Thread.currentThread().interrupt();
                        } catch (ExecutionException e) {
                            Logger.logDebugMessage("Error in sendToSomePeers", e);
                        }

                    }
                    expectedResponses.clear();
                }
                if (successful >= Peers.sendToPeersLimit) {
                    return;
                }
            }
        });
    }

    public static Peer getAnyPeer(final Peer.State state, final boolean applyPullThreshold) {
        return getWeightedPeer(getPublicPeers(state, applyPullThreshold));
    }

    public static List<Peer> getPublicPeers(final Peer.State state, final boolean applyPullThreshold) {
        return getPeers(peer -> !peer.isBlacklisted() && peer.getState() == state && peer.getAnnouncedAddress() != null
                && (!applyPullThreshold || !Peers.enableHallmarkProtection || peer.getWeight() >= Peers.pullThreshold));
    }

    public static Peer getWeightedPeer(List<Peer> selectedPeers) {
        if (selectedPeers.isEmpty()) {
            return null;
        }
        if (! Peers.enableHallmarkProtection || ThreadLocalRandom.current().nextInt(3) == 0) {
            return selectedPeers.get(ThreadLocalRandom.current().nextInt(selectedPeers.size()));
        }
        long totalWeight = 0;
        for (Peer peer : selectedPeers) {
            long weight = peer.getWeight();
            if (weight == 0) {
                weight = 1;
            }
            totalWeight += weight;
        }
        long hit = ThreadLocalRandom.current().nextLong(totalWeight);
        for (Peer peer : selectedPeers) {
            long weight = peer.getWeight();
            if (weight == 0) {
                weight = 1;
            }
            if ((hit -= weight) < 0) {
                return peer;
            }
        }
        return null;
    }

    static String addressWithPort(String address) {
        try {
            URI uri = new URI("http://" + address.trim());
            return addressWithPort(uri.getHost(), uri.getPort());
        } catch (URISyntaxException e) {
            return null;
        }
    }

    static String addressWithPort(String host, int port) {
        return port > 0 && port != Peers.getDefaultPeerPort() ? host + ":" + port : host;
    }

    static String normalizeHostAndPort(String address) {
        try {
            if (address == null) {
                return null;
            }
            URI uri = new URI("http://" + address.trim());
            String host = uri.getHost();
            if (host == null || host.equals("") || host.equals("localhost") ||
                                host.equals("127.0.0.1") || host.equals("[0:0:0:0:0:0:0:1]")) {
                return null;
            }
            InetAddress inetAddress = InetAddress.getByName(host);
            if (inetAddress.isAnyLocalAddress() || inetAddress.isLoopbackAddress() ||
                                                   inetAddress.isLinkLocalAddress()) {
                return null;
            }
            return addressWithPort(host, uri.getPort());
        } catch (URISyntaxException |UnknownHostException e) {
            return null;
        }
    }

    public static boolean hasTooFewKnownPeers() {
        return peers.size() < Peers.minNumberOfKnownPeers;
    }

    public static boolean hasTooManyKnownPeers() {
        return peers.size() > Peers.maxNumberOfKnownPeers;
    }

    private static boolean hasEnoughConnectedPublicPeers(int limit) {
        return getPeers(peer -> !peer.isBlacklisted() && peer.getState() == Peer.State.CONNECTED && peer.getAnnouncedAddress() != null
                && (! Peers.enableHallmarkProtection || peer.getWeight() > 0), limit).size() >= limit;
    }

    private Peers() {} // never

}<|MERGE_RESOLUTION|>--- conflicted
+++ resolved
@@ -120,15 +120,6 @@
         if (Peers.myHallmark != null && Peers.myHallmark.length() > 0) {
             try {
                 Hallmark hallmark = Hallmark.parseHallmark(Peers.myHallmark);
-<<<<<<< HEAD
-                if (!hallmark.isValid() || myAddress == null) {
-                    throw new RuntimeException("Hallmark is invalid or myAddress undefined");
-                }
-                URI uri = new URI("http://" + myAddress.trim());
-                String host = uri.getHost();
-                if (!hallmark.getHost().equals(host)) {
-                    throw new RuntimeException("Hallmark host " + hallmark.getHost() + " differs from myAddress " + host);
-=======
                 if (!hallmark.isValid()) {
                     throw new RuntimeException();
                 }
@@ -138,7 +129,6 @@
                     if (!hallmark.getHost().equals(host)) {
                         throw new RuntimeException();
                     }
->>>>>>> 7062d5c2
                 }
             } catch (RuntimeException | URISyntaxException e) {
                 Logger.logMessage("Your hallmark is invalid: " + Peers.myHallmark + " for your address: " + myAddress);
