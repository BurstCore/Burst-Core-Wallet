--- conflicted
+++ resolved
@@ -879,11 +879,7 @@
      * Update a bundler rate
      *
      * @param   sender          Peer sending the message
-<<<<<<< HEAD
-     * @param   rates           The bundler rates
-=======
      * @param   msg           The bundler rates
->>>>>>> bc6ea60e
      */
     static void updateBundlerRates(Peer sender, NetworkMessage.BundlerRateMessage msg) {
         boolean relayMessage = false;
