--- conflicted
+++ resolved
@@ -20,17 +20,15 @@
 import nxt.Db;
 import nxt.Nxt;
 import nxt.http.API;
-<<<<<<< HEAD
-=======
-import nxt.http.APIEnum;
-import nxt.util.Convert;
->>>>>>> 66b4c597
 import nxt.util.Filter;
+import nxt.util.JSON;
 import nxt.util.Listener;
 import nxt.util.Listeners;
 import nxt.util.Logger;
 import nxt.util.QueuedThreadPool;
 import nxt.util.ThreadPool;
+import org.json.simple.JSONObject;
+import org.json.simple.JSONStreamAware;
 
 import java.net.InetAddress;
 import java.net.URI;
@@ -79,16 +77,13 @@
     /** Maximum announced address length */
     static final int MAX_ANNOUNCED_ADDRESS_LENGTH = 100;
 
-<<<<<<< HEAD
     /** Peer blacklist period (seconds) */
     static final int blacklistingPeriod = Nxt.getIntProperty("nxt.blacklistingPeriod", 600);
-=======
-    private static final JSONObject myPeerInfo;
-    private static final List<Peer.Service> myServices;
+
+    private static JSONObject myPeerInfo;
     private static volatile Peer.BlockchainState currentBlockchainState;
     private static volatile JSONStreamAware myPeerInfoRequest;
     private static volatile JSONStreamAware myPeerInfoResponse;
->>>>>>> 66b4c597
 
     /** Get more peers */
     private static final boolean getMorePeers = Nxt.getBooleanProperty("nxt.getMorePeers");
@@ -107,7 +102,6 @@
     /** Save peers */
     private static final boolean savePeers = Nxt.getBooleanProperty("nxt.savePeers");
 
-<<<<<<< HEAD
     /** Hide error details */
     static final boolean hideErrorDetails = Nxt.getBooleanProperty("nxt.hideErrorDetails");
 
@@ -116,120 +110,8 @@
 
     /** Local peer services */
     static final List<Peer.Service> myServices = new ArrayList<>();
+
     static {
-=======
-        String platform = Nxt.getStringProperty("nxt.myPlatform", System.getProperty("os.name") + " " + System.getProperty("os.arch"));
-        if (platform.length() > MAX_PLATFORM_LENGTH) {
-            platform = platform.substring(0, MAX_PLATFORM_LENGTH);
-        }
-        myPlatform = platform;
-        myAddress = Convert.emptyToNull(Nxt.getStringProperty("nxt.myAddress", "").trim());
-        if (myAddress != null && myAddress.endsWith(":" + TESTNET_PEER_PORT) && !Constants.isTestnet) {
-            throw new RuntimeException("Port " + TESTNET_PEER_PORT + " should only be used for testnet!!!");
-        }
-        String myHost = null;
-        int myPort = -1;
-        if (myAddress != null) {
-            try {
-                URI uri = new URI("http://" + myAddress);
-                myHost = uri.getHost();
-                myPort = (uri.getPort() == -1 ? Peers.getDefaultPeerPort() : uri.getPort());
-                InetAddress[] myAddrs = InetAddress.getAllByName(myHost);
-                boolean addrValid = false;
-                Enumeration<NetworkInterface> intfs = NetworkInterface.getNetworkInterfaces();
-                chkAddr: while (intfs.hasMoreElements()) {
-                    NetworkInterface intf = intfs.nextElement();
-                    List<InterfaceAddress> intfAddrs = intf.getInterfaceAddresses();
-                    for (InterfaceAddress intfAddr: intfAddrs) {
-                        InetAddress extAddr = intfAddr.getAddress();
-                        for (InetAddress myAddr : myAddrs) {
-                            if (extAddr.equals(myAddr)) {
-                                addrValid = true;
-                                break chkAddr;
-                            }
-                        }
-                    }
-                }
-                if (!addrValid) {
-                    InetAddress extAddr = UPnP.getExternalAddress();
-                    if (extAddr != null) {
-                        for (InetAddress myAddr : myAddrs) {
-                            if (extAddr.equals(myAddr)) {
-                                addrValid = true;
-                                break;
-                            }
-                        }
-                    }
-                }
-                if (!addrValid) {
-                    Logger.logWarningMessage("Your announced address does not match your external address");
-                }
-            } catch (SocketException e) {
-                Logger.logErrorMessage("Unable to enumerate the network interfaces :" + e.toString());
-            } catch (URISyntaxException | UnknownHostException e) {
-                Logger.logWarningMessage("Your announced address is not valid: " + e.toString());
-            }
-        }
-        myPeerServerPort = Nxt.getIntProperty("nxt.peerServerPort");
-        if (myPeerServerPort == TESTNET_PEER_PORT && !Constants.isTestnet) {
-            throw new RuntimeException("Port " + TESTNET_PEER_PORT + " should only be used for testnet!!!");
-        }
-        shareMyAddress = Nxt.getBooleanProperty("nxt.shareMyAddress") && ! Constants.isOffline;
-        enablePeerUPnP = Nxt.getBooleanProperty("nxt.enablePeerUPnP");
-        myHallmark = Convert.emptyToNull(Nxt.getStringProperty("nxt.myHallmark", "").trim());
-        if (Peers.myHallmark != null && Peers.myHallmark.length() > 0) {
-            try {
-                Hallmark hallmark = Hallmark.parseHallmark(Peers.myHallmark);
-                if (!hallmark.isValid()) {
-                    throw new RuntimeException("Hallmark is not valid");
-                }
-                if (myAddress != null) {
-                    if (!hallmark.getHost().equals(myHost)) {
-                        throw new RuntimeException("Invalid hallmark host");
-                    }
-                    if (myPort != hallmark.getPort()) {
-                        throw new RuntimeException("Invalid hallmark port");
-                    }
-                }
-            } catch (RuntimeException e) {
-                Logger.logErrorMessage("Your hallmark is invalid: " + Peers.myHallmark + " for your address: " + myAddress);
-                throw new RuntimeException(e.toString(), e);
-            }
-        }
-        List<Peer.Service> servicesList = new ArrayList<>();
-        JSONObject json = new JSONObject();
-        if (myAddress != null) {
-            try {
-                URI uri = new URI("http://" + myAddress);
-                String host = uri.getHost();
-                int port = uri.getPort();
-                String announcedAddress;
-                if (!Constants.isTestnet) {
-                    if (port >= 0)
-                        announcedAddress = myAddress;
-                    else
-                        announcedAddress = host + (myPeerServerPort != DEFAULT_PEER_PORT ? ":" + myPeerServerPort : "");
-                } else {
-                    announcedAddress = host;
-                }
-                if (announcedAddress == null || announcedAddress.length() > MAX_ANNOUNCED_ADDRESS_LENGTH) {
-                    throw new RuntimeException("Invalid announced address length: " + announcedAddress);
-                }
-                json.put("announcedAddress", announcedAddress);
-            } catch (URISyntaxException e) {
-                Logger.logMessage("Your announce address is invalid: " + myAddress);
-                throw new RuntimeException(e.toString(), e);
-            }
-        }
-        if (Peers.myHallmark != null && Peers.myHallmark.length() > 0) {
-            json.put("hallmark", Peers.myHallmark);
-            servicesList.add(Peer.Service.HALLMARK);
-        }
-        json.put("application", Nxt.APPLICATION);
-        json.put("version", Nxt.VERSION);
-        json.put("platform", Peers.myPlatform);
-        json.put("shareAddress", Peers.shareMyAddress);
->>>>>>> 66b4c597
         if (!Constants.ENABLE_PRUNING && Constants.INCLUDE_EXPIRED_PRUNABLE) {
             myServices.add(Peer.Service.PRUNABLE);
         }
@@ -239,44 +121,7 @@
         if (API.openAPISSLPort > 0) {
             myServices.add(Peer.Service.API_SSL);
         }
-<<<<<<< HEAD
-    }
-=======
-
-        if (API.openAPIPort > 0 || API.openAPISSLPort > 0) {
-            EnumSet<APIEnum> disabledAPISet = EnumSet.noneOf(APIEnum.class);
-
-            API.disabledAPIs.forEach(apiName -> {
-                APIEnum api = APIEnum.fromName(apiName);
-                if (api != null) {
-                    disabledAPISet.add(api);
-                }
-            });
-            API.disabledAPITags.forEach(apiTag -> {
-                for (APIEnum api : APIEnum.values()) {
-                    if (api.getHandler() != null && api.getHandler().getAPITags().contains(apiTag)) {
-                        disabledAPISet.add(api);
-                    }
-                }
-            });
-            json.put("disabledAPIs", APIEnum.enumSetToBase64String(disabledAPISet));
-
-            json.put("apiServerIdleTimeout", API.apiServerIdleTimeout);
-
-            if (API.apiServerCORS) {
-                servicesList.add(Peer.Service.CORS);
-            }
-        }
-
-        long services = 0;
-        for (Peer.Service service : servicesList) {
-            services |= service.getCode();
-        }
-        json.put("services", Long.toUnsignedString(services));
-        myServices = Collections.unmodifiableList(servicesList);
-        Logger.logDebugMessage("My peer info:\n" + json.toJSONString());
-        myPeerInfo = json;
->>>>>>> 66b4c597
+    }
 
     /** Well-known peers */
     private static final List<String> wellKnownPeers = Constants.isTestnet ?
@@ -293,36 +138,8 @@
         }
     }
 
-<<<<<<< HEAD
     /** Peer event listeners */
     private static final Listeners<Peer, Event> listeners = new Listeners<>();
-=======
-        maxNumberOfInboundConnections = Nxt.getIntProperty("nxt.maxNumberOfInboundConnections");
-        maxNumberOfOutboundConnections = Nxt.getIntProperty("nxt.maxNumberOfOutboundConnections");
-        maxNumberOfConnectedPublicPeers = Math.min(Nxt.getIntProperty("nxt.maxNumberOfConnectedPublicPeers"),
-                maxNumberOfOutboundConnections);
-        maxNumberOfKnownPeers = Nxt.getIntProperty("nxt.maxNumberOfKnownPeers");
-        minNumberOfKnownPeers = Nxt.getIntProperty("nxt.minNumberOfKnownPeers");
-        connectTimeout = Nxt.getIntProperty("nxt.connectTimeout");
-        readTimeout = Nxt.getIntProperty("nxt.readTimeout");
-        enableHallmarkProtection = Nxt.getBooleanProperty("nxt.enableHallmarkProtection") && !Constants.isLightClient;
-        pushThreshold = Nxt.getIntProperty("nxt.pushThreshold");
-        pullThreshold = Nxt.getIntProperty("nxt.pullThreshold");
-        useWebSockets = Nxt.getBooleanProperty("nxt.useWebSockets");
-        webSocketIdleTimeout = Nxt.getIntProperty("nxt.webSocketIdleTimeout");
-        isGzipEnabled = Nxt.getBooleanProperty("nxt.enablePeerServerGZIPFilter");
-        blacklistingPeriod = Nxt.getIntProperty("nxt.blacklistingPeriod") / 1000;
-        communicationLoggingMask = Nxt.getIntProperty("nxt.communicationLoggingMask");
-        sendToPeersLimit = Nxt.getIntProperty("nxt.sendToPeersLimit");
-        usePeersDb = Nxt.getBooleanProperty("nxt.usePeersDb") && ! Constants.isOffline;
-        savePeers = usePeersDb && Nxt.getBooleanProperty("nxt.savePeers");
-        getMorePeers = Nxt.getBooleanProperty("nxt.getMorePeers");
-        cjdnsOnly = Nxt.getBooleanProperty("nxt.cjdnsOnly");
-        ignorePeerAnnouncedAddress = Nxt.getBooleanProperty("nxt.ignorePeerAnnouncedAddress");
-        if (useWebSockets && useProxy) {
-            Logger.logMessage("Using a proxy, will not create outbound websockets.");
-        }
->>>>>>> 66b4c597
 
     /** Known peers */
     private static final ConcurrentMap<String, PeerImpl> peers = new ConcurrentHashMap<>();
@@ -602,6 +419,10 @@
         return peer;
     }
 
+    public static Peer getPeer(String host) {
+        return peers.get(host);
+    }
+
     /**
      * Get a random peer that satisfies the supplied filter
      *
@@ -916,7 +737,7 @@
             if (peer.getAnnouncedAddress() != null && !peer.isBlacklisted()) {
                 try {
                     Db.db.beginTransaction();
-                    PeerDb.updatePeer((PeerImpl)peer);
+                    PeerDb.updatePeer((PeerImpl) peer);
                     Db.db.commitTransaction();
                 } catch (RuntimeException e) {
                     Logger.logErrorMessage("Unable to update peer database", e);
@@ -925,359 +746,7 @@
                     Db.db.endTransaction();
                 }
             }
-<<<<<<< HEAD
         }), Peers.Event.CHANGE_SERVICES);
-=======
-        }), Peers.Event.CHANGED_SERVICES);
-    }
-
-    static {
-        Account.addListener(account -> peers.values().forEach(peer -> {
-            if (peer.getHallmark() != null && peer.getHallmark().getAccountId() == account.getId()) {
-                Peers.listeners.notify(peer, Event.WEIGHT);
-            }
-        }), Account.Event.BALANCE);
-    }
-
-    static {
-        if (! Constants.isOffline) {
-            ThreadPool.scheduleThread("PeerConnecting", Peers.peerConnectingThread, 20);
-            ThreadPool.scheduleThread("PeerUnBlacklisting", Peers.peerUnBlacklistingThread, 60);
-            if (Peers.getMorePeers) {
-                ThreadPool.scheduleThread("GetMorePeers", Peers.getMorePeersThread, 20);
-            }
-        }
-    }
-
-    public static void init() {
-        Init.init();
-    }
-
-    public static void shutdown() {
-        if (Init.peerServer != null) {
-            try {
-                Init.peerServer.stop();
-                if (enablePeerUPnP) {
-                    Connector[] peerConnectors = Init.peerServer.getConnectors();
-                    for (Connector peerConnector : peerConnectors) {
-                        if (peerConnector instanceof ServerConnector)
-                            UPnP.deletePort(((ServerConnector)peerConnector).getPort());
-                    }
-                }
-            } catch (Exception e) {
-                Logger.logShutdownMessage("Failed to stop peer server", e);
-            }
-        }
-        ThreadPool.shutdownExecutor("sendingService", sendingService, 2);
-        ThreadPool.shutdownExecutor("peersService", peersService, 5);
-    }
-
-    public static boolean addListener(Listener<Peer> listener, Event eventType) {
-        return Peers.listeners.addListener(listener, eventType);
-    }
-
-    public static boolean removeListener(Listener<Peer> listener, Event eventType) {
-        return Peers.listeners.removeListener(listener, eventType);
-    }
-
-    static void notifyListeners(Peer peer, Event eventType) {
-        Peers.listeners.notify(peer, eventType);
-    }
-
-    public static int getDefaultPeerPort() {
-        return Constants.isTestnet ? TESTNET_PEER_PORT : DEFAULT_PEER_PORT;
-    }
-
-    public static Collection<? extends Peer> getAllPeers() {
-        return allPeers;
-    }
-
-    public static List<Peer> getActivePeers() {
-        return getPeers(peer -> peer.getState() != Peer.State.NON_CONNECTED);
-    }
-
-    public static List<Peer> getPeers(final Peer.State state) {
-        return getPeers(peer -> peer.getState() == state);
-    }
-
-    public static List<Peer> getPeers(Filter<Peer> filter) {
-        return getPeers(filter, Integer.MAX_VALUE);
-    }
-
-    public static List<Peer> getPeers(Filter<Peer> filter, int limit) {
-        List<Peer> result = new ArrayList<>();
-        for (Peer peer : peers.values()) {
-            if (filter.ok(peer)) {
-                result.add(peer);
-                if (result.size() >= limit) {
-                    break;
-                }
-            }
-        }
-        return result;
-    }
-
-    public static Peer getPeer(String host) {
-        return peers.get(host);
-    }
-
-    public static List<Peer> getInboundPeers() {
-        return getPeers(Peer::isInbound);
-    }
-
-    public static boolean hasTooManyInboundPeers() {
-        return getPeers(Peer::isInbound, maxNumberOfInboundConnections).size() >= maxNumberOfInboundConnections;
-    }
-
-    public static boolean hasTooManyOutboundConnections() {
-        return getPeers(peer -> !peer.isBlacklisted() && peer.getState() == Peer.State.CONNECTED && peer.getAnnouncedAddress() != null,
-                maxNumberOfOutboundConnections).size() >= maxNumberOfOutboundConnections;
-    }
-
-    public static PeerImpl findOrCreatePeer(String announcedAddress, boolean create) {
-        if (announcedAddress == null) {
-            return null;
-        }
-        announcedAddress = announcedAddress.trim().toLowerCase();
-        PeerImpl peer;
-        if ((peer = peers.get(announcedAddress)) != null) {
-            return peer;
-        }
-        String host = selfAnnouncedAddresses.get(announcedAddress);
-        if (host != null && (peer = peers.get(host)) != null) {
-            return peer;
-        }
-        try {
-            URI uri = new URI("http://" + announcedAddress);
-            host = uri.getHost();
-            if (host == null) {
-                return null;
-            }
-            if ((peer = peers.get(host)) != null) {
-                return peer;
-            }
-            String host2 = selfAnnouncedAddresses.get(host);
-            if (host2 != null && (peer = peers.get(host2)) != null) {
-                return peer;
-            }
-            InetAddress inetAddress = InetAddress.getByName(host);
-            return findOrCreatePeer(inetAddress, addressWithPort(announcedAddress), create);
-        } catch (URISyntaxException | UnknownHostException e) {
-            //Logger.logDebugMessage("Invalid peer address: " + announcedAddress + ", " + e.toString());
-            return null;
-        }
-    }
-
-    static PeerImpl findOrCreatePeer(String host) {
-        try {
-            InetAddress inetAddress = InetAddress.getByName(host);
-            return findOrCreatePeer(inetAddress, null, true);
-        } catch (UnknownHostException e) {
-            return null;
-        }
-    }
-
-    static PeerImpl findOrCreatePeer(final InetAddress inetAddress, final String announcedAddress, final boolean create) {
-
-        if (inetAddress.isAnyLocalAddress() || inetAddress.isLoopbackAddress() || inetAddress.isLinkLocalAddress()) {
-            return null;
-        }
-
-        String host = inetAddress.getHostAddress();
-        if (Peers.cjdnsOnly && !host.substring(0,2).equals("fc")) {
-            return null;
-        }
-        //re-add the [] to ipv6 addresses lost in getHostAddress() above
-        if (host.split(":").length > 2) {
-            host = "[" + host + "]";
-        }
-
-        PeerImpl peer;
-        if ((peer = peers.get(host)) != null) {
-            return peer;
-        }
-        if (!create) {
-            return null;
-        }
-
-        if (Peers.myAddress != null && Peers.myAddress.equalsIgnoreCase(announcedAddress)) {
-            return null;
-        }
-        if (announcedAddress != null && announcedAddress.length() > MAX_ANNOUNCED_ADDRESS_LENGTH) {
-            return null;
-        }
-        peer = new PeerImpl(host, announcedAddress);
-        if (Constants.isTestnet && peer.getPort() != TESTNET_PEER_PORT) {
-            Logger.logDebugMessage("Peer " + host + " on testnet is not using port " + TESTNET_PEER_PORT + ", ignoring");
-            return null;
-        }
-        if (!Constants.isTestnet && peer.getPort() == TESTNET_PEER_PORT) {
-            Logger.logDebugMessage("Peer " + host + " is using testnet port " + peer.getPort() + ", ignoring");
-            return null;
-        }
-        return peer;
-    }
-
-    static void setAnnouncedAddress(PeerImpl peer, String newAnnouncedAddress) {
-        Peer oldPeer = peers.get(peer.getHost());
-        if (oldPeer != null) {
-            String oldAnnouncedAddress = oldPeer.getAnnouncedAddress();
-            if (oldAnnouncedAddress != null && !oldAnnouncedAddress.equals(newAnnouncedAddress)) {
-                Logger.logDebugMessage("Removing old announced address " + oldAnnouncedAddress + " for peer " + oldPeer.getHost());
-                selfAnnouncedAddresses.remove(oldAnnouncedAddress);
-            }
-        }
-        if (newAnnouncedAddress != null) {
-            String oldHost = selfAnnouncedAddresses.put(newAnnouncedAddress, peer.getHost());
-            if (oldHost != null && !peer.getHost().equals(oldHost)) {
-                Logger.logDebugMessage("Announced address " + newAnnouncedAddress + " now maps to peer " + peer.getHost()
-                        + ", removing old peer " + oldHost);
-                oldPeer = peers.remove(oldHost);
-                if (oldPeer != null) {
-                    Peers.notifyListeners(oldPeer, Event.REMOVE);
-                }
-            }
-        }
-        peer.setAnnouncedAddress(newAnnouncedAddress);
-    }
-
-    public static boolean addPeer(Peer peer, String newAnnouncedAddress) {
-        setAnnouncedAddress((PeerImpl)peer, newAnnouncedAddress.toLowerCase());
-        return addPeer(peer);
-    }
-
-    public static boolean addPeer(Peer peer) {
-        if (peers.put(peer.getHost(), (PeerImpl) peer) == null) {
-            listeners.notify(peer, Event.NEW_PEER);
-            return true;
-        }
-        return false;
-    }
-
-    public static PeerImpl removePeer(Peer peer) {
-        if (peer.getAnnouncedAddress() != null) {
-            selfAnnouncedAddresses.remove(peer.getAnnouncedAddress());
-        }
-        return peers.remove(peer.getHost());
-    }
-
-    public static void connectPeer(Peer peer) {
-        peer.unBlacklist();
-        ((PeerImpl)peer).connect();
-    }
-
-    public static void sendToSomePeers(Block block) {
-        JSONObject request = block.getJSONObject();
-        request.put("requestType", "processBlock");
-        sendToSomePeers(request);
-    }
-
-    private static final int sendTransactionsBatchSize = 10;
-
-    public static void sendToSomePeers(List<? extends Transaction> transactions) {
-        int nextBatchStart = 0;
-        while (nextBatchStart < transactions.size()) {
-            JSONObject request = new JSONObject();
-            JSONArray transactionsData = new JSONArray();
-            for (int i = nextBatchStart; i < nextBatchStart + sendTransactionsBatchSize && i < transactions.size(); i++) {
-                transactionsData.add(transactions.get(i).getJSONObject());
-            }
-            request.put("requestType", "processTransactions");
-            request.put("transactions", transactionsData);
-            sendToSomePeers(request);
-            nextBatchStart += sendTransactionsBatchSize;
-        }
-    }
-
-    private static void sendToSomePeers(final JSONObject request) {
-        sendingService.submit(() -> {
-            final JSONStreamAware jsonRequest = JSON.prepareRequest(request);
-
-            int successful = 0;
-            List<Future<JSONObject>> expectedResponses = new ArrayList<>();
-            for (final Peer peer : peers.values()) {
-
-                if (Peers.enableHallmarkProtection && peer.getWeight() < Peers.pushThreshold) {
-                    continue;
-                }
-
-                if (!peer.isBlacklisted() && peer.getState() == Peer.State.CONNECTED && peer.getAnnouncedAddress() != null
-                        && peer.getBlockchainState() != Peer.BlockchainState.LIGHT_CLIENT) {
-                    Future<JSONObject> futureResponse = peersService.submit(() -> peer.send(jsonRequest));
-                    expectedResponses.add(futureResponse);
-                }
-                if (expectedResponses.size() >= Peers.sendToPeersLimit - successful) {
-                    for (Future<JSONObject> future : expectedResponses) {
-                        try {
-                            JSONObject response = future.get();
-                            if (response != null && response.get("error") == null) {
-                                successful += 1;
-                            }
-                        } catch (InterruptedException e) {
-                            Thread.currentThread().interrupt();
-                        } catch (ExecutionException e) {
-                            Logger.logDebugMessage("Error in sendToSomePeers", e);
-                        }
-
-                    }
-                    expectedResponses.clear();
-                }
-                if (successful >= Peers.sendToPeersLimit) {
-                    return;
-                }
-            }
-        });
-    }
-
-    public static Peer getAnyPeer(final Peer.State state, final boolean applyPullThreshold) {
-        return getWeightedPeer(getPublicPeers(state, applyPullThreshold));
-    }
-
-    public static List<Peer> getPublicPeers(final Peer.State state, final boolean applyPullThreshold) {
-        return getPeers(peer -> !peer.isBlacklisted() && peer.getState() == state && peer.getAnnouncedAddress() != null
-                && (!applyPullThreshold || !Peers.enableHallmarkProtection || peer.getWeight() >= Peers.pullThreshold));
-    }
-
-    public static Peer getWeightedPeer(List<Peer> selectedPeers) {
-        if (selectedPeers.isEmpty()) {
-            return null;
-        }
-        if (! Peers.enableHallmarkProtection || ThreadLocalRandom.current().nextInt(3) == 0) {
-            return selectedPeers.get(ThreadLocalRandom.current().nextInt(selectedPeers.size()));
-        }
-        long totalWeight = 0;
-        for (Peer peer : selectedPeers) {
-            long weight = peer.getWeight();
-            if (weight == 0) {
-                weight = 1;
-            }
-            totalWeight += weight;
-        }
-        long hit = ThreadLocalRandom.current().nextLong(totalWeight);
-        for (Peer peer : selectedPeers) {
-            long weight = peer.getWeight();
-            if (weight == 0) {
-                weight = 1;
-            }
-            if ((hit -= weight) < 0) {
-                return peer;
-            }
-        }
-        return null;
-    }
-
-    static String addressWithPort(String address) {
-        if (address == null) {
-            return null;
-        }
-        try {
-            URI uri = new URI("http://" + address);
-            String host = uri.getHost();
-            int port = uri.getPort();
-            return port > 0 && port != Peers.getDefaultPeerPort() ? host + ":" + port : host;
-        } catch (URISyntaxException e) {
-            return null;
-        }
     }
 
     public static boolean isOldVersion(String version, int[] minVersion) {
@@ -1337,62 +806,6 @@
             }
         }
         return versions.length > MAX_VERSION.length;
-    }
-
-    public static boolean hasTooFewKnownPeers() {
-        return peers.size() < Peers.minNumberOfKnownPeers;
-    }
-
-    public static boolean hasTooManyKnownPeers() {
-        return peers.size() > Peers.maxNumberOfKnownPeers;
-    }
-
-    private static boolean hasEnoughConnectedPublicPeers(int limit) {
-        return getPeers(peer -> !peer.isBlacklisted() && peer.getState() == Peer.State.CONNECTED && peer.getAnnouncedAddress() != null
-                && (! Peers.enableHallmarkProtection || peer.getWeight() > 0), limit).size() >= limit;
-    }
-
-    /**
-     * Set the communication logging mask
-     *
-     * @param   events              Communication event list or null to reset communications logging
-     * @return                      TRUE if the communication logging mask was updated
-     */
-    public static boolean setCommunicationLoggingMask(String[] events) {
-        boolean updated = true;
-        int mask = 0;
-        if (events != null) {
-            for (String event : events) {
-                switch (event) {
-                    case "EXCEPTION":
-                        mask |= LOGGING_MASK_EXCEPTIONS;
-                        break;
-                    case "HTTP-ERROR":
-                        mask |= LOGGING_MASK_NON200_RESPONSES;
-                        break;
-                    case "HTTP-OK":
-                        mask |= LOGGING_MASK_200_RESPONSES;
-                        break;
-                    default:
-                        updated = false;
-                }
-                if (!updated)
-                    break;
-            }
-        }
-        if (updated)
-            communicationLoggingMask = mask;
-        return updated;
-    }
-
-    /**
-     * Return local peer services
-     *
-     * @return                      List of local peer services
-     */
-    public static List<Peer.Service> getServices() {
-        return myServices;
->>>>>>> 66b4c597
     }
 
     private static void checkBlockchainState() {
