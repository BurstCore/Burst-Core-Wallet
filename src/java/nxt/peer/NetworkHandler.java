--- conflicted
+++ resolved
@@ -848,7 +848,6 @@
      * @param   message                 Message to send
      */
     public static void broadcastMessage(NetworkMessage message) {
-<<<<<<< HEAD
         broadcastMessage(null, message);
     }
 
@@ -859,11 +858,9 @@
      * @param   message                 Message to send
      */
     public static void broadcastMessage(Peer sender, NetworkMessage message) {
-=======
         if (Constants.isOffline) {
             return;
         }
->>>>>>> 9c191bec
         connectionMap.values().forEach(peer -> {
             if (peer.getState() == Peer.State.CONNECTED &&
                     peer != sender &&
