--- conflicted
+++ resolved
@@ -41,13 +41,9 @@
 
 final class PeerImpl implements Peer {
 
-<<<<<<< HEAD
+    private final String host;
     private final PeerWebSocket webSocket;
     private boolean useWebSocket;
-    private final String peerAddress;
-=======
-    private final String host;
->>>>>>> 8c23a7ee
     private volatile String announcedAddress;
     private volatile int port;
     private volatile boolean shareAddress;
@@ -341,51 +337,18 @@
 
     @Override
     public JSONObject send(final JSONStreamAware request, int maxResponseSize) {
-<<<<<<< HEAD
-=======
-
->>>>>>> 8c23a7ee
         JSONObject response = null;
         String log = null;
         boolean showLog = false;
         HttpURLConnection connection = null;
         int communicationLoggingMask = Peers.communicationLoggingMask;
-        String address = announcedAddress != null ? announcedAddress : peerAddress;
 
         try {
-<<<<<<< HEAD
             //
             // Create a new WebSocket session if we don't have one
             //
-            if (useWebSocket && (webSocket.getSession() == null || !webSocket.getSession().isOpen())) {
-                if (announcedAddress != null && !verifyAnnouncedAddress(announcedAddress))
-                    return null;
-                StringBuilder buf = new StringBuilder("ws://");
-                buf.append(peerAddress);
-                if (port <= 0)
-                    buf.append(':').append(Peers.getDefaultPeerPort());
-                buf.append("/nxt");
-                useWebSocket = webSocket.startClient(URI.create(buf.toString()));
-=======
-
-            URL url = new URL("http://" + host + ':' + getPort() + "/nxt");
-
-            if (communicationLoggingMask != 0) {
-                log = "\"" + url.toString() + "\": " + JSON.toString(request);
-            }
-
-            connection = (HttpURLConnection) url.openConnection();
-            connection.setRequestMethod("POST");
-            connection.setDoOutput(true);
-            connection.setConnectTimeout(Peers.connectTimeout);
-            connection.setReadTimeout(Peers.readTimeout);
-            connection.setRequestProperty("Accept-Encoding", "gzip");
-
-            CountingOutputStream cos = new CountingOutputStream(connection.getOutputStream());
-            try (Writer writer = new BufferedWriter(new OutputStreamWriter(cos, "UTF-8"))) {
-                request.writeJSONString(writer);
->>>>>>> 8c23a7ee
-            }
+            if (useWebSocket && (webSocket.getSession() == null || !webSocket.getSession().isOpen()))
+                useWebSocket = webSocket.startClient(URI.create("ws://" + host + ":" + getPort() + "/nxt"));
             //
             // Send the request and process the response
             //
@@ -397,27 +360,13 @@
                 request.writeJSONString(wsWriter);
                 String wsRequest = wsWriter.toString();
                 if (communicationLoggingMask != 0)
-                    log = "WebSocket " + address + ": " + wsRequest;
+                    log = "WebSocket " + host + ": " + wsRequest;
                 String wsResponse = webSocket.doPost(wsRequest);
                 updateUploadedVolume(wsRequest.length());
                 if (maxResponseSize > 0) {
                     if ((communicationLoggingMask & Peers.LOGGING_MASK_200_RESPONSES) != 0) {
                         log += " >>> " + wsResponse;
                         showLog = true;
-<<<<<<< HEAD
-=======
-                        response = (JSONObject) JSONValue.parseWithException(responseValue);
-                    } else {
-                        try (Reader reader = new BufferedReader(new InputStreamReader(responseStream, "UTF-8"))) {
-                            response = (JSONObject) JSONValue.parseWithException(reader);
-                        }
-                    }
-                    updateDownloadedVolume(cis.getCount());
-                    if (response != null && response.get("error") != null) {
-                        Logger.logDebugMessage("Peer " + host + " version " + version + " returned error: " + response.toJSONString()
-                                + ", request was: " + JSON.toString(request) + ", disconnecting");
-                        deactivate();
->>>>>>> 8c23a7ee
                     }
                     if (wsResponse.length() > maxResponseSize)
                         throw new NxtException.NxtIOException("Maximum size exceeded: " + wsResponse.length());
@@ -428,14 +377,7 @@
                 //
                 // Send the request using HTTP
                 //
-                if (announcedAddress != null && !verifyAnnouncedAddress(announcedAddress))
-                    return null;
-                StringBuilder buf = new StringBuilder("http://");
-                buf.append(peerAddress);
-                if (port <= 0)
-                    buf.append(':').append(Peers.getDefaultPeerPort());
-                buf.append("/nxt");
-                URL url = new URL(buf.toString());
+                URL url = new URL("http://" + host + ":" + getPort() + "/nxt");
                 if (communicationLoggingMask != 0)
                     log = "\"" + url.toString() + "\": " + JSON.toString(request);
                 connection = (HttpURLConnection) url.openConnection();
@@ -487,21 +429,18 @@
                         log += " >>> Peer responded with HTTP " + connection.getResponseCode() + " code!";
                         showLog = true;
                     }
-                    Logger.logDebugMessage("Peer " + peerAddress + " responded with HTTP " + connection.getResponseCode());
+                    Logger.logDebugMessage("Peer " + host + " responded with HTTP " + connection.getResponseCode());
                     deactivate();
                     connection.disconnect();
                 }
-<<<<<<< HEAD
             }
             //
             // Check for an error response
             //
             if (response != null && response.get("error") != null) {
-                Logger.logDebugMessage(String.format("Peer %s Version %s returned error %s",
-                                       address, version, response.toJSONString()));
-=======
-                Logger.logDebugMessage("Peer " + host + " responded with HTTP " + connection.getResponseCode());
->>>>>>> 8c23a7ee
+                Logger.logDebugMessage("Peer " + host + " version " + version + " returned error: " +
+                                       response.toJSONString() + ", request was: " + JSON.toString(request) +
+                                       ", diconnecting");
                 deactivate();
                 if (connection != null)
                     connection.disconnect();
@@ -514,8 +453,8 @@
             if (state == State.CONNECTED ||
                     !(e instanceof UnknownHostException || e instanceof SocketTimeoutException ||
                                         e instanceof SocketException || Errors.END_OF_FILE.equals(e.getMessage()))) {
-                Logger.logDebugMessage(String.format("Error sending JSON request to %s: %s",
-                                        address, e.getMessage()!=null ? e.getMessage() : e.toString()));
+                Logger.logDebugMessage(String.format("Error sending request to peer %s: %s",
+                                       host, e.getMessage()!=null ? e.getMessage() : e.toString()));
             }
             if ((communicationLoggingMask & Peers.LOGGING_MASK_EXCEPTIONS) != 0) {
                 log += " >>> " + e.toString();
