--- conflicted
+++ resolved
@@ -16,16 +16,10 @@
 
 package nxt.peer;
 
-<<<<<<< HEAD
-=======
-import nxt.BlockchainProcessor;
->>>>>>> b7d76a7d
 import nxt.Constants;
 import nxt.Nxt;
 import nxt.NxtException;
-import nxt.account.Account;
 import nxt.blockchain.BlockchainProcessor;
-import nxt.blockchain.FxtChain;
 import nxt.http.API;
 import nxt.http.APIEnum;
 import nxt.util.Convert;
@@ -41,14 +35,6 @@
 import java.nio.channels.SelectionKey;
 import java.nio.channels.SocketChannel;
 import java.sql.SQLException;
-<<<<<<< HEAD
-import java.util.ArrayList;
-import java.util.Collections;
-import java.util.EnumSet;
-import java.util.List;
-import java.util.Set;
-import java.util.zip.GZIPInputStream;
-=======
 import java.util.Collections;
 import java.util.EnumSet;
 import java.util.Set;
@@ -58,7 +44,6 @@
 import java.util.concurrent.TimeUnit;
 import java.util.concurrent.locks.Condition;
 import java.util.concurrent.locks.ReentrantLock;
->>>>>>> b7d76a7d
 
 final class PeerImpl implements Peer {
 
@@ -496,53 +481,9 @@
      * @return                          TRUE if peer is blacklisted
      */
     @Override
-<<<<<<< HEAD
-    public String getAnnouncedAddress() {
-        return announcedAddress;
-    }
-
-    void setAnnouncedAddress(String announcedAddress) {
-        if (announcedAddress != null && announcedAddress.length() > Peers.MAX_ANNOUNCED_ADDRESS_LENGTH) {
-            throw new IllegalArgumentException("Announced address too long: " + announcedAddress.length());
-        }
-        this.announcedAddress = announcedAddress;
-        if (announcedAddress != null) {
-            try {
-                this.port = new URI("http://" + announcedAddress).getPort();
-            } catch (URISyntaxException e) {
-                this.port = -1;
-            }
-        } else {
-            this.port = -1;
-        }
-    }
-
-    @Override
-    public int getPort() {
-        return port <= 0 ? Peers.getDefaultPeerPort() : port;
-    }
-
-    @Override
-    public Hallmark getHallmark() {
-        return hallmark;
-    }
-
-    @Override
-    public int getWeight() {
-        if (hallmark == null) {
-            return 0;
-        }
-        if (hallmarkBalance == -1 || hallmarkBalanceHeight < Nxt.getBlockchain().getHeight() - 60) {
-            long accountId = hallmark.getAccountId();
-            hallmarkBalance = FxtChain.FXT.getBalanceHome().getBalance(accountId).getBalance();
-            hallmarkBalanceHeight = Nxt.getBlockchain().getHeight();
-        }
-        return (int)(adjustedWeight * (hallmarkBalance / Constants.ONE_NXT) / Constants.MAX_BALANCE_NXT);
-=======
     public boolean isBlacklisted() {
         return blacklistingTime > 0 || isOldVersion || Peers.knownBlacklistedPeers.contains(getHost())
                 || (announcedAddress != null && Peers.knownBlacklistedPeers.contains(announcedAddress));
->>>>>>> b7d76a7d
     }
 
     /**
