--- conflicted
+++ resolved
@@ -217,13 +217,9 @@
             } else if (request.get("protocol") != null && ((Number)request.get("protocol")).intValue() == 1) {
                 PeerRequestHandler peerRequestHandler = peerRequestHandlers.get((String)request.get("requestType"));
                 if (peerRequestHandler != null) {
-<<<<<<< HEAD
                     if (peer.getState() == Peer.State.DISCONNECTED)
                         peer.setState(Peer.State.CONNECTED);
-                    if (peer.getLastInboundRequest() == 0)
-=======
                     if (!peer.isInbound()) {
->>>>>>> 326f4f56
                         Peers.notifyListeners(peer, Peers.Event.ADD_INBOUND);
                     }
                     peer.setLastInboundRequest(Nxt.getEpochTime());
