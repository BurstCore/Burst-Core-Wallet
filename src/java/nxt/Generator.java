--- conflicted
+++ resolved
@@ -185,41 +185,7 @@
         return deadline;
     }
 
-<<<<<<< HEAD
-    private void forge(int timestamp) {
-
-        if (Nxt.getBlockchainProcessor().isScanning()) {
-            return;
-        }
-
-        Account account = Account.getAccount(accountId);
-        if (account == null) {
-            return;
-        }
-
-        //kushti: comment here to have fast block generation with any balance
-        long effectiveBalance = account.getEffectiveBalanceNXT();
-        if (effectiveBalance <= 0) {
-            return;
-        }
-
-        Block lastBlock = Nxt.getBlockchain().getLastBlock();
-
-        if (lastBlock.getHeight() < Constants.ASSET_EXCHANGE_BLOCK) {
-            return;
-        }
-
-        if (! lastBlock.equals(lastBlocks.get(accountId))) {
-
-            BigInteger hit = getHit(publicKey, lastBlock);
-
-            lastBlocks.put(accountId, lastBlock);
-            hits.put(accountId, hit);
-
-            deadline = Math.max(getHitTime(account.getEffectiveBalanceNXT(), hit, lastBlock) - Convert.getEpochTime(), 0);
-=======
     private void forge(Block lastBlock, int timestamp, boolean reset) {
->>>>>>> 53ef8543
 
         if (reset) {
             Account account = Account.getAccount(accountId);
@@ -242,5 +208,7 @@
                 }
             }
         }
-    }
+
+    }
+
 }