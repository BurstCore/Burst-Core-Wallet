package nxt;

import nxt.crypto.Crypto;
import nxt.util.Convert;
import nxt.util.Listener;
import nxt.util.Listeners;
import nxt.util.Logger;
import nxt.util.ThreadPool;

import java.math.BigInteger;
import java.security.MessageDigest;
import java.util.Collection;
import java.util.Collections;
import java.util.concurrent.ConcurrentHashMap;
import java.util.concurrent.ConcurrentMap;

public final class Generator {

    public static enum Event {
        GENERATION_DEADLINE, START_FORGING, STOP_FORGING
    }

    private static final Listeners<Generator,Event> listeners = new Listeners<>();

    private static final ConcurrentMap<Account, Block> lastBlocks = new ConcurrentHashMap<>();
    private static final ConcurrentMap<Account, BigInteger> hits = new ConcurrentHashMap<>();

    private static final ConcurrentMap<String, Generator> generators = new ConcurrentHashMap<>();
    private static final Collection<Generator> allGenerators = Collections.unmodifiableCollection(generators.values());

    private static final Runnable generateBlockThread = new Runnable() {

        @Override
        public void run() {

            try {
                if (Nxt.getBlockchain().getLastBlock().getHeight() < Constants.TRANSPARENT_FORGING_BLOCK) {
                    return;
                }
                try {
                    for (Generator generator : generators.values()) {
                        generator.forge();
                    }
                } catch (Exception e) {
                    Logger.logDebugMessage("Error in block generation thread", e);
                }
            } catch (Throwable t) {
                Logger.logMessage("CRITICAL ERROR. PLEASE REPORT TO THE DEVELOPERS.\n" + t.toString());
                t.printStackTrace();
                System.exit(1);
            }

        }

    };

    static {
        ThreadPool.scheduleThread(generateBlockThread, 1);
    }

    static void init() {}

    public static boolean addListener(Listener<Generator> listener, Event eventType) {
        return listeners.addListener(listener, eventType);
    }

    public static boolean removeListener(Listener<Generator> listener, Event eventType) {
        return listeners.removeListener(listener, eventType);
    }

    public static Generator startForging(String secretPhrase) {
        byte[] publicKey = Crypto.getPublicKey(secretPhrase);
        return startForging(secretPhrase, publicKey);
    }

    public static Generator startForging(String secretPhrase, byte[] publicKey) {
        Account account = Account.getAccount(publicKey);
        if (account == null) {
            return null;
        }
        Generator generator = new Generator(secretPhrase, publicKey, account);
        Generator old = generators.putIfAbsent(secretPhrase, generator);
        if (old != null) {
            Logger.logDebugMessage("Account " + Convert.toUnsignedLong(account.getId()) + " is already forging");
            return old;
        }
        listeners.notify(generator, Event.START_FORGING);
        Logger.logDebugMessage("Account " + Convert.toUnsignedLong(account.getId()) + " started forging, deadline "
                + generator.getDeadline() + " seconds");
        return generator;
    }

    public static Generator stopForging(String secretPhrase) {
        Generator generator = generators.remove(secretPhrase);
        if (generator != null) {
            lastBlocks.remove(generator.account);
            hits.remove(generator.account);
            Logger.logDebugMessage("Account " + Convert.toUnsignedLong(generator.getAccount().getId()) + " stopped forging");
            listeners.notify(generator, Event.STOP_FORGING);
        }
        return generator;
    }

    public static Generator getGenerator(String secretPhrase) {
        return generators.get(secretPhrase);
    }

    public static Collection<Generator> getAllGenerators() {
        return allGenerators;
    }

    private final Account account;
    private final String secretPhrase;
    private final byte[] publicKey;
    private volatile long deadline;

    private Generator(String secretPhrase, byte[] publicKey, Account account) {
        this.secretPhrase = secretPhrase;
        this.publicKey = publicKey;
        // need to store publicKey in addition to account, because the account may not have had its publicKey set yet
        this.account = account;
        forge(); // initialize deadline
    }

    public byte[] getPublicKey() {
        return publicKey;
    }

    public Account getAccount() {
        return account;
    }

    public long getDeadline() {
        return deadline;
    }

    private void forge() {

        long effectiveBalance = account.getEffectiveBalance();
        if (effectiveBalance <= 0) {
            return;
        }

        Block lastBlock = Nxt.getBlockchain().getLastBlock();

        if (! lastBlock.equals(lastBlocks.get(account))) {

<<<<<<< HEAD
            BigInteger hit = account.getHit(secretPhrase, lastBlock);
=======
            if (lastBlock.getHeight() < Constants.TRANSPARENT_FORGING_BLOCK) {
                Logger.logDebugMessage("Forging below block " + Constants.TRANSPARENT_FORGING_BLOCK + " no longer supported");
                return;
            }

            MessageDigest digest = Crypto.sha256();
            digest.update(lastBlock.getGenerationSignature());
            byte[] generationSignatureHash = digest.digest(publicKey);

            BigInteger hit = new BigInteger(1, new byte[] {generationSignatureHash[7], generationSignatureHash[6], generationSignatureHash[5], generationSignatureHash[4], generationSignatureHash[3], generationSignatureHash[2], generationSignatureHash[1], generationSignatureHash[0]});
>>>>>>> 08f4749d

            lastBlocks.put(account, lastBlock);
            hits.put(account, hit);

            deadline = Math.max(account.getHitTime(hit, lastBlock) - Convert.getEpochTime(), 0);

            listeners.notify(this, Event.GENERATION_DEADLINE);

        }

        int elapsedTime = Convert.getEpochTime() - lastBlock.getTimestamp();
        if (elapsedTime > 0) {
            BigInteger target = BigInteger.valueOf(lastBlock.getBaseTarget()).multiply(BigInteger.valueOf(effectiveBalance)).multiply(BigInteger.valueOf(elapsedTime));
            if (hits.get(account).compareTo(target) < 0) {
                BlockchainProcessorImpl.getInstance().generateBlock(secretPhrase);
            }
        }

    }

}<|MERGE_RESOLUTION|>--- conflicted
+++ resolved
@@ -143,22 +143,14 @@
 
         Block lastBlock = Nxt.getBlockchain().getLastBlock();
 
+        if (lastBlock.getHeight() < Constants.TRANSPARENT_FORGING_BLOCK) {
+            Logger.logDebugMessage("Forging below block " + Constants.TRANSPARENT_FORGING_BLOCK + " no longer supported");
+            return;
+        }
+
         if (! lastBlock.equals(lastBlocks.get(account))) {
 
-<<<<<<< HEAD
             BigInteger hit = account.getHit(secretPhrase, lastBlock);
-=======
-            if (lastBlock.getHeight() < Constants.TRANSPARENT_FORGING_BLOCK) {
-                Logger.logDebugMessage("Forging below block " + Constants.TRANSPARENT_FORGING_BLOCK + " no longer supported");
-                return;
-            }
-
-            MessageDigest digest = Crypto.sha256();
-            digest.update(lastBlock.getGenerationSignature());
-            byte[] generationSignatureHash = digest.digest(publicKey);
-
-            BigInteger hit = new BigInteger(1, new byte[] {generationSignatureHash[7], generationSignatureHash[6], generationSignatureHash[5], generationSignatureHash[4], generationSignatureHash[3], generationSignatureHash[2], generationSignatureHash[1], generationSignatureHash[0]});
->>>>>>> 08f4749d
 
             lastBlocks.put(account, lastBlock);
             hits.put(account, hit);
