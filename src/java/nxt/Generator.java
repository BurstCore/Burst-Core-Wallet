package nxt;

import nxt.crypto.Crypto;
import nxt.util.Convert;
import nxt.util.Listener;
import nxt.util.Listeners;
import nxt.util.Logger;
import nxt.util.ThreadPool;

import java.math.BigInteger;
import java.security.MessageDigest;
import java.util.Collection;
import java.util.Collections;
import java.util.concurrent.ConcurrentHashMap;
import java.util.concurrent.ConcurrentMap;

public final class Generator {

    public static enum Event {
        GENERATION_DEADLINE, START_FORGING, STOP_FORGING
    }

    private static final Listeners<Generator,Event> listeners = new Listeners<>();

    private static final ConcurrentMap<Long, Block> lastBlocks = new ConcurrentHashMap<>();
    private static final ConcurrentMap<Long, BigInteger> hits = new ConcurrentHashMap<>();

    private static final ConcurrentMap<String, Generator> generators = new ConcurrentHashMap<>();
    private static final Collection<Generator> allGenerators = Collections.unmodifiableCollection(generators.values());

    private static final Runnable generateBlockThread = new Runnable() {

        @Override
        public void run() {

            try {
                if (Nxt.getBlockchain().getLastBlock().getHeight() < Constants.TRANSPARENT_FORGING_BLOCK) {
                    return;
                }
                try {
                    for (Generator generator : generators.values()) {
                        generator.forge();
                    }
                } catch (Exception e) {
                    Logger.logDebugMessage("Error in block generation thread", e);
                }
            } catch (Throwable t) {
                Logger.logMessage("CRITICAL ERROR. PLEASE REPORT TO THE DEVELOPERS.\n" + t.toString());
                t.printStackTrace();
                System.exit(1);
            }

        }

    };

    static {
        ThreadPool.scheduleThread(generateBlockThread, 1);
    }

    static void init() {}

    public static boolean addListener(Listener<Generator> listener, Event eventType) {
        return listeners.addListener(listener, eventType);
    }

    public static boolean removeListener(Listener<Generator> listener, Event eventType) {
        return listeners.removeListener(listener, eventType);
    }

    public static Generator startForging(String secretPhrase) {
        byte[] publicKey = Crypto.getPublicKey(secretPhrase);
        return startForging(secretPhrase, publicKey);
    }

    public static Generator startForging(String secretPhrase, byte[] publicKey) {
        Account account = Account.getAccount(publicKey);
        if (account == null) {
            return null;
        }
        Generator generator = new Generator(secretPhrase, publicKey, account);
        Generator old = generators.putIfAbsent(secretPhrase, generator);
        if (old != null) {
            Logger.logDebugMessage("Account " + Convert.toUnsignedLong(account.getId()) + " is already forging");
            return old;
        }
        listeners.notify(generator, Event.START_FORGING);
        Logger.logDebugMessage("Account " + Convert.toUnsignedLong(account.getId()) + " started forging, deadline "
                + generator.getDeadline() + " seconds");
        return generator;
    }

    public static Generator stopForging(String secretPhrase) {
        Generator generator = generators.remove(secretPhrase);
        if (generator != null) {
            lastBlocks.remove(generator.accountId);
            hits.remove(generator.accountId);
            Logger.logDebugMessage("Account " + Convert.toUnsignedLong(generator.getAccountId()) + " stopped forging");
            listeners.notify(generator, Event.STOP_FORGING);
        }
        return generator;
    }

    public static Generator getGenerator(String secretPhrase) {
        return generators.get(secretPhrase);
    }

    public static Collection<Generator> getAllGenerators() {
        return allGenerators;
    }

    private final Long accountId;
    private final String secretPhrase;
    private final byte[] publicKey;
    private volatile long deadline;

    private Generator(String secretPhrase, byte[] publicKey, Account account) {
        this.secretPhrase = secretPhrase;
        this.publicKey = publicKey;
        // need to store publicKey in addition to accountId, because the account may not have had its publicKey set yet
        this.accountId = account.getId();
        forge(); // initialize deadline
    }

    public byte[] getPublicKey() {
        return publicKey;
    }

    public Long getAccountId() {
        return accountId;
    }

    public long getDeadline() {
        return deadline;
    }

    private void forge() {

        Account account = Account.getAccount(accountId);
        if (account == null) {
            return;
        }
        long effectiveBalance = account.getEffectiveBalance();
        if (effectiveBalance <= 0) {
            return;
        }

        Block lastBlock = Nxt.getBlockchain().getLastBlock();

<<<<<<< HEAD
        if (lastBlock.getHeight() < Constants.TRANSPARENT_FORGING_BLOCK) {
            Logger.logDebugMessage("Forging below block " + Constants.TRANSPARENT_FORGING_BLOCK + " no longer supported");
            return;
        }
=======
        if (! lastBlock.equals(lastBlocks.get(accountId))) {

            if (lastBlock.getHeight() < Constants.TRANSPARENT_FORGING_BLOCK) {
                Logger.logDebugMessage("Forging below block " + Constants.TRANSPARENT_FORGING_BLOCK + " no longer supported");
                return;
            }
>>>>>>> c0ef1f6b

        if (! lastBlock.equals(lastBlocks.get(account))) {

            BigInteger hit = account.getHit(secretPhrase, lastBlock);

            lastBlocks.put(accountId, lastBlock);
            hits.put(accountId, hit);

            deadline = Math.max(account.getHitTime(hit, lastBlock) - Convert.getEpochTime(), 0);

            listeners.notify(this, Event.GENERATION_DEADLINE);

        }

        int elapsedTime = Convert.getEpochTime() - lastBlock.getTimestamp();
        if (elapsedTime > 0) {
            BigInteger target = BigInteger.valueOf(lastBlock.getBaseTarget()).multiply(BigInteger.valueOf(effectiveBalance)).multiply(BigInteger.valueOf(elapsedTime));
            if (hits.get(accountId).compareTo(target) < 0) {
                BlockchainProcessorImpl.getInstance().generateBlock(secretPhrase);
            }
        }

    }

}<|MERGE_RESOLUTION|>--- conflicted
+++ resolved
@@ -147,21 +147,12 @@
 
         Block lastBlock = Nxt.getBlockchain().getLastBlock();
 
-<<<<<<< HEAD
         if (lastBlock.getHeight() < Constants.TRANSPARENT_FORGING_BLOCK) {
             Logger.logDebugMessage("Forging below block " + Constants.TRANSPARENT_FORGING_BLOCK + " no longer supported");
             return;
         }
-=======
+
         if (! lastBlock.equals(lastBlocks.get(accountId))) {
-
-            if (lastBlock.getHeight() < Constants.TRANSPARENT_FORGING_BLOCK) {
-                Logger.logDebugMessage("Forging below block " + Constants.TRANSPARENT_FORGING_BLOCK + " no longer supported");
-                return;
-            }
->>>>>>> c0ef1f6b
-
-        if (! lastBlock.equals(lastBlocks.get(account))) {
 
             BigInteger hit = account.getHit(secretPhrase, lastBlock);
 
