--- conflicted
+++ resolved
@@ -1,11 +1,7 @@
 package nxt;
 
-<<<<<<< HEAD
-
-=======
 import nxt.db.DbClause;
 import nxt.db.DbIterator;
->>>>>>> 7673711f
 import nxt.db.DbKey;
 import nxt.db.EntityDbTable;
 
@@ -16,7 +12,6 @@
 import java.util.List;
 
 
-<<<<<<< HEAD
 public final class Vote {
     private static final DbKey.LongKeyFactory<Vote> voteDbKeyFactory = new DbKey.LongKeyFactory<Vote>("id") {
         @Override
@@ -44,57 +39,19 @@
 
     static void init() {}
 
-    private final DbKey dbKey;
-    private final Long id;
-    private final Long pollId;
-    private final Long voterId;
-    private final byte[] vote; //vote[i]==0 means no(or not being chosen), 1 means yes(or an option being chosen)
-=======
-    private static final DbKey.LongKeyFactory<Vote> voteDbKeyFactory = null;
-
-    private static final EntityDbTable<Vote> voteTable = null;
-
-    static Vote addVote(Transaction transaction, Attachment.MessagingVoteCasting attachment) {
-        Vote vote = new Vote(transaction, attachment);
-        voteTable.insert(vote);
-        return vote;
-    }
-
-    public static int getCount() {
-        return voteTable.getCount();
-    }
-
-    public static Vote getVote(long id) {
-        return voteTable.get(voteDbKeyFactory.newKey(id));
-    }
-
-    public static Map<Long,Long> getVoters(Poll poll) {
-        Map<Long,Long> map = new HashMap<>();
-        try (DbIterator<Vote> voteIterator = voteTable.getManyBy(new DbClause.LongClause("poll_id", poll.getId()), 0, -1)) {
-            while (voteIterator.hasNext()) {
-                Vote vote = voteIterator.next();
-                map.put(vote.getVoterId(), vote.getId());
-            }
-        }
-        return map;
-    }
-
-    static void init() {}
-
 
     private final long id;
     private final DbKey dbKey;
     private final long pollId;
     private final long voterId;
     private final byte[] voteBytes;
->>>>>>> 7673711f
 
     private Vote(Transaction transaction, Attachment.MessagingVoteCasting attachment) {
         this.id = transaction.getId();
         this.dbKey = voteDbKeyFactory.newKey(this.id);
         this.pollId = attachment.getPollId();
         this.voterId = transaction.getSenderId();
-        this.vote = attachment.getPollVote();
+        this.voteBytes = attachment.getPollVote();
     }
 
     private Vote(ResultSet rs) throws SQLException {
@@ -102,7 +59,7 @@
         this.dbKey = voteDbKeyFactory.newKey(this.id);
         this.pollId = rs.getLong("poll_id");
         this.voterId = rs.getLong("voter_id");
-        this.vote = rs.getBytes("vote_bytes");
+        this.voteBytes = rs.getBytes("vote_bytes");
     }
 
     static Vote addVote(Transaction transaction, Attachment.MessagingVoteCasting attachment) {
@@ -124,7 +81,6 @@
         }
     }
 
-<<<<<<< HEAD
     public static int getCount() {
         return voteTable.getCount();
     }
@@ -140,11 +96,8 @@
     public static List<Long> getVoteIds(Poll poll) {
         return voteTable.getManyIdsBy("id", "poll_id", poll.getId());
     }
-
-    public Long getId() {
-=======
+    
     public long getId() {
->>>>>>> 7673711f
         return id;
     }
 
@@ -152,5 +105,6 @@
 
     public long getVoterId() { return voterId; }
 
-    public byte[] getVote() { return vote; }
+    public byte[] getVote() { return voteBytes; }
+
 }
