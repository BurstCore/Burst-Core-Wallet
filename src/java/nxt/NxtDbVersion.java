--- conflicted
+++ resolved
@@ -933,11 +933,6 @@
             case 393:
                 apply(null);
             case 394:
-<<<<<<< HEAD
-                nxt.db.FullTextTrigger.init();
-                apply(null);
-            case 395:
-=======
                 apply("CREATE TABLE IF NOT EXISTS account_ledger (db_id IDENTITY, account_id BIGINT NOT NULL, "
                         + "event_type TINYINT NOT NULL, event_id BIGINT NOT NULL, holding_type TINYINT NOT NULL, "
                         + "holding_id BIGINT, change BIGINT NOT NULL, balance BIGINT NOT NULL, "
@@ -985,7 +980,9 @@
                 BlockchainProcessorImpl.getInstance().scheduleScan(0, false);
                 apply(null);
             case 415:
->>>>>>> e1d31ebc
+                nxt.db.FullTextTrigger.init();
+                apply(null);
+            case 416:
                 return;
             default:
                 throw new RuntimeException("Blockchain database inconsistent with code, at update " + nextUpdate + ", probably trying to run older code on newer database");
