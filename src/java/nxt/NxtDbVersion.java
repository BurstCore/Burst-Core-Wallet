--- conflicted
+++ resolved
@@ -634,31 +634,17 @@
                 apply(null);
             case 233:
                 apply("CREATE INDEX IF NOT EXISTS shuffling_blocks_remaining_height_idx ON shuffling (blocks_remaining, height DESC)");
-<<<<<<< HEAD
             case 234:
-=======
-            case 482:
-                apply("CREATE TABLE IF NOT EXISTS account_fxt (id BIGINT NOT NULL, balance VARBINARY NOT NULL, height INT NOT NULL)");
-            case 483:
-                apply("CREATE UNIQUE INDEX IF NOT EXISTS account_fxt_id_idx ON account_fxt (id, height DESC)");
-            case 484:
-                BlockchainProcessorImpl.getInstance().scheduleScan(FxtDistribution.DISTRIBUTION_START - 1, false);
-                apply(null);
-            case 485:
-                BlockDb.deleteBlocksFromHeight(Constants.FXT_BLOCK);
-                apply(null);
-            case 486:
                 apply("CREATE TABLE IF NOT EXISTS asset_dividend (db_id IDENTITY, id BIGINT NOT NULL, asset_id BIGINT NOT NULL, "
                         + "amount BIGINT NOT NULL, dividend_height INT NOT NULL, total_dividend BIGINT NOT NULL, "
                         + "num_accounts BIGINT NOT NULL, timestamp INT NOT NULL, height INT NOT NULL)");
-            case 487:
+            case 235:
                 apply("CREATE UNIQUE INDEX IF NOT EXISTS asset_dividend_id_idx ON asset_dividend (id)");
-            case 488:
+            case 236:
                 apply("CREATE INDEX IF NOT EXISTS asset_dividend_asset_id_idx ON asset_dividend (asset_id, height DESC)");
-            case 489:
+            case 237:
                 apply("CREATE INDEX IF NOT EXISTS asset_dividend_height_idx ON asset_dividend (height)");
-            case 490:
->>>>>>> bc2c2527
+            case 238:
                 return;
             default:
                 throw new RuntimeException("Blockchain database inconsistent with code, at update " + nextUpdate
