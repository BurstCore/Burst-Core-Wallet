--- conflicted
+++ resolved
@@ -685,42 +685,20 @@
                     BlockchainProcessorImpl.getInstance().scheduleScan(0, false);
                 }
                 apply(null);
-<<<<<<< HEAD
-            case 292:
-                apply("CREATE TABLE IF NOT EXISTS account_info (db_id IDENTITY, account_id BIGINT NOT NULL, "
-                        + "name VARCHAR, description VARCHAR, height INT NOT NULL, latest BOOLEAN NOT NULL DEFAULT TRUE)");
-            case 293:
-                apply("CREATE UNIQUE INDEX IF NOT EXISTS account_info_id_height_idx ON account_info (account_id, height DESC)");
-            case 294:
-                apply("CREATE INDEX IF NOT EXISTS account_info_height_idx ON account_info (height)");
-            case 295:
-                apply("ALTER TABLE account DROP COLUMN IF EXISTS name");
-            case 296:
-                apply("ALTER TABLE account DROP COLUMN IF EXISTS description");
-            case 297:
-                apply("ALTER TABLE account DROP COLUMN IF EXISTS message_pattern_regex");
-            case 298:
-                apply("ALTER TABLE account DROP COLUMN IF EXISTS message_pattern_flags");
-            case 299:
-                BlockchainProcessorImpl.getInstance().scheduleScan(0, false);
-                apply(null);
-            case 300:
+            case 286:
                 apply("CREATE TABLE IF NOT EXISTS account_control_phasing (db_id IDENTITY, account_id BIGINT NOT NULL, "
                         + "whitelist_size TINYINT NOT NULL DEFAULT 0, "
                         + "voting_model TINYINT NOT NULL, quorum BIGINT, "
                         + "min_balance BIGINT, holding_id BIGINT, min_balance_model TINYINT, "
                         + "height INT NOT NULL, latest BOOLEAN NOT NULL DEFAULT TRUE)");
-            case 301:
+            case 287:
                 apply("CREATE TABLE IF NOT EXISTS account_control_phasing_voter (db_id IDENTITY, account_id BIGINT NOT NULL, "
                         + "voter_id BIGINT NOT NULL, "
                         + "height INT NOT NULL, latest BOOLEAN NOT NULL DEFAULT TRUE)");
                 
-            case 302:
+            case 288:
                 apply("ALTER TABLE account ADD COLUMN IF NOT EXISTS has_control_phasing BOOLEAN NOT NULL DEFAULT FALSE");
-            case 303:
-=======
-            case 286:
->>>>>>> e7b4f2ef
+            case 289:
                 return;
             default:
                 throw new RuntimeException("Blockchain database inconsistent with code, probably trying to run older code on newer database");
