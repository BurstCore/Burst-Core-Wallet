--- conflicted
+++ resolved
@@ -357,52 +357,10 @@
             case 125:
                 apply("CREATE INDEX IF NOT EXISTS bid_order_creation_idx ON bid_order (creation_height DESC)");
             case 126:
+                apply(null);
+            case 127:
                 apply("CREATE UNIQUE INDEX IF NOT EXISTS block_timestamp_idx ON block (timestamp DESC)");
-            case 127:
-                apply("DROP TABLE IF EXISTS poll");
             case 128:
-<<<<<<< HEAD
-                apply("DROP TABLE IF EXISTS vote");
-            case 129:
-                apply("CREATE TABLE IF NOT EXISTS vote (db_id IDENTITY, id BIGINT NOT NULL, " +
-                        "FOREIGN KEY (id) REFERENCES transaction (id), poll_id BIGINT NOT NULL, "
-                        + "voter_id BIGINT NOT NULL, vote_bytes VARBINARY NOT NULL, height INT NOT NULL)");
-            case 130:
-                apply("CREATE UNIQUE INDEX IF NOT EXISTS vote_id_idx ON vote (id)");
-            case 131:
-                apply("CREATE INDEX IF NOT EXISTS vote_poll_id_idx ON vote (poll_id)");
-            case 132:
-                apply("CREATE TABLE IF NOT EXISTS poll (db_id IDENTITY, id BIGINT NOT NULL, "
-                        + "FOREIGN KEY (id) REFERENCES transaction (id), account_id BIGINT NOT NULL, name VARCHAR NOT NULL, "
-                        + "description VARCHAR, options ARRAY NOT NULL, min_num_options TINYINT, max_num_options TINYINT, "
-                        + "min_range_value TINYINT, max_range_value TINYINT, "
-                        + "finish INT NOT NULL, voting_model TINYINT NOT NULL, min_balance BIGINT, "
-                        + "asset_id BIGINT, finished BOOLEAN, height INT NOT NULL, latest BOOLEAN DEFAULT TRUE NOT NULL)");
-            case 133:
-                apply("CREATE TABLE IF NOT EXISTS poll_results (db_id IDENTITY, poll_id BIGINT NOT NULL, "
-                        + "FOREIGN KEY (poll_id) REFERENCES poll (id) ON DELETE CASCADE, "
-                        + "option VARCHAR NOT NULL, result BIGINT NOT NULL,  height INT NOT NULL)");
-            case 134:
-                apply("ALTER TABLE transaction ADD COLUMN IF NOT EXISTS two_phased BOOLEAN NOT NULL DEFAULT FALSE");
-            case 135:
-                apply("CREATE TABLE IF NOT EXISTS pending_transactions (db_id IDENTITY, id BIGINT NOT NULL, "
-                        + "FOREIGN KEY (id) REFERENCES transaction (id) ON DELETE CASCADE, account_id BIGINT NOT NULL, "
-                        + "signersCount TINYINT NOT NULL DEFAULT 0, blacklist BOOLEAN DEFAULT FALSE, "
-                        + "finish INT NOT NULL, voting_model TINYINT NOT NULL, quorum BIGINT NOT NULL, "
-                        + "min_balance BIGINT NOT NULL, asset_id BIGINT NOT NULL, finished BOOLEAN NOT NULL, "
-                        + "height INT NOT NULL, latest BOOLEAN DEFAULT TRUE NOT NULL)");
-            case 136:
-                apply("CREATE TABLE IF NOT EXISTS vote_phased (db_id IDENTITY, id BIGINT NOT NULL, "
-                        + "pending_transaction_id BIGINT NOT NULL, voter_id BIGINT NOT NULL, "
-                        + "estimated_total BIGINT NOT NULL, height INT NOT NULL)");
-            case 137:
-                apply("CREATE TABLE IF NOT EXISTS pending_transactions_signers (db_id IDENTITY, "
-                        + "poll_id BIGINT NOT NULL, account_id BIGINT NOT NULL, height INT NOT NULL)");
-            case 138:
-                BlockchainProcessorImpl.getInstance().forceScanAtStart();
-                apply(null);
-            case 139:
-=======
                 apply(null);
             case 129:
                 apply("ALTER TABLE goods ADD COLUMN IF NOT EXISTS parsed_tags ARRAY");
@@ -422,13 +380,52 @@
             case 136:
                 apply("CREATE INDEX IF NOT EXISTS tag_in_stock_count_idx ON tag (in_stock_count DESC, height DESC)");
             case 137:
+                apply("DROP TABLE IF EXISTS poll");
+            case 138:
+                apply("DROP TABLE IF EXISTS vote");
+            case 139:
+                apply("CREATE TABLE IF NOT EXISTS vote (db_id IDENTITY, id BIGINT NOT NULL, " +
+                        "FOREIGN KEY (id) REFERENCES transaction (id), poll_id BIGINT NOT NULL, "
+                        + "voter_id BIGINT NOT NULL, vote_bytes VARBINARY NOT NULL, height INT NOT NULL)");
+            case 140:
+                apply("CREATE UNIQUE INDEX IF NOT EXISTS vote_id_idx ON vote (id)");
+            case 141:
+                apply("CREATE INDEX IF NOT EXISTS vote_poll_id_idx ON vote (poll_id)");
+            case 142:
+                apply("CREATE TABLE IF NOT EXISTS poll (db_id IDENTITY, id BIGINT NOT NULL, "
+                        + "FOREIGN KEY (id) REFERENCES transaction (id), account_id BIGINT NOT NULL, name VARCHAR NOT NULL, "
+                        + "description VARCHAR, options ARRAY NOT NULL, min_num_options TINYINT, max_num_options TINYINT, "
+                        + "min_range_value TINYINT, max_range_value TINYINT, "
+                        + "finish INT NOT NULL, voting_model TINYINT NOT NULL, min_balance BIGINT, "
+                        + "asset_id BIGINT, finished BOOLEAN, height INT NOT NULL, latest BOOLEAN DEFAULT TRUE NOT NULL)");
+            case 143:
+                apply("CREATE TABLE IF NOT EXISTS poll_results (db_id IDENTITY, poll_id BIGINT NOT NULL, "
+                        + "FOREIGN KEY (poll_id) REFERENCES poll (id) ON DELETE CASCADE, "
+                        + "option VARCHAR NOT NULL, result BIGINT NOT NULL,  height INT NOT NULL)");
+            case 144:
+                apply("ALTER TABLE transaction ADD COLUMN IF NOT EXISTS two_phased BOOLEAN NOT NULL DEFAULT FALSE");
+            case 145:
+                apply("CREATE TABLE IF NOT EXISTS pending_transactions (db_id IDENTITY, id BIGINT NOT NULL, "
+                        + "FOREIGN KEY (id) REFERENCES transaction (id) ON DELETE CASCADE, account_id BIGINT NOT NULL, "
+                        + "signersCount TINYINT NOT NULL DEFAULT 0, blacklist BOOLEAN DEFAULT FALSE, "
+                        + "finish INT NOT NULL, voting_model TINYINT NOT NULL, quorum BIGINT NOT NULL, "
+                        + "min_balance BIGINT NOT NULL, asset_id BIGINT NOT NULL, finished BOOLEAN NOT NULL, "
+                        + "height INT NOT NULL, latest BOOLEAN DEFAULT TRUE NOT NULL)");
+            case 146:
+                apply("CREATE TABLE IF NOT EXISTS vote_phased (db_id IDENTITY, id BIGINT NOT NULL, "
+                        + "pending_transaction_id BIGINT NOT NULL, voter_id BIGINT NOT NULL, "
+                        + "estimated_total BIGINT NOT NULL, height INT NOT NULL)");
+            case 147:
+                apply("CREATE TABLE IF NOT EXISTS pending_transactions_signers (db_id IDENTITY, "
+                        + "poll_id BIGINT NOT NULL, account_id BIGINT NOT NULL, height INT NOT NULL)");
+                
+            case 148:
                 BlockchainProcessorImpl.getInstance().forceScanAtStart();
                 apply(null);
-            case 138:
->>>>>>> 102ccfe6
+            case 149:
                 return;
             default:
-                throw new RuntimeException("Database inconsistent with code, probably trying to run older code on newer database");
+                throw new RuntimeException("Blockchain database inconsistent with code, probably trying to run older code on newer database");
         }
     }
 
