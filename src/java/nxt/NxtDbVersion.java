/******************************************************************************
 * Copyright © 2013-2016 The Nxt Core Developers.                             *
 *                                                                            *
 * See the AUTHORS.txt, DEVELOPER-AGREEMENT.txt and LICENSE.txt files at      *
 * the top-level directory of this distribution for the individual copyright  *
 * holder information and the developer policies on copyright and licensing.  *
 *                                                                            *
 * Unless otherwise agreed in a custom licensing agreement, no part of the    *
 * Nxt software, including this file, may be copied, modified, propagated,    *
 * or distributed except according to the terms contained in the LICENSE.txt  *
 * file.                                                                      *
 *                                                                            *
 * Removal or modification of this copyright notice is prohibited.            *
 *                                                                            *
 ******************************************************************************/

package nxt;

import nxt.db.DbVersion;
import nxt.util.Convert;

import java.sql.Connection;
import java.sql.PreparedStatement;
import java.sql.ResultSet;
import java.sql.SQLException;
import java.sql.Statement;
import java.util.ArrayList;
import java.util.List;

class NxtDbVersion extends DbVersion {

    protected void update(int nextUpdate) {
        switch (nextUpdate) {
            case 1:
                apply("CREATE TABLE IF NOT EXISTS block (db_id IDENTITY, id BIGINT NOT NULL, version INT NOT NULL, "
                        + "timestamp INT NOT NULL, previous_block_id BIGINT, "
                        + "total_amount BIGINT NOT NULL, "
                        + "total_fee BIGINT NOT NULL, payload_length INT NOT NULL, "
                        + "previous_block_hash BINARY(32), cumulative_difficulty VARBINARY NOT NULL, base_target BIGINT NOT NULL, "
                        + "next_block_id BIGINT, "
                        + "height INT NOT NULL, generation_signature BINARY(64) NOT NULL, "
                        + "block_signature BINARY(64) NOT NULL, payload_hash BINARY(32) NOT NULL, generator_id BIGINT NOT NULL)");
            case 2:
                apply("CREATE UNIQUE INDEX IF NOT EXISTS block_id_idx ON block (id)");
            case 3:
                apply("CREATE TABLE IF NOT EXISTS transaction (db_id IDENTITY, id BIGINT NOT NULL, "
                        + "deadline SMALLINT NOT NULL, recipient_id BIGINT, "
                        + "amount BIGINT NOT NULL, fee BIGINT NOT NULL, full_hash BINARY(32) NOT NULL, "
                        + "height INT NOT NULL, block_id BIGINT NOT NULL, FOREIGN KEY (block_id) REFERENCES block (id) ON DELETE CASCADE, "
                        + "signature BINARY(64) NOT NULL, timestamp INT NOT NULL, type TINYINT NOT NULL, subtype TINYINT NOT NULL, "
                        + "sender_id BIGINT NOT NULL, block_timestamp INT NOT NULL, referenced_transaction_full_hash BINARY(32), "
                        + "transaction_index SMALLINT NOT NULL, phased BOOLEAN NOT NULL DEFAULT FALSE, "
                        + "attachment_bytes VARBINARY, version TINYINT NOT NULL, has_message BOOLEAN NOT NULL DEFAULT FALSE, "
                        + "has_encrypted_message BOOLEAN NOT NULL DEFAULT FALSE, has_public_key_announcement BOOLEAN NOT NULL DEFAULT FALSE, "
                        + "has_prunable_message BOOLEAN NOT NULL DEFAULT FALSE, has_prunable_attachment BOOLEAN NOT NULL DEFAULT FALSE, "
                        + "ec_block_height INT DEFAULT NULL, ec_block_id BIGINT DEFAULT NULL, has_encrypttoself_message BOOLEAN NOT NULL DEFAULT FALSE)");
            case 4:
                apply("CREATE UNIQUE INDEX IF NOT EXISTS transaction_id_idx ON transaction (id)");
            case 5:
                apply("CREATE UNIQUE INDEX IF NOT EXISTS block_height_idx ON block (height)");
            case 6:
                apply(null);
            case 7:
                apply("CREATE INDEX IF NOT EXISTS block_generator_id_idx ON block (generator_id)");
            case 8:
                apply("CREATE INDEX IF NOT EXISTS transaction_sender_id_idx ON transaction (sender_id)");
            case 9:
                apply("CREATE INDEX IF NOT EXISTS transaction_recipient_id_idx ON transaction (recipient_id)");
            case 10:
                apply(null);
            case 11:
                apply(null);
            case 12:
                apply(null);
            case 13:
                apply(null);
            case 14:
                apply(null);
            case 15:
                apply(null);
            case 16:
                apply(null);
            case 17:
                apply(null);
            case 18:
                apply(null);
            case 19:
                apply(null);
            case 20:
                apply(null);
            case 21:
                apply(null);
            case 22:
                apply(null);
            case 23:
                apply(null);
            case 24:
                apply(null);
            case 25:
                apply(null);
            case 26:
                apply(null);
            case 27:
                apply(null);
            case 28:
                apply(null);
            case 29:
                apply(null);
            case 30:
                apply(null);
            case 31:
                apply(null);
            case 32:
                apply(null);
            case 33:
                apply(null);
            case 34:
                apply(null);
            case 35:
                apply(null);
            case 36:
                apply("CREATE TABLE IF NOT EXISTS peer (address VARCHAR PRIMARY KEY, last_updated INT, services BIGINT)");
            case 37:
                apply(null);
            case 38:
                apply(null);
            case 39:
                apply(null);
            case 40:
                apply(null);
            case 41:
                apply(null);
            case 42:
                apply(null);
            case 43:
                apply(null);
            case 44:
                apply(null);
            case 45:
                apply(null);
            case 46:
                apply(null);
            case 47:
                apply(null);
            case 48:
                apply(null);
            case 49:
                apply(null);
            case 50:
                apply(null);
            case 51:
                apply(null);
            case 52:
                apply(null);
            case 53:
                apply(null);
            case 54:
                apply(null);
            case 55:
                apply(null);
            case 56:
                apply(null);
            case 57:
                apply(null);
            case 58:
                apply(null);
            case 59:
                apply(null);
            case 60:
                apply(null);
            case 61:
                apply(null);
            case 62:
                apply(null);
            case 63:
                apply(null);
            case 64:
                apply(null);
            case 65:
                apply(null);
            case 66:
                apply(null);
            case 67:
                apply(null);
            case 68:
                apply(null);
            case 69:
                apply("CREATE INDEX IF NOT EXISTS transaction_block_timestamp_idx ON transaction (block_timestamp DESC)");
            case 70:
                apply(null);
            case 71:
                apply("CREATE TABLE IF NOT EXISTS alias (db_id IDENTITY, id BIGINT NOT NULL, "
                        + "account_id BIGINT NOT NULL, alias_name VARCHAR NOT NULL, "
                        + "alias_name_lower VARCHAR AS LOWER (alias_name) NOT NULL, "
                        + "alias_uri VARCHAR NOT NULL, timestamp INT NOT NULL, "
                        + "height INT NOT NULL, latest BOOLEAN NOT NULL DEFAULT TRUE)");
            case 72:
                apply("CREATE UNIQUE INDEX IF NOT EXISTS alias_id_height_idx ON alias (id, height DESC)");
            case 73:
                apply("CREATE INDEX IF NOT EXISTS alias_account_id_idx ON alias (account_id, height DESC)");
            case 74:
                apply("CREATE INDEX IF NOT EXISTS alias_name_lower_idx ON alias (alias_name_lower)");
            case 75:
                apply("CREATE TABLE IF NOT EXISTS alias_offer (db_id IDENTITY, id BIGINT NOT NULL, "
                        + "price BIGINT NOT NULL, buyer_id BIGINT, "
                        + "height INT NOT NULL, latest BOOLEAN DEFAULT TRUE NOT NULL)");
            case 76:
                apply("CREATE UNIQUE INDEX IF NOT EXISTS alias_offer_id_height_idx ON alias_offer (id, height DESC)");
            case 77:
                apply("CREATE TABLE IF NOT EXISTS asset (db_id IDENTITY, id BIGINT NOT NULL, account_id BIGINT NOT NULL, "
                        + "name VARCHAR NOT NULL, description VARCHAR, quantity BIGINT NOT NULL, decimals TINYINT NOT NULL, "
                        + "initial_quantity BIGINT NOT NULL, height INT NOT NULL, latest BOOLEAN NOT NULL DEFAULT TRUE)");
            case 78:
                apply(null);
            case 79:
                apply("CREATE INDEX IF NOT EXISTS asset_account_id_idx ON asset (account_id)");
            case 80:
                apply("CREATE TABLE IF NOT EXISTS trade (db_id IDENTITY, asset_id BIGINT NOT NULL, block_id BIGINT NOT NULL, "
                        + "ask_order_id BIGINT NOT NULL, bid_order_id BIGINT NOT NULL, ask_order_height INT NOT NULL, "
                        + "bid_order_height INT NOT NULL, seller_id BIGINT NOT NULL, buyer_id BIGINT NOT NULL, "
                        + "is_buy BOOLEAN NOT NULL, "
                        + "quantity BIGINT NOT NULL, price BIGINT NOT NULL, timestamp INT NOT NULL, height INT NOT NULL)");
            case 81:
                apply(null);
            case 82:
                apply("CREATE INDEX IF NOT EXISTS trade_asset_id_idx ON trade (asset_id, height DESC)");
            case 83:
                apply("CREATE INDEX IF NOT EXISTS trade_seller_id_idx ON trade (seller_id, height DESC)");
            case 84:
                apply("CREATE INDEX IF NOT EXISTS trade_buyer_id_idx ON trade (buyer_id, height DESC)");
            case 85:
                apply("CREATE TABLE IF NOT EXISTS ask_order (db_id IDENTITY, id BIGINT NOT NULL, account_id BIGINT NOT NULL, "
                        + "asset_id BIGINT NOT NULL, price BIGINT NOT NULL, transaction_index SMALLINT NOT NULL, transaction_height INT NOT NULL, "
                        + "quantity BIGINT NOT NULL, creation_height INT NOT NULL, height INT NOT NULL, "
                        + "latest BOOLEAN NOT NULL DEFAULT TRUE)");
            case 86:
                apply("CREATE UNIQUE INDEX IF NOT EXISTS ask_order_id_height_idx ON ask_order (id, height DESC)");
            case 87:
                apply("CREATE INDEX IF NOT EXISTS ask_order_account_id_idx ON ask_order (account_id, height DESC)");
            case 88:
                apply("CREATE INDEX IF NOT EXISTS ask_order_asset_id_price_idx ON ask_order (asset_id, price)");
            case 89:
                apply("CREATE TABLE IF NOT EXISTS bid_order (db_id IDENTITY, id BIGINT NOT NULL, account_id BIGINT NOT NULL, "
                        + "asset_id BIGINT NOT NULL, price BIGINT NOT NULL, transaction_index SMALLINT NOT NULL, transaction_height INT NOT NULL, "
                        + "quantity BIGINT NOT NULL, creation_height INT NOT NULL, height INT NOT NULL, "
                        + "latest BOOLEAN NOT NULL DEFAULT TRUE)");
            case 90:
                apply("CREATE UNIQUE INDEX IF NOT EXISTS bid_order_id_height_idx ON bid_order (id, height DESC)");
            case 91:
                apply("CREATE INDEX IF NOT EXISTS bid_order_account_id_idx ON bid_order (account_id, height DESC)");
            case 92:
                apply("CREATE INDEX IF NOT EXISTS bid_order_asset_id_price_idx ON bid_order (asset_id, price DESC)");
            case 93:
                apply("CREATE TABLE IF NOT EXISTS goods (db_id IDENTITY, id BIGINT NOT NULL, seller_id BIGINT NOT NULL, "
                        + "name VARCHAR NOT NULL, description VARCHAR, parsed_tags ARRAY, "
                        + "tags VARCHAR, timestamp INT NOT NULL, quantity INT NOT NULL, price BIGINT NOT NULL, "
                        + "delisted BOOLEAN NOT NULL, height INT NOT NULL, latest BOOLEAN NOT NULL DEFAULT TRUE)");
            case 94:
                apply("CREATE UNIQUE INDEX IF NOT EXISTS goods_id_height_idx ON goods (id, height DESC)");
            case 95:
                apply("CREATE INDEX IF NOT EXISTS goods_seller_id_name_idx ON goods (seller_id, name)");
            case 96:
                apply("CREATE INDEX IF NOT EXISTS goods_timestamp_idx ON goods (timestamp DESC, height DESC)");
            case 97:
                apply("CREATE TABLE IF NOT EXISTS purchase (db_id IDENTITY, id BIGINT NOT NULL, buyer_id BIGINT NOT NULL, "
                        + "goods_id BIGINT NOT NULL, "
                        + "seller_id BIGINT NOT NULL, quantity INT NOT NULL, "
                        + "price BIGINT NOT NULL, deadline INT NOT NULL, note VARBINARY, nonce BINARY(32), "
                        + "timestamp INT NOT NULL, pending BOOLEAN NOT NULL, goods VARBINARY, goods_nonce BINARY(32), goods_is_text BOOLEAN NOT NULL DEFAULT TRUE, "
                        + "refund_note VARBINARY, refund_nonce BINARY(32), has_feedback_notes BOOLEAN NOT NULL DEFAULT FALSE, "
                        + "has_public_feedbacks BOOLEAN NOT NULL DEFAULT FALSE, discount BIGINT NOT NULL, refund BIGINT NOT NULL, "
                        + "height INT NOT NULL, latest BOOLEAN NOT NULL DEFAULT TRUE)");
            case 98:
                apply("CREATE UNIQUE INDEX IF NOT EXISTS purchase_id_height_idx ON purchase (id, height DESC)");
            case 99:
                apply("CREATE INDEX IF NOT EXISTS purchase_buyer_id_height_idx ON purchase (buyer_id, height DESC)");
            case 100:
                apply("CREATE INDEX IF NOT EXISTS purchase_seller_id_height_idx ON purchase (seller_id, height DESC)");
            case 101:
                apply("CREATE INDEX IF NOT EXISTS purchase_deadline_idx ON purchase (deadline DESC, height DESC)");
            case 102:
                apply("CREATE TABLE IF NOT EXISTS account (db_id IDENTITY, id BIGINT NOT NULL, "
                        + "balance BIGINT NOT NULL, unconfirmed_balance BIGINT NOT NULL, "
                        + "forged_balance BIGINT NOT NULL, active_lessee_id BIGINT, has_control_phasing BOOLEAN NOT NULL DEFAULT FALSE, "
                        + "height INT NOT NULL, latest BOOLEAN NOT NULL DEFAULT TRUE)");
            case 103:
                apply("CREATE UNIQUE INDEX IF NOT EXISTS account_id_height_idx ON account (id, height DESC)");
            case 104:
                apply(null);
            case 105:
                apply("CREATE TABLE IF NOT EXISTS account_asset (db_id IDENTITY, account_id BIGINT NOT NULL, "
                        + "asset_id BIGINT NOT NULL, quantity BIGINT NOT NULL, unconfirmed_quantity BIGINT NOT NULL, height INT NOT NULL, "
                        + "latest BOOLEAN NOT NULL DEFAULT TRUE)");
            case 106:
                apply("CREATE UNIQUE INDEX IF NOT EXISTS account_asset_id_height_idx ON account_asset (account_id, asset_id, height DESC)");
            case 107:
                apply("CREATE TABLE IF NOT EXISTS account_guaranteed_balance (db_id IDENTITY, account_id BIGINT NOT NULL, "
                        + "additions BIGINT NOT NULL, height INT NOT NULL)");
            case 108:
                apply("CREATE UNIQUE INDEX IF NOT EXISTS account_guaranteed_balance_id_height_idx ON account_guaranteed_balance "
                        + "(account_id, height DESC)");
            case 109:
                apply("CREATE TABLE IF NOT EXISTS purchase_feedback (db_id IDENTITY, id BIGINT NOT NULL, feedback_data VARBINARY NOT NULL, "
                        + "feedback_nonce BINARY(32) NOT NULL, height INT NOT NULL, latest BOOLEAN NOT NULL DEFAULT TRUE)");
            case 110:
                apply("CREATE INDEX IF NOT EXISTS purchase_feedback_id_height_idx ON purchase_feedback (id, height DESC)");
            case 111:
                apply("CREATE TABLE IF NOT EXISTS purchase_public_feedback (db_id IDENTITY, id BIGINT NOT NULL, public_feedback "
                        + "VARCHAR NOT NULL, height INT NOT NULL, latest BOOLEAN NOT NULL DEFAULT TRUE)");
            case 112:
                apply("CREATE INDEX IF NOT EXISTS purchase_public_feedback_id_height_idx ON purchase_public_feedback (id, height DESC)");
            case 113:
                apply("CREATE TABLE IF NOT EXISTS unconfirmed_transaction (db_id IDENTITY, id BIGINT NOT NULL, expiration INT NOT NULL, "
                        + "transaction_height INT NOT NULL, fee_per_byte BIGINT NOT NULL, arrival_timestamp BIGINT NOT NULL, "
                        + "transaction_bytes VARBINARY NOT NULL, height INT NOT NULL)");
            case 114:
                apply("CREATE UNIQUE INDEX IF NOT EXISTS unconfirmed_transaction_id_idx ON unconfirmed_transaction (id)");
            case 115:
                apply(null);
            case 116:
                apply("CREATE TABLE IF NOT EXISTS asset_transfer (db_id IDENTITY, id BIGINT NOT NULL, asset_id BIGINT NOT NULL, "
                        + "sender_id BIGINT NOT NULL, recipient_id BIGINT NOT NULL, quantity BIGINT NOT NULL, timestamp INT NOT NULL, "
                        + "height INT NOT NULL)");
            case 117:
                apply("CREATE UNIQUE INDEX IF NOT EXISTS asset_transfer_id_idx ON asset_transfer (id)");
            case 118:
                apply("CREATE INDEX IF NOT EXISTS asset_transfer_asset_id_idx ON asset_transfer (asset_id, height DESC)");
            case 119:
                apply("CREATE INDEX IF NOT EXISTS asset_transfer_sender_id_idx ON asset_transfer (sender_id, height DESC)");
            case 120:
                apply("CREATE INDEX IF NOT EXISTS asset_transfer_recipient_id_idx ON asset_transfer (recipient_id, height DESC)");
            case 121:
                apply(null);
            case 122:
                apply("CREATE INDEX IF NOT EXISTS account_asset_quantity_idx ON account_asset (quantity DESC)");
            case 123:
                apply("CREATE INDEX IF NOT EXISTS purchase_timestamp_idx ON purchase (timestamp DESC, id)");
            case 124:
                apply("CREATE INDEX IF NOT EXISTS ask_order_creation_idx ON ask_order (creation_height DESC)");
            case 125:
                apply("CREATE INDEX IF NOT EXISTS bid_order_creation_idx ON bid_order (creation_height DESC)");
            case 126:
                apply(null);
            case 127:
                apply("CREATE UNIQUE INDEX IF NOT EXISTS block_timestamp_idx ON block (timestamp DESC)");
            case 128:
                apply(null);
            case 129:
                apply("ALTER TABLE goods ADD COLUMN IF NOT EXISTS parsed_tags ARRAY");
            case 130:
                apply(null);
            case 131:
                apply(null);
            case 132:
                apply(null);
            case 133:
                apply(null);
            case 134:
                apply("CREATE TABLE IF NOT EXISTS tag (db_id IDENTITY, tag VARCHAR NOT NULL, in_stock_count INT NOT NULL, "
                        + "total_count INT NOT NULL, height INT NOT NULL, latest BOOLEAN NOT NULL DEFAULT TRUE)");
            case 135:
                apply("CREATE UNIQUE INDEX IF NOT EXISTS tag_tag_idx ON tag (tag, height DESC)");
            case 136:
                apply("CREATE INDEX IF NOT EXISTS tag_in_stock_count_idx ON tag (in_stock_count DESC, height DESC)");
            case 137:
                apply(null);
            case 138:
                apply("CREATE TABLE IF NOT EXISTS currency (db_id IDENTITY, id BIGINT NOT NULL, account_id BIGINT NOT NULL, "
                        + "name VARCHAR NOT NULL, name_lower VARCHAR AS LOWER (name) NOT NULL, code VARCHAR NOT NULL, "
                        + "description VARCHAR, type INT NOT NULL, initial_supply BIGINT NOT NULL DEFAULT 0, "
                        + "reserve_supply BIGINT NOT NULL, max_supply BIGINT NOT NULL, creation_height INT NOT NULL, issuance_height INT NOT NULL, "
                        + "min_reserve_per_unit_nqt BIGINT NOT NULL, min_difficulty TINYINT NOT NULL, "
                        + "max_difficulty TINYINT NOT NULL, ruleset TINYINT NOT NULL, algorithm TINYINT NOT NULL, "
                        + "decimals TINYINT NOT NULL DEFAULT 0,"
                        + "height INT NOT NULL, latest BOOLEAN NOT NULL DEFAULT TRUE)");
            case 139:
                apply("CREATE UNIQUE INDEX IF NOT EXISTS currency_id_height_idx ON currency (id, height DESC)");
            case 140:
                apply("CREATE INDEX IF NOT EXISTS currency_account_id_idx ON currency (account_id)");
            case 141:
                apply("CREATE TABLE IF NOT EXISTS account_currency (db_id IDENTITY, account_id BIGINT NOT NULL, "
                        + "currency_id BIGINT NOT NULL, units BIGINT NOT NULL, unconfirmed_units BIGINT NOT NULL, height INT NOT NULL, "
                        + "latest BOOLEAN NOT NULL DEFAULT TRUE)");
            case 142:
                apply("CREATE UNIQUE INDEX IF NOT EXISTS account_currency_id_height_idx ON account_currency (account_id, currency_id, height DESC)");
            case 143:
                apply("CREATE TABLE IF NOT EXISTS currency_founder (db_id IDENTITY, currency_id BIGINT NOT NULL, "
                        + "account_id BIGINT NOT NULL, amount BIGINT NOT NULL, "
                        + "height INT NOT NULL, latest BOOLEAN NOT NULL DEFAULT TRUE)");
            case 144:
                apply("CREATE UNIQUE INDEX IF NOT EXISTS currency_founder_currency_id_idx ON currency_founder (currency_id, account_id, height DESC)");
            case 145:
                apply("CREATE TABLE IF NOT EXISTS currency_mint (db_id IDENTITY, currency_id BIGINT NOT NULL, account_id BIGINT NOT NULL, "
                        + "counter BIGINT NOT NULL, height INT NOT NULL, latest BOOLEAN NOT NULL DEFAULT TRUE)");
            case 146:
                apply("CREATE UNIQUE INDEX IF NOT EXISTS currency_mint_currency_id_account_id_idx ON currency_mint (currency_id, account_id, height DESC)");
            case 147:
                apply("CREATE TABLE IF NOT EXISTS buy_offer (db_id IDENTITY, id BIGINT NOT NULL, currency_id BIGINT NOT NULL, account_id BIGINT NOT NULL,"
                        + "rate BIGINT NOT NULL, unit_limit BIGINT NOT NULL, supply BIGINT NOT NULL, expiration_height INT NOT NULL, transaction_height INT NOT NULL, "
                        + "creation_height INT NOT NULL, transaction_index SMALLINT NOT NULL, height INT NOT NULL, latest BOOLEAN NOT NULL DEFAULT TRUE)");
            case 148:
                apply("CREATE UNIQUE INDEX IF NOT EXISTS buy_offer_id_idx ON buy_offer (id, height DESC)");
            case 149:
                apply("CREATE INDEX IF NOT EXISTS buy_offer_currency_id_account_id_idx ON buy_offer (currency_id, account_id, height DESC)");
            case 150:
                apply("CREATE TABLE IF NOT EXISTS sell_offer (db_id IDENTITY, id BIGINT NOT NULL, currency_id BIGINT NOT NULL, account_id BIGINT NOT NULL, "
                        + "rate BIGINT NOT NULL, unit_limit BIGINT NOT NULL, supply BIGINT NOT NULL, expiration_height INT NOT NULL, transaction_height INT NOT NULL, "
                        + "creation_height INT NOT NULL, transaction_index SMALLINT NOT NULL, height INT NOT NULL, latest BOOLEAN NOT NULL DEFAULT TRUE)");
            case 151:
                apply("CREATE UNIQUE INDEX IF NOT EXISTS sell_offer_id_idx ON sell_offer (id, height DESC)");
            case 152:
                apply("CREATE INDEX IF NOT EXISTS sell_offer_currency_id_account_id_idx ON sell_offer (currency_id, account_id, height DESC)");
            case 153:
                apply("CREATE TABLE IF NOT EXISTS exchange (db_id IDENTITY, transaction_id BIGINT NOT NULL, currency_id BIGINT NOT NULL, block_id BIGINT NOT NULL, "
                        + "offer_id BIGINT NOT NULL, seller_id BIGINT NOT NULL, "
                        + "buyer_id BIGINT NOT NULL, units BIGINT NOT NULL, "
                        + "rate BIGINT NOT NULL, timestamp INT NOT NULL, height INT NOT NULL)");
            case 154:
                apply("CREATE UNIQUE INDEX IF NOT EXISTS exchange_offer_idx ON exchange (transaction_id, offer_id)");
            case 155:
                apply("CREATE INDEX IF NOT EXISTS exchange_currency_id_idx ON exchange (currency_id, height DESC)");
            case 156:
                apply("CREATE INDEX IF NOT EXISTS exchange_seller_id_idx ON exchange (seller_id, height DESC)");
            case 157:
                apply("CREATE INDEX IF NOT EXISTS exchange_buyer_id_idx ON exchange (buyer_id, height DESC)");
            case 158:
                apply("CREATE TABLE IF NOT EXISTS currency_transfer (db_id IDENTITY, id BIGINT NOT NULL, currency_id BIGINT NOT NULL, "
                        + "sender_id BIGINT NOT NULL, recipient_id BIGINT NOT NULL, units BIGINT NOT NULL, timestamp INT NOT NULL, "
                        + "height INT NOT NULL)");
            case 159:
                apply("CREATE UNIQUE INDEX IF NOT EXISTS currency_transfer_id_idx ON currency_transfer (id)");
            case 160:
                apply("CREATE INDEX IF NOT EXISTS currency_transfer_currency_id_idx ON currency_transfer (currency_id, height DESC)");
            case 161:
                apply("CREATE INDEX IF NOT EXISTS currency_transfer_sender_id_idx ON currency_transfer (sender_id, height DESC)");
            case 162:
                apply("CREATE INDEX IF NOT EXISTS currency_transfer_recipient_id_idx ON currency_transfer (recipient_id, height DESC)");
            case 163:
                apply("CREATE INDEX IF NOT EXISTS account_currency_units_idx ON account_currency (units DESC)");
            case 164:
                apply("CREATE INDEX IF NOT EXISTS currency_name_idx ON currency (name_lower, height DESC)");
            case 165:
                apply("CREATE INDEX IF NOT EXISTS currency_code_idx ON currency (code, height DESC)");
            case 166:
                apply("CREATE INDEX IF NOT EXISTS buy_offer_rate_height_idx ON buy_offer (rate DESC, creation_height ASC)");
            case 167:
                apply("CREATE INDEX IF NOT EXISTS sell_offer_rate_height_idx ON sell_offer (rate ASC, creation_height ASC)");
            case 168:
                apply(null);
            case 169:
                apply(null);
            case 170:
                apply("DROP INDEX IF EXISTS unconfirmed_transaction_height_fee_timestamp_idx");
            case 171:
                apply("ALTER TABLE unconfirmed_transaction DROP COLUMN IF EXISTS timestamp");
            case 172:
                apply("ALTER TABLE unconfirmed_transaction ADD COLUMN IF NOT EXISTS arrival_timestamp BIGINT NOT NULL DEFAULT 0");
            case 173:
                apply("CREATE INDEX IF NOT EXISTS unconfirmed_transaction_height_fee_timestamp_idx ON unconfirmed_transaction "
                        + "(transaction_height ASC, fee_per_byte DESC, arrival_timestamp ASC)");
            case 174:
                BlockDb.deleteAll();
                apply(null);
            case 175:
                apply("ALTER TABLE transaction ADD COLUMN IF NOT EXISTS transaction_index SMALLINT NOT NULL");
            case 176:
                apply(null);
            case 177:
                apply("TRUNCATE TABLE ask_order");
            case 178:
                apply("ALTER TABLE ask_order ADD COLUMN IF NOT EXISTS transaction_index SMALLINT NOT NULL");
            case 179:
                apply(null);
            case 180:
                apply("TRUNCATE TABLE bid_order");
            case 181:
                apply("ALTER TABLE bid_order ADD COLUMN IF NOT EXISTS transaction_index SMALLINT NOT NULL");
            case 182:
                apply(null);
            case 183:
                apply(null);
            case 184:
                apply("CREATE TABLE IF NOT EXISTS scan (rescan BOOLEAN NOT NULL DEFAULT FALSE, height INT NOT NULL DEFAULT 0, "
                        + "validate BOOLEAN NOT NULL DEFAULT FALSE)");
            case 185:
                apply("INSERT INTO scan (rescan, height, validate) VALUES (false, 0, false)");
            case 186:
                apply("CREATE INDEX IF NOT EXISTS currency_creation_height_idx ON currency (creation_height DESC)");
            case 187:
                apply(null);
            case 188:
                apply(null);
            case 189:
                apply(null);
            case 190:
                apply(null);
            case 191:
                apply(null);
            case 192:
                apply(null);
            case 193:
                apply("CREATE TABLE IF NOT EXISTS currency_supply (db_id IDENTITY, id BIGINT NOT NULL, "
                        + "current_supply BIGINT NOT NULL, current_reserve_per_unit_nqt BIGINT NOT NULL, height INT NOT NULL, "
                        + "latest BOOLEAN NOT NULL DEFAULT TRUE)");
            case 194:
                apply("CREATE UNIQUE INDEX IF NOT EXISTS currency_supply_id_height_idx ON currency_supply (id, height DESC)");
            case 195:
                apply("TRUNCATE TABLE currency");
            case 196:
                apply("ALTER TABLE currency DROP COLUMN IF EXISTS current_supply");
            case 197:
                apply("ALTER TABLE currency DROP COLUMN IF EXISTS current_reserve_per_unit_nqt");
            case 198:
                apply(null);
            case 199:
                apply(null);
            case 200:
                apply("CREATE TABLE IF NOT EXISTS public_key (db_id IDENTITY, account_id BIGINT NOT NULL, "
                        + "public_key BINARY(32), height INT NOT NULL, FOREIGN KEY (height) REFERENCES block (height) ON DELETE CASCADE, "
                        + "latest BOOLEAN NOT NULL DEFAULT TRUE)");
            case 201:
                apply(null);
            case 202:
                apply(null);
            case 203:
                apply("ALTER TABLE account DROP COLUMN IF EXISTS public_key");
            case 204:
                apply("ALTER TABLE block DROP COLUMN IF EXISTS generator_public_key");
            case 205:
                apply("ALTER TABLE transaction DROP COLUMN IF EXISTS sender_public_key");
            case 206:
                apply(null);
            case 207:
                apply(null);
            case 208:
                apply(null);
            case 209:
                apply("CREATE INDEX IF NOT EXISTS account_guaranteed_balance_height_idx ON account_guaranteed_balance(height)");
            case 210:
                apply(null);
            case 211:
                apply(null);
            case 212:
                apply(null);
            case 213:
                apply(null);
            case 214:
                apply("CREATE INDEX IF NOT EXISTS asset_transfer_height_idx ON asset_transfer(height)");
            case 215:
                apply(null);
            case 216:
                apply(null);
            case 217:
                apply(null);
            case 218:
                apply(null);
            case 219:
                apply(null);
            case 220:
                apply(null);
            case 221:
                apply("CREATE INDEX IF NOT EXISTS currency_transfer_height_idx ON currency_transfer(height)");
            case 222:
                apply("CREATE INDEX IF NOT EXISTS exchange_height_idx ON exchange(height)");
            case 223:
                apply(null);
            case 224:
                apply(null);
            case 225:
                apply(null);
            case 226:
                apply(null);
            case 227:
                apply(null);
            case 228:
                apply(null);
            case 229:
                apply(null);
            case 230:
                apply("CREATE INDEX IF NOT EXISTS trade_height_idx ON trade(height)");
            case 231:
                BlockDb.deleteBlocksFromHeight(Constants.PHASING_BLOCK);
                apply("DROP TABLE IF EXISTS poll");
            case 232:
                apply("DROP TABLE IF EXISTS vote");
            case 233:
                apply("CREATE TABLE IF NOT EXISTS vote (db_id IDENTITY, id BIGINT NOT NULL, " +
                        "poll_id BIGINT NOT NULL, voter_id BIGINT NOT NULL, vote_bytes VARBINARY NOT NULL, height INT NOT NULL)");
            case 234:
                apply("CREATE UNIQUE INDEX IF NOT EXISTS vote_id_idx ON vote (id)");
            case 235:
                apply("CREATE UNIQUE INDEX IF NOT EXISTS vote_poll_id_idx ON vote (poll_id, voter_id)");
            case 236:
                apply("CREATE TABLE IF NOT EXISTS poll (db_id IDENTITY, id BIGINT NOT NULL, "
                        + "account_id BIGINT NOT NULL, name VARCHAR NOT NULL, "
                        + "description VARCHAR, options ARRAY NOT NULL, min_num_options TINYINT, max_num_options TINYINT, "
                        + "min_range_value TINYINT, max_range_value TINYINT, timestamp INT NOT NULL, "
                        + "finish_height INT NOT NULL, voting_model TINYINT NOT NULL, min_balance BIGINT, "
                        + "min_balance_model TINYINT, holding_id BIGINT, height INT NOT NULL)");
            case 237:
                apply("CREATE TABLE IF NOT EXISTS poll_result (db_id IDENTITY, poll_id BIGINT NOT NULL, "
                        + "result BIGINT, weight BIGINT NOT NULL, height INT NOT NULL)");
            case 238:
                apply("ALTER TABLE transaction ADD COLUMN IF NOT EXISTS phased BOOLEAN NOT NULL DEFAULT FALSE");
            case 239:
                apply("CREATE TABLE IF NOT EXISTS phasing_poll (db_id IDENTITY, id BIGINT NOT NULL, "
                        + "account_id BIGINT NOT NULL, whitelist_size TINYINT NOT NULL DEFAULT 0, "
                        + "finish_height INT NOT NULL, voting_model TINYINT NOT NULL, quorum BIGINT, "
                        + "min_balance BIGINT, holding_id BIGINT, min_balance_model TINYINT, "
                        + "hashed_secret VARBINARY, algorithm TINYINT, height INT NOT NULL)");
            case 240:
                apply("CREATE TABLE IF NOT EXISTS phasing_vote (db_id IDENTITY, vote_id BIGINT NOT NULL, "
                        + "transaction_id BIGINT NOT NULL, voter_id BIGINT NOT NULL, "
                        + "height INT NOT NULL)");
            case 241:
                apply("CREATE TABLE IF NOT EXISTS phasing_poll_voter (db_id IDENTITY, "
                        + "transaction_id BIGINT NOT NULL, voter_id BIGINT NOT NULL, "
                        + "height INT NOT NULL)");
            case 242:
                apply("CREATE INDEX IF NOT EXISTS vote_height_idx ON vote(height)");
            case 243:
                apply("CREATE UNIQUE INDEX IF NOT EXISTS poll_id_idx ON poll(id)");
            case 244:
                apply("CREATE INDEX IF NOT EXISTS poll_height_idx ON poll(height)");
            case 245:
                apply("CREATE INDEX IF NOT EXISTS poll_account_idx ON poll(account_id)");
            case 246:
                apply("CREATE INDEX IF NOT EXISTS poll_finish_height_idx ON poll(finish_height DESC)");
            case 247:
                apply("CREATE INDEX IF NOT EXISTS poll_result_poll_id_idx ON poll_result(poll_id)");
            case 248:
                apply("CREATE INDEX IF NOT EXISTS poll_result_height_idx ON poll_result(height)");
            case 249:
                apply("CREATE UNIQUE INDEX IF NOT EXISTS phasing_poll_id_idx ON phasing_poll(id)");
            case 250:
                apply("CREATE INDEX IF NOT EXISTS phasing_poll_height_idx ON phasing_poll(height)");
            case 251:
                apply("CREATE INDEX IF NOT EXISTS phasing_poll_account_id_idx ON phasing_poll(account_id, height DESC)");
            case 252:
                apply("CREATE INDEX IF NOT EXISTS phasing_poll_holding_id_idx ON phasing_poll(holding_id, height DESC)");
            case 253:
                apply("CREATE UNIQUE INDEX IF NOT EXISTS phasing_vote_transaction_voter_idx ON phasing_vote(transaction_id, voter_id)");
            case 254:
                apply("CREATE UNIQUE INDEX IF NOT EXISTS phasing_poll_voter_transaction_voter_idx ON phasing_poll_voter(transaction_id, voter_id)");
            case 255:
                apply("CREATE TABLE IF NOT EXISTS phasing_poll_result (db_id IDENTITY, id BIGINT NOT NULL, "
                        + "result BIGINT NOT NULL, approved BOOLEAN NOT NULL, height INT NOT NULL)");
            case 256:
                apply("CREATE UNIQUE INDEX IF NOT EXISTS phasing_poll_result_id_idx ON phasing_poll_result(id)");
            case 257:
                apply("CREATE INDEX IF NOT EXISTS phasing_poll_result_height_idx ON phasing_poll_result(height)");
            case 258:
                apply("CREATE INDEX IF NOT EXISTS currency_founder_account_id_idx ON currency_founder (account_id, height DESC)");
            case 259:
                apply("TRUNCATE TABLE trade");
            case 260:
                apply("ALTER TABLE trade ADD COLUMN IF NOT EXISTS is_buy BOOLEAN NOT NULL");
            case 261:
                apply("CREATE INDEX IF NOT EXISTS phasing_poll_voter_height_idx ON phasing_poll_voter(height)");
            case 262:
                apply("TRUNCATE TABLE ask_order");
            case 263:
                apply("ALTER TABLE ask_order ADD COLUMN IF NOT EXISTS transaction_height INT NOT NULL");
            case 264:
                apply("TRUNCATE TABLE bid_order");
            case 265:
                apply("ALTER TABLE bid_order ADD COLUMN IF NOT EXISTS transaction_height INT NOT NULL");
            case 266:
                apply("TRUNCATE TABLE buy_offer");
            case 267:
                apply("ALTER TABLE buy_offer ADD COLUMN IF NOT EXISTS transaction_height INT NOT NULL");
            case 268:
                apply("TRUNCATE TABLE sell_offer");
            case 269:
                apply("ALTER TABLE sell_offer ADD COLUMN IF NOT EXISTS transaction_height INT NOT NULL");
            case 270:
                apply("CREATE INDEX IF NOT EXISTS phasing_vote_height_idx ON phasing_vote(height)");
            case 271:
                apply("DROP INDEX IF EXISTS transaction_full_hash_idx");
            case 272:
                apply("DROP INDEX IF EXISTS trade_ask_bid_idx");
            case 273:
                apply("CREATE INDEX IF NOT EXISTS trade_ask_idx ON trade (ask_order_id, height DESC)");
            case 274:
                apply("CREATE INDEX IF NOT EXISTS trade_bid_idx ON trade (bid_order_id, height DESC)");
            case 275:
                apply("CREATE TABLE IF NOT EXISTS account_info (db_id IDENTITY, account_id BIGINT NOT NULL, "
                        + "name VARCHAR, description VARCHAR, height INT NOT NULL, latest BOOLEAN NOT NULL DEFAULT TRUE)");
            case 276:
                apply("CREATE UNIQUE INDEX IF NOT EXISTS account_info_id_height_idx ON account_info (account_id, height DESC)");
            case 277:
                apply(null);
            case 278:
                apply("ALTER TABLE account DROP COLUMN IF EXISTS name");
            case 279:
                apply("ALTER TABLE account DROP COLUMN IF EXISTS description");
            case 280:
                apply("ALTER TABLE account DROP COLUMN IF EXISTS message_pattern_regex");
            case 281:
                apply("ALTER TABLE account DROP COLUMN IF EXISTS message_pattern_flags");
            case 282:
                apply(null);
            case 283:
                apply("TRUNCATE TABLE poll");
            case 284:
                apply("ALTER TABLE poll ADD COLUMN IF NOT EXISTS timestamp INT NOT NULL");
            case 285:
                apply(null);
            case 286:
                apply("CREATE TABLE IF NOT EXISTS prunable_message (db_id IDENTITY, id BIGINT NOT NULL, sender_id BIGINT NOT NULL, "
                        + "recipient_id BIGINT, message VARBINARY NOT NULL, is_text BOOLEAN NOT NULL, is_compressed BOOLEAN NOT NULL, "
                        + "encrypted_message VARBINARY, encrypted_is_text BOOLEAN DEFAULT FALSE, "
                        + "is_encrypted BOOLEAN NOT NULL, timestamp INT NOT NULL, expiration INT NOT NULL, height INT NOT NULL, "
                        + "FOREIGN KEY (height) REFERENCES block (height) ON DELETE CASCADE)");
            case 287:
                apply("CREATE UNIQUE INDEX IF NOT EXISTS prunable_message_id_idx ON prunable_message (id)");
            case 288:
                apply(null);
            case 289:
                apply("CREATE INDEX IF NOT EXISTS prunable_message_expiration_idx ON prunable_message (expiration DESC)");
            case 290:
                apply("ALTER TABLE transaction ADD COLUMN IF NOT EXISTS has_prunable_message BOOLEAN NOT NULL DEFAULT FALSE");
            case 291:
                apply("TRUNCATE TABLE unconfirmed_transaction");
            case 292:
                apply("ALTER TABLE unconfirmed_transaction ADD COLUMN IF NOT EXISTS prunable_json VARCHAR");
            case 293:
                apply("CREATE INDEX IF NOT EXISTS prunable_message_sender_idx ON prunable_message (sender_id)");
            case 294:
                apply("CREATE INDEX IF NOT EXISTS prunable_message_recipient_idx ON prunable_message (recipient_id)");
            case 295:
                apply(null);
            case 296:
                apply("ALTER TABLE transaction ADD COLUMN IF NOT EXISTS has_prunable_encrypted_message BOOLEAN NOT NULL DEFAULT FALSE");
            case 297:
                apply(null);
            case 298:
                apply("ALTER TABLE prunable_message ALTER COLUMN expiration RENAME TO transaction_timestamp");
            case 299:
                apply("UPDATE prunable_message SET transaction_timestamp = SELECT timestamp FROM transaction WHERE prunable_message.id = transaction.id");
            case 300:
                apply("ALTER INDEX prunable_message_expiration_idx RENAME TO prunable_message_transaction_timestamp_idx");
            case 301:
                apply("ALTER TABLE prunable_message ALTER COLUMN timestamp RENAME TO block_timestamp");
            case 302:
                apply("DROP INDEX IF EXISTS prunable_message_timestamp_idx");
            case 303:
                apply("CREATE INDEX IF NOT EXISTS prunable_message_block_timestamp_dbid_idx ON prunable_message (block_timestamp DESC, db_id DESC)");
            case 304:
                apply("DROP INDEX IF EXISTS prunable_message_height_idx");
            case 305:
                apply("DROP INDEX IF EXISTS public_key_height_idx");
            case 306:
                apply("CREATE TABLE IF NOT EXISTS tagged_data (db_id IDENTITY, id BIGINT NOT NULL, account_id BIGINT NOT NULL, "
                        + "name VARCHAR NOT NULL, description VARCHAR, tags VARCHAR, parsed_tags ARRAY, type VARCHAR, data VARBINARY NOT NULL, "
                        + "is_text BOOLEAN NOT NULL, filename VARCHAR, channel VARCHAR, block_timestamp INT NOT NULL, transaction_timestamp INT NOT NULL, "
                        + "height INT NOT NULL, FOREIGN KEY (height) REFERENCES block (height) ON DELETE CASCADE, latest BOOLEAN NOT NULL DEFAULT TRUE)");
            case 307:
                apply("CREATE UNIQUE INDEX IF NOT EXISTS tagged_data_id_height_idx ON tagged_data (id, height DESC)");
            case 308:
                apply("CREATE INDEX IF NOT EXISTS tagged_data_expiration_idx ON tagged_data (transaction_timestamp DESC)");
            case 309:
                apply("CREATE INDEX IF NOT EXISTS tagged_data_account_id_height_idx ON tagged_data (account_id, height DESC)");
            case 310:
                apply("CREATE INDEX IF NOT EXISTS tagged_data_block_timestamp_height_db_id_idx ON tagged_data (block_timestamp DESC, height DESC, db_id DESC)");
            case 311:
                apply(null);
            case 312:
                apply("CREATE TABLE IF NOT EXISTS data_tag (db_id IDENTITY, tag VARCHAR NOT NULL, tag_count INT NOT NULL, "
                        + "height INT NOT NULL, FOREIGN KEY (height) REFERENCES block (height) ON DELETE CASCADE, latest BOOLEAN NOT NULL DEFAULT TRUE)");
            case 313:
                apply("CREATE UNIQUE INDEX IF NOT EXISTS data_tag_tag_height_idx ON data_tag (tag, height DESC)");
            case 314:
                apply("CREATE INDEX IF NOT EXISTS data_tag_count_height_idx ON data_tag (tag_count DESC, height DESC)");
            case 315:
                apply("CREATE TABLE IF NOT EXISTS tagged_data_timestamp (db_id IDENTITY, id BIGINT NOT NULL, timestamp INT NOT NULL, "
                        + "height INT NOT NULL, latest BOOLEAN NOT NULL DEFAULT TRUE)");
            case 316:
                apply("CREATE UNIQUE INDEX IF NOT EXISTS tagged_data_timestamp_id_height_idx ON tagged_data_timestamp (id, height DESC)");
            case 317:
                apply(null);
            case 318:
                apply(null);
            case 319:
                apply(null);
            case 320:
                apply(null);
            case 321:
                apply("ALTER TABLE tagged_data ADD COLUMN IF NOT EXISTS channel VARCHAR");
            case 322:
                apply("CREATE INDEX IF NOT EXISTS tagged_data_channel_idx ON tagged_data (channel, height DESC)");
            case 323:
                apply("ALTER TABLE peer ADD COLUMN IF NOT EXISTS last_updated INT");
            case 324:
                apply("DROP INDEX IF EXISTS account_current_lessee_id_leasing_height_idx");
            case 325:
                apply("TRUNCATE TABLE account");
            case 326:
                apply("ALTER TABLE account ADD COLUMN IF NOT EXISTS active_lessee_id BIGINT");
            case 327:
                apply("ALTER TABLE account DROP COLUMN IF EXISTS current_leasing_height_from");
            case 328:
                apply("ALTER TABLE account DROP COLUMN IF EXISTS current_leasing_height_to");
            case 329:
                apply("ALTER TABLE account DROP COLUMN IF EXISTS current_lessee_id");
            case 330:
                apply("ALTER TABLE account DROP COLUMN IF EXISTS next_leasing_height_from");
            case 331:
                apply("ALTER TABLE account DROP COLUMN IF EXISTS next_leasing_height_to");
            case 332:
                apply("ALTER TABLE account DROP COLUMN IF EXISTS next_lessee_id");
            case 333:
                apply("CREATE INDEX IF NOT EXISTS account_active_lessee_id_idx ON account (active_lessee_id)");
            case 334:
                apply("CREATE TABLE IF NOT EXISTS account_lease (db_id IDENTITY, lessor_id BIGINT NOT NULL, "
                        + "current_leasing_height_from INT, current_leasing_height_to INT, current_lessee_id BIGINT, "
                        + "next_leasing_height_from INT, next_leasing_height_to INT, next_lessee_id BIGINT, "
                        + "height INT NOT NULL, latest BOOLEAN NOT NULL DEFAULT TRUE)");
            case 335:
                apply("CREATE UNIQUE INDEX IF NOT EXISTS account_lease_lessor_id_height_idx ON account_lease (lessor_id, height DESC)");
            case 336:
                apply("CREATE INDEX IF NOT EXISTS account_lease_current_leasing_height_from_idx ON account_lease (current_leasing_height_from)");
            case 337:
                apply("CREATE INDEX IF NOT EXISTS account_lease_current_leasing_height_to_idx ON account_lease (current_leasing_height_to)");
            case 338:
                apply("CREATE INDEX IF NOT EXISTS account_lease_height_id_idx ON account_lease (height, lessor_id)");
            case 339:
                apply("CREATE INDEX IF NOT EXISTS account_asset_asset_id_idx ON account_asset (asset_id)");
            case 340:
                apply("CREATE INDEX IF NOT EXISTS account_currency_currency_id_idx ON account_currency (currency_id)");
            case 341:
                apply("CREATE INDEX IF NOT EXISTS currency_issuance_height_idx ON currency (issuance_height)");
            case 342:
                apply("CREATE INDEX IF NOT EXISTS unconfirmed_transaction_expiration_idx ON unconfirmed_transaction (expiration DESC)");
            case 343:
                apply("DROP INDEX IF EXISTS account_height_idx");
            case 344:
                apply("CREATE INDEX IF NOT EXISTS account_height_id_idx ON account (height, id)");
            case 345:
                apply("DROP INDEX IF EXISTS account_asset_height_idx");
            case 346:
                apply("CREATE INDEX IF NOT EXISTS account_asset_height_id_idx ON account_asset (height, account_id, asset_id)");
            case 347:
                apply("DROP INDEX IF EXISTS account_currency_height_idx");
            case 348:
                apply("CREATE INDEX IF NOT EXISTS account_currency_height_id_idx ON account_currency (height, account_id, currency_id)");
            case 349:
                apply("DROP INDEX IF EXISTS alias_height_idx");
            case 350:
                apply("CREATE INDEX IF NOT EXISTS alias_height_id_idx ON alias (height, id)");
            case 351:
                apply("DROP INDEX IF EXISTS alias_offer_height_idx");
            case 352:
                apply("CREATE INDEX IF NOT EXISTS alias_offer_height_id_idx ON alias_offer (height, id)");
            case 353:
                apply("DROP INDEX IF EXISTS ask_order_height_idx");
            case 354:
                apply("CREATE INDEX IF NOT EXISTS ask_order_height_id_idx ON ask_order (height, id)");
            case 355:
                apply("DROP INDEX IF EXISTS bid_order_height_idx");
            case 356:
                apply("CREATE INDEX IF NOT EXISTS bid_order_height_id_idx ON bid_order (height, id)");
            case 357:
                apply("DROP INDEX IF EXISTS buy_offer_height_idx");
            case 358:
                apply("CREATE INDEX IF NOT EXISTS buy_offer_height_id_idx ON buy_offer (height, id)");
            case 359:
                apply("DROP INDEX IF EXISTS currency_height_idx");
            case 360:
                apply("CREATE INDEX IF NOT EXISTS currency_height_id_idx ON currency (height, id)");
            case 361:
                apply("DROP INDEX IF EXISTS currency_founder_height_idx");
            case 362:
                apply("CREATE INDEX IF NOT EXISTS currency_founder_height_id_idx ON currency_founder (height, currency_id, account_id)");
            case 363:
                apply("DROP INDEX IF EXISTS currency_mint_height_idx");
            case 364:
                apply("CREATE INDEX IF NOT EXISTS currency_mint_height_id_idx ON currency_mint (height, currency_id, account_id)");
            case 365:
                apply("DROP INDEX IF EXISTS currency_supply_height_idx");
            case 366:
                apply("CREATE INDEX IF NOT EXISTS currency_supply_height_id_idx ON currency_supply (height, id)");
            case 367:
                apply("DROP INDEX IF EXISTS goods_height_idx");
            case 368:
                apply("CREATE INDEX IF NOT EXISTS goods_height_id_idx ON goods (height, id)");
            case 369:
                apply("DROP INDEX IF EXISTS purchase_height_idx");
            case 370:
                apply("CREATE INDEX IF NOT EXISTS purchase_height_id_idx ON purchase (height, id)");
            case 371:
                apply("DROP INDEX IF EXISTS purchase_feedback_height_idx");
            case 372:
                apply("CREATE INDEX IF NOT EXISTS purchase_feedback_height_id_idx ON purchase_feedback (height, id)");
            case 373:
                apply("DROP INDEX IF EXISTS purchase_public_feedback_height_idx");
            case 374:
                apply("CREATE INDEX IF NOT EXISTS purchase_public_feedback_height_id_idx ON purchase_public_feedback (height, id)");
            case 375:
                apply("DROP INDEX IF EXISTS sell_offer_height_idx");
            case 376:
                apply("CREATE INDEX IF NOT EXISTS sell_offer_height_id_idx ON sell_offer (height, id)");
            case 377:
                apply("DROP INDEX IF EXISTS tag_height_idx");
            case 378:
                apply("CREATE INDEX IF NOT EXISTS tag_height_tag_idx ON tag (height, tag)");
            case 379:
                apply("DROP INDEX IF EXISTS account_info_height_idx");
            case 380:
                apply("CREATE INDEX IF NOT EXISTS account_info_height_id_idx ON account_info (height, account_id)");
            case 381:
                apply("DROP INDEX IF EXISTS tagged_data_timestamp_height_idx");
            case 382:
                apply("CREATE INDEX IF NOT EXISTS tagged_data_timestamp_height_id_idx ON tagged_data_timestamp (height, id)");
            case 383:
                apply("CREATE INDEX IF NOT EXISTS trade_height_db_id_idx ON trade (height DESC, db_id DESC)");
            case 384:
                apply(null);
            case 385:
                apply("CREATE INDEX IF NOT EXISTS exchange_height_db_id_idx ON exchange (height DESC, db_id DESC)");
            case 386:
                apply(null);
            case 387:
                apply("CREATE TABLE IF NOT EXISTS exchange_request (db_id IDENTITY, id BIGINT NOT NULL, account_id BIGINT NOT NULL, "
                        + "currency_id BIGINT NOT NULL, units BIGINT NOT NULL, rate BIGINT NOT NULL, is_buy BOOLEAN NOT NULL, "
                        + "timestamp INT NOT NULL, height INT NOT NULL)");
            case 388:
                apply("CREATE UNIQUE INDEX IF NOT EXISTS exchange_request_id_idx ON exchange_request (id)");
            case 389:
                apply("CREATE INDEX IF NOT EXISTS exchange_request_account_currency_idx ON exchange_request (account_id, currency_id, height DESC)");
            case 390:
                apply("CREATE INDEX IF NOT EXISTS exchange_request_currency_idx ON exchange_request (currency_id, height DESC)");
            case 391:
                apply("CREATE INDEX IF NOT EXISTS exchange_request_height_db_id_idx ON exchange_request (height DESC, db_id DESC)");
            case 392:
                apply("CREATE INDEX IF NOT EXISTS exchange_request_height_idx ON exchange_request (height)");
            case 393:
                apply(null);
            case 394:
                apply("CREATE TABLE IF NOT EXISTS account_ledger (db_id IDENTITY, account_id BIGINT NOT NULL, "
                        + "event_type TINYINT NOT NULL, event_id BIGINT NOT NULL, holding_type TINYINT NOT NULL, "
                        + "holding_id BIGINT, change BIGINT NOT NULL, balance BIGINT NOT NULL, "
                        + "block_id BIGINT NOT NULL, height INT NOT NULL, timestamp INT NOT NULL)");
            case 395:
                apply("CREATE INDEX IF NOT EXISTS account_ledger_id_idx ON account_ledger(account_id, db_id)");
            case 396:
                apply("CREATE INDEX IF NOT EXISTS account_ledger_height_idx ON account_ledger(height)");
            case 397:
                apply("ALTER TABLE peer ADD COLUMN IF NOT EXISTS services BIGINT");
            case 398:
                apply("TRUNCATE TABLE asset");
            case 399:
                apply("ALTER TABLE asset ADD COLUMN IF NOT EXISTS latest BOOLEAN NOT NULL DEFAULT TRUE");
            case 400:
                apply("DROP INDEX IF EXISTS asset_id_idx");
            case 401:
                apply(null);
            case 402:
                apply("ALTER TABLE asset ADD COLUMN IF NOT EXISTS initial_quantity BIGINT NOT NULL");
            case 403:
                apply("CREATE TABLE IF NOT EXISTS tagged_data_extend (db_id IDENTITY, id BIGINT NOT NULL, "
                        + "extend_id BIGINT NOT NULL, height INT NOT NULL, latest BOOLEAN NOT NULL DEFAULT TRUE)");
            case 404:
                apply("CREATE INDEX IF NOT EXISTS tagged_data_extend_id_height_idx ON tagged_data_extend(id, height DESC)");
            case 405:
                apply("CREATE INDEX IF NOT EXISTS tagged_data_extend_height_id_idx ON tagged_data_extend(height, id)");
            case 406:
                apply("ALTER TABLE transaction ADD COLUMN IF NOT EXISTS has_prunable_attachment BOOLEAN NOT NULL DEFAULT FALSE");
            case 407:
                apply("UPDATE transaction SET has_prunable_attachment = TRUE WHERE type = 6");
            case 408:
                apply("TRUNCATE TABLE account");
            case 409:
                apply("ALTER TABLE account DROP COLUMN IF EXISTS creation_height");
            case 410:
                apply("ALTER TABLE account DROP COLUMN IF EXISTS key_height");
            case 411:
                apply("DROP INDEX IF EXISTS public_key_account_id_idx");
            case 412:
                apply("ALTER TABLE public_key ADD COLUMN IF NOT EXISTS latest BOOLEAN NOT NULL DEFAULT TRUE");
            case 413:
                apply("CREATE UNIQUE INDEX IF NOT EXISTS public_key_account_id_height_idx ON public_key (account_id, height DESC)");
            case 414:
                apply(null);
            case 415:
                nxt.db.FullTextTrigger.init();
                apply(null);
            case 416:
                apply("DROP INDEX IF EXISTS asset_height_idx");
            case 417:
                apply("DROP INDEX IF EXISTS asset_height_db_id_idx");
            case 418:
                apply("DROP INDEX IF EXISTS asset_id_height_idx");
            case 419:
                apply("CREATE UNIQUE INDEX IF NOT EXISTS asset_id_height_idx ON asset (id, height DESC)");
            case 420:
                apply("CREATE INDEX IF NOT EXISTS asset_height_id_idx ON asset (height, id)");
            case 421:
                apply("TRUNCATE TABLE account_ledger");
            case 422:
                apply("CREATE TABLE IF NOT EXISTS shuffling (db_id IDENTITY, id BIGINT NOT NULL, holding_id BIGINT NULL, holding_type TINYINT NOT NULL, "
                        + "issuer_id BIGINT NOT NULL, amount BIGINT NOT NULL, participant_count TINYINT NOT NULL, blocks_remaining SMALLINT NULL, "
                        + "stage TINYINT NOT NULL, assignee_account_id BIGINT NULL, registrant_count TINYINT NOT NULL, "
                        + "recipient_public_keys ARRAY, height INT NOT NULL, latest BOOLEAN NOT NULL DEFAULT TRUE)");
            case 423:
                apply("CREATE UNIQUE INDEX IF NOT EXISTS shuffling_id_height_idx ON shuffling (id, height DESC)");
            case 424:
                apply("CREATE INDEX IF NOT EXISTS shuffling_holding_id_height_idx ON shuffling (holding_id, height DESC)");
            case 425:
                apply("CREATE INDEX IF NOT EXISTS shuffling_assignee_account_id_height_idx ON shuffling (assignee_account_id, height DESC)");
            case 426:
                apply("CREATE INDEX IF NOT EXISTS shuffling_height_id_idx ON shuffling (height, id)");
            case 427:
                apply("CREATE TABLE IF NOT EXISTS shuffling_participant (db_id IDENTITY, shuffling_id BIGINT NOT NULL, "
                        + "account_id BIGINT NOT NULL, next_account_id BIGINT NULL, participant_index TINYINT NOT NULL, "
                        + "state TINYINT NOT NULL, blame_data ARRAY, key_seeds ARRAY, data_transaction_full_hash BINARY(32), "
                        + "height INT NOT NULL, latest BOOLEAN NOT NULL DEFAULT TRUE)");
            case 428:
                apply("CREATE UNIQUE INDEX IF NOT EXISTS shuffling_participant_shuffling_id_account_id_idx ON shuffling_participant "
                        + "(shuffling_id, account_id, height DESC)");
            case 429:
                apply("CREATE INDEX IF NOT EXISTS shuffling_participant_height_idx ON shuffling_participant (height, shuffling_id, account_id)");
            case 430:
                apply("CREATE TABLE IF NOT EXISTS shuffling_data (db_id IDENTITY, shuffling_id BIGINT NOT NULL, account_id BIGINT NOT NULL, "
                        + "data ARRAY, transaction_timestamp INT NOT NULL, height INT NOT NULL, "
                        + "FOREIGN KEY (height) REFERENCES block (height) ON DELETE CASCADE)");
            case 431:
                apply("CREATE UNIQUE INDEX IF NOT EXISTS shuffling_data_id_height_idx ON shuffling_data (shuffling_id, height DESC)");
            case 432:
                apply("CREATE INDEX shuffling_data_transaction_timestamp_idx ON shuffling_data (transaction_timestamp DESC)");
            case 433:
                apply("CREATE TABLE IF NOT EXISTS phasing_poll_linked_transaction (db_id IDENTITY, "
                        + "transaction_id BIGINT NOT NULL, linked_full_hash BINARY(32) NOT NULL, linked_transaction_id BIGINT NOT NULL, "
                        + "height INT NOT NULL)");
            case 434:
                apply(null);
            case 435:
                apply("CREATE INDEX IF NOT EXISTS phasing_poll_linked_transaction_height_idx ON phasing_poll_linked_transaction (height)");
            case 436:
                apply(null);
            case 437:
                apply("ALTER TABLE phasing_poll DROP COLUMN IF EXISTS linked_full_hashes");
            case 438:
                apply("CREATE TABLE IF NOT EXISTS account_control_phasing (db_id IDENTITY, account_id BIGINT NOT NULL, "
                        + "whitelist ARRAY, voting_model TINYINT NOT NULL, quorum BIGINT, min_balance BIGINT, "
                        + "holding_id BIGINT, min_balance_model TINYINT, max_fees BIGINT, min_duration SMALLINT, max_duration SMALLINT, "
                        + "height INT NOT NULL, latest BOOLEAN NOT NULL DEFAULT TRUE)");
            case 439:
                apply("ALTER TABLE account ADD COLUMN IF NOT EXISTS has_control_phasing BOOLEAN NOT NULL DEFAULT FALSE");
            case 440:
                apply("CREATE UNIQUE INDEX IF NOT EXISTS account_control_phasing_id_height_idx ON account_control_phasing (account_id, height DESC)");
            case 441:
                apply("CREATE INDEX IF NOT EXISTS account_control_phasing_height_id_idx ON account_control_phasing (height, account_id)");
            case 442:
                apply("CREATE TABLE IF NOT EXISTS account_property (db_id IDENTITY, id BIGINT NOT NULL, account_id BIGINT NOT NULL, setter_id BIGINT, "
                        + "property VARCHAR NOT NULL, value VARCHAR, height INT NOT NULL, latest BOOLEAN NOT NULL DEFAULT TRUE)");
            case 443:
                apply("CREATE UNIQUE INDEX IF NOT EXISTS account_property_id_height_idx ON account_property (id, height DESC)");
            case 444:
                apply("CREATE INDEX IF NOT EXISTS account_property_height_id_idx ON account_property (height, id)");
            case 445:
                apply("CREATE INDEX IF NOT EXISTS account_property_account_height_idx ON account_property (account_id, height DESC)");
            case 446:
                apply("CREATE INDEX IF NOT EXISTS account_property_setter_account_idx ON account_property (setter_id, account_id)");
            case 447:
                apply("CREATE TABLE IF NOT EXISTS asset_delete (db_id IDENTITY, id BIGINT NOT NULL, asset_id BIGINT NOT NULL, "
                        + "account_id BIGINT NOT NULL, quantity BIGINT NOT NULL, timestamp INT NOT NULL, height INT NOT NULL)");
            case 448:
                apply("CREATE UNIQUE INDEX IF NOT EXISTS asset_delete_id_idx ON asset_delete (id)");
            case 449:
                apply("CREATE INDEX IF NOT EXISTS asset_delete_asset_id_idx ON asset_delete (asset_id, height DESC)");
            case 450:
                apply("CREATE INDEX IF NOT EXISTS asset_delete_account_id_idx ON asset_delete (account_id, height DESC)");
            case 451:
                apply("CREATE INDEX IF NOT EXISTS asset_delete_height_idx ON asset_delete (height)");
            case 452:
                apply("ALTER TABLE prunable_message ADD COLUMN IF NOT EXISTS encrypted_message VARBINARY");
            case 453:
                apply("ALTER TABLE prunable_message ADD COLUMN IF NOT EXISTS encrypted_is_text BOOLEAN DEFAULT FALSE");
            case 454:
                apply("UPDATE prunable_message SET encrypted_message = message WHERE is_encrypted IS TRUE");
            case 455:
                apply("ALTER TABLE prunable_message ALTER COLUMN message SET NULL");
            case 456:
                apply("UPDATE prunable_message SET message = NULL WHERE is_encrypted IS TRUE");
            case 457:
                apply("UPDATE prunable_message SET encrypted_is_text = TRUE WHERE is_encrypted IS TRUE AND is_text IS TRUE");
            case 458:
                apply("UPDATE prunable_message SET encrypted_is_text = FALSE WHERE is_encrypted IS TRUE AND is_text IS FALSE");
            case 459:
                apply("UPDATE prunable_message SET is_text = FALSE where is_encrypted IS TRUE");
            case 460:
                apply("ALTER TABLE prunable_message ALTER COLUMN is_text RENAME TO message_is_text");
            case 461:
                apply("ALTER TABLE prunable_message DROP COLUMN IF EXISTS is_encrypted");
            case 462:
                apply(null);
            case 463:
                apply("TRUNCATE TABLE shuffling");
            case 464:
                apply("ALTER TABLE shuffling ADD COLUMN IF NOT EXISTS registrant_count TINYINT NOT NULL");
            case 465:
                apply(null);
            case 466:
                apply("ALTER TABLE account_property ALTER COLUMN account_id RENAME TO recipient_id");
            case 467:
                apply("ALTER INDEX account_property_account_height_idx RENAME TO account_property_recipient_height_idx");
            case 468:
                apply("ALTER INDEX account_property_setter_account_idx RENAME TO account_property_setter_recipient_idx");
            case 469:
                apply(null);
            case 470:
                apply("CREATE TABLE IF NOT EXISTS referenced_transaction (db_id IDENTITY, transaction_id BIGINT NOT NULL, "
                        + "FOREIGN KEY (transaction_id) REFERENCES transaction (id) ON DELETE CASCADE, "
                        + "referenced_transaction_id BIGINT NOT NULL)");
            case 471:
                try (Connection con = db.getConnection();
                     PreparedStatement pstmt = con.prepareStatement(
                             "SELECT id, referenced_transaction_full_hash FROM transaction WHERE referenced_transaction_full_hash IS NOT NULL");
                     PreparedStatement pstmtInsert = con.prepareStatement(
                             "INSERT INTO referenced_transaction (transaction_id, referenced_transaction_id) VALUES (?, ?)");
                     ResultSet rs = pstmt.executeQuery()) {
                    while (rs.next()) {
                        pstmtInsert.setLong(1, rs.getLong("id"));
                        pstmtInsert.setLong(2, Convert.fullHashToId(rs.getBytes("referenced_transaction_full_hash")));
                        pstmtInsert.executeUpdate();
                    }
                } catch (SQLException e) {
                    throw new RuntimeException(e.toString(), e);
                }
                apply(null);
            case 472:
                apply("CREATE INDEX IF NOT EXISTS referenced_transaction_referenced_transaction_id_idx ON referenced_transaction (referenced_transaction_id)");
            case 473:
                BlockDb.deleteBlocksFromHeight(Constants.SHUFFLING_BLOCK);
                BlockchainProcessorImpl.getInstance().scheduleScan(0, false);
                apply(null);
            case 474:
                apply("DROP INDEX IF EXISTS phasing_poll_linked_transaction_id_link_idx");
            case 475:
                apply("CREATE " + (Constants.isTestnet ? "" : "UNIQUE ") + "INDEX IF NOT EXISTS phasing_poll_linked_transaction_id_link_idx "
                        + "ON phasing_poll_linked_transaction (transaction_id, linked_transaction_id)");
            case 476:
                apply("DROP INDEX IF EXISTS phasing_poll_linked_transaction_link_id_idx");
            case 477:
                apply("CREATE " + (Constants.isTestnet ? "" : "UNIQUE ") + "INDEX IF NOT EXISTS phasing_poll_linked_transaction_link_id_idx "
                        + "ON phasing_poll_linked_transaction (linked_transaction_id, transaction_id)");
            case 478:
                try (Connection con = db.getConnection();
                     Statement stmt = con.createStatement();
                     ResultSet rs = stmt.executeQuery("SELECT CONSTRAINT_NAME FROM INFORMATION_SCHEMA.CONSTRAINTS "
                             + "WHERE TABLE_NAME='BLOCK' AND (COLUMN_LIST='NEXT_BLOCK_ID' OR COLUMN_LIST='PREVIOUS_BLOCK_ID')")) {
                    List<String> constraintNames = new ArrayList<>();
                    while (rs.next()) {
                        constraintNames.add(rs.getString(1));
                    }
                    for (String constraintName : constraintNames) {
                        stmt.executeUpdate("ALTER TABLE BLOCK DROP CONSTRAINT " + constraintName);
                    }
                    apply(null);
                } catch (SQLException e) {
                    throw new RuntimeException(e.toString(), e);
                }
            case 479:
                apply("ALTER TABLE goods ADD COLUMN IF NOT EXISTS has_image BOOLEAN NOT NULL DEFAULT FALSE");
            case 480:
                apply("ALTER TABLE purchase ADD COLUMN IF NOT EXISTS goods_is_text BOOLEAN NOT NULL DEFAULT TRUE");
            case 481:
<<<<<<< HEAD
                apply("CREATE TABLE IF NOT EXISTS account_fnxt (id BIGINT NOT NULL, balance VARBINARY NOT NULL, height INT NOT NULL)");
            case 482:
                apply("CREATE UNIQUE INDEX IF NOT EXISTS account_fnxt_id_idx ON account_fnxt (id, height DESC)");
            case 483:
=======
                apply("CREATE INDEX IF NOT EXISTS shuffling_blocks_remaining_height_idx ON shuffling (blocks_remaining, height DESC)");
            case 482:
>>>>>>> 9e45e949
                return;
            default:
                throw new RuntimeException("Blockchain database inconsistent with code, at update " + nextUpdate
                        + ", probably trying to run older code on newer database");
        }
    }
}<|MERGE_RESOLUTION|>--- conflicted
+++ resolved
@@ -1166,15 +1166,12 @@
             case 480:
                 apply("ALTER TABLE purchase ADD COLUMN IF NOT EXISTS goods_is_text BOOLEAN NOT NULL DEFAULT TRUE");
             case 481:
-<<<<<<< HEAD
-                apply("CREATE TABLE IF NOT EXISTS account_fnxt (id BIGINT NOT NULL, balance VARBINARY NOT NULL, height INT NOT NULL)");
-            case 482:
-                apply("CREATE UNIQUE INDEX IF NOT EXISTS account_fnxt_id_idx ON account_fnxt (id, height DESC)");
-            case 483:
-=======
                 apply("CREATE INDEX IF NOT EXISTS shuffling_blocks_remaining_height_idx ON shuffling (blocks_remaining, height DESC)");
             case 482:
->>>>>>> 9e45e949
+                apply("CREATE TABLE IF NOT EXISTS account_fnxt (id BIGINT NOT NULL, balance VARBINARY NOT NULL, height INT NOT NULL)");
+            case 483:
+                apply("CREATE UNIQUE INDEX IF NOT EXISTS account_fnxt_id_idx ON account_fnxt (id, height DESC)");
+            case 484:
                 return;
             default:
                 throw new RuntimeException("Blockchain database inconsistent with code, at update " + nextUpdate
