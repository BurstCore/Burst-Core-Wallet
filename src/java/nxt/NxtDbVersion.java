/******************************************************************************
 * Copyright © 2013-2016 The Nxt Core Developers.                             *
 *                                                                            *
 * See the AUTHORS.txt, DEVELOPER-AGREEMENT.txt and LICENSE.txt files at      *
 * the top-level directory of this distribution for the individual copyright  *
 * holder information and the developer policies on copyright and licensing.  *
 *                                                                            *
 * Unless otherwise agreed in a custom licensing agreement, no part of the    *
 * Nxt software, including this file, may be copied, modified, propagated,    *
 * or distributed except according to the terms contained in the LICENSE.txt  *
 * file.                                                                      *
 *                                                                            *
 * Removal or modification of this copyright notice is prohibited.            *
 *                                                                            *
 ******************************************************************************/

package nxt;

import nxt.db.DbVersion;
<<<<<<< HEAD
=======
import nxt.util.Convert;

import java.sql.Connection;
import java.sql.PreparedStatement;
import java.sql.ResultSet;
import java.sql.SQLException;
import java.sql.Statement;
import java.util.ArrayList;
import java.util.List;
>>>>>>> 9983e10d

class NxtDbVersion extends DbVersion {

    protected void update(int nextUpdate) {
        switch (nextUpdate) {
            case 1:
                apply("CREATE TABLE IF NOT EXISTS block (db_id IDENTITY, id BIGINT NOT NULL, version INT NOT NULL, "
                        + "timestamp INT NOT NULL, previous_block_id BIGINT, "
                        + "total_amount BIGINT NOT NULL, "
                        + "total_fee BIGINT NOT NULL, payload_length INT NOT NULL, "
                        + "previous_block_hash BINARY(32), cumulative_difficulty VARBINARY NOT NULL, base_target BIGINT NOT NULL, "
                        + "next_block_id BIGINT, "
                        + "height INT NOT NULL, generation_signature BINARY(64) NOT NULL, "
                        + "block_signature BINARY(64) NOT NULL, payload_hash BINARY(32) NOT NULL, generator_id BIGINT NOT NULL)");
            case 2:
                apply("CREATE UNIQUE INDEX IF NOT EXISTS block_id_idx ON block (id)");
            case 3:
                apply("CREATE TABLE IF NOT EXISTS transaction (db_id IDENTITY, id BIGINT NOT NULL, "
                        + "deadline SMALLINT NOT NULL, recipient_id BIGINT, transaction_index SMALLINT NOT NULL, "
                        + "amount BIGINT NOT NULL, fee BIGINT NOT NULL, full_hash BINARY(32) NOT NULL, "
                        + "height INT NOT NULL, block_id BIGINT NOT NULL, FOREIGN KEY (block_id) REFERENCES block (id) ON DELETE CASCADE, "
                        + "signature BINARY(64) NOT NULL, timestamp INT NOT NULL, type TINYINT NOT NULL, subtype TINYINT NOT NULL, "
                        + "sender_id BIGINT NOT NULL, block_timestamp INT NOT NULL, referenced_transaction_full_hash BINARY(32), "
                        + "phased BOOLEAN NOT NULL DEFAULT FALSE, "
                        + "attachment_bytes VARBINARY, version TINYINT NOT NULL, has_message BOOLEAN NOT NULL DEFAULT FALSE, "
                        + "has_encrypted_message BOOLEAN NOT NULL DEFAULT FALSE, has_public_key_announcement BOOLEAN NOT NULL DEFAULT FALSE, "
                        + "ec_block_height INT DEFAULT NULL, ec_block_id BIGINT DEFAULT NULL, has_encrypttoself_message BOOLEAN NOT NULL DEFAULT FALSE, "
                        + "has_prunable_message BOOLEAN NOT NULL DEFAULT FALSE, has_prunable_encrypted_message BOOLEAN NOT NULL DEFAULT FALSE, "
                        + "has_prunable_attachment BOOLEAN NOT NULL DEFAULT FALSE)");
            case 4:
                apply("CREATE UNIQUE INDEX IF NOT EXISTS transaction_id_idx ON transaction (id)");
            case 5:
                apply("CREATE UNIQUE INDEX IF NOT EXISTS block_height_idx ON block (height)");
            case 6:
                apply("CREATE INDEX IF NOT EXISTS block_generator_id_idx ON block (generator_id)");
            case 7:
                apply("CREATE INDEX IF NOT EXISTS transaction_sender_id_idx ON transaction (sender_id)");
            case 8:
                apply("CREATE INDEX IF NOT EXISTS transaction_recipient_id_idx ON transaction (recipient_id)");
            case 9:
                apply("CREATE TABLE IF NOT EXISTS peer (address VARCHAR PRIMARY KEY, last_updated INT, services BIGINT)");
            case 10:
                apply("CREATE INDEX IF NOT EXISTS transaction_block_timestamp_idx ON transaction (block_timestamp DESC)");
            case 11:
                apply("CREATE TABLE IF NOT EXISTS alias (db_id IDENTITY, id BIGINT NOT NULL, "
                        + "account_id BIGINT NOT NULL, alias_name VARCHAR NOT NULL, "
                        + "alias_name_lower VARCHAR AS LOWER (alias_name) NOT NULL, "
                        + "alias_uri VARCHAR NOT NULL, timestamp INT NOT NULL, "
                        + "height INT NOT NULL, latest BOOLEAN NOT NULL DEFAULT TRUE)");
            case 12:
                apply("CREATE UNIQUE INDEX IF NOT EXISTS alias_id_height_idx ON alias (id, height DESC)");
            case 13:
                apply("CREATE INDEX IF NOT EXISTS alias_account_id_idx ON alias (account_id, height DESC)");
            case 14:
                apply("CREATE INDEX IF NOT EXISTS alias_name_lower_idx ON alias (alias_name_lower)");
            case 15:
                apply("CREATE TABLE IF NOT EXISTS alias_offer (db_id IDENTITY, id BIGINT NOT NULL, "
                        + "price BIGINT NOT NULL, buyer_id BIGINT, "
                        + "height INT NOT NULL, latest BOOLEAN DEFAULT TRUE NOT NULL)");
            case 16:
                apply("CREATE UNIQUE INDEX IF NOT EXISTS alias_offer_id_height_idx ON alias_offer (id, height DESC)");
            case 17:
                apply("CREATE TABLE IF NOT EXISTS asset (db_id IDENTITY, id BIGINT NOT NULL, account_id BIGINT NOT NULL, "
                        + "name VARCHAR NOT NULL, description VARCHAR, quantity BIGINT NOT NULL, decimals TINYINT NOT NULL, "
                        + "initial_quantity BIGINT NOT NULL, height INT NOT NULL, latest BOOLEAN NOT NULL DEFAULT TRUE)");
            case 18:
                apply("CREATE INDEX IF NOT EXISTS asset_account_id_idx ON asset (account_id)");
            case 19:
                apply("CREATE TABLE IF NOT EXISTS trade (db_id IDENTITY, asset_id BIGINT NOT NULL, block_id BIGINT NOT NULL, "
                        + "ask_order_id BIGINT NOT NULL, bid_order_id BIGINT NOT NULL, ask_order_height INT NOT NULL, "
                        + "bid_order_height INT NOT NULL, seller_id BIGINT NOT NULL, buyer_id BIGINT NOT NULL, "
                        + "is_buy BOOLEAN NOT NULL, "
                        + "quantity BIGINT NOT NULL, price BIGINT NOT NULL, timestamp INT NOT NULL, height INT NOT NULL)");
            case 20:
                apply("CREATE INDEX IF NOT EXISTS trade_asset_id_idx ON trade (asset_id, height DESC)");
            case 21:
                apply("CREATE INDEX IF NOT EXISTS trade_seller_id_idx ON trade (seller_id, height DESC)");
            case 22:
                apply("CREATE INDEX IF NOT EXISTS trade_buyer_id_idx ON trade (buyer_id, height DESC)");
            case 23:
                apply("CREATE TABLE IF NOT EXISTS ask_order (db_id IDENTITY, id BIGINT NOT NULL, account_id BIGINT NOT NULL, "
                        + "asset_id BIGINT NOT NULL, price BIGINT NOT NULL, transaction_index SMALLINT NOT NULL, "
                        + "transaction_height INT NOT NULL, "
                        + "quantity BIGINT NOT NULL, creation_height INT NOT NULL, height INT NOT NULL, "
                        + "latest BOOLEAN NOT NULL DEFAULT TRUE)");
            case 24:
                apply("CREATE UNIQUE INDEX IF NOT EXISTS ask_order_id_height_idx ON ask_order (id, height DESC)");
            case 25:
                apply("CREATE INDEX IF NOT EXISTS ask_order_account_id_idx ON ask_order (account_id, height DESC)");
            case 26:
                apply("CREATE INDEX IF NOT EXISTS ask_order_asset_id_price_idx ON ask_order (asset_id, price)");
            case 27:
                apply("CREATE TABLE IF NOT EXISTS bid_order (db_id IDENTITY, id BIGINT NOT NULL, account_id BIGINT NOT NULL, "
                        + "asset_id BIGINT NOT NULL, price BIGINT NOT NULL, transaction_index SMALLINT NOT NULL, "
                        + "transaction_height INT NOT NULL, "
                        + "quantity BIGINT NOT NULL, creation_height INT NOT NULL, height INT NOT NULL, "
                        + "latest BOOLEAN NOT NULL DEFAULT TRUE)");
            case 28:
                apply("CREATE UNIQUE INDEX IF NOT EXISTS bid_order_id_height_idx ON bid_order (id, height DESC)");
            case 29:
                apply("CREATE INDEX IF NOT EXISTS bid_order_account_id_idx ON bid_order (account_id, height DESC)");
            case 30:
                apply("CREATE INDEX IF NOT EXISTS bid_order_asset_id_price_idx ON bid_order (asset_id, price DESC)");
            case 31:
                apply("CREATE TABLE IF NOT EXISTS goods (db_id IDENTITY, id BIGINT NOT NULL, seller_id BIGINT NOT NULL, "
                        + "name VARCHAR NOT NULL, description VARCHAR, parsed_tags ARRAY, "
                        + "tags VARCHAR, timestamp INT NOT NULL, quantity INT NOT NULL, price BIGINT NOT NULL, "
                        + "delisted BOOLEAN NOT NULL, height INT NOT NULL, latest BOOLEAN NOT NULL DEFAULT TRUE)");
            case 32:
                apply("CREATE UNIQUE INDEX IF NOT EXISTS goods_id_height_idx ON goods (id, height DESC)");
            case 33:
                apply("CREATE INDEX IF NOT EXISTS goods_seller_id_name_idx ON goods (seller_id, name)");
            case 34:
                apply("CREATE INDEX IF NOT EXISTS goods_timestamp_idx ON goods (timestamp DESC, height DESC)");
            case 35:
                apply("CREATE TABLE IF NOT EXISTS purchase (db_id IDENTITY, id BIGINT NOT NULL, buyer_id BIGINT NOT NULL, "
                        + "goods_id BIGINT NOT NULL, "
                        + "seller_id BIGINT NOT NULL, quantity INT NOT NULL, "
                        + "price BIGINT NOT NULL, deadline INT NOT NULL, note VARBINARY, nonce BINARY(32), "
                        + "timestamp INT NOT NULL, pending BOOLEAN NOT NULL, goods VARBINARY, goods_nonce BINARY(32), "
                        + "refund_note VARBINARY, refund_nonce BINARY(32), has_feedback_notes BOOLEAN NOT NULL DEFAULT FALSE, "
                        + "has_public_feedbacks BOOLEAN NOT NULL DEFAULT FALSE, discount BIGINT NOT NULL, refund BIGINT NOT NULL, "
                        + "height INT NOT NULL, latest BOOLEAN NOT NULL DEFAULT TRUE)");
            case 36:
                apply("CREATE UNIQUE INDEX IF NOT EXISTS purchase_id_height_idx ON purchase (id, height DESC)");
            case 37:
                apply("CREATE INDEX IF NOT EXISTS purchase_buyer_id_height_idx ON purchase (buyer_id, height DESC)");
            case 38:
                apply("CREATE INDEX IF NOT EXISTS purchase_seller_id_height_idx ON purchase (seller_id, height DESC)");
            case 39:
                apply("CREATE INDEX IF NOT EXISTS purchase_deadline_idx ON purchase (deadline DESC, height DESC)");
            case 40:
                apply("CREATE TABLE IF NOT EXISTS account (db_id IDENTITY, id BIGINT NOT NULL, "
                        + "balance BIGINT NOT NULL, unconfirmed_balance BIGINT NOT NULL, has_control_phasing BOOLEAN NOT NULL DEFAULT FALSE, "
                        + "forged_balance BIGINT NOT NULL, active_lessee_id BIGINT, height INT NOT NULL, "
                        + "latest BOOLEAN NOT NULL DEFAULT TRUE)");
            case 41:
                apply("CREATE UNIQUE INDEX IF NOT EXISTS account_id_height_idx ON account (id, height DESC)");
            case 42:
                apply("CREATE TABLE IF NOT EXISTS account_asset (db_id IDENTITY, account_id BIGINT NOT NULL, "
                        + "asset_id BIGINT NOT NULL, quantity BIGINT NOT NULL, unconfirmed_quantity BIGINT NOT NULL, height INT NOT NULL, "
                        + "latest BOOLEAN NOT NULL DEFAULT TRUE)");
            case 43:
                apply("CREATE UNIQUE INDEX IF NOT EXISTS account_asset_id_height_idx ON account_asset (account_id, asset_id, height DESC)");
            case 44:
                apply("CREATE TABLE IF NOT EXISTS account_guaranteed_balance (db_id IDENTITY, account_id BIGINT NOT NULL, "
                        + "additions BIGINT NOT NULL, height INT NOT NULL)");
            case 45:
                apply("CREATE UNIQUE INDEX IF NOT EXISTS account_guaranteed_balance_id_height_idx ON account_guaranteed_balance "
                        + "(account_id, height DESC)");
            case 46:
                apply("CREATE TABLE IF NOT EXISTS purchase_feedback (db_id IDENTITY, id BIGINT NOT NULL, feedback_data VARBINARY NOT NULL, "
                        + "feedback_nonce BINARY(32) NOT NULL, height INT NOT NULL, latest BOOLEAN NOT NULL DEFAULT TRUE)");
            case 47:
                apply("CREATE INDEX IF NOT EXISTS purchase_feedback_id_height_idx ON purchase_feedback (id, height DESC)");
            case 48:
                apply("CREATE TABLE IF NOT EXISTS purchase_public_feedback (db_id IDENTITY, id BIGINT NOT NULL, public_feedback "
                        + "VARCHAR NOT NULL, height INT NOT NULL, latest BOOLEAN NOT NULL DEFAULT TRUE)");
            case 49:
                apply("CREATE INDEX IF NOT EXISTS purchase_public_feedback_id_height_idx ON purchase_public_feedback (id, height DESC)");
            case 50:
                apply("CREATE TABLE IF NOT EXISTS unconfirmed_transaction (db_id IDENTITY, id BIGINT NOT NULL, expiration INT NOT NULL, "
                        + "transaction_height INT NOT NULL, fee_per_byte BIGINT NOT NULL, arrival_timestamp BIGINT NOT NULL, "
                        + "transaction_bytes VARBINARY NOT NULL, prunable_json VARCHAR, height INT NOT NULL)");
            case 51:
                apply("CREATE UNIQUE INDEX IF NOT EXISTS unconfirmed_transaction_id_idx ON unconfirmed_transaction (id)");
            case 52:
                apply("CREATE TABLE IF NOT EXISTS asset_transfer (db_id IDENTITY, id BIGINT NOT NULL, asset_id BIGINT NOT NULL, "
                        + "sender_id BIGINT NOT NULL, recipient_id BIGINT NOT NULL, quantity BIGINT NOT NULL, timestamp INT NOT NULL, "
                        + "height INT NOT NULL)");
            case 53:
                apply("CREATE UNIQUE INDEX IF NOT EXISTS asset_transfer_id_idx ON asset_transfer (id)");
            case 54:
                apply("CREATE INDEX IF NOT EXISTS asset_transfer_asset_id_idx ON asset_transfer (asset_id, height DESC)");
            case 55:
                apply("CREATE INDEX IF NOT EXISTS asset_transfer_sender_id_idx ON asset_transfer (sender_id, height DESC)");
            case 56:
                apply("CREATE INDEX IF NOT EXISTS asset_transfer_recipient_id_idx ON asset_transfer (recipient_id, height DESC)");
            case 57:
                apply("CREATE INDEX IF NOT EXISTS account_asset_quantity_idx ON account_asset (quantity DESC)");
            case 58:
                apply("CREATE INDEX IF NOT EXISTS purchase_timestamp_idx ON purchase (timestamp DESC, id)");
            case 59:
                apply("CREATE INDEX IF NOT EXISTS ask_order_creation_idx ON ask_order (creation_height DESC)");
            case 60:
                apply("CREATE INDEX IF NOT EXISTS bid_order_creation_idx ON bid_order (creation_height DESC)");
            case 61:
                apply("CREATE UNIQUE INDEX IF NOT EXISTS block_timestamp_idx ON block (timestamp DESC)");
            case 62:
                apply("CREATE TABLE IF NOT EXISTS tag (db_id IDENTITY, tag VARCHAR NOT NULL, in_stock_count INT NOT NULL, "
                        + "total_count INT NOT NULL, height INT NOT NULL, latest BOOLEAN NOT NULL DEFAULT TRUE)");
            case 63:
                apply("CREATE UNIQUE INDEX IF NOT EXISTS tag_tag_idx ON tag (tag, height DESC)");
            case 64:
                apply("CREATE INDEX IF NOT EXISTS tag_in_stock_count_idx ON tag (in_stock_count DESC, height DESC)");
            case 65:
                apply("CREATE TABLE IF NOT EXISTS currency (db_id IDENTITY, id BIGINT NOT NULL, account_id BIGINT NOT NULL, "
                        + "name VARCHAR NOT NULL, name_lower VARCHAR AS LOWER (name) NOT NULL, code VARCHAR NOT NULL, "
                        + "description VARCHAR, type INT NOT NULL, initial_supply BIGINT NOT NULL DEFAULT 0, "
                        + "reserve_supply BIGINT NOT NULL, max_supply BIGINT NOT NULL, creation_height INT NOT NULL, issuance_height INT NOT NULL, "
                        + "min_reserve_per_unit_nqt BIGINT NOT NULL, min_difficulty TINYINT NOT NULL, "
                        + "max_difficulty TINYINT NOT NULL, ruleset TINYINT NOT NULL, algorithm TINYINT NOT NULL, "
                        + "decimals TINYINT NOT NULL DEFAULT 0,"
                        + "height INT NOT NULL, latest BOOLEAN NOT NULL DEFAULT TRUE)");
            case 66:
                apply("CREATE UNIQUE INDEX IF NOT EXISTS currency_id_height_idx ON currency (id, height DESC)");
            case 67:
                apply("CREATE INDEX IF NOT EXISTS currency_account_id_idx ON currency (account_id)");
            case 68:
                apply("CREATE TABLE IF NOT EXISTS account_currency (db_id IDENTITY, account_id BIGINT NOT NULL, "
                        + "currency_id BIGINT NOT NULL, units BIGINT NOT NULL, unconfirmed_units BIGINT NOT NULL, height INT NOT NULL, "
                        + "latest BOOLEAN NOT NULL DEFAULT TRUE)");
            case 69:
                apply("CREATE UNIQUE INDEX IF NOT EXISTS account_currency_id_height_idx ON account_currency (account_id, currency_id, height DESC)");
            case 70:
                apply("CREATE TABLE IF NOT EXISTS currency_founder (db_id IDENTITY, currency_id BIGINT NOT NULL, "
                        + "account_id BIGINT NOT NULL, amount BIGINT NOT NULL, "
                        + "height INT NOT NULL, latest BOOLEAN NOT NULL DEFAULT TRUE)");
            case 71:
                apply("CREATE UNIQUE INDEX IF NOT EXISTS currency_founder_currency_id_idx ON currency_founder (currency_id, account_id, height DESC)");
            case 72:
                apply("CREATE TABLE IF NOT EXISTS currency_mint (db_id IDENTITY, currency_id BIGINT NOT NULL, account_id BIGINT NOT NULL, "
                        + "counter BIGINT NOT NULL, height INT NOT NULL, latest BOOLEAN NOT NULL DEFAULT TRUE)");
            case 73:
                apply("CREATE UNIQUE INDEX IF NOT EXISTS currency_mint_currency_id_account_id_idx ON currency_mint (currency_id, account_id, height DESC)");
            case 74:
                apply("CREATE TABLE IF NOT EXISTS buy_offer (db_id IDENTITY, id BIGINT NOT NULL, currency_id BIGINT NOT NULL, account_id BIGINT NOT NULL,"
                        + "rate BIGINT NOT NULL, unit_limit BIGINT NOT NULL, supply BIGINT NOT NULL, expiration_height INT NOT NULL,"
                        + "creation_height INT NOT NULL, transaction_index SMALLINT NOT NULL, transaction_height INT NOT NULL, height INT NOT NULL, latest BOOLEAN NOT NULL DEFAULT TRUE)");
            case 75:
                apply("CREATE UNIQUE INDEX IF NOT EXISTS buy_offer_id_idx ON buy_offer (id, height DESC)");
            case 76:
                apply("CREATE INDEX IF NOT EXISTS buy_offer_currency_id_account_id_idx ON buy_offer (currency_id, account_id, height DESC)");
            case 77:
                apply("CREATE TABLE IF NOT EXISTS sell_offer (db_id IDENTITY, id BIGINT NOT NULL, currency_id BIGINT NOT NULL, account_id BIGINT NOT NULL, "
                        + "rate BIGINT NOT NULL, unit_limit BIGINT NOT NULL, supply BIGINT NOT NULL, expiration_height INT NOT NULL, "
                        + "creation_height INT NOT NULL, transaction_index SMALLINT NOT NULL, transaction_height INT NOT NULL, height INT NOT NULL, latest BOOLEAN NOT NULL DEFAULT TRUE)");
            case 78:
                apply("CREATE UNIQUE INDEX IF NOT EXISTS sell_offer_id_idx ON sell_offer (id, height DESC)");
            case 79:
                apply("CREATE INDEX IF NOT EXISTS sell_offer_currency_id_account_id_idx ON sell_offer (currency_id, account_id, height DESC)");
            case 80:
                apply("CREATE TABLE IF NOT EXISTS exchange (db_id IDENTITY, transaction_id BIGINT NOT NULL, currency_id BIGINT NOT NULL, block_id BIGINT NOT NULL, "
                        + "offer_id BIGINT NOT NULL, seller_id BIGINT NOT NULL, "
                        + "buyer_id BIGINT NOT NULL, units BIGINT NOT NULL, "
                        + "rate BIGINT NOT NULL, timestamp INT NOT NULL, height INT NOT NULL)");
            case 81:
                apply("CREATE UNIQUE INDEX IF NOT EXISTS exchange_offer_idx ON exchange (transaction_id, offer_id)");
            case 82:
                apply("CREATE INDEX IF NOT EXISTS exchange_currency_id_idx ON exchange (currency_id, height DESC)");
            case 83:
                apply("CREATE INDEX IF NOT EXISTS exchange_seller_id_idx ON exchange (seller_id, height DESC)");
            case 84:
                apply("CREATE INDEX IF NOT EXISTS exchange_buyer_id_idx ON exchange (buyer_id, height DESC)");
            case 85:
                apply("CREATE TABLE IF NOT EXISTS currency_transfer (db_id IDENTITY, id BIGINT NOT NULL, currency_id BIGINT NOT NULL, "
                        + "sender_id BIGINT NOT NULL, recipient_id BIGINT NOT NULL, units BIGINT NOT NULL, timestamp INT NOT NULL, "
                        + "height INT NOT NULL)");
            case 86:
                apply("CREATE UNIQUE INDEX IF NOT EXISTS currency_transfer_id_idx ON currency_transfer (id)");
            case 87:
                apply("CREATE INDEX IF NOT EXISTS currency_transfer_currency_id_idx ON currency_transfer (currency_id, height DESC)");
            case 88:
                apply("CREATE INDEX IF NOT EXISTS currency_transfer_sender_id_idx ON currency_transfer (sender_id, height DESC)");
            case 89:
                apply("CREATE INDEX IF NOT EXISTS currency_transfer_recipient_id_idx ON currency_transfer (recipient_id, height DESC)");
            case 90:
                apply("CREATE INDEX IF NOT EXISTS account_currency_units_idx ON account_currency (units DESC)");
            case 91:
                apply("CREATE INDEX IF NOT EXISTS currency_name_idx ON currency (name_lower, height DESC)");
            case 92:
                apply("CREATE INDEX IF NOT EXISTS currency_code_idx ON currency (code, height DESC)");
            case 93:
                apply("CREATE INDEX IF NOT EXISTS buy_offer_rate_height_idx ON buy_offer (rate DESC, creation_height ASC)");
            case 94:
                apply("CREATE INDEX IF NOT EXISTS sell_offer_rate_height_idx ON sell_offer (rate ASC, creation_height ASC)");
            case 95:
                apply("CREATE INDEX IF NOT EXISTS unconfirmed_transaction_height_fee_timestamp_idx ON unconfirmed_transaction "
                        + "(transaction_height ASC, fee_per_byte DESC, arrival_timestamp ASC)");
            case 96:
                apply("CREATE TABLE IF NOT EXISTS scan (rescan BOOLEAN NOT NULL DEFAULT FALSE, height INT NOT NULL DEFAULT 0, "
                        + "validate BOOLEAN NOT NULL DEFAULT FALSE)");
            case 97:
                apply("INSERT INTO scan (rescan, height, validate) VALUES (false, 0, false)");
            case 98:
                apply("CREATE INDEX IF NOT EXISTS currency_creation_height_idx ON currency (creation_height DESC)");
            case 99:
                apply("CREATE TABLE IF NOT EXISTS currency_supply (db_id IDENTITY, id BIGINT NOT NULL, "
                        + "current_supply BIGINT NOT NULL, current_reserve_per_unit_nqt BIGINT NOT NULL, height INT NOT NULL, "
                        + "latest BOOLEAN NOT NULL DEFAULT TRUE)");
            case 100:
                apply("CREATE UNIQUE INDEX IF NOT EXISTS currency_supply_id_height_idx ON currency_supply (id, height DESC)");
            case 101:
                apply("CREATE TABLE IF NOT EXISTS public_key (db_id IDENTITY, account_id BIGINT NOT NULL, "
                        + "public_key BINARY(32), height INT NOT NULL, FOREIGN KEY (height) REFERENCES block (height) ON DELETE CASCADE, "
                        + "latest BOOLEAN NOT NULL DEFAULT TRUE)");
            case 102:
                apply("CREATE INDEX IF NOT EXISTS account_guaranteed_balance_height_idx ON account_guaranteed_balance(height)");
            case 103:
                apply("CREATE INDEX IF NOT EXISTS asset_transfer_height_idx ON asset_transfer(height)");
            case 104:
                apply("CREATE INDEX IF NOT EXISTS currency_transfer_height_idx ON currency_transfer(height)");
            case 105:
                apply("CREATE INDEX IF NOT EXISTS exchange_height_idx ON exchange(height)");
            case 106:
                apply("CREATE INDEX IF NOT EXISTS trade_height_idx ON trade(height)");
            case 107:
                apply("CREATE TABLE IF NOT EXISTS vote (db_id IDENTITY, id BIGINT NOT NULL, " +
                        "poll_id BIGINT NOT NULL, voter_id BIGINT NOT NULL, vote_bytes VARBINARY NOT NULL, height INT NOT NULL)");
            case 108:
                apply("CREATE UNIQUE INDEX IF NOT EXISTS vote_id_idx ON vote (id)");
            case 109:
                apply("CREATE UNIQUE INDEX IF NOT EXISTS vote_poll_id_idx ON vote (poll_id, voter_id)");
            case 110:
                apply("CREATE TABLE IF NOT EXISTS poll (db_id IDENTITY, id BIGINT NOT NULL, "
                        + "account_id BIGINT NOT NULL, name VARCHAR NOT NULL, "
                        + "description VARCHAR, options ARRAY NOT NULL, min_num_options TINYINT, max_num_options TINYINT, "
                        + "min_range_value TINYINT, max_range_value TINYINT, timestamp INT NOT NULL, "
                        + "finish_height INT NOT NULL, voting_model TINYINT NOT NULL, min_balance BIGINT, "
                        + "min_balance_model TINYINT, holding_id BIGINT, height INT NOT NULL)");
            case 111:
                apply("CREATE TABLE IF NOT EXISTS poll_result (db_id IDENTITY, poll_id BIGINT NOT NULL, "
                        + "result BIGINT, weight BIGINT NOT NULL, height INT NOT NULL)");
            case 112:
                apply("CREATE TABLE IF NOT EXISTS phasing_poll (db_id IDENTITY, id BIGINT NOT NULL, "
                        + "account_id BIGINT NOT NULL, whitelist_size TINYINT NOT NULL DEFAULT 0, "
                        + "finish_height INT NOT NULL, voting_model TINYINT NOT NULL, quorum BIGINT, "
                        + "min_balance BIGINT, holding_id BIGINT, min_balance_model TINYINT, "
                        + "hashed_secret VARBINARY, algorithm TINYINT, height INT NOT NULL)");
            case 113:
                apply("CREATE TABLE IF NOT EXISTS phasing_vote (db_id IDENTITY, vote_id BIGINT NOT NULL, "
                        + "transaction_id BIGINT NOT NULL, voter_id BIGINT NOT NULL, "
                        + "height INT NOT NULL)");
            case 114:
                apply("CREATE TABLE IF NOT EXISTS phasing_poll_voter (db_id IDENTITY, "
                        + "transaction_id BIGINT NOT NULL, voter_id BIGINT NOT NULL, "
                        + "height INT NOT NULL)");
            case 115:
                apply("CREATE INDEX IF NOT EXISTS vote_height_idx ON vote(height)");
            case 116:
                apply("CREATE UNIQUE INDEX IF NOT EXISTS poll_id_idx ON poll(id)");
            case 117:
                apply("CREATE INDEX IF NOT EXISTS poll_height_idx ON poll(height)");
            case 118:
                apply("CREATE INDEX IF NOT EXISTS poll_account_idx ON poll(account_id)");
            case 119:
                apply("CREATE INDEX IF NOT EXISTS poll_finish_height_idx ON poll(finish_height DESC)");
            case 120:
                apply("CREATE INDEX IF NOT EXISTS poll_result_poll_id_idx ON poll_result(poll_id)");
            case 121:
                apply("CREATE INDEX IF NOT EXISTS poll_result_height_idx ON poll_result(height)");
            case 122:
                apply("CREATE UNIQUE INDEX IF NOT EXISTS phasing_poll_id_idx ON phasing_poll(id)");
            case 123:
                apply("CREATE INDEX IF NOT EXISTS phasing_poll_height_idx ON phasing_poll(height)");
            case 124:
                apply("CREATE INDEX IF NOT EXISTS phasing_poll_account_id_idx ON phasing_poll(account_id, height DESC)");
            case 125:
                apply("CREATE INDEX IF NOT EXISTS phasing_poll_holding_id_idx ON phasing_poll(holding_id, height DESC)");
            case 126:
                apply("CREATE UNIQUE INDEX IF NOT EXISTS phasing_vote_transaction_voter_idx ON phasing_vote(transaction_id, voter_id)");
            case 127:
                apply("CREATE UNIQUE INDEX IF NOT EXISTS phasing_poll_voter_transaction_voter_idx ON phasing_poll_voter(transaction_id, voter_id)");
            case 128:
                apply("CREATE TABLE IF NOT EXISTS phasing_poll_result (db_id IDENTITY, id BIGINT NOT NULL, "
                        + "result BIGINT NOT NULL, approved BOOLEAN NOT NULL, height INT NOT NULL)");
            case 129:
                apply("CREATE UNIQUE INDEX IF NOT EXISTS phasing_poll_result_id_idx ON phasing_poll_result(id)");
            case 130:
                apply("CREATE INDEX IF NOT EXISTS phasing_poll_result_height_idx ON phasing_poll_result(height)");
            case 131:
                apply("CREATE INDEX IF NOT EXISTS currency_founder_account_id_idx ON currency_founder (account_id, height DESC)");
            case 132:
                apply("CREATE INDEX IF NOT EXISTS phasing_poll_voter_height_idx ON phasing_poll_voter(height)");
            case 133:
                apply("CREATE INDEX IF NOT EXISTS phasing_vote_height_idx ON phasing_vote(height)");
            case 134:
                apply("CREATE INDEX IF NOT EXISTS trade_ask_idx ON trade (ask_order_id, height DESC)");
            case 135:
                apply("CREATE INDEX IF NOT EXISTS trade_bid_idx ON trade (bid_order_id, height DESC)");
            case 136:
                apply("CREATE TABLE IF NOT EXISTS account_info (db_id IDENTITY, account_id BIGINT NOT NULL, "
                        + "name VARCHAR, description VARCHAR, height INT NOT NULL, latest BOOLEAN NOT NULL DEFAULT TRUE)");
            case 137:
                apply("CREATE UNIQUE INDEX IF NOT EXISTS account_info_id_height_idx ON account_info (account_id, height DESC)");
            case 138:
                apply("CREATE TABLE IF NOT EXISTS prunable_message (db_id IDENTITY, id BIGINT NOT NULL, sender_id BIGINT NOT NULL, "
                        + "recipient_id BIGINT, message VARBINARY, message_is_text BOOLEAN NOT NULL, is_compressed BOOLEAN NOT NULL, "
                        + "encrypted_message VARBINARY, encrypted_is_text BOOLEAN DEFAULT FALSE, "
                        + "block_timestamp INT NOT NULL, transaction_timestamp INT NOT NULL, height INT NOT NULL, "
                        + "FOREIGN KEY (height) REFERENCES block (height) ON DELETE CASCADE)");
            case 139:
                apply("CREATE UNIQUE INDEX IF NOT EXISTS prunable_message_id_idx ON prunable_message (id)");
            case 140:
                apply("CREATE INDEX IF NOT EXISTS prunable_message_transaction_timestamp_idx ON prunable_message (transaction_timestamp DESC)");
            case 141:
                apply("CREATE INDEX IF NOT EXISTS prunable_message_sender_idx ON prunable_message (sender_id)");
            case 142:
                apply("CREATE INDEX IF NOT EXISTS prunable_message_recipient_idx ON prunable_message (recipient_id)");
            case 143:
                apply("CREATE INDEX IF NOT EXISTS prunable_message_block_timestamp_dbid_idx ON prunable_message (block_timestamp DESC, db_id DESC)");
            case 144:
                apply("CREATE TABLE IF NOT EXISTS tagged_data (db_id IDENTITY, id BIGINT NOT NULL, account_id BIGINT NOT NULL, "
                        + "name VARCHAR NOT NULL, description VARCHAR, tags VARCHAR, parsed_tags ARRAY, type VARCHAR, data VARBINARY NOT NULL, "
                        + "is_text BOOLEAN NOT NULL, channel VARCHAR, filename VARCHAR, block_timestamp INT NOT NULL, transaction_timestamp INT NOT NULL, "
                        + "height INT NOT NULL, FOREIGN KEY (height) REFERENCES block (height) ON DELETE CASCADE, latest BOOLEAN NOT NULL DEFAULT TRUE)");
            case 145:
                apply("CREATE UNIQUE INDEX IF NOT EXISTS tagged_data_id_height_idx ON tagged_data (id, height DESC)");
            case 146:
                apply("CREATE INDEX IF NOT EXISTS tagged_data_expiration_idx ON tagged_data (transaction_timestamp DESC)");
            case 147:
                apply("CREATE INDEX IF NOT EXISTS tagged_data_account_id_height_idx ON tagged_data (account_id, height DESC)");
            case 148:
                apply("CREATE INDEX IF NOT EXISTS tagged_data_block_timestamp_height_db_id_idx ON tagged_data (block_timestamp DESC, height DESC, db_id DESC)");
            case 149:
                apply("CREATE TABLE IF NOT EXISTS data_tag (db_id IDENTITY, tag VARCHAR NOT NULL, tag_count INT NOT NULL, "
                        + "height INT NOT NULL, FOREIGN KEY (height) REFERENCES block (height) ON DELETE CASCADE, latest BOOLEAN NOT NULL DEFAULT TRUE)");
            case 150:
                apply("CREATE UNIQUE INDEX IF NOT EXISTS data_tag_tag_height_idx ON data_tag (tag, height DESC)");
            case 151:
                apply("CREATE INDEX IF NOT EXISTS data_tag_count_height_idx ON data_tag (tag_count DESC, height DESC)");
            case 152:
                apply("CREATE TABLE IF NOT EXISTS tagged_data_timestamp (db_id IDENTITY, id BIGINT NOT NULL, timestamp INT NOT NULL, "
                        + "height INT NOT NULL, latest BOOLEAN NOT NULL DEFAULT TRUE)");
            case 153:
                apply("CREATE UNIQUE INDEX IF NOT EXISTS tagged_data_timestamp_id_height_idx ON tagged_data_timestamp (id, height DESC)");
            case 154:
                apply("CREATE INDEX IF NOT EXISTS tagged_data_channel_idx ON tagged_data (channel, height DESC)");
            case 155:
                apply("CREATE INDEX IF NOT EXISTS account_active_lessee_id_idx ON account (active_lessee_id)");
            case 156:
                apply("CREATE TABLE IF NOT EXISTS account_lease (db_id IDENTITY, lessor_id BIGINT NOT NULL, "
                        + "current_leasing_height_from INT, current_leasing_height_to INT, current_lessee_id BIGINT, "
                        + "next_leasing_height_from INT, next_leasing_height_to INT, next_lessee_id BIGINT, "
                        + "height INT NOT NULL, latest BOOLEAN NOT NULL DEFAULT TRUE)");
            case 157:
                apply("CREATE UNIQUE INDEX IF NOT EXISTS account_lease_lessor_id_height_idx ON account_lease (lessor_id, height DESC)");
            case 158:
                apply("CREATE INDEX IF NOT EXISTS account_lease_current_leasing_height_from_idx ON account_lease (current_leasing_height_from)");
            case 159:
                apply("CREATE INDEX IF NOT EXISTS account_lease_current_leasing_height_to_idx ON account_lease (current_leasing_height_to)");
            case 160:
                apply("CREATE INDEX IF NOT EXISTS account_lease_height_id_idx ON account_lease (height, lessor_id)");
            case 161:
                apply("CREATE INDEX IF NOT EXISTS account_asset_asset_id_idx ON account_asset (asset_id)");
            case 162:
                apply("CREATE INDEX IF NOT EXISTS account_currency_currency_id_idx ON account_currency (currency_id)");
            case 163:
                apply("CREATE INDEX IF NOT EXISTS currency_issuance_height_idx ON currency (issuance_height)");
            case 164:
                apply("CREATE INDEX IF NOT EXISTS unconfirmed_transaction_expiration_idx ON unconfirmed_transaction (expiration DESC)");
            case 165:
                apply("CREATE INDEX IF NOT EXISTS account_height_id_idx ON account (height, id)");
            case 166:
                apply("CREATE INDEX IF NOT EXISTS account_asset_height_id_idx ON account_asset (height, account_id, asset_id)");
            case 167:
                apply("CREATE INDEX IF NOT EXISTS account_currency_height_id_idx ON account_currency (height, account_id, currency_id)");
            case 168:
                apply("CREATE INDEX IF NOT EXISTS alias_height_id_idx ON alias (height, id)");
            case 169:
                apply("CREATE INDEX IF NOT EXISTS alias_offer_height_id_idx ON alias_offer (height, id)");
            case 170:
                apply("CREATE INDEX IF NOT EXISTS ask_order_height_id_idx ON ask_order (height, id)");
            case 171:
                apply("CREATE INDEX IF NOT EXISTS bid_order_height_id_idx ON bid_order (height, id)");
            case 172:
                apply("CREATE INDEX IF NOT EXISTS buy_offer_height_id_idx ON buy_offer (height, id)");
            case 173:
                apply("CREATE INDEX IF NOT EXISTS currency_height_id_idx ON currency (height, id)");
            case 174:
                apply("CREATE INDEX IF NOT EXISTS currency_founder_height_id_idx ON currency_founder (height, currency_id, account_id)");
            case 175:
                apply("CREATE INDEX IF NOT EXISTS currency_mint_height_id_idx ON currency_mint (height, currency_id, account_id)");
            case 176:
                apply("CREATE INDEX IF NOT EXISTS currency_supply_height_id_idx ON currency_supply (height, id)");
            case 177:
                apply("CREATE INDEX IF NOT EXISTS goods_height_id_idx ON goods (height, id)");
            case 178:
                apply("CREATE INDEX IF NOT EXISTS purchase_height_id_idx ON purchase (height, id)");
            case 179:
                apply("CREATE INDEX IF NOT EXISTS purchase_feedback_height_id_idx ON purchase_feedback (height, id)");
            case 180:
                apply("CREATE INDEX IF NOT EXISTS purchase_public_feedback_height_id_idx ON purchase_public_feedback (height, id)");
            case 181:
                apply("CREATE INDEX IF NOT EXISTS sell_offer_height_id_idx ON sell_offer (height, id)");
            case 182:
                apply("CREATE INDEX IF NOT EXISTS tag_height_tag_idx ON tag (height, tag)");
            case 183:
                apply("CREATE INDEX IF NOT EXISTS account_info_height_id_idx ON account_info (height, account_id)");
            case 184:
                apply("CREATE INDEX IF NOT EXISTS tagged_data_timestamp_height_id_idx ON tagged_data_timestamp (height, id)");
            case 185:
                apply("CREATE INDEX IF NOT EXISTS trade_height_db_id_idx ON trade (height DESC, db_id DESC)");
            case 186:
                apply("CREATE INDEX IF NOT EXISTS exchange_height_db_id_idx ON exchange (height DESC, db_id DESC)");
            case 187:
                apply("CREATE TABLE IF NOT EXISTS exchange_request (db_id IDENTITY, id BIGINT NOT NULL, account_id BIGINT NOT NULL, "
                        + "currency_id BIGINT NOT NULL, units BIGINT NOT NULL, rate BIGINT NOT NULL, is_buy BOOLEAN NOT NULL, "
                        + "timestamp INT NOT NULL, height INT NOT NULL)");
            case 188:
                apply("CREATE UNIQUE INDEX IF NOT EXISTS exchange_request_id_idx ON exchange_request (id)");
            case 189:
                apply("CREATE INDEX IF NOT EXISTS exchange_request_account_currency_idx ON exchange_request (account_id, currency_id, height DESC)");
            case 190:
                apply("CREATE INDEX IF NOT EXISTS exchange_request_currency_idx ON exchange_request (currency_id, height DESC)");
            case 191:
                apply("CREATE INDEX IF NOT EXISTS exchange_request_height_db_id_idx ON exchange_request (height DESC, db_id DESC)");
            case 192:
                apply("CREATE INDEX IF NOT EXISTS exchange_request_height_idx ON exchange_request (height)");
            case 193:
                apply("CREATE TABLE IF NOT EXISTS account_ledger (db_id IDENTITY, account_id BIGINT NOT NULL, "
                        + "event_type TINYINT NOT NULL, event_id BIGINT NOT NULL, holding_type TINYINT NOT NULL, "
                        + "holding_id BIGINT, change BIGINT NOT NULL, balance BIGINT NOT NULL, "
                        + "block_id BIGINT NOT NULL, height INT NOT NULL, timestamp INT NOT NULL)");
            case 194:
                apply("CREATE INDEX IF NOT EXISTS account_ledger_id_idx ON account_ledger(account_id, db_id)");
            case 195:
                apply("CREATE INDEX IF NOT EXISTS account_ledger_height_idx ON account_ledger(height)");
            case 196:
                apply("CREATE TABLE IF NOT EXISTS tagged_data_extend (db_id IDENTITY, id BIGINT NOT NULL, "
                        + "extend_id BIGINT NOT NULL, height INT NOT NULL, latest BOOLEAN NOT NULL DEFAULT TRUE)");
            case 197:
                apply("CREATE INDEX IF NOT EXISTS tagged_data_extend_id_height_idx ON tagged_data_extend(id, height DESC)");
            case 198:
                apply("CREATE INDEX IF NOT EXISTS tagged_data_extend_height_id_idx ON tagged_data_extend(height, id)");
            case 199:
                nxt.db.FullTextTrigger.init();
                apply(null);
            case 200:
                apply("CREATE UNIQUE INDEX IF NOT EXISTS asset_id_height_idx ON asset (id, height DESC)");
            case 201:
                apply("CREATE INDEX IF NOT EXISTS asset_height_id_idx ON asset (height, id)");
            case 202:
                apply("CREATE TABLE IF NOT EXISTS shuffling (db_id IDENTITY, id BIGINT NOT NULL, holding_id BIGINT NULL, holding_type TINYINT NOT NULL, "
                        + "issuer_id BIGINT NOT NULL, amount BIGINT NOT NULL, participant_count TINYINT NOT NULL, blocks_remaining SMALLINT NULL, "
                        + "stage TINYINT NOT NULL, assignee_account_id BIGINT NULL, registrant_count TINYINT NOT NULL, "
                        + "recipient_public_keys ARRAY, height INT NOT NULL, latest BOOLEAN NOT NULL DEFAULT TRUE)");
            case 203:
                apply("CREATE UNIQUE INDEX IF NOT EXISTS shuffling_id_height_idx ON shuffling (id, height DESC)");
            case 204:
                apply("CREATE INDEX IF NOT EXISTS shuffling_holding_id_height_idx ON shuffling (holding_id, height DESC)");
            case 205:
                apply("CREATE INDEX IF NOT EXISTS shuffling_assignee_account_id_height_idx ON shuffling (assignee_account_id, height DESC)");
            case 206:
                apply("CREATE INDEX IF NOT EXISTS shuffling_height_id_idx ON shuffling (height, id)");
            case 207:
                apply("CREATE TABLE IF NOT EXISTS shuffling_participant (db_id IDENTITY, shuffling_id BIGINT NOT NULL, "
                        + "account_id BIGINT NOT NULL, next_account_id BIGINT NULL, participant_index TINYINT NOT NULL, "
                        + "state TINYINT NOT NULL, blame_data ARRAY, key_seeds ARRAY, data_transaction_full_hash BINARY(32), "
                        + "height INT NOT NULL, latest BOOLEAN NOT NULL DEFAULT TRUE)");
            case 208:
                apply("CREATE UNIQUE INDEX IF NOT EXISTS shuffling_participant_shuffling_id_account_id_idx ON shuffling_participant "
                        + "(shuffling_id, account_id, height DESC)");
            case 209:
                apply("CREATE INDEX IF NOT EXISTS shuffling_participant_height_idx ON shuffling_participant (height, shuffling_id, account_id)");
            case 210:
                apply("CREATE TABLE IF NOT EXISTS shuffling_data (db_id IDENTITY, shuffling_id BIGINT NOT NULL, account_id BIGINT NOT NULL, "
                        + "data ARRAY, transaction_timestamp INT NOT NULL, height INT NOT NULL, "
                        + "FOREIGN KEY (height) REFERENCES block (height) ON DELETE CASCADE)");
            case 211:
                apply("CREATE UNIQUE INDEX IF NOT EXISTS shuffling_data_id_height_idx ON shuffling_data (shuffling_id, height DESC)");
            case 212:
                apply("CREATE INDEX shuffling_data_transaction_timestamp_idx ON shuffling_data (transaction_timestamp DESC)");
            case 213:
                apply("CREATE TABLE IF NOT EXISTS phasing_poll_linked_transaction (db_id IDENTITY, "
                        + "transaction_id BIGINT NOT NULL, linked_full_hash BINARY(32) NOT NULL, linked_transaction_id BIGINT NOT NULL, "
                        + "height INT NOT NULL)");
            case 214:
                apply("CREATE UNIQUE INDEX IF NOT EXISTS phasing_poll_linked_transaction_id_link_idx "
                        + "ON phasing_poll_linked_transaction (transaction_id, linked_transaction_id)");
            case 215:
                apply("CREATE INDEX IF NOT EXISTS phasing_poll_linked_transaction_height_idx ON phasing_poll_linked_transaction (height)");
            case 216:
                apply("CREATE UNIQUE INDEX IF NOT EXISTS phasing_poll_linked_transaction_link_id_idx "
                        + "ON phasing_poll_linked_transaction (linked_transaction_id, transaction_id)");
            case 217:
                apply("CREATE TABLE IF NOT EXISTS account_control_phasing (db_id IDENTITY, account_id BIGINT NOT NULL, "
                        + "whitelist ARRAY, voting_model TINYINT NOT NULL, quorum BIGINT, min_balance BIGINT, "
                        + "holding_id BIGINT, min_balance_model TINYINT, max_fees BIGINT, min_duration SMALLINT, max_duration SMALLINT, "
                        + "height INT NOT NULL, latest BOOLEAN NOT NULL DEFAULT TRUE)");
            case 218:
                apply("CREATE UNIQUE INDEX IF NOT EXISTS account_control_phasing_id_height_idx ON account_control_phasing (account_id, height DESC)");
            case 219:
                apply("CREATE INDEX IF NOT EXISTS account_control_phasing_height_id_idx ON account_control_phasing (height, account_id)");
            case 220:
                apply("CREATE TABLE IF NOT EXISTS account_property (db_id IDENTITY, id BIGINT NOT NULL, recipient_id BIGINT NOT NULL, setter_id BIGINT, "
                        + "property VARCHAR NOT NULL, value VARCHAR, height INT NOT NULL, latest BOOLEAN NOT NULL DEFAULT TRUE)");
            case 221:
                apply("CREATE UNIQUE INDEX IF NOT EXISTS account_property_id_height_idx ON account_property (id, height DESC)");
            case 222:
                apply("CREATE INDEX IF NOT EXISTS account_property_height_id_idx ON account_property (height, id)");
            case 223:
                apply("CREATE INDEX IF NOT EXISTS account_property_recipient_height_idx ON account_property (recipient_id, height DESC)");
            case 224:
                apply("CREATE INDEX IF NOT EXISTS account_property_setter_recipient_idx ON account_property (setter_id, recipient_id)");
            case 225:
                apply("CREATE TABLE IF NOT EXISTS asset_delete (db_id IDENTITY, id BIGINT NOT NULL, asset_id BIGINT NOT NULL, "
                        + "account_id BIGINT NOT NULL, quantity BIGINT NOT NULL, timestamp INT NOT NULL, height INT NOT NULL)");
            case 226:
                apply("CREATE UNIQUE INDEX IF NOT EXISTS asset_delete_id_idx ON asset_delete (id)");
            case 227:
                apply("CREATE INDEX IF NOT EXISTS asset_delete_asset_id_idx ON asset_delete (asset_id, height DESC)");
            case 228:
                apply("CREATE INDEX IF NOT EXISTS asset_delete_account_id_idx ON asset_delete (account_id, height DESC)");
            case 229:
                apply("CREATE INDEX IF NOT EXISTS asset_delete_height_idx ON asset_delete (height)");
            case 230:
                apply("CREATE TABLE IF NOT EXISTS referenced_transaction (db_id IDENTITY, transaction_id BIGINT NOT NULL, "
                        + "FOREIGN KEY (transaction_id) REFERENCES transaction (id) ON DELETE CASCADE, "
                        + "referenced_transaction_id BIGINT NOT NULL)");
            case 231:
                apply("CREATE INDEX IF NOT EXISTS referenced_transaction_referenced_transaction_id_idx ON referenced_transaction (referenced_transaction_id)");
            case 232:
                BlockchainProcessorImpl.getInstance().scheduleScan(0, false);
                apply(null);
<<<<<<< HEAD
            case 233:
=======
            case 474:
                apply("DROP INDEX IF EXISTS phasing_poll_linked_transaction_id_link_idx");
            case 475:
                apply("CREATE " + (Constants.isTestnet ? "" : "UNIQUE ") + "INDEX IF NOT EXISTS phasing_poll_linked_transaction_id_link_idx "
                        + "ON phasing_poll_linked_transaction (transaction_id, linked_transaction_id)");
            case 476:
                apply("DROP INDEX IF EXISTS phasing_poll_linked_transaction_link_id_idx");
            case 477:
                apply("CREATE " + (Constants.isTestnet ? "" : "UNIQUE ") + "INDEX IF NOT EXISTS phasing_poll_linked_transaction_link_id_idx "
                        + "ON phasing_poll_linked_transaction (linked_transaction_id, transaction_id)");
            case 478:
                try (Connection con = db.getConnection();
                     Statement stmt = con.createStatement();
                     ResultSet rs = stmt.executeQuery("SELECT CONSTRAINT_NAME FROM INFORMATION_SCHEMA.CONSTRAINTS "
                             + "WHERE TABLE_NAME='BLOCK' AND (COLUMN_LIST='NEXT_BLOCK_ID' OR COLUMN_LIST='PREVIOUS_BLOCK_ID')")) {
                    List<String> constraintNames = new ArrayList<>();
                    while (rs.next()) {
                        constraintNames.add(rs.getString(1));
                    }
                    for (String constraintName : constraintNames) {
                        stmt.executeUpdate("ALTER TABLE BLOCK DROP CONSTRAINT " + constraintName);
                    }
                    apply(null);
                } catch (SQLException e) {
                    throw new RuntimeException(e.toString(), e);
                }
            case 479:
>>>>>>> 9983e10d
                return;
            default:
                throw new RuntimeException("Blockchain database inconsistent with code, at update " + nextUpdate
                        + ", probably trying to run older code on newer database");
        }
    }
}<|MERGE_RESOLUTION|>--- conflicted
+++ resolved
@@ -17,18 +17,6 @@
 package nxt;
 
 import nxt.db.DbVersion;
-<<<<<<< HEAD
-=======
-import nxt.util.Convert;
-
-import java.sql.Connection;
-import java.sql.PreparedStatement;
-import java.sql.ResultSet;
-import java.sql.SQLException;
-import java.sql.Statement;
-import java.util.ArrayList;
-import java.util.List;
->>>>>>> 9983e10d
 
 class NxtDbVersion extends DbVersion {
 
@@ -644,37 +632,7 @@
             case 232:
                 BlockchainProcessorImpl.getInstance().scheduleScan(0, false);
                 apply(null);
-<<<<<<< HEAD
             case 233:
-=======
-            case 474:
-                apply("DROP INDEX IF EXISTS phasing_poll_linked_transaction_id_link_idx");
-            case 475:
-                apply("CREATE " + (Constants.isTestnet ? "" : "UNIQUE ") + "INDEX IF NOT EXISTS phasing_poll_linked_transaction_id_link_idx "
-                        + "ON phasing_poll_linked_transaction (transaction_id, linked_transaction_id)");
-            case 476:
-                apply("DROP INDEX IF EXISTS phasing_poll_linked_transaction_link_id_idx");
-            case 477:
-                apply("CREATE " + (Constants.isTestnet ? "" : "UNIQUE ") + "INDEX IF NOT EXISTS phasing_poll_linked_transaction_link_id_idx "
-                        + "ON phasing_poll_linked_transaction (linked_transaction_id, transaction_id)");
-            case 478:
-                try (Connection con = db.getConnection();
-                     Statement stmt = con.createStatement();
-                     ResultSet rs = stmt.executeQuery("SELECT CONSTRAINT_NAME FROM INFORMATION_SCHEMA.CONSTRAINTS "
-                             + "WHERE TABLE_NAME='BLOCK' AND (COLUMN_LIST='NEXT_BLOCK_ID' OR COLUMN_LIST='PREVIOUS_BLOCK_ID')")) {
-                    List<String> constraintNames = new ArrayList<>();
-                    while (rs.next()) {
-                        constraintNames.add(rs.getString(1));
-                    }
-                    for (String constraintName : constraintNames) {
-                        stmt.executeUpdate("ALTER TABLE BLOCK DROP CONSTRAINT " + constraintName);
-                    }
-                    apply(null);
-                } catch (SQLException e) {
-                    throw new RuntimeException(e.toString(), e);
-                }
-            case 479:
->>>>>>> 9983e10d
                 return;
             default:
                 throw new RuntimeException("Blockchain database inconsistent with code, at update " + nextUpdate
