--- conflicted
+++ resolved
@@ -518,48 +518,6 @@
                 }
                 apply(null);
             case 193:
-<<<<<<< HEAD
-                apply("DROP TABLE IF EXISTS poll");
-            case 194:
-                apply("DROP TABLE IF EXISTS vote");
-            case 195:
-                apply("CREATE TABLE IF NOT EXISTS vote (db_id IDENTITY, id BIGINT NOT NULL, " +
-                        "poll_id BIGINT NOT NULL, voter_id BIGINT NOT NULL, vote_bytes VARBINARY NOT NULL, height INT NOT NULL)");
-            case 196:
-                apply("CREATE UNIQUE INDEX IF NOT EXISTS vote_id_idx ON vote (id)");
-            case 197:
-                apply("CREATE UNIQUE INDEX IF NOT EXISTS vote_poll_id_idx ON vote (poll_id, voter_id)");
-            case 198:
-                apply("CREATE TABLE IF NOT EXISTS poll (db_id IDENTITY, id BIGINT NOT NULL, "
-                        + "account_id BIGINT NOT NULL, name VARCHAR NOT NULL, "
-                        + "description VARCHAR, options ARRAY NOT NULL, min_num_options TINYINT, max_num_options TINYINT, "
-                        + "min_range_value TINYINT, max_range_value TINYINT, "
-                        + "finish_height INT NOT NULL, voting_model TINYINT NOT NULL, min_balance BIGINT, "
-                        + "min_balance_model TINYINT, holding_id BIGINT, height INT NOT NULL)");
-            case 199:
-                apply("CREATE TABLE IF NOT EXISTS poll_result (db_id IDENTITY, poll_id BIGINT NOT NULL, "
-                        + "option VARCHAR NOT NULL, result BIGINT NOT NULL,  height INT NOT NULL)");
-            case 200:
-                apply("ALTER TABLE transaction ADD COLUMN IF NOT EXISTS two_phased BOOLEAN NOT NULL DEFAULT FALSE");
-            case 201:
-                apply("CREATE TABLE IF NOT EXISTS pending_transaction (db_id IDENTITY, id BIGINT NOT NULL, "
-                        + "account_id BIGINT NOT NULL, "
-                        + "signers_count TINYINT NOT NULL DEFAULT 0, blacklist BOOLEAN DEFAULT FALSE, "
-                        + "finish_height INT NOT NULL, voting_model TINYINT NOT NULL, quorum BIGINT NOT NULL, "
-                        + "min_balance BIGINT NOT NULL, holding_id BIGINT NOT NULL,  "
-                        + "height INT NOT NULL, latest BOOLEAN DEFAULT TRUE NOT NULL)");
-            case 202:
-                apply("CREATE TABLE IF NOT EXISTS vote_phased (db_id IDENTITY, id BIGINT NOT NULL, "
-                        + "pending_transaction_id BIGINT NOT NULL, voter_id BIGINT NOT NULL, "
-                        + "height INT NOT NULL)");
-            case 203:
-                apply("CREATE TABLE IF NOT EXISTS pending_transaction_signer (db_id IDENTITY, "
-                        + "poll_id BIGINT NOT NULL, account_id BIGINT NOT NULL, "
-                        + "height INT NOT NULL, latest BOOLEAN DEFAULT TRUE NOT NULL)");
-
-                //todo: more indexes on VS & 2PTs tables
-            case 204:
-=======
                 apply("CREATE TABLE IF NOT EXISTS currency_supply (db_id IDENTITY, id BIGINT NOT NULL, "
                         + "current_supply BIGINT NOT NULL, current_reserve_per_unit_nqt BIGINT NOT NULL, height INT NOT NULL, "
                         + "latest BOOLEAN NOT NULL DEFAULT TRUE)");
@@ -575,7 +533,46 @@
                 BlockchainProcessorImpl.getInstance().scheduleScan(0, false);
                 apply(null);
             case 199:
->>>>>>> e8898205
+                apply("DROP TABLE IF EXISTS poll");
+            case 200:
+                apply("DROP TABLE IF EXISTS vote");
+            case 201:
+                apply("CREATE TABLE IF NOT EXISTS vote (db_id IDENTITY, id BIGINT NOT NULL, " +
+                        "poll_id BIGINT NOT NULL, voter_id BIGINT NOT NULL, vote_bytes VARBINARY NOT NULL, height INT NOT NULL)");
+            case 202:
+                apply("CREATE UNIQUE INDEX IF NOT EXISTS vote_id_idx ON vote (id)");
+            case 203:
+                apply("CREATE UNIQUE INDEX IF NOT EXISTS vote_poll_id_idx ON vote (poll_id, voter_id)");
+            case 204:
+                apply("CREATE TABLE IF NOT EXISTS poll (db_id IDENTITY, id BIGINT NOT NULL, "
+                        + "account_id BIGINT NOT NULL, name VARCHAR NOT NULL, "
+                        + "description VARCHAR, options ARRAY NOT NULL, min_num_options TINYINT, max_num_options TINYINT, "
+                        + "min_range_value TINYINT, max_range_value TINYINT, "
+                        + "finish_height INT NOT NULL, voting_model TINYINT NOT NULL, min_balance BIGINT, "
+                        + "min_balance_model TINYINT, holding_id BIGINT, height INT NOT NULL)");
+            case 205:
+                apply("CREATE TABLE IF NOT EXISTS poll_result (db_id IDENTITY, poll_id BIGINT NOT NULL, "
+                        + "option VARCHAR NOT NULL, result BIGINT NOT NULL,  height INT NOT NULL)");
+            case 206:
+                apply("ALTER TABLE transaction ADD COLUMN IF NOT EXISTS two_phased BOOLEAN NOT NULL DEFAULT FALSE");
+            case 207:
+                apply("CREATE TABLE IF NOT EXISTS pending_transaction (db_id IDENTITY, id BIGINT NOT NULL, "
+                        + "account_id BIGINT NOT NULL, "
+                        + "signers_count TINYINT NOT NULL DEFAULT 0, blacklist BOOLEAN DEFAULT FALSE, "
+                        + "finish_height INT NOT NULL, voting_model TINYINT NOT NULL, quorum BIGINT NOT NULL, "
+                        + "min_balance BIGINT NOT NULL, holding_id BIGINT NOT NULL,  "
+                        + "height INT NOT NULL, latest BOOLEAN DEFAULT TRUE NOT NULL)");
+            case 208:
+                apply("CREATE TABLE IF NOT EXISTS vote_phased (db_id IDENTITY, id BIGINT NOT NULL, "
+                        + "pending_transaction_id BIGINT NOT NULL, voter_id BIGINT NOT NULL, "
+                        + "height INT NOT NULL)");
+            case 209:
+                apply("CREATE TABLE IF NOT EXISTS pending_transaction_signer (db_id IDENTITY, "
+                        + "poll_id BIGINT NOT NULL, account_id BIGINT NOT NULL, "
+                        + "height INT NOT NULL, latest BOOLEAN DEFAULT TRUE NOT NULL)");
+
+                //todo: more indexes on VS & 2PTs tables
+            case 210:
                 return;
             default:
                 throw new RuntimeException("Blockchain database inconsistent with code, probably trying to run older code on newer database");
