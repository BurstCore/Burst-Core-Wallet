--- conflicted
+++ resolved
@@ -982,21 +982,6 @@
                 nxt.db.FullTextTrigger.init();
                 apply(null);
             case 416:
-<<<<<<< HEAD
-                apply("CREATE TABLE IF NOT EXISTS account_control_phasing (db_id IDENTITY, account_id BIGINT NOT NULL, "
-                        + "whitelist_size TINYINT NOT NULL DEFAULT 0, "
-                        + "voting_model TINYINT NOT NULL, quorum BIGINT, "
-                        + "min_balance BIGINT, holding_id BIGINT, min_balance_model TINYINT, "
-                        + "height INT NOT NULL, latest BOOLEAN NOT NULL DEFAULT TRUE)");
-            case 417:
-                apply("CREATE TABLE IF NOT EXISTS account_control_phasing_voter (db_id IDENTITY, account_id BIGINT NOT NULL, "
-                        + "voter_id BIGINT NOT NULL, "
-                        + "height INT NOT NULL, latest BOOLEAN NOT NULL DEFAULT TRUE)");
-                
-            case 418:
-                apply("ALTER TABLE account ADD COLUMN IF NOT EXISTS has_control_phasing BOOLEAN NOT NULL DEFAULT FALSE");
-            case 419:
-=======
                 apply("CREATE TABLE IF NOT EXISTS shuffling (db_id IDENTITY, id BIGINT NOT NULL, holding_id BIGINT NULL, holding_type TINYINT NOT NULL, "
                         + "issuer_id BIGINT NOT NULL, amount BIGINT NOT NULL, participant_count TINYINT NOT NULL, blocks_remaining SMALLINT NULL, "
                         + "stage TINYINT NOT NULL, assignee_account_id BIGINT NULL, cancelling_account_id BIGINT NULL, "
@@ -1045,7 +1030,19 @@
                 BlockchainProcessorImpl.getInstance().scheduleScan(0, false);
                 apply(null);
             case 433:
->>>>>>> 55073e1a
+                apply("CREATE TABLE IF NOT EXISTS account_control_phasing (db_id IDENTITY, account_id BIGINT NOT NULL, "
+                        + "whitelist_size TINYINT NOT NULL DEFAULT 0, "
+                        + "voting_model TINYINT NOT NULL, quorum BIGINT, "
+                        + "min_balance BIGINT, holding_id BIGINT, min_balance_model TINYINT, "
+                        + "height INT NOT NULL, latest BOOLEAN NOT NULL DEFAULT TRUE)");
+            case 434:
+                apply("CREATE TABLE IF NOT EXISTS account_control_phasing_voter (db_id IDENTITY, account_id BIGINT NOT NULL, "
+                        + "voter_id BIGINT NOT NULL, "
+                        + "height INT NOT NULL, latest BOOLEAN NOT NULL DEFAULT TRUE)");
+                
+            case 435:
+                apply("ALTER TABLE account ADD COLUMN IF NOT EXISTS has_control_phasing BOOLEAN NOT NULL DEFAULT FALSE");
+            case 436:
                 return;
             default:
                 throw new RuntimeException("Blockchain database inconsistent with code, at update " + nextUpdate
