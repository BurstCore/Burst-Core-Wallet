--- conflicted
+++ resolved
@@ -980,45 +980,41 @@
                 BlockchainProcessorImpl.getInstance().scheduleScan(0, false);
                 apply(null);
             case 415:
-<<<<<<< HEAD
+                nxt.db.FullTextTrigger.init();
+                apply(null);
+            case 416:
                 apply("CREATE TABLE IF NOT EXISTS shuffling (db_id IDENTITY, id BIGINT NOT NULL, holding_id BIGINT NULL, holding_type TINYINT NOT NULL, "
                         + "issuer_id BIGINT NOT NULL, amount BIGINT NOT NULL, participant_count TINYINT NOT NULL, blocks_remaining SMALLINT NULL, "
                         + "stage TINYINT NOT NULL, assignee_account_id BIGINT NULL, cancelling_account_id BIGINT NULL, "
                         + "recipient_public_keys ARRAY, height INT NOT NULL, latest BOOLEAN NOT NULL DEFAULT TRUE)");
-            case 416:
+            case 417:
                 apply("CREATE UNIQUE INDEX IF NOT EXISTS shuffling_id_height_idx ON shuffling (id, height DESC)");
-            case 417:
+            case 418:
                 apply("CREATE INDEX IF NOT EXISTS shuffling_holding_id_height_idx ON shuffling (holding_id, height DESC)");
-            case 418:
+            case 419:
                 apply("CREATE INDEX IF NOT EXISTS shuffling_assignee_account_id_height_idx ON shuffling (assignee_account_id, height DESC)");
-            case 419:
+            case 420:
                 apply("CREATE INDEX IF NOT EXISTS shuffling_height_id_idx ON shuffling (height, id)");
-            case 420:
+            case 421:
                 apply("CREATE TABLE IF NOT EXISTS shuffling_participant (db_id IDENTITY, shuffling_id BIGINT NOT NULL, "
                         + "account_id BIGINT NOT NULL, next_account_id BIGINT NULL, participant_index TINYINT NOT NULL, "
                         + "state TINYINT NOT NULL, blame_data ARRAY, key_seeds ARRAY, data_transaction_full_hash BINARY(32), "
                         + "height INT NOT NULL, latest BOOLEAN NOT NULL DEFAULT TRUE)");
-            case 421:
+            case 422:
                 apply("CREATE UNIQUE INDEX IF NOT EXISTS shuffling_participant_shuffling_id_account_id_idx ON shuffling_participant "
                         + "(shuffling_id, account_id, height DESC)");
-            case 422:
+            case 423:
                 apply("CREATE INDEX IF NOT EXISTS shuffling_participant_height_idx ON shuffling_participant (height, shuffling_id, account_id)");
-            case 423:
+            case 424:
                 apply("CREATE TABLE IF NOT EXISTS shuffling_data (db_id IDENTITY, shuffling_id BIGINT NOT NULL, account_id BIGINT NOT NULL, "
                         + "data ARRAY, transaction_timestamp INT NOT NULL, height INT NOT NULL, "
                         + "FOREIGN KEY (height) REFERENCES block (height) ON DELETE CASCADE)");
-            case 424:
+            case 425:
                 apply("CREATE UNIQUE INDEX IF NOT EXISTS shuffling_data_id_height_idx ON shuffling_data (shuffling_id, height DESC)");
-            case 425:
+            case 426:
                 apply("CREATE INDEX shuffling_data_transaction_timestamp_idx ON shuffling_data (transaction_timestamp DESC)");
-            case 426:
+            case 427:
             	return;
-=======
-                nxt.db.FullTextTrigger.init();
-                apply(null);
-            case 416:
-                return;
->>>>>>> 0bfbb57a
             default:
                 throw new RuntimeException("Blockchain database inconsistent with code, at update " + nextUpdate
                         + ", probably trying to run older code on newer database");
