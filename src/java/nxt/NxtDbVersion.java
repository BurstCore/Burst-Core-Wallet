--- conflicted
+++ resolved
@@ -917,25 +917,6 @@
             case 386:
                 apply(null);
             case 387:
-<<<<<<< HEAD
-                apply("CREATE TABLE IF NOT EXISTS shuffling (db_id INT IDENTITY, id BIGINT NOT NULL, currency_id BIGINT NULL, "
-                        + "issuer_id BIGINT NOT NULL, amount BIGINT NOT NULL, participant_count BIGINT NOT NULL, cancellation_height INT NOT NULL, "
-                        + "stage TINYINT NOT NULL, assignee_account_id BIGINT NOT NULL, "
-                        + "height INT NOT NULL, latest BOOLEAN NOT NULL DEFAULT TRUE)");
-            case 388:
-                apply("CREATE UNIQUE INDEX IF NOT EXISTS shuffling_id_idx ON shuffling (id, height DESC)");
-            case 389:
-                apply("CREATE INDEX IF NOT EXISTS shuffling_currency_id_idx ON shuffling (currency_id)");
-            case 390:
-                apply("CREATE INDEX IF NOT EXISTS shuffling_stage_idx ON shuffling (stage)");
-            case 391:
-                apply("CREATE TABLE IF NOT EXISTS shuffling_participant (db_id INT IDENTITY, shuffling_id BIGINT NOT NULL, "
-                        + "account_id BIGINT NOT NULL, next_account_id BIGINT NULL, recipient_id BIGINT NOT NULL, "
-                        + "state TINYINT NOT NULL, data VARBINARY, "
-                        + "height INT NOT NULL, latest BOOLEAN NOT NULL DEFAULT TRUE)");
-            case 392:
-                apply("CREATE UNIQUE INDEX IF NOT EXISTS shuffling_participant_shuffling_id_account_id_idx ON shuffling_participant (shuffling_id, account_id, height DESC)");
-=======
                 apply("CREATE TABLE IF NOT EXISTS exchange_request (db_id IDENTITY, id BIGINT NOT NULL, account_id BIGINT NOT NULL, "
                         + "currency_id BIGINT NOT NULL, units BIGINT NOT NULL, rate BIGINT NOT NULL, is_buy BOOLEAN NOT NULL, "
                         + "timestamp INT NOT NULL, height INT NOT NULL)");
@@ -949,11 +930,28 @@
                 apply("CREATE INDEX IF NOT EXISTS exchange_request_height_db_id_idx ON exchange_request (height DESC, db_id DESC)");
             case 392:
                 apply("CREATE INDEX IF NOT EXISTS exchange_request_height_idx ON exchange_request (height)");
->>>>>>> 1d1304b2
             case 393:
                 BlockchainProcessorImpl.getInstance().scheduleScan(0, false);
                 apply(null);
             case 394:
+                apply("CREATE TABLE IF NOT EXISTS shuffling (db_id INT IDENTITY, id BIGINT NOT NULL, currency_id BIGINT NULL, "
+                        + "issuer_id BIGINT NOT NULL, amount BIGINT NOT NULL, participant_count BIGINT NOT NULL, cancellation_height INT NOT NULL, "
+                        + "stage TINYINT NOT NULL, assignee_account_id BIGINT NOT NULL, "
+                        + "height INT NOT NULL, latest BOOLEAN NOT NULL DEFAULT TRUE)");
+            case 395:
+                apply("CREATE UNIQUE INDEX IF NOT EXISTS shuffling_id_idx ON shuffling (id, height DESC)");
+            case 396:
+                apply("CREATE INDEX IF NOT EXISTS shuffling_currency_id_idx ON shuffling (currency_id)");
+            case 397:
+                apply("CREATE INDEX IF NOT EXISTS shuffling_stage_idx ON shuffling (stage)");
+            case 398:
+                apply("CREATE TABLE IF NOT EXISTS shuffling_participant (db_id INT IDENTITY, shuffling_id BIGINT NOT NULL, "
+                        + "account_id BIGINT NOT NULL, next_account_id BIGINT NULL, recipient_id BIGINT NOT NULL, "
+                        + "state TINYINT NOT NULL, data VARBINARY, "
+                        + "height INT NOT NULL, latest BOOLEAN NOT NULL DEFAULT TRUE)");
+            case 399:
+                apply("CREATE UNIQUE INDEX IF NOT EXISTS shuffling_participant_shuffling_id_account_id_idx ON shuffling_participant (shuffling_id, account_id, height DESC)");
+			case 400:
                 return;
             default:
                 throw new RuntimeException("Blockchain database inconsistent with code, at update " + nextUpdate + ", probably trying to run older code on newer database");
