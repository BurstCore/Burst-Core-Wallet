/******************************************************************************
 * Copyright © 2013-2016 The Nxt Core Developers.                             *
 *                                                                            *
 * See the AUTHORS.txt, DEVELOPER-AGREEMENT.txt and LICENSE.txt files at      *
 * the top-level directory of this distribution for the individual copyright  *
 * holder information and the developer policies on copyright and licensing.  *
 *                                                                            *
 * Unless otherwise agreed in a custom licensing agreement, no part of the    *
 * Nxt software, including this file, may be copied, modified, propagated,    *
 * or distributed except according to the terms contained in the LICENSE.txt  *
 * file.                                                                      *
 *                                                                            *
 * Removal or modification of this copyright notice is prohibited.            *
 *                                                                            *
 ******************************************************************************/

package nxt;

import nxt.db.DbVersion;
import nxt.util.Convert;

import java.sql.Connection;
import java.sql.PreparedStatement;
import java.sql.ResultSet;
import java.sql.SQLException;
import java.sql.Statement;
import java.util.ArrayList;
import java.util.List;

class NxtDbVersion extends DbVersion {

    protected void update(int nextUpdate) {
        switch (nextUpdate) {
            case 1:
                apply("CREATE TABLE IF NOT EXISTS block (db_id IDENTITY, id BIGINT NOT NULL, version INT NOT NULL, "
                        + "timestamp INT NOT NULL, previous_block_id BIGINT, "
                        + "total_amount BIGINT NOT NULL, "
                        + "total_fee BIGINT NOT NULL, payload_length INT NOT NULL, "
                        + "previous_block_hash BINARY(32), cumulative_difficulty VARBINARY NOT NULL, base_target BIGINT NOT NULL, "
                        + "next_block_id BIGINT, "
                        + "height INT NOT NULL, generation_signature BINARY(64) NOT NULL, "
                        + "block_signature BINARY(64) NOT NULL, payload_hash BINARY(32) NOT NULL, generator_id BIGINT NOT NULL)");
            case 2:
                apply("CREATE UNIQUE INDEX IF NOT EXISTS block_id_idx ON block (id)");
            case 3:
                apply("CREATE TABLE IF NOT EXISTS transaction (db_id IDENTITY, id BIGINT NOT NULL, "
                        + "deadline SMALLINT NOT NULL, recipient_id BIGINT, "
                        + "amount BIGINT NOT NULL, fee BIGINT NOT NULL, full_hash BINARY(32) NOT NULL, "
                        + "height INT NOT NULL, block_id BIGINT NOT NULL, FOREIGN KEY (block_id) REFERENCES block (id) ON DELETE CASCADE, "
                        + "signature BINARY(64) NOT NULL, timestamp INT NOT NULL, type TINYINT NOT NULL, subtype TINYINT NOT NULL, "
                        + "sender_id BIGINT NOT NULL, block_timestamp INT NOT NULL, referenced_transaction_full_hash BINARY(32), "
                        + "transaction_index SMALLINT NOT NULL, phased BOOLEAN NOT NULL DEFAULT FALSE, "
                        + "attachment_bytes VARBINARY, version TINYINT NOT NULL, has_message BOOLEAN NOT NULL DEFAULT FALSE, "
                        + "has_encrypted_message BOOLEAN NOT NULL DEFAULT FALSE, has_public_key_announcement BOOLEAN NOT NULL DEFAULT FALSE, "
                        + "has_prunable_message BOOLEAN NOT NULL DEFAULT FALSE, has_prunable_attachment BOOLEAN NOT NULL DEFAULT FALSE, "
                        + "ec_block_height INT DEFAULT NULL, ec_block_id BIGINT DEFAULT NULL, has_encrypttoself_message BOOLEAN NOT NULL DEFAULT FALSE)");
            case 4:
                apply("CREATE UNIQUE INDEX IF NOT EXISTS transaction_id_idx ON transaction (id)");
            case 5:
                apply("CREATE UNIQUE INDEX IF NOT EXISTS block_height_idx ON block (height)");
            case 6:
                apply(null);
            case 7:
                apply("CREATE INDEX IF NOT EXISTS block_generator_id_idx ON block (generator_id)");
            case 8:
                apply("CREATE INDEX IF NOT EXISTS transaction_sender_id_idx ON transaction (sender_id)");
            case 9:
                apply("CREATE INDEX IF NOT EXISTS transaction_recipient_id_idx ON transaction (recipient_id)");
            case 10:
                apply(null);
            case 11:
                apply(null);
            case 12:
                apply(null);
            case 13:
                apply(null);
            case 14:
                apply(null);
            case 15:
                apply(null);
            case 16:
                apply(null);
            case 17:
                apply(null);
            case 18:
                apply(null);
            case 19:
                apply(null);
            case 20:
                apply(null);
            case 21:
                apply(null);
            case 22:
                apply(null);
            case 23:
                apply(null);
            case 24:
                apply(null);
            case 25:
                apply(null);
            case 26:
                apply(null);
            case 27:
                apply(null);
            case 28:
                apply(null);
            case 29:
                apply(null);
            case 30:
                apply(null);
            case 31:
                apply(null);
            case 32:
                apply(null);
            case 33:
                apply(null);
            case 34:
                apply(null);
            case 35:
                apply(null);
            case 36:
                apply("CREATE TABLE IF NOT EXISTS peer (address VARCHAR PRIMARY KEY, last_updated INT, services BIGINT)");
            case 37:
                apply(null);
            case 38:
                apply(null);
            case 39:
                apply(null);
            case 40:
                apply(null);
            case 41:
                apply(null);
            case 42:
                apply(null);
            case 43:
                apply(null);
            case 44:
                apply(null);
            case 45:
                apply(null);
            case 46:
                apply(null);
            case 47:
                apply(null);
            case 48:
                apply(null);
            case 49:
                apply(null);
            case 50:
                apply(null);
            case 51:
                apply(null);
            case 52:
                apply(null);
            case 53:
                apply(null);
            case 54:
                apply(null);
            case 55:
                apply(null);
            case 56:
                apply(null);
            case 57:
                apply(null);
            case 58:
                apply(null);
            case 59:
                apply(null);
            case 60:
                apply(null);
            case 61:
                apply(null);
            case 62:
                apply(null);
            case 63:
                apply(null);
            case 64:
                apply(null);
            case 65:
                apply(null);
            case 66:
                apply(null);
            case 67:
                apply(null);
            case 68:
                apply(null);
            case 69:
                apply("CREATE INDEX IF NOT EXISTS transaction_block_timestamp_idx ON transaction (block_timestamp DESC)");
            case 70:
                apply(null);
            case 71:
                apply("CREATE TABLE IF NOT EXISTS alias (db_id IDENTITY, id BIGINT NOT NULL, "
                        + "account_id BIGINT NOT NULL, alias_name VARCHAR NOT NULL, "
                        + "alias_name_lower VARCHAR AS LOWER (alias_name) NOT NULL, "
                        + "alias_uri VARCHAR NOT NULL, timestamp INT NOT NULL, "
                        + "height INT NOT NULL, latest BOOLEAN NOT NULL DEFAULT TRUE)");
            case 72:
                apply("CREATE UNIQUE INDEX IF NOT EXISTS alias_id_height_idx ON alias (id, height DESC)");
            case 73:
                apply("CREATE INDEX IF NOT EXISTS alias_account_id_idx ON alias (account_id, height DESC)");
            case 74:
                apply("CREATE INDEX IF NOT EXISTS alias_name_lower_idx ON alias (alias_name_lower)");
            case 75:
                apply("CREATE TABLE IF NOT EXISTS alias_offer (db_id IDENTITY, id BIGINT NOT NULL, "
                        + "price BIGINT NOT NULL, buyer_id BIGINT, "
                        + "height INT NOT NULL, latest BOOLEAN DEFAULT TRUE NOT NULL)");
            case 76:
                apply("CREATE UNIQUE INDEX IF NOT EXISTS alias_offer_id_height_idx ON alias_offer (id, height DESC)");
            case 77:
                apply("CREATE TABLE IF NOT EXISTS asset (db_id IDENTITY, id BIGINT NOT NULL, account_id BIGINT NOT NULL, "
                        + "name VARCHAR NOT NULL, description VARCHAR, quantity BIGINT NOT NULL, decimals TINYINT NOT NULL, "
                        + "initial_quantity BIGINT NOT NULL, height INT NOT NULL, latest BOOLEAN NOT NULL DEFAULT TRUE)");
            case 78:
                apply(null);
            case 79:
                apply("CREATE INDEX IF NOT EXISTS asset_account_id_idx ON asset (account_id)");
            case 80:
                apply("CREATE TABLE IF NOT EXISTS trade (db_id IDENTITY, asset_id BIGINT NOT NULL, block_id BIGINT NOT NULL, "
                        + "ask_order_id BIGINT NOT NULL, bid_order_id BIGINT NOT NULL, ask_order_height INT NOT NULL, "
                        + "bid_order_height INT NOT NULL, seller_id BIGINT NOT NULL, buyer_id BIGINT NOT NULL, "
                        + "is_buy BOOLEAN NOT NULL, "
                        + "quantity BIGINT NOT NULL, price BIGINT NOT NULL, timestamp INT NOT NULL, height INT NOT NULL)");
            case 81:
                apply(null);
            case 82:
                apply("CREATE INDEX IF NOT EXISTS trade_asset_id_idx ON trade (asset_id, height DESC)");
            case 83:
                apply("CREATE INDEX IF NOT EXISTS trade_seller_id_idx ON trade (seller_id, height DESC)");
            case 84:
                apply("CREATE INDEX IF NOT EXISTS trade_buyer_id_idx ON trade (buyer_id, height DESC)");
            case 85:
                apply("CREATE TABLE IF NOT EXISTS ask_order (db_id IDENTITY, id BIGINT NOT NULL, account_id BIGINT NOT NULL, "
                        + "asset_id BIGINT NOT NULL, price BIGINT NOT NULL, transaction_index SMALLINT NOT NULL, transaction_height INT NOT NULL, "
                        + "quantity BIGINT NOT NULL, creation_height INT NOT NULL, height INT NOT NULL, "
                        + "latest BOOLEAN NOT NULL DEFAULT TRUE)");
            case 86:
                apply("CREATE UNIQUE INDEX IF NOT EXISTS ask_order_id_height_idx ON ask_order (id, height DESC)");
            case 87:
                apply("CREATE INDEX IF NOT EXISTS ask_order_account_id_idx ON ask_order (account_id, height DESC)");
            case 88:
                apply("CREATE INDEX IF NOT EXISTS ask_order_asset_id_price_idx ON ask_order (asset_id, price)");
            case 89:
                apply("CREATE TABLE IF NOT EXISTS bid_order (db_id IDENTITY, id BIGINT NOT NULL, account_id BIGINT NOT NULL, "
                        + "asset_id BIGINT NOT NULL, price BIGINT NOT NULL, transaction_index SMALLINT NOT NULL, transaction_height INT NOT NULL, "
                        + "quantity BIGINT NOT NULL, creation_height INT NOT NULL, height INT NOT NULL, "
                        + "latest BOOLEAN NOT NULL DEFAULT TRUE)");
            case 90:
                apply("CREATE UNIQUE INDEX IF NOT EXISTS bid_order_id_height_idx ON bid_order (id, height DESC)");
            case 91:
                apply("CREATE INDEX IF NOT EXISTS bid_order_account_id_idx ON bid_order (account_id, height DESC)");
            case 92:
                apply("CREATE INDEX IF NOT EXISTS bid_order_asset_id_price_idx ON bid_order (asset_id, price DESC)");
            case 93:
                apply("CREATE TABLE IF NOT EXISTS goods (db_id IDENTITY, id BIGINT NOT NULL, seller_id BIGINT NOT NULL, "
                        + "name VARCHAR NOT NULL, description VARCHAR, parsed_tags ARRAY, "
                        + "tags VARCHAR, timestamp INT NOT NULL, quantity INT NOT NULL, price BIGINT NOT NULL, "
                        + "delisted BOOLEAN NOT NULL, height INT NOT NULL, latest BOOLEAN NOT NULL DEFAULT TRUE)");
            case 94:
                apply("CREATE UNIQUE INDEX IF NOT EXISTS goods_id_height_idx ON goods (id, height DESC)");
            case 95:
                apply("CREATE INDEX IF NOT EXISTS goods_seller_id_name_idx ON goods (seller_id, name)");
            case 96:
                apply("CREATE INDEX IF NOT EXISTS goods_timestamp_idx ON goods (timestamp DESC, height DESC)");
            case 97:
                apply("CREATE TABLE IF NOT EXISTS purchase (db_id IDENTITY, id BIGINT NOT NULL, buyer_id BIGINT NOT NULL, "
                        + "goods_id BIGINT NOT NULL, "
                        + "seller_id BIGINT NOT NULL, quantity INT NOT NULL, "
                        + "price BIGINT NOT NULL, deadline INT NOT NULL, note VARBINARY, nonce BINARY(32), "
                        + "timestamp INT NOT NULL, pending BOOLEAN NOT NULL, goods VARBINARY, goods_nonce BINARY(32), "
                        + "refund_note VARBINARY, refund_nonce BINARY(32), has_feedback_notes BOOLEAN NOT NULL DEFAULT FALSE, "
                        + "has_public_feedbacks BOOLEAN NOT NULL DEFAULT FALSE, discount BIGINT NOT NULL, refund BIGINT NOT NULL, "
                        + "height INT NOT NULL, latest BOOLEAN NOT NULL DEFAULT TRUE)");
            case 98:
                apply("CREATE UNIQUE INDEX IF NOT EXISTS purchase_id_height_idx ON purchase (id, height DESC)");
            case 99:
                apply("CREATE INDEX IF NOT EXISTS purchase_buyer_id_height_idx ON purchase (buyer_id, height DESC)");
            case 100:
                apply("CREATE INDEX IF NOT EXISTS purchase_seller_id_height_idx ON purchase (seller_id, height DESC)");
            case 101:
                apply("CREATE INDEX IF NOT EXISTS purchase_deadline_idx ON purchase (deadline DESC, height DESC)");
            case 102:
                apply("CREATE TABLE IF NOT EXISTS account (db_id IDENTITY, id BIGINT NOT NULL, "
                        + "balance BIGINT NOT NULL, unconfirmed_balance BIGINT NOT NULL, "
                        + "forged_balance BIGINT NOT NULL, active_lessee_id BIGINT, has_control_phasing BOOLEAN NOT NULL DEFAULT FALSE, "
                        + "height INT NOT NULL, latest BOOLEAN NOT NULL DEFAULT TRUE)");
            case 103:
                apply("CREATE UNIQUE INDEX IF NOT EXISTS account_id_height_idx ON account (id, height DESC)");
            case 104:
                apply(null);
            case 105:
                apply("CREATE TABLE IF NOT EXISTS account_asset (db_id IDENTITY, account_id BIGINT NOT NULL, "
                        + "asset_id BIGINT NOT NULL, quantity BIGINT NOT NULL, unconfirmed_quantity BIGINT NOT NULL, height INT NOT NULL, "
                        + "latest BOOLEAN NOT NULL DEFAULT TRUE)");
            case 106:
                apply("CREATE UNIQUE INDEX IF NOT EXISTS account_asset_id_height_idx ON account_asset (account_id, asset_id, height DESC)");
            case 107:
                apply("CREATE TABLE IF NOT EXISTS account_guaranteed_balance (db_id IDENTITY, account_id BIGINT NOT NULL, "
                        + "additions BIGINT NOT NULL, height INT NOT NULL)");
            case 108:
                apply("CREATE UNIQUE INDEX IF NOT EXISTS account_guaranteed_balance_id_height_idx ON account_guaranteed_balance "
                        + "(account_id, height DESC)");
            case 109:
                apply("CREATE TABLE IF NOT EXISTS purchase_feedback (db_id IDENTITY, id BIGINT NOT NULL, feedback_data VARBINARY NOT NULL, "
                        + "feedback_nonce BINARY(32) NOT NULL, height INT NOT NULL, latest BOOLEAN NOT NULL DEFAULT TRUE)");
            case 110:
                apply("CREATE INDEX IF NOT EXISTS purchase_feedback_id_height_idx ON purchase_feedback (id, height DESC)");
            case 111:
                apply("CREATE TABLE IF NOT EXISTS purchase_public_feedback (db_id IDENTITY, id BIGINT NOT NULL, public_feedback "
                        + "VARCHAR NOT NULL, height INT NOT NULL, latest BOOLEAN NOT NULL DEFAULT TRUE)");
            case 112:
                apply("CREATE INDEX IF NOT EXISTS purchase_public_feedback_id_height_idx ON purchase_public_feedback (id, height DESC)");
            case 113:
                apply("CREATE TABLE IF NOT EXISTS unconfirmed_transaction (db_id IDENTITY, id BIGINT NOT NULL, expiration INT NOT NULL, "
                        + "transaction_height INT NOT NULL, fee_per_byte BIGINT NOT NULL, arrival_timestamp BIGINT NOT NULL, "
                        + "transaction_bytes VARBINARY NOT NULL, height INT NOT NULL)");
            case 114:
                apply("CREATE UNIQUE INDEX IF NOT EXISTS unconfirmed_transaction_id_idx ON unconfirmed_transaction (id)");
            case 115:
                apply(null);
            case 116:
                apply("CREATE TABLE IF NOT EXISTS asset_transfer (db_id IDENTITY, id BIGINT NOT NULL, asset_id BIGINT NOT NULL, "
                        + "sender_id BIGINT NOT NULL, recipient_id BIGINT NOT NULL, quantity BIGINT NOT NULL, timestamp INT NOT NULL, "
                        + "height INT NOT NULL)");
            case 117:
                apply("CREATE UNIQUE INDEX IF NOT EXISTS asset_transfer_id_idx ON asset_transfer (id)");
            case 118:
                apply("CREATE INDEX IF NOT EXISTS asset_transfer_asset_id_idx ON asset_transfer (asset_id, height DESC)");
            case 119:
                apply("CREATE INDEX IF NOT EXISTS asset_transfer_sender_id_idx ON asset_transfer (sender_id, height DESC)");
            case 120:
                apply("CREATE INDEX IF NOT EXISTS asset_transfer_recipient_id_idx ON asset_transfer (recipient_id, height DESC)");
            case 121:
                apply(null);
            case 122:
                apply("CREATE INDEX IF NOT EXISTS account_asset_quantity_idx ON account_asset (quantity DESC)");
            case 123:
                apply("CREATE INDEX IF NOT EXISTS purchase_timestamp_idx ON purchase (timestamp DESC, id)");
            case 124:
                apply("CREATE INDEX IF NOT EXISTS ask_order_creation_idx ON ask_order (creation_height DESC)");
            case 125:
                apply("CREATE INDEX IF NOT EXISTS bid_order_creation_idx ON bid_order (creation_height DESC)");
            case 126:
                apply(null);
            case 127:
                apply("CREATE UNIQUE INDEX IF NOT EXISTS block_timestamp_idx ON block (timestamp DESC)");
            case 128:
                apply(null);
            case 129:
                apply("ALTER TABLE goods ADD COLUMN IF NOT EXISTS parsed_tags ARRAY");
            case 130:
                apply(null);
            case 131:
                apply(null);
            case 132:
                apply(null);
            case 133:
                apply(null);
            case 134:
                apply("CREATE TABLE IF NOT EXISTS tag (db_id IDENTITY, tag VARCHAR NOT NULL, in_stock_count INT NOT NULL, "
                        + "total_count INT NOT NULL, height INT NOT NULL, latest BOOLEAN NOT NULL DEFAULT TRUE)");
            case 135:
                apply("CREATE UNIQUE INDEX IF NOT EXISTS tag_tag_idx ON tag (tag, height DESC)");
            case 136:
                apply("CREATE INDEX IF NOT EXISTS tag_in_stock_count_idx ON tag (in_stock_count DESC, height DESC)");
            case 137:
                apply(null);
            case 138:
                apply("CREATE TABLE IF NOT EXISTS currency (db_id IDENTITY, id BIGINT NOT NULL, account_id BIGINT NOT NULL, "
                        + "name VARCHAR NOT NULL, name_lower VARCHAR AS LOWER (name) NOT NULL, code VARCHAR NOT NULL, "
                        + "description VARCHAR, type INT NOT NULL, initial_supply BIGINT NOT NULL DEFAULT 0, "
                        + "reserve_supply BIGINT NOT NULL, max_supply BIGINT NOT NULL, creation_height INT NOT NULL, issuance_height INT NOT NULL, "
                        + "min_reserve_per_unit_nqt BIGINT NOT NULL, min_difficulty TINYINT NOT NULL, "
                        + "max_difficulty TINYINT NOT NULL, ruleset TINYINT NOT NULL, algorithm TINYINT NOT NULL, "
                        + "decimals TINYINT NOT NULL DEFAULT 0,"
                        + "height INT NOT NULL, latest BOOLEAN NOT NULL DEFAULT TRUE)");
            case 139:
                apply("CREATE UNIQUE INDEX IF NOT EXISTS currency_id_height_idx ON currency (id, height DESC)");
            case 140:
                apply("CREATE INDEX IF NOT EXISTS currency_account_id_idx ON currency (account_id)");
            case 141:
                apply("CREATE TABLE IF NOT EXISTS account_currency (db_id IDENTITY, account_id BIGINT NOT NULL, "
                        + "currency_id BIGINT NOT NULL, units BIGINT NOT NULL, unconfirmed_units BIGINT NOT NULL, height INT NOT NULL, "
                        + "latest BOOLEAN NOT NULL DEFAULT TRUE)");
            case 142:
                apply("CREATE UNIQUE INDEX IF NOT EXISTS account_currency_id_height_idx ON account_currency (account_id, currency_id, height DESC)");
            case 143:
                apply("CREATE TABLE IF NOT EXISTS currency_founder (db_id IDENTITY, currency_id BIGINT NOT NULL, "
                        + "account_id BIGINT NOT NULL, amount BIGINT NOT NULL, "
                        + "height INT NOT NULL, latest BOOLEAN NOT NULL DEFAULT TRUE)");
            case 144:
                apply("CREATE UNIQUE INDEX IF NOT EXISTS currency_founder_currency_id_idx ON currency_founder (currency_id, account_id, height DESC)");
            case 145:
                apply("CREATE TABLE IF NOT EXISTS currency_mint (db_id IDENTITY, currency_id BIGINT NOT NULL, account_id BIGINT NOT NULL, "
                        + "counter BIGINT NOT NULL, height INT NOT NULL, latest BOOLEAN NOT NULL DEFAULT TRUE)");
            case 146:
                apply("CREATE UNIQUE INDEX IF NOT EXISTS currency_mint_currency_id_account_id_idx ON currency_mint (currency_id, account_id, height DESC)");
            case 147:
                apply("CREATE TABLE IF NOT EXISTS buy_offer (db_id IDENTITY, id BIGINT NOT NULL, currency_id BIGINT NOT NULL, account_id BIGINT NOT NULL,"
                        + "rate BIGINT NOT NULL, unit_limit BIGINT NOT NULL, supply BIGINT NOT NULL, expiration_height INT NOT NULL, transaction_height INT NOT NULL, "
                        + "creation_height INT NOT NULL, transaction_index SMALLINT NOT NULL, height INT NOT NULL, latest BOOLEAN NOT NULL DEFAULT TRUE)");
            case 148:
                apply("CREATE UNIQUE INDEX IF NOT EXISTS buy_offer_id_idx ON buy_offer (id, height DESC)");
            case 149:
                apply("CREATE INDEX IF NOT EXISTS buy_offer_currency_id_account_id_idx ON buy_offer (currency_id, account_id, height DESC)");
            case 150:
                apply("CREATE TABLE IF NOT EXISTS sell_offer (db_id IDENTITY, id BIGINT NOT NULL, currency_id BIGINT NOT NULL, account_id BIGINT NOT NULL, "
                        + "rate BIGINT NOT NULL, unit_limit BIGINT NOT NULL, supply BIGINT NOT NULL, expiration_height INT NOT NULL, transaction_height INT NOT NULL, "
                        + "creation_height INT NOT NULL, transaction_index SMALLINT NOT NULL, height INT NOT NULL, latest BOOLEAN NOT NULL DEFAULT TRUE)");
            case 151:
                apply("CREATE UNIQUE INDEX IF NOT EXISTS sell_offer_id_idx ON sell_offer (id, height DESC)");
            case 152:
                apply("CREATE INDEX IF NOT EXISTS sell_offer_currency_id_account_id_idx ON sell_offer (currency_id, account_id, height DESC)");
            case 153:
                apply("CREATE TABLE IF NOT EXISTS exchange (db_id IDENTITY, transaction_id BIGINT NOT NULL, currency_id BIGINT NOT NULL, block_id BIGINT NOT NULL, "
                        + "offer_id BIGINT NOT NULL, seller_id BIGINT NOT NULL, "
                        + "buyer_id BIGINT NOT NULL, units BIGINT NOT NULL, "
                        + "rate BIGINT NOT NULL, timestamp INT NOT NULL, height INT NOT NULL)");
            case 154:
                apply("CREATE UNIQUE INDEX IF NOT EXISTS exchange_offer_idx ON exchange (transaction_id, offer_id)");
            case 155:
                apply("CREATE INDEX IF NOT EXISTS exchange_currency_id_idx ON exchange (currency_id, height DESC)");
            case 156:
                apply("CREATE INDEX IF NOT EXISTS exchange_seller_id_idx ON exchange (seller_id, height DESC)");
            case 157:
                apply("CREATE INDEX IF NOT EXISTS exchange_buyer_id_idx ON exchange (buyer_id, height DESC)");
            case 158:
                apply("CREATE TABLE IF NOT EXISTS currency_transfer (db_id IDENTITY, id BIGINT NOT NULL, currency_id BIGINT NOT NULL, "
                        + "sender_id BIGINT NOT NULL, recipient_id BIGINT NOT NULL, units BIGINT NOT NULL, timestamp INT NOT NULL, "
                        + "height INT NOT NULL)");
            case 159:
                apply("CREATE UNIQUE INDEX IF NOT EXISTS currency_transfer_id_idx ON currency_transfer (id)");
            case 160:
                apply("CREATE INDEX IF NOT EXISTS currency_transfer_currency_id_idx ON currency_transfer (currency_id, height DESC)");
            case 161:
                apply("CREATE INDEX IF NOT EXISTS currency_transfer_sender_id_idx ON currency_transfer (sender_id, height DESC)");
            case 162:
                apply("CREATE INDEX IF NOT EXISTS currency_transfer_recipient_id_idx ON currency_transfer (recipient_id, height DESC)");
            case 163:
                apply("CREATE INDEX IF NOT EXISTS account_currency_units_idx ON account_currency (units DESC)");
            case 164:
                apply("CREATE INDEX IF NOT EXISTS currency_name_idx ON currency (name_lower, height DESC)");
            case 165:
                apply("CREATE INDEX IF NOT EXISTS currency_code_idx ON currency (code, height DESC)");
            case 166:
                apply("CREATE INDEX IF NOT EXISTS buy_offer_rate_height_idx ON buy_offer (rate DESC, creation_height ASC)");
            case 167:
                apply("CREATE INDEX IF NOT EXISTS sell_offer_rate_height_idx ON sell_offer (rate ASC, creation_height ASC)");
            case 168:
                apply(null);
            case 169:
                apply(null);
            case 170:
                apply("DROP INDEX IF EXISTS unconfirmed_transaction_height_fee_timestamp_idx");
            case 171:
                apply("ALTER TABLE unconfirmed_transaction DROP COLUMN IF EXISTS timestamp");
            case 172:
                apply("ALTER TABLE unconfirmed_transaction ADD COLUMN IF NOT EXISTS arrival_timestamp BIGINT NOT NULL DEFAULT 0");
            case 173:
                apply("CREATE INDEX IF NOT EXISTS unconfirmed_transaction_height_fee_timestamp_idx ON unconfirmed_transaction "
                        + "(transaction_height ASC, fee_per_byte DESC, arrival_timestamp ASC)");
            case 174:
                BlockDb.deleteAll();
                apply(null);
            case 175:
                apply("ALTER TABLE transaction ADD COLUMN IF NOT EXISTS transaction_index SMALLINT NOT NULL");
            case 176:
                apply(null);
            case 177:
                apply("TRUNCATE TABLE ask_order");
            case 178:
                apply("ALTER TABLE ask_order ADD COLUMN IF NOT EXISTS transaction_index SMALLINT NOT NULL");
            case 179:
                apply(null);
            case 180:
                apply("TRUNCATE TABLE bid_order");
            case 181:
                apply("ALTER TABLE bid_order ADD COLUMN IF NOT EXISTS transaction_index SMALLINT NOT NULL");
            case 182:
                apply(null);
            case 183:
                apply(null);
            case 184:
                apply("CREATE TABLE IF NOT EXISTS scan (rescan BOOLEAN NOT NULL DEFAULT FALSE, height INT NOT NULL DEFAULT 0, "
                        + "validate BOOLEAN NOT NULL DEFAULT FALSE)");
            case 185:
                apply("INSERT INTO scan (rescan, height, validate) VALUES (false, 0, false)");
            case 186:
                apply("CREATE INDEX IF NOT EXISTS currency_creation_height_idx ON currency (creation_height DESC)");
            case 187:
                apply(null);
            case 188:
                apply(null);
            case 189:
                apply(null);
            case 190:
                apply(null);
            case 191:
                apply(null);
            case 192:
                apply(null);
            case 193:
                apply("CREATE TABLE IF NOT EXISTS currency_supply (db_id IDENTITY, id BIGINT NOT NULL, "
                        + "current_supply BIGINT NOT NULL, current_reserve_per_unit_nqt BIGINT NOT NULL, height INT NOT NULL, "
                        + "latest BOOLEAN NOT NULL DEFAULT TRUE)");
            case 194:
                apply("CREATE UNIQUE INDEX IF NOT EXISTS currency_supply_id_height_idx ON currency_supply (id, height DESC)");
            case 195:
                apply("TRUNCATE TABLE currency");
            case 196:
                apply("ALTER TABLE currency DROP COLUMN IF EXISTS current_supply");
            case 197:
                apply("ALTER TABLE currency DROP COLUMN IF EXISTS current_reserve_per_unit_nqt");
            case 198:
                apply(null);
            case 199:
                apply(null);
            case 200:
                apply("CREATE TABLE IF NOT EXISTS public_key (db_id IDENTITY, account_id BIGINT NOT NULL, "
                        + "public_key BINARY(32), height INT NOT NULL, FOREIGN KEY (height) REFERENCES block (height) ON DELETE CASCADE, "
                        + "latest BOOLEAN NOT NULL DEFAULT TRUE)");
            case 201:
                apply(null);
            case 202:
                apply(null);
            case 203:
                apply("ALTER TABLE account DROP COLUMN IF EXISTS public_key");
            case 204:
                apply("ALTER TABLE block DROP COLUMN IF EXISTS generator_public_key");
            case 205:
                apply("ALTER TABLE transaction DROP COLUMN IF EXISTS sender_public_key");
            case 206:
                apply(null);
            case 207:
                apply(null);
            case 208:
                apply(null);
            case 209:
                apply("CREATE INDEX IF NOT EXISTS account_guaranteed_balance_height_idx ON account_guaranteed_balance(height)");
            case 210:
                apply(null);
            case 211:
                apply(null);
            case 212:
                apply(null);
            case 213:
                apply(null);
            case 214:
                apply("CREATE INDEX IF NOT EXISTS asset_transfer_height_idx ON asset_transfer(height)");
            case 215:
                apply(null);
            case 216:
                apply(null);
            case 217:
                apply(null);
            case 218:
                apply(null);
            case 219:
                apply(null);
            case 220:
                apply(null);
            case 221:
                apply("CREATE INDEX IF NOT EXISTS currency_transfer_height_idx ON currency_transfer(height)");
            case 222:
                apply("CREATE INDEX IF NOT EXISTS exchange_height_idx ON exchange(height)");
            case 223:
                apply(null);
            case 224:
                apply(null);
            case 225:
                apply(null);
            case 226:
                apply(null);
            case 227:
                apply(null);
            case 228:
                apply(null);
            case 229:
                apply(null);
            case 230:
                apply("CREATE INDEX IF NOT EXISTS trade_height_idx ON trade(height)");
            case 231:
                BlockDb.deleteBlocksFromHeight(Constants.PHASING_BLOCK);
                apply("DROP TABLE IF EXISTS poll");
            case 232:
                apply("DROP TABLE IF EXISTS vote");
            case 233:
                apply("CREATE TABLE IF NOT EXISTS vote (db_id IDENTITY, id BIGINT NOT NULL, " +
                        "poll_id BIGINT NOT NULL, voter_id BIGINT NOT NULL, vote_bytes VARBINARY NOT NULL, height INT NOT NULL)");
            case 234:
                apply("CREATE UNIQUE INDEX IF NOT EXISTS vote_id_idx ON vote (id)");
            case 235:
                apply("CREATE UNIQUE INDEX IF NOT EXISTS vote_poll_id_idx ON vote (poll_id, voter_id)");
            case 236:
                apply("CREATE TABLE IF NOT EXISTS poll (db_id IDENTITY, id BIGINT NOT NULL, "
                        + "account_id BIGINT NOT NULL, name VARCHAR NOT NULL, "
                        + "description VARCHAR, options ARRAY NOT NULL, min_num_options TINYINT, max_num_options TINYINT, "
                        + "min_range_value TINYINT, max_range_value TINYINT, timestamp INT NOT NULL, "
                        + "finish_height INT NOT NULL, voting_model TINYINT NOT NULL, min_balance BIGINT, "
                        + "min_balance_model TINYINT, holding_id BIGINT, height INT NOT NULL)");
            case 237:
                apply("CREATE TABLE IF NOT EXISTS poll_result (db_id IDENTITY, poll_id BIGINT NOT NULL, "
                        + "result BIGINT, weight BIGINT NOT NULL, height INT NOT NULL)");
            case 238:
                apply("ALTER TABLE transaction ADD COLUMN IF NOT EXISTS phased BOOLEAN NOT NULL DEFAULT FALSE");
            case 239:
                apply("CREATE TABLE IF NOT EXISTS phasing_poll (db_id IDENTITY, id BIGINT NOT NULL, "
                        + "account_id BIGINT NOT NULL, whitelist_size TINYINT NOT NULL DEFAULT 0, "
                        + "finish_height INT NOT NULL, voting_model TINYINT NOT NULL, quorum BIGINT, "
                        + "min_balance BIGINT, holding_id BIGINT, min_balance_model TINYINT, "
                        + "hashed_secret VARBINARY, algorithm TINYINT, height INT NOT NULL)");
            case 240:
                apply("CREATE TABLE IF NOT EXISTS phasing_vote (db_id IDENTITY, vote_id BIGINT NOT NULL, "
                        + "transaction_id BIGINT NOT NULL, voter_id BIGINT NOT NULL, "
                        + "height INT NOT NULL)");
            case 241:
                apply("CREATE TABLE IF NOT EXISTS phasing_poll_voter (db_id IDENTITY, "
                        + "transaction_id BIGINT NOT NULL, voter_id BIGINT NOT NULL, "
                        + "height INT NOT NULL)");
            case 242:
                apply("CREATE INDEX IF NOT EXISTS vote_height_idx ON vote(height)");
            case 243:
                apply("CREATE UNIQUE INDEX IF NOT EXISTS poll_id_idx ON poll(id)");
            case 244:
                apply("CREATE INDEX IF NOT EXISTS poll_height_idx ON poll(height)");
            case 245:
                apply("CREATE INDEX IF NOT EXISTS poll_account_idx ON poll(account_id)");
            case 246:
                apply("CREATE INDEX IF NOT EXISTS poll_finish_height_idx ON poll(finish_height DESC)");
            case 247:
                apply("CREATE INDEX IF NOT EXISTS poll_result_poll_id_idx ON poll_result(poll_id)");
            case 248:
                apply("CREATE INDEX IF NOT EXISTS poll_result_height_idx ON poll_result(height)");
            case 249:
                apply("CREATE UNIQUE INDEX IF NOT EXISTS phasing_poll_id_idx ON phasing_poll(id)");
            case 250:
                apply("CREATE INDEX IF NOT EXISTS phasing_poll_height_idx ON phasing_poll(height)");
            case 251:
                apply("CREATE INDEX IF NOT EXISTS phasing_poll_account_id_idx ON phasing_poll(account_id, height DESC)");
            case 252:
                apply("CREATE INDEX IF NOT EXISTS phasing_poll_holding_id_idx ON phasing_poll(holding_id, height DESC)");
            case 253:
                apply("CREATE UNIQUE INDEX IF NOT EXISTS phasing_vote_transaction_voter_idx ON phasing_vote(transaction_id, voter_id)");
            case 254:
                apply("CREATE UNIQUE INDEX IF NOT EXISTS phasing_poll_voter_transaction_voter_idx ON phasing_poll_voter(transaction_id, voter_id)");
            case 255:
                apply("CREATE TABLE IF NOT EXISTS phasing_poll_result (db_id IDENTITY, id BIGINT NOT NULL, "
                        + "result BIGINT NOT NULL, approved BOOLEAN NOT NULL, height INT NOT NULL)");
            case 256:
                apply("CREATE UNIQUE INDEX IF NOT EXISTS phasing_poll_result_id_idx ON phasing_poll_result(id)");
            case 257:
                apply("CREATE INDEX IF NOT EXISTS phasing_poll_result_height_idx ON phasing_poll_result(height)");
            case 258:
                apply("CREATE INDEX IF NOT EXISTS currency_founder_account_id_idx ON currency_founder (account_id, height DESC)");
            case 259:
                apply("TRUNCATE TABLE trade");
            case 260:
                apply("ALTER TABLE trade ADD COLUMN IF NOT EXISTS is_buy BOOLEAN NOT NULL");
            case 261:
                apply("CREATE INDEX IF NOT EXISTS phasing_poll_voter_height_idx ON phasing_poll_voter(height)");
            case 262:
                apply("TRUNCATE TABLE ask_order");
            case 263:
                apply("ALTER TABLE ask_order ADD COLUMN IF NOT EXISTS transaction_height INT NOT NULL");
            case 264:
                apply("TRUNCATE TABLE bid_order");
            case 265:
                apply("ALTER TABLE bid_order ADD COLUMN IF NOT EXISTS transaction_height INT NOT NULL");
            case 266:
                apply("TRUNCATE TABLE buy_offer");
            case 267:
                apply("ALTER TABLE buy_offer ADD COLUMN IF NOT EXISTS transaction_height INT NOT NULL");
            case 268:
                apply("TRUNCATE TABLE sell_offer");
            case 269:
                apply("ALTER TABLE sell_offer ADD COLUMN IF NOT EXISTS transaction_height INT NOT NULL");
            case 270:
                apply("CREATE INDEX IF NOT EXISTS phasing_vote_height_idx ON phasing_vote(height)");
            case 271:
                apply("DROP INDEX IF EXISTS transaction_full_hash_idx");
            case 272:
                apply("DROP INDEX IF EXISTS trade_ask_bid_idx");
            case 273:
                apply("CREATE INDEX IF NOT EXISTS trade_ask_idx ON trade (ask_order_id, height DESC)");
            case 274:
                apply("CREATE INDEX IF NOT EXISTS trade_bid_idx ON trade (bid_order_id, height DESC)");
            case 275:
                apply("CREATE TABLE IF NOT EXISTS account_info (db_id IDENTITY, account_id BIGINT NOT NULL, "
                        + "name VARCHAR, description VARCHAR, height INT NOT NULL, latest BOOLEAN NOT NULL DEFAULT TRUE)");
            case 276:
                apply("CREATE UNIQUE INDEX IF NOT EXISTS account_info_id_height_idx ON account_info (account_id, height DESC)");
            case 277:
                apply(null);
            case 278:
                apply("ALTER TABLE account DROP COLUMN IF EXISTS name");
            case 279:
                apply("ALTER TABLE account DROP COLUMN IF EXISTS description");
            case 280:
                apply("ALTER TABLE account DROP COLUMN IF EXISTS message_pattern_regex");
            case 281:
                apply("ALTER TABLE account DROP COLUMN IF EXISTS message_pattern_flags");
            case 282:
                apply(null);
            case 283:
                apply("TRUNCATE TABLE poll");
            case 284:
                apply("ALTER TABLE poll ADD COLUMN IF NOT EXISTS timestamp INT NOT NULL");
            case 285:
                apply(null);
            case 286:
                apply("CREATE TABLE IF NOT EXISTS prunable_message (db_id IDENTITY, id BIGINT NOT NULL, sender_id BIGINT NOT NULL, "
                        + "recipient_id BIGINT, message VARBINARY NOT NULL, is_text BOOLEAN NOT NULL, is_compressed BOOLEAN NOT NULL, "
                        + "encrypted_message VARBINARY, encrypted_is_text BOOLEAN DEFAULT FALSE, "
                        + "is_encrypted BOOLEAN NOT NULL, timestamp INT NOT NULL, expiration INT NOT NULL, height INT NOT NULL, "
                        + "FOREIGN KEY (height) REFERENCES block (height) ON DELETE CASCADE)");
            case 287:
                apply("CREATE UNIQUE INDEX IF NOT EXISTS prunable_message_id_idx ON prunable_message (id)");
            case 288:
                apply(null);
            case 289:
                apply("CREATE INDEX IF NOT EXISTS prunable_message_expiration_idx ON prunable_message (expiration DESC)");
            case 290:
                apply("ALTER TABLE transaction ADD COLUMN IF NOT EXISTS has_prunable_message BOOLEAN NOT NULL DEFAULT FALSE");
            case 291:
                apply("TRUNCATE TABLE unconfirmed_transaction");
            case 292:
                apply("ALTER TABLE unconfirmed_transaction ADD COLUMN IF NOT EXISTS prunable_json VARCHAR");
            case 293:
                apply("CREATE INDEX IF NOT EXISTS prunable_message_sender_idx ON prunable_message (sender_id)");
            case 294:
                apply("CREATE INDEX IF NOT EXISTS prunable_message_recipient_idx ON prunable_message (recipient_id)");
            case 295:
                apply(null);
            case 296:
                apply("ALTER TABLE transaction ADD COLUMN IF NOT EXISTS has_prunable_encrypted_message BOOLEAN NOT NULL DEFAULT FALSE");
            case 297:
                apply(null);
            case 298:
                apply("ALTER TABLE prunable_message ALTER COLUMN expiration RENAME TO transaction_timestamp");
            case 299:
                apply("UPDATE prunable_message SET transaction_timestamp = SELECT timestamp FROM transaction WHERE prunable_message.id = transaction.id");
            case 300:
                apply("ALTER INDEX prunable_message_expiration_idx RENAME TO prunable_message_transaction_timestamp_idx");
            case 301:
                apply("ALTER TABLE prunable_message ALTER COLUMN timestamp RENAME TO block_timestamp");
            case 302:
                apply("DROP INDEX IF EXISTS prunable_message_timestamp_idx");
            case 303:
                apply("CREATE INDEX IF NOT EXISTS prunable_message_block_timestamp_dbid_idx ON prunable_message (block_timestamp DESC, db_id DESC)");
            case 304:
                apply("DROP INDEX IF EXISTS prunable_message_height_idx");
            case 305:
                apply("DROP INDEX IF EXISTS public_key_height_idx");
            case 306:
                apply("CREATE TABLE IF NOT EXISTS tagged_data (db_id IDENTITY, id BIGINT NOT NULL, account_id BIGINT NOT NULL, "
                        + "name VARCHAR NOT NULL, description VARCHAR, tags VARCHAR, parsed_tags ARRAY, type VARCHAR, data VARBINARY NOT NULL, "
                        + "is_text BOOLEAN NOT NULL, filename VARCHAR, channel VARCHAR, block_timestamp INT NOT NULL, transaction_timestamp INT NOT NULL, "
                        + "height INT NOT NULL, FOREIGN KEY (height) REFERENCES block (height) ON DELETE CASCADE, latest BOOLEAN NOT NULL DEFAULT TRUE)");
            case 307:
                apply("CREATE UNIQUE INDEX IF NOT EXISTS tagged_data_id_height_idx ON tagged_data (id, height DESC)");
            case 308:
                apply("CREATE INDEX IF NOT EXISTS tagged_data_expiration_idx ON tagged_data (transaction_timestamp DESC)");
            case 309:
                apply("CREATE INDEX IF NOT EXISTS tagged_data_account_id_height_idx ON tagged_data (account_id, height DESC)");
            case 310:
                apply("CREATE INDEX IF NOT EXISTS tagged_data_block_timestamp_height_db_id_idx ON tagged_data (block_timestamp DESC, height DESC, db_id DESC)");
            case 311:
                apply(null);
            case 312:
                apply("CREATE TABLE IF NOT EXISTS data_tag (db_id IDENTITY, tag VARCHAR NOT NULL, tag_count INT NOT NULL, "
                        + "height INT NOT NULL, FOREIGN KEY (height) REFERENCES block (height) ON DELETE CASCADE, latest BOOLEAN NOT NULL DEFAULT TRUE)");
            case 313:
                apply("CREATE UNIQUE INDEX IF NOT EXISTS data_tag_tag_height_idx ON data_tag (tag, height DESC)");
            case 314:
                apply("CREATE INDEX IF NOT EXISTS data_tag_count_height_idx ON data_tag (tag_count DESC, height DESC)");
            case 315:
                apply("CREATE TABLE IF NOT EXISTS tagged_data_timestamp (db_id IDENTITY, id BIGINT NOT NULL, timestamp INT NOT NULL, "
                        + "height INT NOT NULL, latest BOOLEAN NOT NULL DEFAULT TRUE)");
            case 316:
                apply("CREATE UNIQUE INDEX IF NOT EXISTS tagged_data_timestamp_id_height_idx ON tagged_data_timestamp (id, height DESC)");
            case 317:
                apply(null);
            case 318:
                apply(null);
            case 319:
                apply(null);
            case 320:
                apply(null);
            case 321:
                apply("ALTER TABLE tagged_data ADD COLUMN IF NOT EXISTS channel VARCHAR");
            case 322:
                apply("CREATE INDEX IF NOT EXISTS tagged_data_channel_idx ON tagged_data (channel, height DESC)");
            case 323:
                apply("ALTER TABLE peer ADD COLUMN IF NOT EXISTS last_updated INT");
            case 324:
                apply("DROP INDEX IF EXISTS account_current_lessee_id_leasing_height_idx");
            case 325:
                apply("TRUNCATE TABLE account");
            case 326:
                apply("ALTER TABLE account ADD COLUMN IF NOT EXISTS active_lessee_id BIGINT");
            case 327:
                apply("ALTER TABLE account DROP COLUMN IF EXISTS current_leasing_height_from");
            case 328:
                apply("ALTER TABLE account DROP COLUMN IF EXISTS current_leasing_height_to");
            case 329:
                apply("ALTER TABLE account DROP COLUMN IF EXISTS current_lessee_id");
            case 330:
                apply("ALTER TABLE account DROP COLUMN IF EXISTS next_leasing_height_from");
            case 331:
                apply("ALTER TABLE account DROP COLUMN IF EXISTS next_leasing_height_to");
            case 332:
                apply("ALTER TABLE account DROP COLUMN IF EXISTS next_lessee_id");
            case 333:
                apply("CREATE INDEX IF NOT EXISTS account_active_lessee_id_idx ON account (active_lessee_id)");
            case 334:
                apply("CREATE TABLE IF NOT EXISTS account_lease (db_id IDENTITY, lessor_id BIGINT NOT NULL, "
                        + "current_leasing_height_from INT, current_leasing_height_to INT, current_lessee_id BIGINT, "
                        + "next_leasing_height_from INT, next_leasing_height_to INT, next_lessee_id BIGINT, "
                        + "height INT NOT NULL, latest BOOLEAN NOT NULL DEFAULT TRUE)");
            case 335:
                apply("CREATE UNIQUE INDEX IF NOT EXISTS account_lease_lessor_id_height_idx ON account_lease (lessor_id, height DESC)");
            case 336:
                apply("CREATE INDEX IF NOT EXISTS account_lease_current_leasing_height_from_idx ON account_lease (current_leasing_height_from)");
            case 337:
                apply("CREATE INDEX IF NOT EXISTS account_lease_current_leasing_height_to_idx ON account_lease (current_leasing_height_to)");
            case 338:
                apply("CREATE INDEX IF NOT EXISTS account_lease_height_id_idx ON account_lease (height, lessor_id)");
            case 339:
                apply("CREATE INDEX IF NOT EXISTS account_asset_asset_id_idx ON account_asset (asset_id)");
            case 340:
                apply("CREATE INDEX IF NOT EXISTS account_currency_currency_id_idx ON account_currency (currency_id)");
            case 341:
                apply("CREATE INDEX IF NOT EXISTS currency_issuance_height_idx ON currency (issuance_height)");
            case 342:
                apply("CREATE INDEX IF NOT EXISTS unconfirmed_transaction_expiration_idx ON unconfirmed_transaction (expiration DESC)");
            case 343:
                apply("DROP INDEX IF EXISTS account_height_idx");
            case 344:
                apply("CREATE INDEX IF NOT EXISTS account_height_id_idx ON account (height, id)");
            case 345:
                apply("DROP INDEX IF EXISTS account_asset_height_idx");
            case 346:
                apply("CREATE INDEX IF NOT EXISTS account_asset_height_id_idx ON account_asset (height, account_id, asset_id)");
            case 347:
                apply("DROP INDEX IF EXISTS account_currency_height_idx");
            case 348:
                apply("CREATE INDEX IF NOT EXISTS account_currency_height_id_idx ON account_currency (height, account_id, currency_id)");
            case 349:
                apply("DROP INDEX IF EXISTS alias_height_idx");
            case 350:
                apply("CREATE INDEX IF NOT EXISTS alias_height_id_idx ON alias (height, id)");
            case 351:
                apply("DROP INDEX IF EXISTS alias_offer_height_idx");
            case 352:
                apply("CREATE INDEX IF NOT EXISTS alias_offer_height_id_idx ON alias_offer (height, id)");
            case 353:
                apply("DROP INDEX IF EXISTS ask_order_height_idx");
            case 354:
                apply("CREATE INDEX IF NOT EXISTS ask_order_height_id_idx ON ask_order (height, id)");
            case 355:
                apply("DROP INDEX IF EXISTS bid_order_height_idx");
            case 356:
                apply("CREATE INDEX IF NOT EXISTS bid_order_height_id_idx ON bid_order (height, id)");
            case 357:
                apply("DROP INDEX IF EXISTS buy_offer_height_idx");
            case 358:
                apply("CREATE INDEX IF NOT EXISTS buy_offer_height_id_idx ON buy_offer (height, id)");
            case 359:
                apply("DROP INDEX IF EXISTS currency_height_idx");
            case 360:
                apply("CREATE INDEX IF NOT EXISTS currency_height_id_idx ON currency (height, id)");
            case 361:
                apply("DROP INDEX IF EXISTS currency_founder_height_idx");
            case 362:
                apply("CREATE INDEX IF NOT EXISTS currency_founder_height_id_idx ON currency_founder (height, currency_id, account_id)");
            case 363:
                apply("DROP INDEX IF EXISTS currency_mint_height_idx");
            case 364:
                apply("CREATE INDEX IF NOT EXISTS currency_mint_height_id_idx ON currency_mint (height, currency_id, account_id)");
            case 365:
                apply("DROP INDEX IF EXISTS currency_supply_height_idx");
            case 366:
                apply("CREATE INDEX IF NOT EXISTS currency_supply_height_id_idx ON currency_supply (height, id)");
            case 367:
                apply("DROP INDEX IF EXISTS goods_height_idx");
            case 368:
                apply("CREATE INDEX IF NOT EXISTS goods_height_id_idx ON goods (height, id)");
            case 369:
                apply("DROP INDEX IF EXISTS purchase_height_idx");
            case 370:
                apply("CREATE INDEX IF NOT EXISTS purchase_height_id_idx ON purchase (height, id)");
            case 371:
                apply("DROP INDEX IF EXISTS purchase_feedback_height_idx");
            case 372:
                apply("CREATE INDEX IF NOT EXISTS purchase_feedback_height_id_idx ON purchase_feedback (height, id)");
            case 373:
                apply("DROP INDEX IF EXISTS purchase_public_feedback_height_idx");
            case 374:
                apply("CREATE INDEX IF NOT EXISTS purchase_public_feedback_height_id_idx ON purchase_public_feedback (height, id)");
            case 375:
                apply("DROP INDEX IF EXISTS sell_offer_height_idx");
            case 376:
                apply("CREATE INDEX IF NOT EXISTS sell_offer_height_id_idx ON sell_offer (height, id)");
            case 377:
                apply("DROP INDEX IF EXISTS tag_height_idx");
            case 378:
                apply("CREATE INDEX IF NOT EXISTS tag_height_tag_idx ON tag (height, tag)");
            case 379:
                apply("DROP INDEX IF EXISTS account_info_height_idx");
            case 380:
                apply("CREATE INDEX IF NOT EXISTS account_info_height_id_idx ON account_info (height, account_id)");
            case 381:
                apply("DROP INDEX IF EXISTS tagged_data_timestamp_height_idx");
            case 382:
                apply("CREATE INDEX IF NOT EXISTS tagged_data_timestamp_height_id_idx ON tagged_data_timestamp (height, id)");
            case 383:
                apply("CREATE INDEX IF NOT EXISTS trade_height_db_id_idx ON trade (height DESC, db_id DESC)");
            case 384:
                apply(null);
            case 385:
                apply("CREATE INDEX IF NOT EXISTS exchange_height_db_id_idx ON exchange (height DESC, db_id DESC)");
            case 386:
                apply(null);
            case 387:
                apply("CREATE TABLE IF NOT EXISTS exchange_request (db_id IDENTITY, id BIGINT NOT NULL, account_id BIGINT NOT NULL, "
                        + "currency_id BIGINT NOT NULL, units BIGINT NOT NULL, rate BIGINT NOT NULL, is_buy BOOLEAN NOT NULL, "
                        + "timestamp INT NOT NULL, height INT NOT NULL)");
            case 388:
                apply("CREATE UNIQUE INDEX IF NOT EXISTS exchange_request_id_idx ON exchange_request (id)");
            case 389:
                apply("CREATE INDEX IF NOT EXISTS exchange_request_account_currency_idx ON exchange_request (account_id, currency_id, height DESC)");
            case 390:
                apply("CREATE INDEX IF NOT EXISTS exchange_request_currency_idx ON exchange_request (currency_id, height DESC)");
            case 391:
                apply("CREATE INDEX IF NOT EXISTS exchange_request_height_db_id_idx ON exchange_request (height DESC, db_id DESC)");
            case 392:
                apply("CREATE INDEX IF NOT EXISTS exchange_request_height_idx ON exchange_request (height)");
            case 393:
                apply(null);
            case 394:
                apply("CREATE TABLE IF NOT EXISTS account_ledger (db_id IDENTITY, account_id BIGINT NOT NULL, "
                        + "event_type TINYINT NOT NULL, event_id BIGINT NOT NULL, holding_type TINYINT NOT NULL, "
                        + "holding_id BIGINT, change BIGINT NOT NULL, balance BIGINT NOT NULL, "
                        + "block_id BIGINT NOT NULL, height INT NOT NULL, timestamp INT NOT NULL)");
            case 395:
                apply("CREATE INDEX IF NOT EXISTS account_ledger_id_idx ON account_ledger(account_id, db_id)");
            case 396:
                apply("CREATE INDEX IF NOT EXISTS account_ledger_height_idx ON account_ledger(height)");
            case 397:
                apply("ALTER TABLE peer ADD COLUMN IF NOT EXISTS services BIGINT");
            case 398:
                apply("TRUNCATE TABLE asset");
            case 399:
                apply("ALTER TABLE asset ADD COLUMN IF NOT EXISTS latest BOOLEAN NOT NULL DEFAULT TRUE");
            case 400:
                apply("DROP INDEX IF EXISTS asset_id_idx");
            case 401:
                apply(null);
            case 402:
                apply("ALTER TABLE asset ADD COLUMN IF NOT EXISTS initial_quantity BIGINT NOT NULL");
            case 403:
                apply("CREATE TABLE IF NOT EXISTS tagged_data_extend (db_id IDENTITY, id BIGINT NOT NULL, "
                        + "extend_id BIGINT NOT NULL, height INT NOT NULL, latest BOOLEAN NOT NULL DEFAULT TRUE)");
            case 404:
                apply("CREATE INDEX IF NOT EXISTS tagged_data_extend_id_height_idx ON tagged_data_extend(id, height DESC)");
            case 405:
                apply("CREATE INDEX IF NOT EXISTS tagged_data_extend_height_id_idx ON tagged_data_extend(height, id)");
            case 406:
                apply("ALTER TABLE transaction ADD COLUMN IF NOT EXISTS has_prunable_attachment BOOLEAN NOT NULL DEFAULT FALSE");
            case 407:
                apply("UPDATE transaction SET has_prunable_attachment = TRUE WHERE type = 6");
            case 408:
                apply("TRUNCATE TABLE account");
            case 409:
                apply("ALTER TABLE account DROP COLUMN IF EXISTS creation_height");
            case 410:
                apply("ALTER TABLE account DROP COLUMN IF EXISTS key_height");
            case 411:
                apply("DROP INDEX IF EXISTS public_key_account_id_idx");
            case 412:
                apply("ALTER TABLE public_key ADD COLUMN IF NOT EXISTS latest BOOLEAN NOT NULL DEFAULT TRUE");
            case 413:
                apply("CREATE UNIQUE INDEX IF NOT EXISTS public_key_account_id_height_idx ON public_key (account_id, height DESC)");
            case 414:
                apply(null);
            case 415:
                nxt.db.FullTextTrigger.init();
                apply(null);
            case 416:
                apply("DROP INDEX IF EXISTS asset_height_idx");
            case 417:
                apply("DROP INDEX IF EXISTS asset_height_db_id_idx");
            case 418:
                apply("DROP INDEX IF EXISTS asset_id_height_idx");
            case 419:
                apply("CREATE UNIQUE INDEX IF NOT EXISTS asset_id_height_idx ON asset (id, height DESC)");
            case 420:
                apply("CREATE INDEX IF NOT EXISTS asset_height_id_idx ON asset (height, id)");
            case 421:
                apply("TRUNCATE TABLE account_ledger");
            case 422:
                apply("CREATE TABLE IF NOT EXISTS shuffling (db_id IDENTITY, id BIGINT NOT NULL, holding_id BIGINT NULL, holding_type TINYINT NOT NULL, "
                        + "issuer_id BIGINT NOT NULL, amount BIGINT NOT NULL, participant_count TINYINT NOT NULL, blocks_remaining SMALLINT NULL, "
                        + "stage TINYINT NOT NULL, assignee_account_id BIGINT NULL, registrant_count TINYINT NOT NULL, "
                        + "recipient_public_keys ARRAY, height INT NOT NULL, latest BOOLEAN NOT NULL DEFAULT TRUE)");
            case 423:
                apply("CREATE UNIQUE INDEX IF NOT EXISTS shuffling_id_height_idx ON shuffling (id, height DESC)");
            case 424:
                apply("CREATE INDEX IF NOT EXISTS shuffling_holding_id_height_idx ON shuffling (holding_id, height DESC)");
            case 425:
                apply("CREATE INDEX IF NOT EXISTS shuffling_assignee_account_id_height_idx ON shuffling (assignee_account_id, height DESC)");
            case 426:
                apply("CREATE INDEX IF NOT EXISTS shuffling_height_id_idx ON shuffling (height, id)");
            case 427:
                apply("CREATE TABLE IF NOT EXISTS shuffling_participant (db_id IDENTITY, shuffling_id BIGINT NOT NULL, "
                        + "account_id BIGINT NOT NULL, next_account_id BIGINT NULL, participant_index TINYINT NOT NULL, "
                        + "state TINYINT NOT NULL, blame_data ARRAY, key_seeds ARRAY, data_transaction_full_hash BINARY(32), "
                        + "height INT NOT NULL, latest BOOLEAN NOT NULL DEFAULT TRUE)");
            case 428:
                apply("CREATE UNIQUE INDEX IF NOT EXISTS shuffling_participant_shuffling_id_account_id_idx ON shuffling_participant "
                        + "(shuffling_id, account_id, height DESC)");
            case 429:
                apply("CREATE INDEX IF NOT EXISTS shuffling_participant_height_idx ON shuffling_participant (height, shuffling_id, account_id)");
            case 430:
                apply("CREATE TABLE IF NOT EXISTS shuffling_data (db_id IDENTITY, shuffling_id BIGINT NOT NULL, account_id BIGINT NOT NULL, "
                        + "data ARRAY, transaction_timestamp INT NOT NULL, height INT NOT NULL, "
                        + "FOREIGN KEY (height) REFERENCES block (height) ON DELETE CASCADE)");
            case 431:
                apply("CREATE UNIQUE INDEX IF NOT EXISTS shuffling_data_id_height_idx ON shuffling_data (shuffling_id, height DESC)");
            case 432:
                apply("CREATE INDEX shuffling_data_transaction_timestamp_idx ON shuffling_data (transaction_timestamp DESC)");
            case 433:
                apply("CREATE TABLE IF NOT EXISTS phasing_poll_linked_transaction (db_id IDENTITY, "
                        + "transaction_id BIGINT NOT NULL, linked_full_hash BINARY(32) NOT NULL, linked_transaction_id BIGINT NOT NULL, "
                        + "height INT NOT NULL)");
            case 434:
                apply(null);
            case 435:
                apply("CREATE INDEX IF NOT EXISTS phasing_poll_linked_transaction_height_idx ON phasing_poll_linked_transaction (height)");
            case 436:
                apply(null);
            case 437:
                apply("ALTER TABLE phasing_poll DROP COLUMN IF EXISTS linked_full_hashes");
            case 438:
                apply("CREATE TABLE IF NOT EXISTS account_control_phasing (db_id IDENTITY, account_id BIGINT NOT NULL, "
                        + "whitelist ARRAY, voting_model TINYINT NOT NULL, quorum BIGINT, min_balance BIGINT, "
                        + "holding_id BIGINT, min_balance_model TINYINT, max_fees BIGINT, min_duration SMALLINT, max_duration SMALLINT, "
                        + "height INT NOT NULL, latest BOOLEAN NOT NULL DEFAULT TRUE)");
            case 439:
                apply("ALTER TABLE account ADD COLUMN IF NOT EXISTS has_control_phasing BOOLEAN NOT NULL DEFAULT FALSE");
            case 440:
                apply("CREATE UNIQUE INDEX IF NOT EXISTS account_control_phasing_id_height_idx ON account_control_phasing (account_id, height DESC)");
            case 441:
                apply("CREATE INDEX IF NOT EXISTS account_control_phasing_height_id_idx ON account_control_phasing (height, account_id)");
            case 442:
                apply("CREATE TABLE IF NOT EXISTS account_property (db_id IDENTITY, id BIGINT NOT NULL, account_id BIGINT NOT NULL, setter_id BIGINT, "
                        + "property VARCHAR NOT NULL, value VARCHAR, height INT NOT NULL, latest BOOLEAN NOT NULL DEFAULT TRUE)");
            case 443:
                apply("CREATE UNIQUE INDEX IF NOT EXISTS account_property_id_height_idx ON account_property (id, height DESC)");
            case 444:
                apply("CREATE INDEX IF NOT EXISTS account_property_height_id_idx ON account_property (height, id)");
            case 445:
                apply("CREATE INDEX IF NOT EXISTS account_property_account_height_idx ON account_property (account_id, height DESC)");
            case 446:
                apply("CREATE INDEX IF NOT EXISTS account_property_setter_account_idx ON account_property (setter_id, account_id)");
            case 447:
                apply("CREATE TABLE IF NOT EXISTS asset_delete (db_id IDENTITY, id BIGINT NOT NULL, asset_id BIGINT NOT NULL, "
                        + "account_id BIGINT NOT NULL, quantity BIGINT NOT NULL, timestamp INT NOT NULL, height INT NOT NULL)");
            case 448:
                apply("CREATE UNIQUE INDEX IF NOT EXISTS asset_delete_id_idx ON asset_delete (id)");
            case 449:
                apply("CREATE INDEX IF NOT EXISTS asset_delete_asset_id_idx ON asset_delete (asset_id, height DESC)");
            case 450:
                apply("CREATE INDEX IF NOT EXISTS asset_delete_account_id_idx ON asset_delete (account_id, height DESC)");
            case 451:
                apply("CREATE INDEX IF NOT EXISTS asset_delete_height_idx ON asset_delete (height)");
            case 452:
                apply("ALTER TABLE prunable_message ADD COLUMN IF NOT EXISTS encrypted_message VARBINARY");
            case 453:
                apply("ALTER TABLE prunable_message ADD COLUMN IF NOT EXISTS encrypted_is_text BOOLEAN DEFAULT FALSE");
            case 454:
                apply("UPDATE prunable_message SET encrypted_message = message WHERE is_encrypted IS TRUE");
            case 455:
                apply("ALTER TABLE prunable_message ALTER COLUMN message SET NULL");
            case 456:
                apply("UPDATE prunable_message SET message = NULL WHERE is_encrypted IS TRUE");
            case 457:
                apply("UPDATE prunable_message SET encrypted_is_text = TRUE WHERE is_encrypted IS TRUE AND is_text IS TRUE");
            case 458:
                apply("UPDATE prunable_message SET encrypted_is_text = FALSE WHERE is_encrypted IS TRUE AND is_text IS FALSE");
            case 459:
                apply("UPDATE prunable_message SET is_text = FALSE where is_encrypted IS TRUE");
            case 460:
                apply("ALTER TABLE prunable_message ALTER COLUMN is_text RENAME TO message_is_text");
            case 461:
                apply("ALTER TABLE prunable_message DROP COLUMN IF EXISTS is_encrypted");
            case 462:
                apply(null);
            case 463:
                apply("TRUNCATE TABLE shuffling");
            case 464:
                apply("ALTER TABLE shuffling ADD COLUMN IF NOT EXISTS registrant_count TINYINT NOT NULL");
            case 465:
                apply(null);
            case 466:
                apply("ALTER TABLE account_property ALTER COLUMN account_id RENAME TO recipient_id");
            case 467:
                apply("ALTER INDEX account_property_account_height_idx RENAME TO account_property_recipient_height_idx");
            case 468:
                apply("ALTER INDEX account_property_setter_account_idx RENAME TO account_property_setter_recipient_idx");
            case 469:
                apply(null);
            case 470:
                apply("CREATE TABLE IF NOT EXISTS referenced_transaction (db_id IDENTITY, transaction_id BIGINT NOT NULL, "
                        + "FOREIGN KEY (transaction_id) REFERENCES transaction (id) ON DELETE CASCADE, "
                        + "referenced_transaction_id BIGINT NOT NULL)");
            case 471:
                try (Connection con = db.getConnection();
                     PreparedStatement pstmt = con.prepareStatement(
                             "SELECT id, referenced_transaction_full_hash FROM transaction WHERE referenced_transaction_full_hash IS NOT NULL");
                     PreparedStatement pstmtInsert = con.prepareStatement(
                             "INSERT INTO referenced_transaction (transaction_id, referenced_transaction_id) VALUES (?, ?)");
                     ResultSet rs = pstmt.executeQuery()) {
                    while (rs.next()) {
                        pstmtInsert.setLong(1, rs.getLong("id"));
                        pstmtInsert.setLong(2, Convert.fullHashToId(rs.getBytes("referenced_transaction_full_hash")));
                        pstmtInsert.executeUpdate();
                    }
                } catch (SQLException e) {
                    throw new RuntimeException(e.toString(), e);
                }
                apply(null);
            case 472:
                apply("CREATE INDEX IF NOT EXISTS referenced_transaction_referenced_transaction_id_idx ON referenced_transaction (referenced_transaction_id)");
            case 473:
                BlockDb.deleteBlocksFromHeight(Constants.SHUFFLING_BLOCK);
                BlockchainProcessorImpl.getInstance().scheduleScan(0, false);
                apply(null);
            case 474:
                apply("DROP INDEX IF EXISTS phasing_poll_linked_transaction_id_link_idx");
            case 475:
                apply("CREATE " + (Constants.isTestnet ? "" : "UNIQUE ") + "INDEX IF NOT EXISTS phasing_poll_linked_transaction_id_link_idx "
                        + "ON phasing_poll_linked_transaction (transaction_id, linked_transaction_id)");
            case 476:
                apply("DROP INDEX IF EXISTS phasing_poll_linked_transaction_link_id_idx");
            case 477:
                apply("CREATE " + (Constants.isTestnet ? "" : "UNIQUE ") + "INDEX IF NOT EXISTS phasing_poll_linked_transaction_link_id_idx "
                        + "ON phasing_poll_linked_transaction (linked_transaction_id, transaction_id)");
            case 478:
                try (Connection con = db.getConnection();
                     Statement stmt = con.createStatement();
                     ResultSet rs = stmt.executeQuery("SELECT CONSTRAINT_NAME FROM INFORMATION_SCHEMA.CONSTRAINTS "
                             + "WHERE TABLE_NAME='BLOCK' AND (COLUMN_LIST='NEXT_BLOCK_ID' OR COLUMN_LIST='PREVIOUS_BLOCK_ID')")) {
                    List<String> constraintNames = new ArrayList<>();
                    while (rs.next()) {
                        constraintNames.add(rs.getString(1));
                    }
                    for (String constraintName : constraintNames) {
                        stmt.executeUpdate("ALTER TABLE BLOCK DROP CONSTRAINT " + constraintName);
                    }
                    apply(null);
                } catch (SQLException e) {
                    throw new RuntimeException(e.toString(), e);
                }
            case 479:
                apply("ALTER TABLE goods ADD COLUMN IF NOT EXISTS has_image BOOLEAN NOT NULL DEFAULT FALSE");
            case 480:
<<<<<<< HEAD
                apply("CREATE TABLE IF NOT EXISTS account_fnxt (id BIGINT NOT NULL, balance VARBINARY NOT NULL, height INT NOT NULL)");
            case 481:
                apply("CREATE UNIQUE INDEX IF NOT EXISTS account_fnxt_id_idx ON account_fnxt (id, height DESC)");
            case 482:
=======
                apply("ALTER TABLE purchase ADD COLUMN IF NOT EXISTS goods_is_text BOOLEAN NOT NULL DEFAULT TRUE");
            case 481:
>>>>>>> 8340ed1b
                return;
            default:
                throw new RuntimeException("Blockchain database inconsistent with code, at update " + nextUpdate
                        + ", probably trying to run older code on newer database");
        }
    }
}<|MERGE_RESOLUTION|>--- conflicted
+++ resolved
@@ -1164,15 +1164,12 @@
             case 479:
                 apply("ALTER TABLE goods ADD COLUMN IF NOT EXISTS has_image BOOLEAN NOT NULL DEFAULT FALSE");
             case 480:
-<<<<<<< HEAD
-                apply("CREATE TABLE IF NOT EXISTS account_fnxt (id BIGINT NOT NULL, balance VARBINARY NOT NULL, height INT NOT NULL)");
-            case 481:
-                apply("CREATE UNIQUE INDEX IF NOT EXISTS account_fnxt_id_idx ON account_fnxt (id, height DESC)");
-            case 482:
-=======
                 apply("ALTER TABLE purchase ADD COLUMN IF NOT EXISTS goods_is_text BOOLEAN NOT NULL DEFAULT TRUE");
             case 481:
->>>>>>> 8340ed1b
+                apply("CREATE TABLE IF NOT EXISTS account_fnxt (id BIGINT NOT NULL, balance VARBINARY NOT NULL, height INT NOT NULL)");
+            case 482:
+                apply("CREATE UNIQUE INDEX IF NOT EXISTS account_fnxt_id_idx ON account_fnxt (id, height DESC)");
+            case 483:
                 return;
             default:
                 throw new RuntimeException("Blockchain database inconsistent with code, at update " + nextUpdate
