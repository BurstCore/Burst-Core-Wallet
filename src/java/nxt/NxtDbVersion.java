package nxt;

import nxt.db.DbVersion;

class NxtDbVersion extends DbVersion {

    protected void update(int nextUpdate) {
        switch (nextUpdate) {
            case 1:
                apply("CREATE TABLE IF NOT EXISTS block (db_id IDENTITY, id BIGINT NOT NULL, version INT NOT NULL, "
                        + "timestamp INT NOT NULL, previous_block_id BIGINT, "
                        + "FOREIGN KEY (previous_block_id) REFERENCES block (id) ON DELETE CASCADE, total_amount INT NOT NULL, "
                        + "total_fee INT NOT NULL, payload_length INT NOT NULL, generator_public_key BINARY(32) NOT NULL, "
                        + "previous_block_hash BINARY(32), cumulative_difficulty VARBINARY NOT NULL, base_target BIGINT NOT NULL, "
                        + "next_block_id BIGINT, FOREIGN KEY (next_block_id) REFERENCES block (id) ON DELETE SET NULL, "
                        + "index INT NOT NULL, height INT NOT NULL, generation_signature BINARY(64) NOT NULL, "
                        + "block_signature BINARY(64) NOT NULL, payload_hash BINARY(32) NOT NULL, generator_account_id BIGINT NOT NULL)");
            case 2:
                apply("CREATE UNIQUE INDEX IF NOT EXISTS block_id_idx ON block (id)");
            case 3:
                apply("CREATE TABLE IF NOT EXISTS transaction (db_id IDENTITY, id BIGINT NOT NULL, "
                        + "deadline SMALLINT NOT NULL, sender_public_key BINARY(32) NOT NULL, recipient_id BIGINT NOT NULL, "
                        + "amount INT NOT NULL, fee INT NOT NULL, referenced_transaction_id BIGINT, index INT NOT NULL, "
                        + "height INT NOT NULL, block_id BIGINT NOT NULL, FOREIGN KEY (block_id) REFERENCES block (id) ON DELETE CASCADE, "
                        + "signature BINARY(64) NOT NULL, timestamp INT NOT NULL, type TINYINT NOT NULL, subtype TINYINT NOT NULL, "
                        + "sender_account_id BIGINT NOT NULL, attachment OTHER)");
            case 4:
                apply("CREATE UNIQUE INDEX IF NOT EXISTS transaction_id_idx ON transaction (id)");
            case 5:
                apply("CREATE UNIQUE INDEX IF NOT EXISTS block_height_idx ON block (height)");
            case 6:
                apply("CREATE INDEX IF NOT EXISTS transaction_timestamp_idx ON transaction (timestamp)");
            case 7:
                apply("CREATE INDEX IF NOT EXISTS block_generator_account_id_idx ON block (generator_account_id)");
            case 8:
                apply("CREATE INDEX IF NOT EXISTS transaction_sender_account_id_idx ON transaction (sender_account_id)");
            case 9:
                apply("CREATE INDEX IF NOT EXISTS transaction_recipient_id_idx ON transaction (recipient_id)");
            case 10:
                apply("ALTER TABLE block ALTER COLUMN generator_account_id RENAME TO generator_id");
            case 11:
                apply("ALTER TABLE transaction ALTER COLUMN sender_account_id RENAME TO sender_id");
            case 12:
                apply("ALTER INDEX block_generator_account_id_idx RENAME TO block_generator_id_idx");
            case 13:
                apply("ALTER INDEX transaction_sender_account_id_idx RENAME TO transaction_sender_id_idx");
            case 14:
                apply("ALTER TABLE block DROP COLUMN IF EXISTS index");
            case 15:
                apply("ALTER TABLE transaction DROP COLUMN IF EXISTS index");
            case 16:
                apply("ALTER TABLE transaction ADD COLUMN IF NOT EXISTS block_timestamp INT");
            case 17:
                apply(null);
            case 18:
                apply("ALTER TABLE transaction ALTER COLUMN block_timestamp SET NOT NULL");
            case 19:
                apply("ALTER TABLE transaction ADD COLUMN IF NOT EXISTS hash BINARY(32)");
            case 20:
                apply(null);
            case 21:
                apply(null);
            case 22:
                apply("CREATE INDEX IF NOT EXISTS transaction_hash_idx ON transaction (hash)");
            case 23:
                apply(null);
            case 24:
                apply("ALTER TABLE block ALTER COLUMN total_amount BIGINT");
            case 25:
                apply("ALTER TABLE block ALTER COLUMN total_fee BIGINT");
            case 26:
                apply("ALTER TABLE transaction ALTER COLUMN amount BIGINT");
            case 27:
                apply("ALTER TABLE transaction ALTER COLUMN fee BIGINT");
            case 28:
                apply(null);
            case 29:
                apply(null);
            case 30:
                apply(null);
            case 31:
                apply(null);
            case 32:
                apply(null);
            case 33:
                apply(null);
            case 34:
                apply(null);
            case 35:
                apply(null);
            case 36:
                apply("CREATE TABLE IF NOT EXISTS peer (address VARCHAR PRIMARY KEY)");
            case 37:
                apply(null);
            case 38:
                apply("ALTER TABLE transaction ADD COLUMN IF NOT EXISTS full_hash BINARY(32)");
            case 39:
                apply("ALTER TABLE transaction ADD COLUMN IF NOT EXISTS referenced_transaction_full_hash BINARY(32)");
            case 40:
                apply(null);
            case 41:
                apply("ALTER TABLE transaction ALTER COLUMN full_hash SET NOT NULL");
            case 42:
                apply("CREATE UNIQUE INDEX IF NOT EXISTS transaction_full_hash_idx ON transaction (full_hash)");
            case 43:
                apply(null);
            case 44:
                apply(null);
            case 45:
                apply(null);
            case 46:
                apply("ALTER TABLE transaction ADD COLUMN IF NOT EXISTS attachment_bytes VARBINARY");
            case 47:
                apply(null);
            case 48:
                apply("ALTER TABLE transaction DROP COLUMN attachment");
            case 49:
                apply(null);
            case 50:
                apply("ALTER TABLE transaction DROP COLUMN referenced_transaction_id");
            case 51:
                apply("ALTER TABLE transaction DROP COLUMN hash");
            case 52:
                apply(null);
            case 53:
                apply("DROP INDEX transaction_recipient_id_idx");
            case 54:
                apply("ALTER TABLE transaction ALTER COLUMN recipient_id SET NULL");
            case 55:
                apply("CREATE TABLE IF NOT EXISTS public_key (db_id IDENTITY, account_id BIGINT NOT NULL, "
                        + "public_key BINARY(32), height INT NOT NULL, FOREIGN KEY (height) REFERENCES block (height) ON DELETE CASCADE)");
                BlockDb.deleteAll();
            case 56:
                apply("CREATE INDEX IF NOT EXISTS transaction_recipient_id_idx ON transaction (recipient_id)");
            case 57:
                apply(null);
            case 58:
                apply(null);
            case 59:
                apply("ALTER TABLE transaction ADD COLUMN IF NOT EXISTS version TINYINT");
            case 60:
                apply("UPDATE transaction SET version = 0");
            case 61:
                apply("ALTER TABLE transaction ALTER COLUMN version SET NOT NULL");
            case 62:
                apply("ALTER TABLE transaction ADD COLUMN IF NOT EXISTS has_message BOOLEAN NOT NULL DEFAULT FALSE");
            case 63:
                apply("ALTER TABLE transaction ADD COLUMN IF NOT EXISTS has_encrypted_message BOOLEAN NOT NULL DEFAULT FALSE");
            case 64:
                apply("UPDATE transaction SET has_message = TRUE WHERE type = 1 AND subtype = 0");
            case 65:
                apply("ALTER TABLE transaction ADD COLUMN IF NOT EXISTS has_public_key_announcement BOOLEAN NOT NULL DEFAULT FALSE");
            case 66:
                apply("ALTER TABLE transaction ADD COLUMN IF NOT EXISTS ec_block_height INT DEFAULT NULL");
            case 67:
                apply("ALTER TABLE transaction ADD COLUMN IF NOT EXISTS ec_block_id BIGINT DEFAULT NULL");
            case 68:
                apply("ALTER TABLE transaction ADD COLUMN IF NOT EXISTS has_encrypttoself_message BOOLEAN NOT NULL DEFAULT FALSE");
            case 69:
                apply("CREATE INDEX IF NOT EXISTS transaction_block_timestamp_idx ON transaction (block_timestamp DESC)");
            case 70:
                apply("DROP INDEX transaction_timestamp_idx");
            case 71:
                apply("CREATE TABLE IF NOT EXISTS alias (db_id IDENTITY, id BIGINT NOT NULL, "
                        + "account_id BIGINT NOT NULL, alias_name VARCHAR NOT NULL, "
                        + "alias_name_lower VARCHAR AS LOWER (alias_name) NOT NULL, "
                        + "alias_uri VARCHAR NOT NULL, timestamp INT NOT NULL, "
                        + "height INT NOT NULL, latest BOOLEAN NOT NULL DEFAULT TRUE)");
            case 72:
                apply("CREATE UNIQUE INDEX IF NOT EXISTS alias_id_height_idx ON alias (id, height DESC)");
            case 73:
                apply("CREATE INDEX IF NOT EXISTS alias_account_id_idx ON alias (account_id, height DESC)");
            case 74:
                apply("CREATE INDEX IF NOT EXISTS alias_name_lower_idx ON alias (alias_name_lower)");
            case 75:
                apply("CREATE TABLE IF NOT EXISTS alias_offer (db_id IDENTITY, id BIGINT NOT NULL, "
                        + "price BIGINT NOT NULL, buyer_id BIGINT, "
                        + "height INT NOT NULL, latest BOOLEAN DEFAULT TRUE NOT NULL)");
            case 76:
                apply("CREATE UNIQUE INDEX IF NOT EXISTS alias_offer_id_height_idx ON alias_offer (id, height DESC)");
            case 77:
                apply("CREATE TABLE IF NOT EXISTS asset (db_id IDENTITY, id BIGINT NOT NULL, account_id BIGINT NOT NULL, "
                        + "name VARCHAR NOT NULL, description VARCHAR, quantity BIGINT NOT NULL, decimals TINYINT NOT NULL, "
                        + "height INT NOT NULL)");
            case 78:
                apply("CREATE UNIQUE INDEX IF NOT EXISTS asset_id_idx ON asset (id)");
            case 79:
                apply("CREATE INDEX IF NOT EXISTS asset_account_id_idx ON asset (account_id)");
            case 80:
                apply("CREATE TABLE IF NOT EXISTS trade (db_id IDENTITY, asset_id BIGINT NOT NULL, block_id BIGINT NOT NULL, "
                        + "ask_order_id BIGINT NOT NULL, bid_order_id BIGINT NOT NULL, ask_order_height INT NOT NULL, "
                        + "bid_order_height INT NOT NULL, seller_id BIGINT NOT NULL, buyer_id BIGINT NOT NULL, "
                        + "quantity BIGINT NOT NULL, price BIGINT NOT NULL, timestamp INT NOT NULL, height INT NOT NULL)");
            case 81:
                apply("CREATE UNIQUE INDEX IF NOT EXISTS trade_ask_bid_idx ON trade (ask_order_id, bid_order_id)");
            case 82:
                apply("CREATE INDEX IF NOT EXISTS trade_asset_id_idx ON trade (asset_id, height DESC)");
            case 83:
                apply("CREATE INDEX IF NOT EXISTS trade_seller_id_idx ON trade (seller_id, height DESC)");
            case 84:
                apply("CREATE INDEX IF NOT EXISTS trade_buyer_id_idx ON trade (buyer_id, height DESC)");
            case 85:
                apply("CREATE TABLE IF NOT EXISTS ask_order (db_id IDENTITY, id BIGINT NOT NULL, account_id BIGINT NOT NULL, "
                        + "asset_id BIGINT NOT NULL, price BIGINT NOT NULL, "
                        + "quantity BIGINT NOT NULL, creation_height INT NOT NULL, height INT NOT NULL, "
                        + "latest BOOLEAN NOT NULL DEFAULT TRUE)");
            case 86:
                apply("CREATE UNIQUE INDEX IF NOT EXISTS ask_order_id_height_idx ON ask_order (id, height DESC)");
            case 87:
                apply("CREATE INDEX IF NOT EXISTS ask_order_account_id_idx ON ask_order (account_id, height DESC)");
            case 88:
                apply("CREATE INDEX IF NOT EXISTS ask_order_asset_id_price_idx ON ask_order (asset_id, price)");
            case 89:
                apply("CREATE TABLE IF NOT EXISTS bid_order (db_id IDENTITY, id BIGINT NOT NULL, account_id BIGINT NOT NULL, "
                        + "asset_id BIGINT NOT NULL, price BIGINT NOT NULL, "
                        + "quantity BIGINT NOT NULL, creation_height INT NOT NULL, height INT NOT NULL, "
                        + "latest BOOLEAN NOT NULL DEFAULT TRUE)");
            case 90:
                apply("CREATE UNIQUE INDEX IF NOT EXISTS bid_order_id_height_idx ON bid_order (id, height DESC)");
            case 91:
                apply("CREATE INDEX IF NOT EXISTS bid_order_account_id_idx ON bid_order (account_id, height DESC)");
            case 92:
                apply("CREATE INDEX IF NOT EXISTS bid_order_asset_id_price_idx ON bid_order (asset_id, price DESC)");
            case 93:
                apply("CREATE TABLE IF NOT EXISTS goods (db_id IDENTITY, id BIGINT NOT NULL, seller_id BIGINT NOT NULL, "
                        + "name VARCHAR NOT NULL, description VARCHAR, "
                        + "tags VARCHAR, timestamp INT NOT NULL, quantity INT NOT NULL, price BIGINT NOT NULL, "
                        + "delisted BOOLEAN NOT NULL, height INT NOT NULL, latest BOOLEAN NOT NULL DEFAULT TRUE)");
            case 94:
                apply("CREATE UNIQUE INDEX IF NOT EXISTS goods_id_height_idx ON goods (id, height DESC)");
            case 95:
                apply("CREATE INDEX IF NOT EXISTS goods_seller_id_name_idx ON goods (seller_id, name)");
            case 96:
                apply("CREATE INDEX IF NOT EXISTS goods_timestamp_idx ON goods (timestamp DESC, height DESC)");
            case 97:
                apply("CREATE TABLE IF NOT EXISTS purchase (db_id IDENTITY, id BIGINT NOT NULL, buyer_id BIGINT NOT NULL, "
                        + "goods_id BIGINT NOT NULL, "
                        + "seller_id BIGINT NOT NULL, quantity INT NOT NULL, "
                        + "price BIGINT NOT NULL, deadline INT NOT NULL, note VARBINARY, nonce BINARY(32), "
                        + "timestamp INT NOT NULL, pending BOOLEAN NOT NULL, goods VARBINARY, goods_nonce BINARY(32), "
                        + "refund_note VARBINARY, refund_nonce BINARY(32), has_feedback_notes BOOLEAN NOT NULL DEFAULT FALSE, "
                        + "has_public_feedbacks BOOLEAN NOT NULL DEFAULT FALSE, discount BIGINT NOT NULL, refund BIGINT NOT NULL, "
                        + "height INT NOT NULL, latest BOOLEAN NOT NULL DEFAULT TRUE)");
            case 98:
                apply("CREATE UNIQUE INDEX IF NOT EXISTS purchase_id_height_idx ON purchase (id, height DESC)");
            case 99:
                apply("CREATE INDEX IF NOT EXISTS purchase_buyer_id_height_idx ON purchase (buyer_id, height DESC)");
            case 100:
                apply("CREATE INDEX IF NOT EXISTS purchase_seller_id_height_idx ON purchase (seller_id, height DESC)");
            case 101:
                apply("CREATE INDEX IF NOT EXISTS purchase_deadline_idx ON purchase (deadline DESC, height DESC)");
            case 102:
                apply("CREATE TABLE IF NOT EXISTS account (db_id IDENTITY, id BIGINT NOT NULL, creation_height INT NOT NULL, "
                        + "public_key BINARY(32), key_height INT, balance BIGINT NOT NULL, unconfirmed_balance BIGINT NOT NULL, "
                        + "forged_balance BIGINT NOT NULL, name VARCHAR, description VARCHAR, current_leasing_height_from INT, "
                        + "current_leasing_height_to INT, current_lessee_id BIGINT NULL, next_leasing_height_from INT, "
                        + "next_leasing_height_to INT, next_lessee_id BIGINT NULL, height INT NOT NULL, "
                        + "latest BOOLEAN NOT NULL DEFAULT TRUE)");
            case 103:
                apply("CREATE UNIQUE INDEX IF NOT EXISTS account_id_height_idx ON account (id, height DESC)");
            case 104:
                apply("CREATE INDEX IF NOT EXISTS account_current_lessee_id_leasing_height_idx ON account (current_lessee_id, "
                        + "current_leasing_height_to DESC)");
            case 105:
                apply("CREATE TABLE IF NOT EXISTS account_asset (db_id IDENTITY, account_id BIGINT NOT NULL, "
                        + "asset_id BIGINT NOT NULL, quantity BIGINT NOT NULL, unconfirmed_quantity BIGINT NOT NULL, height INT NOT NULL, "
                        + "latest BOOLEAN NOT NULL DEFAULT TRUE)");
            case 106:
                apply("CREATE UNIQUE INDEX IF NOT EXISTS account_asset_id_height_idx ON account_asset (account_id, asset_id, height DESC)");
            case 107:
                apply("CREATE TABLE IF NOT EXISTS account_guaranteed_balance (db_id IDENTITY, account_id BIGINT NOT NULL, "
                        + "additions BIGINT NOT NULL, height INT NOT NULL)");
            case 108:
                apply("CREATE UNIQUE INDEX IF NOT EXISTS account_guaranteed_balance_id_height_idx ON account_guaranteed_balance "
                        + "(account_id, height DESC)");
            case 109:
                apply("CREATE TABLE IF NOT EXISTS purchase_feedback (db_id IDENTITY, id BIGINT NOT NULL, feedback_data VARBINARY NOT NULL, "
                        + "feedback_nonce BINARY(32) NOT NULL, height INT NOT NULL, latest BOOLEAN NOT NULL DEFAULT TRUE)");
            case 110:
                apply("CREATE INDEX IF NOT EXISTS purchase_feedback_id_height_idx ON purchase_feedback (id, height DESC)");
            case 111:
                apply("CREATE TABLE IF NOT EXISTS purchase_public_feedback (db_id IDENTITY, id BIGINT NOT NULL, public_feedback "
                        + "VARCHAR NOT NULL, height INT NOT NULL, latest BOOLEAN NOT NULL DEFAULT TRUE)");
            case 112:
                apply("CREATE INDEX IF NOT EXISTS purchase_public_feedback_id_height_idx ON purchase_public_feedback (id, height DESC)");
            case 113:
                apply("CREATE TABLE IF NOT EXISTS unconfirmed_transaction (db_id IDENTITY, id BIGINT NOT NULL, expiration INT NOT NULL, "
                        + "transaction_height INT NOT NULL, fee_per_byte BIGINT NOT NULL, timestamp INT NOT NULL, "
                        + "transaction_bytes VARBINARY NOT NULL, height INT NOT NULL)");
            case 114:
                apply("CREATE UNIQUE INDEX IF NOT EXISTS unconfirmed_transaction_id_idx ON unconfirmed_transaction (id)");
            case 115:
                apply("CREATE INDEX IF NOT EXISTS unconfirmed_transaction_height_fee_timestamp_idx ON unconfirmed_transaction "
                        + "(transaction_height ASC, fee_per_byte DESC, timestamp ASC)");
            case 116:
                apply("CREATE TABLE IF NOT EXISTS asset_transfer (db_id IDENTITY, id BIGINT NOT NULL, asset_id BIGINT NOT NULL, "
                        + "sender_id BIGINT NOT NULL, recipient_id BIGINT NOT NULL, quantity BIGINT NOT NULL, timestamp INT NOT NULL, "
                        + "height INT NOT NULL)");
            case 117:
                apply("CREATE UNIQUE INDEX IF NOT EXISTS asset_transfer_id_idx ON asset_transfer (id)");
            case 118:
                apply("CREATE INDEX IF NOT EXISTS asset_transfer_asset_id_idx ON asset_transfer (asset_id, height DESC)");
            case 119:
                apply("CREATE INDEX IF NOT EXISTS asset_transfer_sender_id_idx ON asset_transfer (sender_id, height DESC)");
            case 120:
                apply("CREATE INDEX IF NOT EXISTS asset_transfer_recipient_id_idx ON asset_transfer (recipient_id, height DESC)");
            case 121:
                apply(null);
            case 122:
                apply("CREATE INDEX IF NOT EXISTS account_asset_quantity_idx ON account_asset (quantity DESC)");
            case 123:
                apply("CREATE INDEX IF NOT EXISTS purchase_timestamp_idx ON purchase (timestamp DESC, id)");
            case 124:
                apply("CREATE INDEX IF NOT EXISTS ask_order_creation_idx ON ask_order (creation_height DESC)");
            case 125:
                apply("CREATE INDEX IF NOT EXISTS bid_order_creation_idx ON bid_order (creation_height DESC)");
            case 126:
                apply(null);
            case 127:
                apply("CREATE UNIQUE INDEX IF NOT EXISTS block_timestamp_idx ON block (timestamp DESC)");
            case 128:
                apply(null);
            case 129:
                apply("ALTER TABLE goods ADD COLUMN IF NOT EXISTS parsed_tags ARRAY");
            case 130:
                apply("CREATE ALIAS IF NOT EXISTS FTL_INIT FOR \"org.h2.fulltext.FullTextLucene.init\"");
            case 131:
                apply("CALL FTL_INIT()");
            case 132:
                apply(null);
            case 133:
                apply(null);
            case 134:
                apply("CREATE TABLE IF NOT EXISTS tag (db_id IDENTITY, tag VARCHAR NOT NULL, in_stock_count INT NOT NULL, "
                        + "total_count INT NOT NULL, height INT NOT NULL, latest BOOLEAN NOT NULL DEFAULT TRUE)");
            case 135:
                apply("CREATE UNIQUE INDEX IF NOT EXISTS tag_tag_idx ON tag (tag, height DESC)");
            case 136:
                apply("CREATE INDEX IF NOT EXISTS tag_in_stock_count_idx ON tag (in_stock_count DESC, height DESC)");
            case 137:
                apply(null);
            case 138:
                apply("CREATE TABLE IF NOT EXISTS currency (db_id IDENTITY, id BIGINT NOT NULL, account_id BIGINT NOT NULL, "
                        + "name VARCHAR NOT NULL, name_lower VARCHAR AS LOWER (name) NOT NULL, code VARCHAR NOT NULL, "
                        + "description VARCHAR, type INT NOT NULL, initial_supply BIGINT NOT NULL DEFAULT 0, current_supply BIGINT NOT NULL, "
                        + "reserve_supply BIGINT NOT NULL, max_supply BIGINT NOT NULL, creation_height INT NOT NULL, issuance_height INT NOT NULL, "
                        + "min_reserve_per_unit_nqt BIGINT NOT NULL, min_difficulty TINYINT NOT NULL, "
                        + "max_difficulty TINYINT NOT NULL, ruleset TINYINT NOT NULL, algorithm TINYINT NOT NULL, "
                        + "current_reserve_per_unit_nqt BIGINT NOT NULL, decimals TINYINT NOT NULL DEFAULT 0,"
                        + "height INT NOT NULL, latest BOOLEAN NOT NULL DEFAULT TRUE)");
            case 139:
                apply("CREATE UNIQUE INDEX IF NOT EXISTS currency_id_height_idx ON currency (id, height DESC)");
            case 140:
                apply("CREATE INDEX IF NOT EXISTS currency_account_id_idx ON currency (account_id)");
            case 141:
                apply("CREATE TABLE IF NOT EXISTS account_currency (db_id IDENTITY, account_id BIGINT NOT NULL, "
                        + "currency_id BIGINT NOT NULL, units BIGINT NOT NULL, unconfirmed_units BIGINT NOT NULL, height INT NOT NULL, "
                        + "latest BOOLEAN NOT NULL DEFAULT TRUE)");
            case 142:
                apply("CREATE UNIQUE INDEX IF NOT EXISTS account_currency_id_height_idx ON account_currency (account_id, currency_id, height DESC)");
            case 143:
                apply("CREATE TABLE IF NOT EXISTS currency_founder (db_id IDENTITY, currency_id BIGINT NOT NULL, "
                        + "account_id BIGINT NOT NULL, amount BIGINT NOT NULL, "
                        + "height INT NOT NULL, latest BOOLEAN NOT NULL DEFAULT TRUE)");
            case 144:
                apply("CREATE UNIQUE INDEX IF NOT EXISTS currency_founder_currency_id_idx ON currency_founder (currency_id, account_id, height DESC)");
            case 145:
                apply("CREATE TABLE IF NOT EXISTS currency_mint (db_id IDENTITY, currency_id BIGINT NOT NULL, account_id BIGINT NOT NULL, "
                        + "counter BIGINT NOT NULL, height INT NOT NULL, latest BOOLEAN NOT NULL DEFAULT TRUE)");
            case 146:
                apply("CREATE UNIQUE INDEX IF NOT EXISTS currency_mint_currency_id_account_id_idx ON currency_mint (currency_id, account_id, height DESC)");
            case 147:
                apply("CREATE TABLE IF NOT EXISTS buy_offer (db_id IDENTITY, id BIGINT NOT NULL, currency_id BIGINT NOT NULL, account_id BIGINT NOT NULL,"
                        + "rate BIGINT NOT NULL, unit_limit BIGINT NOT NULL, supply BIGINT NOT NULL, expiration_height INT NOT NULL,"
                        + "creation_height INT NOT NULL, transaction_index SMALLINT NOT NULL, height INT NOT NULL, latest BOOLEAN NOT NULL DEFAULT TRUE)");
            case 148:
                apply("CREATE UNIQUE INDEX IF NOT EXISTS buy_offer_id_idx ON buy_offer (id, height DESC)");
            case 149:
                apply("CREATE INDEX IF NOT EXISTS buy_offer_currency_id_account_id_idx ON buy_offer (currency_id, account_id, height DESC)");
            case 150:
                apply("CREATE TABLE IF NOT EXISTS sell_offer (db_id IDENTITY, id BIGINT NOT NULL, currency_id BIGINT NOT NULL, account_id BIGINT NOT NULL, "
                        + "rate BIGINT NOT NULL, unit_limit BIGINT NOT NULL, supply BIGINT NOT NULL, expiration_height INT NOT NULL, "
                        + "creation_height INT NOT NULL, transaction_index SMALLINT NOT NULL, height INT NOT NULL, latest BOOLEAN NOT NULL DEFAULT TRUE)");
            case 151:
                apply("CREATE UNIQUE INDEX IF NOT EXISTS sell_offer_id_idx ON sell_offer (id, height DESC)");
            case 152:
                apply("CREATE INDEX IF NOT EXISTS sell_offer_currency_id_account_id_idx ON sell_offer (currency_id, account_id, height DESC)");
            case 153:
                apply("CREATE TABLE IF NOT EXISTS exchange (db_id IDENTITY, transaction_id BIGINT NOT NULL, currency_id BIGINT NOT NULL, block_id BIGINT NOT NULL, "
                        + "offer_id BIGINT NOT NULL, seller_id BIGINT NOT NULL, "
                        + "buyer_id BIGINT NOT NULL, units BIGINT NOT NULL, "
                        + "rate BIGINT NOT NULL, timestamp INT NOT NULL, height INT NOT NULL)");
            case 154:
                apply("CREATE UNIQUE INDEX IF NOT EXISTS exchange_offer_idx ON exchange (transaction_id, offer_id)");
            case 155:
                apply("CREATE INDEX IF NOT EXISTS exchange_currency_id_idx ON exchange (currency_id, height DESC)");
            case 156:
                apply("CREATE INDEX IF NOT EXISTS exchange_seller_id_idx ON exchange (seller_id, height DESC)");
            case 157:
                apply("CREATE INDEX IF NOT EXISTS exchange_buyer_id_idx ON exchange (buyer_id, height DESC)");
            case 158:
                apply("CREATE TABLE IF NOT EXISTS currency_transfer (db_id IDENTITY, id BIGINT NOT NULL, currency_id BIGINT NOT NULL, "
                        + "sender_id BIGINT NOT NULL, recipient_id BIGINT NOT NULL, units BIGINT NOT NULL, timestamp INT NOT NULL, "
                        + "height INT NOT NULL)");
            case 159:
                apply("CREATE UNIQUE INDEX IF NOT EXISTS currency_transfer_id_idx ON currency_transfer (id)");
            case 160:
                apply("CREATE INDEX IF NOT EXISTS currency_transfer_currency_id_idx ON currency_transfer (currency_id, height DESC)");
            case 161:
                apply("CREATE INDEX IF NOT EXISTS currency_transfer_sender_id_idx ON currency_transfer (sender_id, height DESC)");
            case 162:
                apply("CREATE INDEX IF NOT EXISTS currency_transfer_recipient_id_idx ON currency_transfer (recipient_id, height DESC)");
            case 163:
                apply("CREATE INDEX IF NOT EXISTS account_currency_units_idx ON account_currency (units DESC)");
            case 164:
                apply("CREATE INDEX IF NOT EXISTS currency_name_idx ON currency (name_lower, height DESC)");
            case 165:
                apply("CREATE INDEX IF NOT EXISTS currency_code_idx ON currency (code, height DESC)");
            case 166:
                apply("CREATE INDEX IF NOT EXISTS buy_offer_rate_height_idx ON buy_offer (rate DESC, creation_height ASC)");
            case 167:
                apply("CREATE INDEX IF NOT EXISTS sell_offer_rate_height_idx ON sell_offer (rate ASC, creation_height ASC)");
            case 168:
                apply("ALTER TABLE account ADD COLUMN IF NOT EXISTS message_pattern_regex VARCHAR");
            case 169:
                apply("ALTER TABLE account ADD COLUMN IF NOT EXISTS message_pattern_flags INT");
            case 170:
                apply("DROP INDEX IF EXISTS unconfirmed_transaction_height_fee_timestamp_idx");
            case 171:
                apply("ALTER TABLE unconfirmed_transaction DROP COLUMN IF EXISTS timestamp");
            case 172:
                apply("ALTER TABLE unconfirmed_transaction ADD COLUMN IF NOT EXISTS arrival_timestamp BIGINT NOT NULL DEFAULT 0");
            case 173:
                apply("CREATE INDEX IF NOT EXISTS unconfirmed_transaction_height_fee_timestamp_idx ON unconfirmed_transaction "
                        + "(transaction_height ASC, fee_per_byte DESC, arrival_timestamp ASC)");
            case 174:
                apply("CREATE TABLE IF NOT EXISTS public_key (db_id IDENTITY, account_id BIGINT NOT NULL, "
                        + "public_key BINARY(32), height INT NOT NULL, FOREIGN KEY (height) REFERENCES block (height) ON DELETE CASCADE)");
                BlockDb.deleteAll();
            case 175:
                apply("ALTER TABLE transaction ADD COLUMN IF NOT EXISTS transaction_index SMALLINT NOT NULL");
            case 176:
                apply(null);
            case 177:
                apply("TRUNCATE TABLE ask_order");
            case 178:
                apply("ALTER TABLE ask_order ADD COLUMN IF NOT EXISTS transaction_index SMALLINT NOT NULL");
            case 179:
                apply(null);
            case 180:
                apply("TRUNCATE TABLE bid_order");
            case 181:
                apply("ALTER TABLE bid_order ADD COLUMN IF NOT EXISTS transaction_index SMALLINT NOT NULL");
            case 182:
                apply(null);
            case 183:
                apply(null);
            case 184:
                apply("CREATE TABLE IF NOT EXISTS scan (rescan BOOLEAN NOT NULL DEFAULT FALSE, height INT NOT NULL DEFAULT 0, "
                        + "validate BOOLEAN NOT NULL DEFAULT FALSE)");
            case 185:
                apply("INSERT INTO scan (rescan, height, validate) VALUES (false, 0, false)");
            case 186:
                apply("CREATE INDEX IF NOT EXISTS currency_creation_height_idx ON currency (creation_height DESC)");
            case 187:
                apply(null);
            case 188:
                apply(null);
            case 189:
                apply(null);
            case 190:
                apply(null);
            case 191:
                apply(null);
            case 192:
                apply(null);
            case 193:
                apply("CREATE TABLE IF NOT EXISTS currency_supply (db_id IDENTITY, id BIGINT NOT NULL, "
                        + "current_supply BIGINT NOT NULL, current_reserve_per_unit_nqt BIGINT NOT NULL, height INT NOT NULL, "
                        + "latest BOOLEAN NOT NULL DEFAULT TRUE)");
            case 194:
                apply("CREATE UNIQUE INDEX IF NOT EXISTS currency_supply_id_height_idx ON currency_supply (id, height DESC)");
            case 195:
                apply("TRUNCATE TABLE currency");
            case 196:
                apply("ALTER TABLE currency DROP COLUMN IF EXISTS current_supply");
            case 197:
                apply("ALTER TABLE currency DROP COLUMN IF EXISTS current_reserve_per_unit_nqt");
            case 198:
                apply(null);
            case 199:
                apply(null);
            case 200:
                apply("CREATE TABLE IF NOT EXISTS public_key (db_id IDENTITY, account_id BIGINT NOT NULL, "
                        + "public_key BINARY(32), height INT NOT NULL, FOREIGN KEY (height) REFERENCES block (height) ON DELETE CASCADE)");
            case 201:
                apply("INSERT INTO public_key (account_id, public_key, height) SELECT id, public_key, min(height) "
                        + "FROM account WHERE public_key IS NOT NULL GROUP BY id");
            case 202:
                apply("CREATE UNIQUE INDEX IF NOT EXISTS public_key_account_id_idx ON public_key (account_id)");
            case 203:
                apply("ALTER TABLE account DROP COLUMN IF EXISTS public_key");
            case 204:
                apply("ALTER TABLE block DROP COLUMN IF EXISTS generator_public_key");
            case 205:
                apply("ALTER TABLE transaction DROP COLUMN IF EXISTS sender_public_key");
            case 206:
                apply("CREATE INDEX IF NOT EXISTS account_height_idx ON account(height)");
            case 207:
                apply("CREATE INDEX IF NOT EXISTS account_asset_height_idx ON account_asset(height)");
            case 208:
                apply("CREATE INDEX IF NOT EXISTS account_currency_height_idx ON account_currency(height)");
            case 209:
                apply("CREATE INDEX IF NOT EXISTS account_guaranteed_balance_height_idx ON account_guaranteed_balance(height)");
            case 210:
                apply("CREATE INDEX IF NOT EXISTS alias_height_idx ON alias(height)");
            case 211:
                apply("CREATE INDEX IF NOT EXISTS alias_offer_height_idx ON alias_offer(height)");
            case 212:
                apply("CREATE INDEX IF NOT EXISTS ask_order_height_idx ON ask_order(height)");
            case 213:
                apply("CREATE INDEX IF NOT EXISTS asset_height_idx ON asset(height)");
            case 214:
                apply("CREATE INDEX IF NOT EXISTS asset_transfer_height_idx ON asset_transfer(height)");
            case 215:
                apply("CREATE INDEX IF NOT EXISTS bid_order_height_idx ON bid_order(height)");
            case 216:
                apply("CREATE INDEX IF NOT EXISTS buy_offer_height_idx ON buy_offer(height)");
            case 217:
                apply("CREATE INDEX IF NOT EXISTS currency_height_idx ON currency(height)");
            case 218:
                apply("CREATE INDEX IF NOT EXISTS currency_founder_height_idx ON currency_founder(height)");
            case 219:
                apply("CREATE INDEX IF NOT EXISTS currency_mint_height_idx ON currency_mint(height)");
            case 220:
                apply("CREATE INDEX IF NOT EXISTS currency_supply_height_idx ON currency_supply(height)");
            case 221:
                apply("CREATE INDEX IF NOT EXISTS currency_transfer_height_idx ON currency_transfer(height)");
            case 222:
                apply("CREATE INDEX IF NOT EXISTS exchange_height_idx ON exchange(height)");
            case 223:
                apply("CREATE INDEX IF NOT EXISTS goods_height_idx ON goods(height)");
            case 224:
                apply("CREATE INDEX IF NOT EXISTS public_key_height_idx ON public_key(height)");
            case 225:
                apply("CREATE INDEX IF NOT EXISTS purchase_height_idx ON purchase(height)");
            case 226:
                apply("CREATE INDEX IF NOT EXISTS purchase_feedback_height_idx ON purchase_feedback(height)");
            case 227:
                apply("CREATE INDEX IF NOT EXISTS purchase_public_feedback_height_idx ON purchase_public_feedback(height)");
            case 228:
                apply("CREATE INDEX IF NOT EXISTS sell_offer_height_idx ON sell_offer(height)");
            case 229:
                apply("CREATE INDEX IF NOT EXISTS tag_height_idx ON tag(height)");
            case 230:
                apply("CREATE INDEX IF NOT EXISTS trade_height_idx ON trade(height)");
            case 231:
                apply("DROP TABLE IF EXISTS poll");
            case 232:
                apply("DROP TABLE IF EXISTS vote");
            case 233:
                apply("CREATE TABLE IF NOT EXISTS vote (db_id IDENTITY, id BIGINT NOT NULL, " +
                        "poll_id BIGINT NOT NULL, voter_id BIGINT NOT NULL, vote_bytes VARBINARY NOT NULL, height INT NOT NULL)");
            case 234:
                apply("CREATE UNIQUE INDEX IF NOT EXISTS vote_id_idx ON vote (id)");
            case 235:
                apply("CREATE UNIQUE INDEX IF NOT EXISTS vote_poll_id_idx ON vote (poll_id, voter_id)");
            case 236:
                apply("CREATE TABLE IF NOT EXISTS poll (db_id IDENTITY, id BIGINT NOT NULL, "
                        + "account_id BIGINT NOT NULL, name VARCHAR NOT NULL, "
                        + "description VARCHAR, options ARRAY NOT NULL, min_num_options TINYINT, max_num_options TINYINT, "
                        + "min_range_value TINYINT, max_range_value TINYINT, "
                        + "finish_height INT NOT NULL, voting_model TINYINT NOT NULL, min_balance BIGINT, "
                        + "min_balance_model TINYINT, holding_id BIGINT, height INT NOT NULL)");
            case 237:
                apply("CREATE TABLE IF NOT EXISTS poll_result (db_id IDENTITY, poll_id BIGINT NOT NULL, "
                        + "option VARCHAR NOT NULL, result BIGINT NOT NULL, height INT NOT NULL)");
            case 238:
                apply("ALTER TABLE transaction ADD COLUMN IF NOT EXISTS phased BOOLEAN NOT NULL DEFAULT FALSE");
            case 239:
                apply("CREATE TABLE IF NOT EXISTS phasing_poll (db_id IDENTITY, id BIGINT NOT NULL, "
                        + "account_id BIGINT NOT NULL, voter_count TINYINT NOT NULL DEFAULT 0, "
                        + "finish_height INT NOT NULL, voting_model TINYINT NOT NULL, quorum BIGINT NOT NULL, "
                        + "min_balance BIGINT NOT NULL, holding_id BIGINT NOT NULL, min_balance_model TINYINT, "
                        + "full_hash BINARY(32) NOT NULL, height INT NOT NULL)");
            case 240:
                apply("CREATE TABLE IF NOT EXISTS phasing_vote (db_id IDENTITY, id BIGINT NOT NULL, "
                        + "transaction_id BIGINT NOT NULL, voter_id BIGINT NOT NULL, "
                        + "height INT NOT NULL)");
            case 241:
                apply("CREATE TABLE IF NOT EXISTS phasing_poll_voter (db_id IDENTITY, "
                        + "transaction_id BIGINT NOT NULL, voter_id BIGINT NOT NULL, "
                        + "height INT NOT NULL)");
            case 242:
                apply("CREATE INDEX IF NOT EXISTS vote_height_idx ON vote(height)");
            case 243:
                apply("CREATE UNIQUE INDEX IF NOT EXISTS poll_id_idx ON poll(id)");
            case 244:
                apply("CREATE INDEX IF NOT EXISTS poll_height_idx ON poll(height)");
            case 245:
                apply("CREATE INDEX IF NOT EXISTS poll_account_idx ON poll(account_id)");
            case 246:
                apply("CREATE INDEX IF NOT EXISTS poll_finish_height_idx ON poll(finish_height DESC)");
            case 247:
                apply("CREATE UNIQUE INDEX IF NOT EXISTS poll_result_poll_id_idx ON poll_result(poll_id)");
            case 248:
                apply("CREATE INDEX IF NOT EXISTS poll_result_height_idx ON poll_result(height)");
            case 249:
                apply("CREATE UNIQUE INDEX IF NOT EXISTS phasing_poll_id_idx ON phasing_poll(id)");
            case 250:
                apply("CREATE INDEX IF NOT EXISTS phasing_poll_height_idx ON phasing_poll(height)");
            case 251:
                apply("CREATE INDEX IF NOT EXISTS phasing_poll_account_id_idx ON phasing_poll(account_id, height DESC)");
            case 252:
                apply("CREATE INDEX IF NOT EXISTS phasing_poll_holding_id_idx ON phasing_poll(holding_id, height DESC)");
            case 253:
                apply(null);
            case 254:
                apply("CREATE UNIQUE INDEX IF NOT EXISTS phasing_vote_transaction_voter_idx ON phasing_vote(transaction_id, voter_id)");
            case 255:
                apply("CREATE UNIQUE INDEX IF NOT EXISTS phasing_poll_voter_transaction_voter_idx ON phasing_poll_voter(transaction_id, voter_id)");
            case 256:
                apply("CREATE TABLE IF NOT EXISTS phasing_poll_result (db_id IDENTITY, id BIGINT NOT NULL, "
                        + "result BIGINT NOT NULL, approved BOOLEAN NOT NULL, height INT NOT NULL)");
            case 257:
                apply("CREATE UNIQUE INDEX IF NOT EXISTS phasing_poll_result_id_idx ON phasing_poll_result(id)");
            case 258:
                apply("CREATE INDEX IF NOT EXISTS phasing_poll_result_height_idx ON phasing_poll_result(height)");
            case 259:
                apply(null);
            case 260:
                apply("CREATE INDEX IF NOT EXISTS currency_founder_account_id_idx ON currency_founder (account_id, height DESC)");
            case 261:
                apply("TRUNCATE TABLE trade");
            case 262:
                apply("ALTER TABLE trade ADD COLUMN IF NOT EXISTS is_buy BOOLEAN NOT NULL");
            case 263:
                apply("CREATE INDEX IF NOT EXISTS phasing_poll_voter_height_idx ON phasing_poll_voter(height)");
            case 264:
                apply("TRUNCATE TABLE ask_order");
            case 265:
                apply("ALTER TABLE ask_order ADD COLUMN IF NOT EXISTS transaction_height INT NOT NULL");
            case 266:
                apply("TRUNCATE TABLE bid_order");
            case 267:
                apply("ALTER TABLE bid_order ADD COLUMN IF NOT EXISTS transaction_height INT NOT NULL");
            case 268:
                apply("TRUNCATE TABLE buy_offer");
            case 269:
                apply("ALTER TABLE buy_offer ADD COLUMN IF NOT EXISTS transaction_height INT NOT NULL");
            case 270:
                apply("TRUNCATE TABLE sell_offer");
            case 271:
                apply("ALTER TABLE sell_offer ADD COLUMN IF NOT EXISTS transaction_height INT NOT NULL");
            case 272:
                apply(null);
            case 273:
                apply("ALTER TABLE poll_result DROP COLUMN IF EXISTS option");
            case 274:
                apply("ALTER TABLE phasing_poll ALTER COLUMN voter_count RENAME TO whitelist_size");
            case 275:
                apply("ALTER TABLE poll_result ALTER COLUMN result SET NULL");
            case 276:
                apply(null);
            case 277:
                apply("DROP INDEX IF EXISTS poll_result_poll_id_idx");
            case 278:
                apply("CREATE INDEX IF NOT EXISTS poll_result_poll_id_idx ON poll_result(poll_id)");
            case 279:
                apply("CREATE INDEX IF NOT EXISTS phasing_vote_height_idx ON phasing_vote(height)");
            case 280:
                apply("TRUNCATE TABLE poll_result");
            case 281:
                apply("ALTER TABLE poll_result ADD COLUMN IF NOT EXISTS weight BIGINT NOT NULL");
            case 282:
                apply(null);
            case 283:
                apply("DROP INDEX IF EXISTS transaction_full_hash_idx");
            case 284:
                apply("ALTER TABLE phasing_poll ALTER COLUMN holding_id SET NULL");
            case 285:
                apply("ALTER TABLE phasing_poll ALTER COLUMN min_balance SET NULL");
            case 286:
                apply("ALTER TABLE phasing_poll ALTER COLUMN full_hash SET NULL");
            case 287:
                apply("ALTER TABLE phasing_poll ALTER COLUMN quorum SET NULL");
            case 288:
                apply("DROP INDEX IF EXISTS trade_ask_bid_idx");
            case 289:
                apply("CREATE INDEX IF NOT EXISTS trade_ask_idx ON trade (ask_order_id, height DESC)");
            case 290:
                apply("CREATE INDEX IF NOT EXISTS trade_bid_idx ON trade (bid_order_id, height DESC)");
            case 291:
                if (Constants.isTestnet) {
                    BlockchainProcessorImpl.getInstance().scheduleScan(0, true);
                }
                apply(null);
            case 292:
<<<<<<< HEAD
                apply("CREATE TABLE IF NOT EXISTS account_control_phasing (db_id IDENTITY, account_id BIGINT NOT NULL, "
                        + "whitelist_size TINYINT NOT NULL DEFAULT 0, "
                        + "voting_model TINYINT NOT NULL, quorum BIGINT, "
                        + "min_balance BIGINT, holding_id BIGINT, min_balance_model TINYINT, "
                        + "height INT NOT NULL, latest BOOLEAN NOT NULL DEFAULT TRUE)");
            case 293:
                apply("CREATE TABLE IF NOT EXISTS account_control_phasing_voter (db_id IDENTITY, account_id BIGINT NOT NULL, "
                        + "voter_id BIGINT NOT NULL, "
                        + "height INT NOT NULL, latest BOOLEAN NOT NULL DEFAULT TRUE)");
                
            case 294:
                apply("ALTER TABLE account ADD COLUMN IF NOT EXISTS has_control_phasing BOOLEAN NOT NULL DEFAULT FALSE");
            case 295:
=======
                apply("CREATE TABLE IF NOT EXISTS account_info (db_id IDENTITY, account_id BIGINT NOT NULL, "
                        + "name VARCHAR, description VARCHAR, height INT NOT NULL, latest BOOLEAN NOT NULL DEFAULT TRUE)");
            case 293:
                apply("CREATE UNIQUE INDEX IF NOT EXISTS account_info_id_height_idx ON account_info (account_id, height DESC)");
            case 294:
                apply("CREATE INDEX IF NOT EXISTS account_info_height_idx ON account_info (height)");
            case 295:
                apply("ALTER TABLE account DROP COLUMN IF EXISTS name");
            case 296:
                apply("ALTER TABLE account DROP COLUMN IF EXISTS description");
            case 297:
                apply("ALTER TABLE account DROP COLUMN IF EXISTS message_pattern_regex");
            case 298:
                apply("ALTER TABLE account DROP COLUMN IF EXISTS message_pattern_flags");
            case 299:
                BlockchainProcessorImpl.getInstance().scheduleScan(0, false);
                apply(null);
            case 300:
>>>>>>> 60685fa8
                return;
            default:
                throw new RuntimeException("Blockchain database inconsistent with code, probably trying to run older code on newer database");
        }
    }
}<|MERGE_RESOLUTION|>--- conflicted
+++ resolved
@@ -696,21 +696,6 @@
                 }
                 apply(null);
             case 292:
-<<<<<<< HEAD
-                apply("CREATE TABLE IF NOT EXISTS account_control_phasing (db_id IDENTITY, account_id BIGINT NOT NULL, "
-                        + "whitelist_size TINYINT NOT NULL DEFAULT 0, "
-                        + "voting_model TINYINT NOT NULL, quorum BIGINT, "
-                        + "min_balance BIGINT, holding_id BIGINT, min_balance_model TINYINT, "
-                        + "height INT NOT NULL, latest BOOLEAN NOT NULL DEFAULT TRUE)");
-            case 293:
-                apply("CREATE TABLE IF NOT EXISTS account_control_phasing_voter (db_id IDENTITY, account_id BIGINT NOT NULL, "
-                        + "voter_id BIGINT NOT NULL, "
-                        + "height INT NOT NULL, latest BOOLEAN NOT NULL DEFAULT TRUE)");
-                
-            case 294:
-                apply("ALTER TABLE account ADD COLUMN IF NOT EXISTS has_control_phasing BOOLEAN NOT NULL DEFAULT FALSE");
-            case 295:
-=======
                 apply("CREATE TABLE IF NOT EXISTS account_info (db_id IDENTITY, account_id BIGINT NOT NULL, "
                         + "name VARCHAR, description VARCHAR, height INT NOT NULL, latest BOOLEAN NOT NULL DEFAULT TRUE)");
             case 293:
@@ -729,7 +714,19 @@
                 BlockchainProcessorImpl.getInstance().scheduleScan(0, false);
                 apply(null);
             case 300:
->>>>>>> 60685fa8
+                apply("CREATE TABLE IF NOT EXISTS account_control_phasing (db_id IDENTITY, account_id BIGINT NOT NULL, "
+                        + "whitelist_size TINYINT NOT NULL DEFAULT 0, "
+                        + "voting_model TINYINT NOT NULL, quorum BIGINT, "
+                        + "min_balance BIGINT, holding_id BIGINT, min_balance_model TINYINT, "
+                        + "height INT NOT NULL, latest BOOLEAN NOT NULL DEFAULT TRUE)");
+            case 301:
+                apply("CREATE TABLE IF NOT EXISTS account_control_phasing_voter (db_id IDENTITY, account_id BIGINT NOT NULL, "
+                        + "voter_id BIGINT NOT NULL, "
+                        + "height INT NOT NULL, latest BOOLEAN NOT NULL DEFAULT TRUE)");
+                
+            case 302:
+                apply("ALTER TABLE account ADD COLUMN IF NOT EXISTS has_control_phasing BOOLEAN NOT NULL DEFAULT FALSE");
+            case 303:
                 return;
             default:
                 throw new RuntimeException("Blockchain database inconsistent with code, probably trying to run older code on newer database");
