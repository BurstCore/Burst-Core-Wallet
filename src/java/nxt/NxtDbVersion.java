/******************************************************************************
 * Copyright © 2013-2016 The Nxt Core Developers.                             *
 *                                                                            *
 * See the AUTHORS.txt, DEVELOPER-AGREEMENT.txt and LICENSE.txt files at      *
 * the top-level directory of this distribution for the individual copyright  *
 * holder information and the developer policies on copyright and licensing.  *
 *                                                                            *
 * Unless otherwise agreed in a custom licensing agreement, no part of the    *
 * Nxt software, including this file, may be copied, modified, propagated,    *
 * or distributed except according to the terms contained in the LICENSE.txt  *
 * file.                                                                      *
 *                                                                            *
 * Removal or modification of this copyright notice is prohibited.            *
 *                                                                            *
 ******************************************************************************/

package nxt;

import nxt.db.DbVersion;

class NxtDbVersion extends DbVersion {

    protected void update(int nextUpdate) {
        switch (nextUpdate) {
            case 1:
                apply("CREATE TABLE IF NOT EXISTS block (db_id IDENTITY, id BIGINT NOT NULL, version INT NOT NULL, "
                        + "timestamp INT NOT NULL, previous_block_id BIGINT, "
                        + "total_amount BIGINT NOT NULL, "
                        + "total_fee BIGINT NOT NULL, payload_length INT NOT NULL, "
                        + "previous_block_hash BINARY(32), cumulative_difficulty VARBINARY NOT NULL, base_target BIGINT NOT NULL, "
                        + "next_block_id BIGINT, "
                        + "height INT NOT NULL, generation_signature BINARY(64) NOT NULL, "
                        + "block_signature BINARY(64) NOT NULL, payload_hash BINARY(32) NOT NULL, generator_id BIGINT NOT NULL)");
            case 2:
                apply("CREATE UNIQUE INDEX IF NOT EXISTS block_id_idx ON block (id)");
            case 3:
                apply("CREATE TABLE IF NOT EXISTS transaction (db_id IDENTITY, id BIGINT NOT NULL, "
                        + "deadline SMALLINT NOT NULL, recipient_id BIGINT, transaction_index SMALLINT NOT NULL, "
                        + "amount BIGINT NOT NULL, fee BIGINT NOT NULL, full_hash BINARY(32) NOT NULL, "
                        + "height INT NOT NULL, block_id BIGINT NOT NULL, FOREIGN KEY (block_id) REFERENCES block (id) ON DELETE CASCADE, "
                        + "signature BINARY(64) NOT NULL, timestamp INT NOT NULL, type TINYINT NOT NULL, subtype TINYINT NOT NULL, "
                        + "sender_id BIGINT NOT NULL, block_timestamp INT NOT NULL, referenced_transaction_full_hash BINARY(32), "
                        + "phased BOOLEAN NOT NULL DEFAULT FALSE, "
                        + "attachment_bytes VARBINARY, version TINYINT NOT NULL, has_message BOOLEAN NOT NULL DEFAULT FALSE, "
                        + "has_encrypted_message BOOLEAN NOT NULL DEFAULT FALSE, has_public_key_announcement BOOLEAN NOT NULL DEFAULT FALSE, "
                        + "ec_block_height INT DEFAULT NULL, ec_block_id BIGINT DEFAULT NULL, has_encrypttoself_message BOOLEAN NOT NULL DEFAULT FALSE, "
                        + "has_prunable_message BOOLEAN NOT NULL DEFAULT FALSE, has_prunable_encrypted_message BOOLEAN NOT NULL DEFAULT FALSE, "
                        + "has_prunable_attachment BOOLEAN NOT NULL DEFAULT FALSE)");
            case 4:
                apply("CREATE UNIQUE INDEX IF NOT EXISTS transaction_id_idx ON transaction (id)");
            case 5:
                apply("CREATE UNIQUE INDEX IF NOT EXISTS block_height_idx ON block (height)");
            case 6:
                apply("CREATE INDEX IF NOT EXISTS block_generator_id_idx ON block (generator_id)");
            case 7:
                apply("CREATE INDEX IF NOT EXISTS transaction_sender_id_idx ON transaction (sender_id)");
            case 8:
                apply("CREATE INDEX IF NOT EXISTS transaction_recipient_id_idx ON transaction (recipient_id)");
            case 9:
                apply("CREATE TABLE IF NOT EXISTS peer (address VARCHAR PRIMARY KEY, last_updated INT, services BIGINT)");
            case 10:
                apply("CREATE INDEX IF NOT EXISTS transaction_block_timestamp_idx ON transaction (block_timestamp DESC)");
            case 11:
                apply("CREATE TABLE IF NOT EXISTS alias (db_id IDENTITY, id BIGINT NOT NULL, "
                        + "account_id BIGINT NOT NULL, alias_name VARCHAR NOT NULL, "
                        + "alias_name_lower VARCHAR AS LOWER (alias_name) NOT NULL, "
                        + "alias_uri VARCHAR NOT NULL, timestamp INT NOT NULL, "
                        + "height INT NOT NULL, latest BOOLEAN NOT NULL DEFAULT TRUE)");
            case 12:
                apply("CREATE UNIQUE INDEX IF NOT EXISTS alias_id_height_idx ON alias (id, height DESC)");
            case 13:
                apply("CREATE INDEX IF NOT EXISTS alias_account_id_idx ON alias (account_id, height DESC)");
            case 14:
                apply("CREATE INDEX IF NOT EXISTS alias_name_lower_idx ON alias (alias_name_lower)");
            case 15:
                apply("CREATE TABLE IF NOT EXISTS alias_offer (db_id IDENTITY, id BIGINT NOT NULL, "
                        + "price BIGINT NOT NULL, buyer_id BIGINT, "
                        + "height INT NOT NULL, latest BOOLEAN DEFAULT TRUE NOT NULL)");
            case 16:
                apply("CREATE UNIQUE INDEX IF NOT EXISTS alias_offer_id_height_idx ON alias_offer (id, height DESC)");
            case 17:
                apply("CREATE TABLE IF NOT EXISTS asset (db_id IDENTITY, id BIGINT NOT NULL, account_id BIGINT NOT NULL, "
                        + "name VARCHAR NOT NULL, description VARCHAR, quantity BIGINT NOT NULL, decimals TINYINT NOT NULL, "
                        + "initial_quantity BIGINT NOT NULL, height INT NOT NULL, latest BOOLEAN NOT NULL DEFAULT TRUE)");
            case 18:
                apply("CREATE INDEX IF NOT EXISTS asset_account_id_idx ON asset (account_id)");
            case 19:
                apply("CREATE TABLE IF NOT EXISTS trade (db_id IDENTITY, asset_id BIGINT NOT NULL, block_id BIGINT NOT NULL, "
                        + "ask_order_id BIGINT NOT NULL, bid_order_id BIGINT NOT NULL, ask_order_height INT NOT NULL, "
                        + "bid_order_height INT NOT NULL, seller_id BIGINT NOT NULL, buyer_id BIGINT NOT NULL, "
                        + "is_buy BOOLEAN NOT NULL, "
                        + "quantity BIGINT NOT NULL, price BIGINT NOT NULL, timestamp INT NOT NULL, height INT NOT NULL)");
            case 20:
                apply("CREATE INDEX IF NOT EXISTS trade_asset_id_idx ON trade (asset_id, height DESC)");
            case 21:
                apply("CREATE INDEX IF NOT EXISTS trade_seller_id_idx ON trade (seller_id, height DESC)");
            case 22:
                apply("CREATE INDEX IF NOT EXISTS trade_buyer_id_idx ON trade (buyer_id, height DESC)");
            case 23:
                apply("CREATE TABLE IF NOT EXISTS ask_order (db_id IDENTITY, id BIGINT NOT NULL, account_id BIGINT NOT NULL, "
                        + "asset_id BIGINT NOT NULL, price BIGINT NOT NULL, transaction_index SMALLINT NOT NULL, "
                        + "transaction_height INT NOT NULL, "
                        + "quantity BIGINT NOT NULL, creation_height INT NOT NULL, height INT NOT NULL, "
                        + "latest BOOLEAN NOT NULL DEFAULT TRUE)");
            case 24:
                apply("CREATE UNIQUE INDEX IF NOT EXISTS ask_order_id_height_idx ON ask_order (id, height DESC)");
            case 25:
                apply("CREATE INDEX IF NOT EXISTS ask_order_account_id_idx ON ask_order (account_id, height DESC)");
            case 26:
                apply("CREATE INDEX IF NOT EXISTS ask_order_asset_id_price_idx ON ask_order (asset_id, price)");
            case 27:
                apply("CREATE TABLE IF NOT EXISTS bid_order (db_id IDENTITY, id BIGINT NOT NULL, account_id BIGINT NOT NULL, "
                        + "asset_id BIGINT NOT NULL, price BIGINT NOT NULL, transaction_index SMALLINT NOT NULL, "
                        + "transaction_height INT NOT NULL, "
                        + "quantity BIGINT NOT NULL, creation_height INT NOT NULL, height INT NOT NULL, "
                        + "latest BOOLEAN NOT NULL DEFAULT TRUE)");
            case 28:
                apply("CREATE UNIQUE INDEX IF NOT EXISTS bid_order_id_height_idx ON bid_order (id, height DESC)");
            case 29:
                apply("CREATE INDEX IF NOT EXISTS bid_order_account_id_idx ON bid_order (account_id, height DESC)");
            case 30:
                apply("CREATE INDEX IF NOT EXISTS bid_order_asset_id_price_idx ON bid_order (asset_id, price DESC)");
            case 31:
                apply("CREATE TABLE IF NOT EXISTS goods (db_id IDENTITY, id BIGINT NOT NULL, seller_id BIGINT NOT NULL, "
                        + "name VARCHAR NOT NULL, description VARCHAR, parsed_tags ARRAY, has_image BOOLEAN NOT NULL, "
                        + "tags VARCHAR, timestamp INT NOT NULL, quantity INT NOT NULL, price BIGINT NOT NULL, "
                        + "delisted BOOLEAN NOT NULL, height INT NOT NULL, latest BOOLEAN NOT NULL DEFAULT TRUE)");
            case 32:
                apply("CREATE UNIQUE INDEX IF NOT EXISTS goods_id_height_idx ON goods (id, height DESC)");
            case 33:
                apply("CREATE INDEX IF NOT EXISTS goods_seller_id_name_idx ON goods (seller_id, name)");
            case 34:
                apply("CREATE INDEX IF NOT EXISTS goods_timestamp_idx ON goods (timestamp DESC, height DESC)");
            case 35:
                apply("CREATE TABLE IF NOT EXISTS purchase (db_id IDENTITY, id BIGINT NOT NULL, buyer_id BIGINT NOT NULL, "
                        + "goods_id BIGINT NOT NULL, "
                        + "seller_id BIGINT NOT NULL, quantity INT NOT NULL, "
                        + "price BIGINT NOT NULL, deadline INT NOT NULL, note VARBINARY, nonce BINARY(32), "
                        + "timestamp INT NOT NULL, pending BOOLEAN NOT NULL, goods VARBINARY, goods_nonce BINARY(32), goods_is_text BOOLEAN NOT NULL DEFAULT TRUE, "
                        + "refund_note VARBINARY, refund_nonce BINARY(32), has_feedback_notes BOOLEAN NOT NULL DEFAULT FALSE, "
                        + "has_public_feedbacks BOOLEAN NOT NULL DEFAULT FALSE, discount BIGINT NOT NULL, refund BIGINT NOT NULL, "
                        + "height INT NOT NULL, latest BOOLEAN NOT NULL DEFAULT TRUE)");
            case 36:
                apply("CREATE UNIQUE INDEX IF NOT EXISTS purchase_id_height_idx ON purchase (id, height DESC)");
            case 37:
                apply("CREATE INDEX IF NOT EXISTS purchase_buyer_id_height_idx ON purchase (buyer_id, height DESC)");
            case 38:
                apply("CREATE INDEX IF NOT EXISTS purchase_seller_id_height_idx ON purchase (seller_id, height DESC)");
            case 39:
                apply("CREATE INDEX IF NOT EXISTS purchase_deadline_idx ON purchase (deadline DESC, height DESC)");
            case 40:
                apply("CREATE TABLE IF NOT EXISTS account (db_id IDENTITY, id BIGINT NOT NULL, "
                        + "balance BIGINT NOT NULL, unconfirmed_balance BIGINT NOT NULL, has_control_phasing BOOLEAN NOT NULL DEFAULT FALSE, "
                        + "forged_balance BIGINT NOT NULL, active_lessee_id BIGINT, height INT NOT NULL, "
                        + "latest BOOLEAN NOT NULL DEFAULT TRUE)");
            case 41:
                apply("CREATE UNIQUE INDEX IF NOT EXISTS account_id_height_idx ON account (id, height DESC)");
            case 42:
                apply("CREATE TABLE IF NOT EXISTS account_asset (db_id IDENTITY, account_id BIGINT NOT NULL, "
                        + "asset_id BIGINT NOT NULL, quantity BIGINT NOT NULL, unconfirmed_quantity BIGINT NOT NULL, height INT NOT NULL, "
                        + "latest BOOLEAN NOT NULL DEFAULT TRUE)");
            case 43:
                apply("CREATE UNIQUE INDEX IF NOT EXISTS account_asset_id_height_idx ON account_asset (account_id, asset_id, height DESC)");
            case 44:
                apply("CREATE TABLE IF NOT EXISTS account_guaranteed_balance (db_id IDENTITY, account_id BIGINT NOT NULL, "
                        + "additions BIGINT NOT NULL, height INT NOT NULL)");
            case 45:
                apply("CREATE UNIQUE INDEX IF NOT EXISTS account_guaranteed_balance_id_height_idx ON account_guaranteed_balance "
                        + "(account_id, height DESC)");
            case 46:
                apply("CREATE TABLE IF NOT EXISTS purchase_feedback (db_id IDENTITY, id BIGINT NOT NULL, feedback_data VARBINARY NOT NULL, "
                        + "feedback_nonce BINARY(32) NOT NULL, height INT NOT NULL, latest BOOLEAN NOT NULL DEFAULT TRUE)");
            case 47:
                apply("CREATE INDEX IF NOT EXISTS purchase_feedback_id_height_idx ON purchase_feedback (id, height DESC)");
            case 48:
                apply("CREATE TABLE IF NOT EXISTS purchase_public_feedback (db_id IDENTITY, id BIGINT NOT NULL, public_feedback "
                        + "VARCHAR NOT NULL, height INT NOT NULL, latest BOOLEAN NOT NULL DEFAULT TRUE)");
            case 49:
                apply("CREATE INDEX IF NOT EXISTS purchase_public_feedback_id_height_idx ON purchase_public_feedback (id, height DESC)");
            case 50:
                apply("CREATE TABLE IF NOT EXISTS unconfirmed_transaction (db_id IDENTITY, id BIGINT NOT NULL, expiration INT NOT NULL, "
                        + "transaction_height INT NOT NULL, fee_per_byte BIGINT NOT NULL, arrival_timestamp BIGINT NOT NULL, "
                        + "transaction_bytes VARBINARY NOT NULL, prunable_json VARCHAR, height INT NOT NULL)");
            case 51:
                apply("CREATE UNIQUE INDEX IF NOT EXISTS unconfirmed_transaction_id_idx ON unconfirmed_transaction (id)");
            case 52:
                apply("CREATE TABLE IF NOT EXISTS asset_transfer (db_id IDENTITY, id BIGINT NOT NULL, asset_id BIGINT NOT NULL, "
                        + "sender_id BIGINT NOT NULL, recipient_id BIGINT NOT NULL, quantity BIGINT NOT NULL, timestamp INT NOT NULL, "
                        + "height INT NOT NULL)");
            case 53:
                apply("CREATE UNIQUE INDEX IF NOT EXISTS asset_transfer_id_idx ON asset_transfer (id)");
            case 54:
                apply("CREATE INDEX IF NOT EXISTS asset_transfer_asset_id_idx ON asset_transfer (asset_id, height DESC)");
            case 55:
                apply("CREATE INDEX IF NOT EXISTS asset_transfer_sender_id_idx ON asset_transfer (sender_id, height DESC)");
            case 56:
                apply("CREATE INDEX IF NOT EXISTS asset_transfer_recipient_id_idx ON asset_transfer (recipient_id, height DESC)");
            case 57:
                apply("CREATE INDEX IF NOT EXISTS account_asset_quantity_idx ON account_asset (quantity DESC)");
            case 58:
                apply("CREATE INDEX IF NOT EXISTS purchase_timestamp_idx ON purchase (timestamp DESC, id)");
            case 59:
                apply("CREATE INDEX IF NOT EXISTS ask_order_creation_idx ON ask_order (creation_height DESC)");
            case 60:
                apply("CREATE INDEX IF NOT EXISTS bid_order_creation_idx ON bid_order (creation_height DESC)");
            case 61:
                apply("CREATE UNIQUE INDEX IF NOT EXISTS block_timestamp_idx ON block (timestamp DESC)");
            case 62:
                apply("CREATE TABLE IF NOT EXISTS tag (db_id IDENTITY, tag VARCHAR NOT NULL, in_stock_count INT NOT NULL, "
                        + "total_count INT NOT NULL, height INT NOT NULL, latest BOOLEAN NOT NULL DEFAULT TRUE)");
            case 63:
                apply("CREATE UNIQUE INDEX IF NOT EXISTS tag_tag_idx ON tag (tag, height DESC)");
            case 64:
                apply("CREATE INDEX IF NOT EXISTS tag_in_stock_count_idx ON tag (in_stock_count DESC, height DESC)");
            case 65:
                apply("CREATE TABLE IF NOT EXISTS currency (db_id IDENTITY, id BIGINT NOT NULL, account_id BIGINT NOT NULL, "
                        + "name VARCHAR NOT NULL, name_lower VARCHAR AS LOWER (name) NOT NULL, code VARCHAR NOT NULL, "
                        + "description VARCHAR, type INT NOT NULL, initial_supply BIGINT NOT NULL DEFAULT 0, "
                        + "reserve_supply BIGINT NOT NULL, max_supply BIGINT NOT NULL, creation_height INT NOT NULL, issuance_height INT NOT NULL, "
                        + "min_reserve_per_unit_nqt BIGINT NOT NULL, min_difficulty TINYINT NOT NULL, "
                        + "max_difficulty TINYINT NOT NULL, ruleset TINYINT NOT NULL, algorithm TINYINT NOT NULL, "
                        + "decimals TINYINT NOT NULL DEFAULT 0,"
                        + "height INT NOT NULL, latest BOOLEAN NOT NULL DEFAULT TRUE)");
            case 66:
                apply("CREATE UNIQUE INDEX IF NOT EXISTS currency_id_height_idx ON currency (id, height DESC)");
            case 67:
                apply("CREATE INDEX IF NOT EXISTS currency_account_id_idx ON currency (account_id)");
            case 68:
                apply("CREATE TABLE IF NOT EXISTS account_currency (db_id IDENTITY, account_id BIGINT NOT NULL, "
                        + "currency_id BIGINT NOT NULL, units BIGINT NOT NULL, unconfirmed_units BIGINT NOT NULL, height INT NOT NULL, "
                        + "latest BOOLEAN NOT NULL DEFAULT TRUE)");
            case 69:
                apply("CREATE UNIQUE INDEX IF NOT EXISTS account_currency_id_height_idx ON account_currency (account_id, currency_id, height DESC)");
            case 70:
                apply("CREATE TABLE IF NOT EXISTS currency_founder (db_id IDENTITY, currency_id BIGINT NOT NULL, "
                        + "account_id BIGINT NOT NULL, amount BIGINT NOT NULL, "
                        + "height INT NOT NULL, latest BOOLEAN NOT NULL DEFAULT TRUE)");
            case 71:
                apply("CREATE UNIQUE INDEX IF NOT EXISTS currency_founder_currency_id_idx ON currency_founder (currency_id, account_id, height DESC)");
            case 72:
                apply("CREATE TABLE IF NOT EXISTS currency_mint (db_id IDENTITY, currency_id BIGINT NOT NULL, account_id BIGINT NOT NULL, "
                        + "counter BIGINT NOT NULL, height INT NOT NULL, latest BOOLEAN NOT NULL DEFAULT TRUE)");
            case 73:
                apply("CREATE UNIQUE INDEX IF NOT EXISTS currency_mint_currency_id_account_id_idx ON currency_mint (currency_id, account_id, height DESC)");
            case 74:
                apply("CREATE TABLE IF NOT EXISTS buy_offer (db_id IDENTITY, id BIGINT NOT NULL, currency_id BIGINT NOT NULL, account_id BIGINT NOT NULL,"
                        + "rate BIGINT NOT NULL, unit_limit BIGINT NOT NULL, supply BIGINT NOT NULL, expiration_height INT NOT NULL,"
                        + "creation_height INT NOT NULL, transaction_index SMALLINT NOT NULL, transaction_height INT NOT NULL, height INT NOT NULL, latest BOOLEAN NOT NULL DEFAULT TRUE)");
            case 75:
                apply("CREATE UNIQUE INDEX IF NOT EXISTS buy_offer_id_idx ON buy_offer (id, height DESC)");
            case 76:
                apply("CREATE INDEX IF NOT EXISTS buy_offer_currency_id_account_id_idx ON buy_offer (currency_id, account_id, height DESC)");
            case 77:
                apply("CREATE TABLE IF NOT EXISTS sell_offer (db_id IDENTITY, id BIGINT NOT NULL, currency_id BIGINT NOT NULL, account_id BIGINT NOT NULL, "
                        + "rate BIGINT NOT NULL, unit_limit BIGINT NOT NULL, supply BIGINT NOT NULL, expiration_height INT NOT NULL, "
                        + "creation_height INT NOT NULL, transaction_index SMALLINT NOT NULL, transaction_height INT NOT NULL, height INT NOT NULL, latest BOOLEAN NOT NULL DEFAULT TRUE)");
            case 78:
                apply("CREATE UNIQUE INDEX IF NOT EXISTS sell_offer_id_idx ON sell_offer (id, height DESC)");
            case 79:
                apply("CREATE INDEX IF NOT EXISTS sell_offer_currency_id_account_id_idx ON sell_offer (currency_id, account_id, height DESC)");
            case 80:
                apply("CREATE TABLE IF NOT EXISTS exchange (db_id IDENTITY, transaction_id BIGINT NOT NULL, currency_id BIGINT NOT NULL, block_id BIGINT NOT NULL, "
                        + "offer_id BIGINT NOT NULL, seller_id BIGINT NOT NULL, "
                        + "buyer_id BIGINT NOT NULL, units BIGINT NOT NULL, "
                        + "rate BIGINT NOT NULL, timestamp INT NOT NULL, height INT NOT NULL)");
            case 81:
                apply("CREATE UNIQUE INDEX IF NOT EXISTS exchange_offer_idx ON exchange (transaction_id, offer_id)");
            case 82:
                apply("CREATE INDEX IF NOT EXISTS exchange_currency_id_idx ON exchange (currency_id, height DESC)");
            case 83:
                apply("CREATE INDEX IF NOT EXISTS exchange_seller_id_idx ON exchange (seller_id, height DESC)");
            case 84:
                apply("CREATE INDEX IF NOT EXISTS exchange_buyer_id_idx ON exchange (buyer_id, height DESC)");
            case 85:
                apply("CREATE TABLE IF NOT EXISTS currency_transfer (db_id IDENTITY, id BIGINT NOT NULL, currency_id BIGINT NOT NULL, "
                        + "sender_id BIGINT NOT NULL, recipient_id BIGINT NOT NULL, units BIGINT NOT NULL, timestamp INT NOT NULL, "
                        + "height INT NOT NULL)");
            case 86:
                apply("CREATE UNIQUE INDEX IF NOT EXISTS currency_transfer_id_idx ON currency_transfer (id)");
            case 87:
                apply("CREATE INDEX IF NOT EXISTS currency_transfer_currency_id_idx ON currency_transfer (currency_id, height DESC)");
            case 88:
                apply("CREATE INDEX IF NOT EXISTS currency_transfer_sender_id_idx ON currency_transfer (sender_id, height DESC)");
            case 89:
                apply("CREATE INDEX IF NOT EXISTS currency_transfer_recipient_id_idx ON currency_transfer (recipient_id, height DESC)");
            case 90:
                apply("CREATE INDEX IF NOT EXISTS account_currency_units_idx ON account_currency (units DESC)");
            case 91:
                apply("CREATE INDEX IF NOT EXISTS currency_name_idx ON currency (name_lower, height DESC)");
            case 92:
                apply("CREATE INDEX IF NOT EXISTS currency_code_idx ON currency (code, height DESC)");
            case 93:
                apply("CREATE INDEX IF NOT EXISTS buy_offer_rate_height_idx ON buy_offer (rate DESC, creation_height ASC)");
            case 94:
                apply("CREATE INDEX IF NOT EXISTS sell_offer_rate_height_idx ON sell_offer (rate ASC, creation_height ASC)");
            case 95:
                apply("CREATE INDEX IF NOT EXISTS unconfirmed_transaction_height_fee_timestamp_idx ON unconfirmed_transaction "
                        + "(transaction_height ASC, fee_per_byte DESC, arrival_timestamp ASC)");
            case 96:
                apply("CREATE TABLE IF NOT EXISTS scan (rescan BOOLEAN NOT NULL DEFAULT FALSE, height INT NOT NULL DEFAULT 0, "
                        + "validate BOOLEAN NOT NULL DEFAULT FALSE)");
            case 97:
                apply("INSERT INTO scan (rescan, height, validate) VALUES (false, 0, false)");
            case 98:
                apply("CREATE INDEX IF NOT EXISTS currency_creation_height_idx ON currency (creation_height DESC)");
            case 99:
                apply("CREATE TABLE IF NOT EXISTS currency_supply (db_id IDENTITY, id BIGINT NOT NULL, "
                        + "current_supply BIGINT NOT NULL, current_reserve_per_unit_nqt BIGINT NOT NULL, height INT NOT NULL, "
                        + "latest BOOLEAN NOT NULL DEFAULT TRUE)");
            case 100:
                apply("CREATE UNIQUE INDEX IF NOT EXISTS currency_supply_id_height_idx ON currency_supply (id, height DESC)");
            case 101:
                apply("CREATE TABLE IF NOT EXISTS public_key (db_id IDENTITY, account_id BIGINT NOT NULL, "
                        + "public_key BINARY(32), height INT NOT NULL, FOREIGN KEY (height) REFERENCES block (height) ON DELETE CASCADE, "
                        + "latest BOOLEAN NOT NULL DEFAULT TRUE)");
            case 102:
                apply("CREATE INDEX IF NOT EXISTS account_guaranteed_balance_height_idx ON account_guaranteed_balance(height)");
            case 103:
                apply("CREATE INDEX IF NOT EXISTS asset_transfer_height_idx ON asset_transfer(height)");
            case 104:
                apply("CREATE INDEX IF NOT EXISTS currency_transfer_height_idx ON currency_transfer(height)");
            case 105:
                apply("CREATE INDEX IF NOT EXISTS exchange_height_idx ON exchange(height)");
            case 106:
                apply("CREATE INDEX IF NOT EXISTS trade_height_idx ON trade(height)");
            case 107:
                apply("CREATE TABLE IF NOT EXISTS vote (db_id IDENTITY, id BIGINT NOT NULL, " +
                        "poll_id BIGINT NOT NULL, voter_id BIGINT NOT NULL, vote_bytes VARBINARY NOT NULL, height INT NOT NULL)");
            case 108:
                apply("CREATE UNIQUE INDEX IF NOT EXISTS vote_id_idx ON vote (id)");
            case 109:
                apply("CREATE UNIQUE INDEX IF NOT EXISTS vote_poll_id_idx ON vote (poll_id, voter_id)");
            case 110:
                apply("CREATE TABLE IF NOT EXISTS poll (db_id IDENTITY, id BIGINT NOT NULL, "
                        + "account_id BIGINT NOT NULL, name VARCHAR NOT NULL, "
                        + "description VARCHAR, options ARRAY NOT NULL, min_num_options TINYINT, max_num_options TINYINT, "
                        + "min_range_value TINYINT, max_range_value TINYINT, timestamp INT NOT NULL, "
                        + "finish_height INT NOT NULL, voting_model TINYINT NOT NULL, min_balance BIGINT, "
                        + "min_balance_model TINYINT, holding_id BIGINT, height INT NOT NULL)");
            case 111:
                apply("CREATE TABLE IF NOT EXISTS poll_result (db_id IDENTITY, poll_id BIGINT NOT NULL, "
                        + "result BIGINT, weight BIGINT NOT NULL, height INT NOT NULL)");
            case 112:
                apply("CREATE TABLE IF NOT EXISTS phasing_poll (db_id IDENTITY, id BIGINT NOT NULL, "
                        + "account_id BIGINT NOT NULL, whitelist_size TINYINT NOT NULL DEFAULT 0, "
                        + "finish_height INT NOT NULL, voting_model TINYINT NOT NULL, quorum BIGINT, "
                        + "min_balance BIGINT, holding_id BIGINT, min_balance_model TINYINT, "
                        + "hashed_secret VARBINARY, algorithm TINYINT, height INT NOT NULL)");
            case 113:
                apply("CREATE TABLE IF NOT EXISTS phasing_vote (db_id IDENTITY, vote_id BIGINT NOT NULL, "
                        + "transaction_id BIGINT NOT NULL, voter_id BIGINT NOT NULL, "
                        + "height INT NOT NULL)");
            case 114:
                apply("CREATE TABLE IF NOT EXISTS phasing_poll_voter (db_id IDENTITY, "
                        + "transaction_id BIGINT NOT NULL, voter_id BIGINT NOT NULL, "
                        + "height INT NOT NULL)");
            case 115:
                apply("CREATE INDEX IF NOT EXISTS vote_height_idx ON vote(height)");
            case 116:
                apply("CREATE UNIQUE INDEX IF NOT EXISTS poll_id_idx ON poll(id)");
            case 117:
                apply("CREATE INDEX IF NOT EXISTS poll_height_idx ON poll(height)");
            case 118:
                apply("CREATE INDEX IF NOT EXISTS poll_account_idx ON poll(account_id)");
            case 119:
                apply("CREATE INDEX IF NOT EXISTS poll_finish_height_idx ON poll(finish_height DESC)");
            case 120:
                apply("CREATE INDEX IF NOT EXISTS poll_result_poll_id_idx ON poll_result(poll_id)");
            case 121:
                apply("CREATE INDEX IF NOT EXISTS poll_result_height_idx ON poll_result(height)");
            case 122:
                apply("CREATE UNIQUE INDEX IF NOT EXISTS phasing_poll_id_idx ON phasing_poll(id)");
            case 123:
                apply("CREATE INDEX IF NOT EXISTS phasing_poll_height_idx ON phasing_poll(height)");
            case 124:
                apply("CREATE INDEX IF NOT EXISTS phasing_poll_account_id_idx ON phasing_poll(account_id, height DESC)");
            case 125:
                apply("CREATE INDEX IF NOT EXISTS phasing_poll_holding_id_idx ON phasing_poll(holding_id, height DESC)");
            case 126:
                apply("CREATE UNIQUE INDEX IF NOT EXISTS phasing_vote_transaction_voter_idx ON phasing_vote(transaction_id, voter_id)");
            case 127:
                apply("CREATE UNIQUE INDEX IF NOT EXISTS phasing_poll_voter_transaction_voter_idx ON phasing_poll_voter(transaction_id, voter_id)");
            case 128:
                apply("CREATE TABLE IF NOT EXISTS phasing_poll_result (db_id IDENTITY, id BIGINT NOT NULL, "
                        + "result BIGINT NOT NULL, approved BOOLEAN NOT NULL, height INT NOT NULL)");
            case 129:
                apply("CREATE UNIQUE INDEX IF NOT EXISTS phasing_poll_result_id_idx ON phasing_poll_result(id)");
            case 130:
                apply("CREATE INDEX IF NOT EXISTS phasing_poll_result_height_idx ON phasing_poll_result(height)");
            case 131:
                apply("CREATE INDEX IF NOT EXISTS currency_founder_account_id_idx ON currency_founder (account_id, height DESC)");
            case 132:
                apply("CREATE INDEX IF NOT EXISTS phasing_poll_voter_height_idx ON phasing_poll_voter(height)");
            case 133:
                apply("CREATE INDEX IF NOT EXISTS phasing_vote_height_idx ON phasing_vote(height)");
            case 134:
                apply("CREATE INDEX IF NOT EXISTS trade_ask_idx ON trade (ask_order_id, height DESC)");
            case 135:
                apply("CREATE INDEX IF NOT EXISTS trade_bid_idx ON trade (bid_order_id, height DESC)");
            case 136:
                apply("CREATE TABLE IF NOT EXISTS account_info (db_id IDENTITY, account_id BIGINT NOT NULL, "
                        + "name VARCHAR, description VARCHAR, height INT NOT NULL, latest BOOLEAN NOT NULL DEFAULT TRUE)");
            case 137:
                apply("CREATE UNIQUE INDEX IF NOT EXISTS account_info_id_height_idx ON account_info (account_id, height DESC)");
            case 138:
                apply("CREATE TABLE IF NOT EXISTS prunable_message (db_id IDENTITY, id BIGINT NOT NULL, sender_id BIGINT NOT NULL, "
                        + "recipient_id BIGINT, message VARBINARY, message_is_text BOOLEAN NOT NULL, is_compressed BOOLEAN NOT NULL, "
                        + "encrypted_message VARBINARY, encrypted_is_text BOOLEAN DEFAULT FALSE, "
                        + "block_timestamp INT NOT NULL, transaction_timestamp INT NOT NULL, height INT NOT NULL, "
                        + "FOREIGN KEY (height) REFERENCES block (height) ON DELETE CASCADE)");
            case 139:
                apply("CREATE UNIQUE INDEX IF NOT EXISTS prunable_message_id_idx ON prunable_message (id)");
            case 140:
                apply("CREATE INDEX IF NOT EXISTS prunable_message_transaction_timestamp_idx ON prunable_message (transaction_timestamp DESC)");
            case 141:
                apply("CREATE INDEX IF NOT EXISTS prunable_message_sender_idx ON prunable_message (sender_id)");
            case 142:
                apply("CREATE INDEX IF NOT EXISTS prunable_message_recipient_idx ON prunable_message (recipient_id)");
            case 143:
                apply("CREATE INDEX IF NOT EXISTS prunable_message_block_timestamp_dbid_idx ON prunable_message (block_timestamp DESC, db_id DESC)");
            case 144:
                apply("CREATE TABLE IF NOT EXISTS tagged_data (db_id IDENTITY, id BIGINT NOT NULL, account_id BIGINT NOT NULL, "
                        + "name VARCHAR NOT NULL, description VARCHAR, tags VARCHAR, parsed_tags ARRAY, type VARCHAR, data VARBINARY NOT NULL, "
                        + "is_text BOOLEAN NOT NULL, channel VARCHAR, filename VARCHAR, block_timestamp INT NOT NULL, transaction_timestamp INT NOT NULL, "
                        + "height INT NOT NULL, FOREIGN KEY (height) REFERENCES block (height) ON DELETE CASCADE, latest BOOLEAN NOT NULL DEFAULT TRUE)");
            case 145:
                apply("CREATE UNIQUE INDEX IF NOT EXISTS tagged_data_id_height_idx ON tagged_data (id, height DESC)");
            case 146:
                apply("CREATE INDEX IF NOT EXISTS tagged_data_expiration_idx ON tagged_data (transaction_timestamp DESC)");
            case 147:
                apply("CREATE INDEX IF NOT EXISTS tagged_data_account_id_height_idx ON tagged_data (account_id, height DESC)");
            case 148:
                apply("CREATE INDEX IF NOT EXISTS tagged_data_block_timestamp_height_db_id_idx ON tagged_data (block_timestamp DESC, height DESC, db_id DESC)");
            case 149:
                apply("CREATE TABLE IF NOT EXISTS data_tag (db_id IDENTITY, tag VARCHAR NOT NULL, tag_count INT NOT NULL, "
                        + "height INT NOT NULL, FOREIGN KEY (height) REFERENCES block (height) ON DELETE CASCADE, latest BOOLEAN NOT NULL DEFAULT TRUE)");
            case 150:
                apply("CREATE UNIQUE INDEX IF NOT EXISTS data_tag_tag_height_idx ON data_tag (tag, height DESC)");
            case 151:
                apply("CREATE INDEX IF NOT EXISTS data_tag_count_height_idx ON data_tag (tag_count DESC, height DESC)");
            case 152:
                apply("CREATE TABLE IF NOT EXISTS tagged_data_timestamp (db_id IDENTITY, id BIGINT NOT NULL, timestamp INT NOT NULL, "
                        + "height INT NOT NULL, latest BOOLEAN NOT NULL DEFAULT TRUE)");
            case 153:
                apply("CREATE UNIQUE INDEX IF NOT EXISTS tagged_data_timestamp_id_height_idx ON tagged_data_timestamp (id, height DESC)");
            case 154:
                apply("CREATE INDEX IF NOT EXISTS tagged_data_channel_idx ON tagged_data (channel, height DESC)");
            case 155:
                apply("CREATE INDEX IF NOT EXISTS account_active_lessee_id_idx ON account (active_lessee_id)");
            case 156:
                apply("CREATE TABLE IF NOT EXISTS account_lease (db_id IDENTITY, lessor_id BIGINT NOT NULL, "
                        + "current_leasing_height_from INT, current_leasing_height_to INT, current_lessee_id BIGINT, "
                        + "next_leasing_height_from INT, next_leasing_height_to INT, next_lessee_id BIGINT, "
                        + "height INT NOT NULL, latest BOOLEAN NOT NULL DEFAULT TRUE)");
            case 157:
                apply("CREATE UNIQUE INDEX IF NOT EXISTS account_lease_lessor_id_height_idx ON account_lease (lessor_id, height DESC)");
            case 158:
                apply("CREATE INDEX IF NOT EXISTS account_lease_current_leasing_height_from_idx ON account_lease (current_leasing_height_from)");
            case 159:
                apply("CREATE INDEX IF NOT EXISTS account_lease_current_leasing_height_to_idx ON account_lease (current_leasing_height_to)");
            case 160:
                apply("CREATE INDEX IF NOT EXISTS account_lease_height_id_idx ON account_lease (height, lessor_id)");
            case 161:
                apply("CREATE INDEX IF NOT EXISTS account_asset_asset_id_idx ON account_asset (asset_id)");
            case 162:
                apply("CREATE INDEX IF NOT EXISTS account_currency_currency_id_idx ON account_currency (currency_id)");
            case 163:
                apply("CREATE INDEX IF NOT EXISTS currency_issuance_height_idx ON currency (issuance_height)");
            case 164:
                apply("CREATE INDEX IF NOT EXISTS unconfirmed_transaction_expiration_idx ON unconfirmed_transaction (expiration DESC)");
            case 165:
                apply("CREATE INDEX IF NOT EXISTS account_height_id_idx ON account (height, id)");
            case 166:
                apply("CREATE INDEX IF NOT EXISTS account_asset_height_id_idx ON account_asset (height, account_id, asset_id)");
            case 167:
                apply("CREATE INDEX IF NOT EXISTS account_currency_height_id_idx ON account_currency (height, account_id, currency_id)");
            case 168:
                apply("CREATE INDEX IF NOT EXISTS alias_height_id_idx ON alias (height, id)");
            case 169:
                apply("CREATE INDEX IF NOT EXISTS alias_offer_height_id_idx ON alias_offer (height, id)");
            case 170:
                apply("CREATE INDEX IF NOT EXISTS ask_order_height_id_idx ON ask_order (height, id)");
            case 171:
                apply("CREATE INDEX IF NOT EXISTS bid_order_height_id_idx ON bid_order (height, id)");
            case 172:
                apply("CREATE INDEX IF NOT EXISTS buy_offer_height_id_idx ON buy_offer (height, id)");
            case 173:
                apply("CREATE INDEX IF NOT EXISTS currency_height_id_idx ON currency (height, id)");
            case 174:
                apply("CREATE INDEX IF NOT EXISTS currency_founder_height_id_idx ON currency_founder (height, currency_id, account_id)");
            case 175:
                apply("CREATE INDEX IF NOT EXISTS currency_mint_height_id_idx ON currency_mint (height, currency_id, account_id)");
            case 176:
                apply("CREATE INDEX IF NOT EXISTS currency_supply_height_id_idx ON currency_supply (height, id)");
            case 177:
                apply("CREATE INDEX IF NOT EXISTS goods_height_id_idx ON goods (height, id)");
            case 178:
                apply("CREATE INDEX IF NOT EXISTS purchase_height_id_idx ON purchase (height, id)");
            case 179:
                apply("CREATE INDEX IF NOT EXISTS purchase_feedback_height_id_idx ON purchase_feedback (height, id)");
            case 180:
                apply("CREATE INDEX IF NOT EXISTS purchase_public_feedback_height_id_idx ON purchase_public_feedback (height, id)");
            case 181:
                apply("CREATE INDEX IF NOT EXISTS sell_offer_height_id_idx ON sell_offer (height, id)");
            case 182:
                apply("CREATE INDEX IF NOT EXISTS tag_height_tag_idx ON tag (height, tag)");
            case 183:
                apply("CREATE INDEX IF NOT EXISTS account_info_height_id_idx ON account_info (height, account_id)");
            case 184:
                apply("CREATE INDEX IF NOT EXISTS tagged_data_timestamp_height_id_idx ON tagged_data_timestamp (height, id)");
            case 185:
                apply("CREATE INDEX IF NOT EXISTS trade_height_db_id_idx ON trade (height DESC, db_id DESC)");
            case 186:
                apply("CREATE INDEX IF NOT EXISTS exchange_height_db_id_idx ON exchange (height DESC, db_id DESC)");
            case 187:
                apply("CREATE TABLE IF NOT EXISTS exchange_request (db_id IDENTITY, id BIGINT NOT NULL, account_id BIGINT NOT NULL, "
                        + "currency_id BIGINT NOT NULL, units BIGINT NOT NULL, rate BIGINT NOT NULL, is_buy BOOLEAN NOT NULL, "
                        + "timestamp INT NOT NULL, height INT NOT NULL)");
            case 188:
                apply("CREATE UNIQUE INDEX IF NOT EXISTS exchange_request_id_idx ON exchange_request (id)");
            case 189:
                apply("CREATE INDEX IF NOT EXISTS exchange_request_account_currency_idx ON exchange_request (account_id, currency_id, height DESC)");
            case 190:
                apply("CREATE INDEX IF NOT EXISTS exchange_request_currency_idx ON exchange_request (currency_id, height DESC)");
            case 191:
                apply("CREATE INDEX IF NOT EXISTS exchange_request_height_db_id_idx ON exchange_request (height DESC, db_id DESC)");
            case 192:
                apply("CREATE INDEX IF NOT EXISTS exchange_request_height_idx ON exchange_request (height)");
            case 193:
                apply("CREATE TABLE IF NOT EXISTS account_ledger (db_id IDENTITY, account_id BIGINT NOT NULL, "
                        + "event_type TINYINT NOT NULL, event_id BIGINT NOT NULL, holding_type TINYINT NOT NULL, "
                        + "holding_id BIGINT, change BIGINT NOT NULL, balance BIGINT NOT NULL, "
                        + "block_id BIGINT NOT NULL, height INT NOT NULL, timestamp INT NOT NULL)");
            case 194:
                apply("CREATE INDEX IF NOT EXISTS account_ledger_id_idx ON account_ledger(account_id, db_id)");
            case 195:
                apply("CREATE INDEX IF NOT EXISTS account_ledger_height_idx ON account_ledger(height)");
            case 196:
                apply("CREATE TABLE IF NOT EXISTS tagged_data_extend (db_id IDENTITY, id BIGINT NOT NULL, "
                        + "extend_id BIGINT NOT NULL, height INT NOT NULL, latest BOOLEAN NOT NULL DEFAULT TRUE)");
            case 197:
                apply("CREATE INDEX IF NOT EXISTS tagged_data_extend_id_height_idx ON tagged_data_extend(id, height DESC)");
            case 198:
                apply("CREATE INDEX IF NOT EXISTS tagged_data_extend_height_id_idx ON tagged_data_extend(height, id)");
            case 199:
                nxt.db.FullTextTrigger.init();
                apply(null);
            case 200:
                apply("CREATE UNIQUE INDEX IF NOT EXISTS asset_id_height_idx ON asset (id, height DESC)");
            case 201:
                apply("CREATE INDEX IF NOT EXISTS asset_height_id_idx ON asset (height, id)");
            case 202:
                apply("CREATE TABLE IF NOT EXISTS shuffling (db_id IDENTITY, id BIGINT NOT NULL, holding_id BIGINT NULL, holding_type TINYINT NOT NULL, "
                        + "issuer_id BIGINT NOT NULL, amount BIGINT NOT NULL, participant_count TINYINT NOT NULL, blocks_remaining SMALLINT NULL, "
                        + "stage TINYINT NOT NULL, assignee_account_id BIGINT NULL, registrant_count TINYINT NOT NULL, "
                        + "recipient_public_keys ARRAY, height INT NOT NULL, latest BOOLEAN NOT NULL DEFAULT TRUE)");
            case 203:
                apply("CREATE UNIQUE INDEX IF NOT EXISTS shuffling_id_height_idx ON shuffling (id, height DESC)");
            case 204:
                apply("CREATE INDEX IF NOT EXISTS shuffling_holding_id_height_idx ON shuffling (holding_id, height DESC)");
            case 205:
                apply("CREATE INDEX IF NOT EXISTS shuffling_assignee_account_id_height_idx ON shuffling (assignee_account_id, height DESC)");
            case 206:
                apply("CREATE INDEX IF NOT EXISTS shuffling_height_id_idx ON shuffling (height, id)");
            case 207:
                apply("CREATE TABLE IF NOT EXISTS shuffling_participant (db_id IDENTITY, shuffling_id BIGINT NOT NULL, "
                        + "account_id BIGINT NOT NULL, next_account_id BIGINT NULL, participant_index TINYINT NOT NULL, "
                        + "state TINYINT NOT NULL, blame_data ARRAY, key_seeds ARRAY, data_transaction_full_hash BINARY(32), "
                        + "height INT NOT NULL, latest BOOLEAN NOT NULL DEFAULT TRUE)");
            case 208:
                apply("CREATE UNIQUE INDEX IF NOT EXISTS shuffling_participant_shuffling_id_account_id_idx ON shuffling_participant "
                        + "(shuffling_id, account_id, height DESC)");
            case 209:
                apply("CREATE INDEX IF NOT EXISTS shuffling_participant_height_idx ON shuffling_participant (height, shuffling_id, account_id)");
            case 210:
                apply("CREATE TABLE IF NOT EXISTS shuffling_data (db_id IDENTITY, shuffling_id BIGINT NOT NULL, account_id BIGINT NOT NULL, "
                        + "data ARRAY, transaction_timestamp INT NOT NULL, height INT NOT NULL, "
                        + "FOREIGN KEY (height) REFERENCES block (height) ON DELETE CASCADE)");
            case 211:
                apply("CREATE UNIQUE INDEX IF NOT EXISTS shuffling_data_id_height_idx ON shuffling_data (shuffling_id, height DESC)");
            case 212:
                apply("CREATE INDEX shuffling_data_transaction_timestamp_idx ON shuffling_data (transaction_timestamp DESC)");
            case 213:
                apply("CREATE TABLE IF NOT EXISTS phasing_poll_linked_transaction (db_id IDENTITY, "
                        + "transaction_id BIGINT NOT NULL, linked_full_hash BINARY(32) NOT NULL, linked_transaction_id BIGINT NOT NULL, "
                        + "height INT NOT NULL)");
            case 214:
                apply("CREATE UNIQUE INDEX IF NOT EXISTS phasing_poll_linked_transaction_id_link_idx "
                        + "ON phasing_poll_linked_transaction (transaction_id, linked_transaction_id)");
            case 215:
                apply("CREATE INDEX IF NOT EXISTS phasing_poll_linked_transaction_height_idx ON phasing_poll_linked_transaction (height)");
            case 216:
                apply("CREATE UNIQUE INDEX IF NOT EXISTS phasing_poll_linked_transaction_link_id_idx "
                        + "ON phasing_poll_linked_transaction (linked_transaction_id, transaction_id)");
            case 217:
                apply("CREATE TABLE IF NOT EXISTS account_control_phasing (db_id IDENTITY, account_id BIGINT NOT NULL, "
                        + "whitelist ARRAY, voting_model TINYINT NOT NULL, quorum BIGINT, min_balance BIGINT, "
                        + "holding_id BIGINT, min_balance_model TINYINT, max_fees BIGINT, min_duration SMALLINT, max_duration SMALLINT, "
                        + "height INT NOT NULL, latest BOOLEAN NOT NULL DEFAULT TRUE)");
            case 218:
                apply("CREATE UNIQUE INDEX IF NOT EXISTS account_control_phasing_id_height_idx ON account_control_phasing (account_id, height DESC)");
            case 219:
                apply("CREATE INDEX IF NOT EXISTS account_control_phasing_height_id_idx ON account_control_phasing (height, account_id)");
            case 220:
                apply("CREATE TABLE IF NOT EXISTS account_property (db_id IDENTITY, id BIGINT NOT NULL, recipient_id BIGINT NOT NULL, setter_id BIGINT, "
                        + "property VARCHAR NOT NULL, value VARCHAR, height INT NOT NULL, latest BOOLEAN NOT NULL DEFAULT TRUE)");
            case 221:
                apply("CREATE UNIQUE INDEX IF NOT EXISTS account_property_id_height_idx ON account_property (id, height DESC)");
            case 222:
                apply("CREATE INDEX IF NOT EXISTS account_property_height_id_idx ON account_property (height, id)");
            case 223:
                apply("CREATE INDEX IF NOT EXISTS account_property_recipient_height_idx ON account_property (recipient_id, height DESC)");
            case 224:
                apply("CREATE INDEX IF NOT EXISTS account_property_setter_recipient_idx ON account_property (setter_id, recipient_id)");
            case 225:
                apply("CREATE TABLE IF NOT EXISTS asset_delete (db_id IDENTITY, id BIGINT NOT NULL, asset_id BIGINT NOT NULL, "
                        + "account_id BIGINT NOT NULL, quantity BIGINT NOT NULL, timestamp INT NOT NULL, height INT NOT NULL)");
            case 226:
                apply("CREATE UNIQUE INDEX IF NOT EXISTS asset_delete_id_idx ON asset_delete (id)");
            case 227:
                apply("CREATE INDEX IF NOT EXISTS asset_delete_asset_id_idx ON asset_delete (asset_id, height DESC)");
            case 228:
                apply("CREATE INDEX IF NOT EXISTS asset_delete_account_id_idx ON asset_delete (account_id, height DESC)");
            case 229:
                apply("CREATE INDEX IF NOT EXISTS asset_delete_height_idx ON asset_delete (height)");
            case 230:
                apply("CREATE TABLE IF NOT EXISTS referenced_transaction (db_id IDENTITY, transaction_id BIGINT NOT NULL, "
                        + "FOREIGN KEY (transaction_id) REFERENCES transaction (id) ON DELETE CASCADE, "
                        + "referenced_transaction_id BIGINT NOT NULL)");
            case 231:
                apply("CREATE INDEX IF NOT EXISTS referenced_transaction_referenced_transaction_id_idx ON referenced_transaction (referenced_transaction_id)");
            case 232:
                BlockchainProcessorImpl.getInstance().scheduleScan(0, false);
                apply(null);
<<<<<<< HEAD
            case 233:
=======
            case 474:
                apply("DROP INDEX IF EXISTS phasing_poll_linked_transaction_id_link_idx");
            case 475:
                apply("CREATE " + (Constants.isTestnet ? "" : "UNIQUE ") + "INDEX IF NOT EXISTS phasing_poll_linked_transaction_id_link_idx "
                        + "ON phasing_poll_linked_transaction (transaction_id, linked_transaction_id)");
            case 476:
                apply("DROP INDEX IF EXISTS phasing_poll_linked_transaction_link_id_idx");
            case 477:
                apply("CREATE " + (Constants.isTestnet ? "" : "UNIQUE ") + "INDEX IF NOT EXISTS phasing_poll_linked_transaction_link_id_idx "
                        + "ON phasing_poll_linked_transaction (linked_transaction_id, transaction_id)");
            case 478:
                try (Connection con = db.getConnection();
                     Statement stmt = con.createStatement();
                     ResultSet rs = stmt.executeQuery("SELECT CONSTRAINT_NAME FROM INFORMATION_SCHEMA.CONSTRAINTS "
                             + "WHERE TABLE_NAME='BLOCK' AND (COLUMN_LIST='NEXT_BLOCK_ID' OR COLUMN_LIST='PREVIOUS_BLOCK_ID')")) {
                    List<String> constraintNames = new ArrayList<>();
                    while (rs.next()) {
                        constraintNames.add(rs.getString(1));
                    }
                    for (String constraintName : constraintNames) {
                        stmt.executeUpdate("ALTER TABLE BLOCK DROP CONSTRAINT " + constraintName);
                    }
                    apply(null);
                } catch (SQLException e) {
                    throw new RuntimeException(e.toString(), e);
                }
            case 479:
                apply("ALTER TABLE goods ADD COLUMN IF NOT EXISTS has_image BOOLEAN NOT NULL DEFAULT FALSE");
            case 480:
                apply("ALTER TABLE purchase ADD COLUMN IF NOT EXISTS goods_is_text BOOLEAN NOT NULL DEFAULT TRUE");
            case 481:
                apply("CREATE INDEX IF NOT EXISTS shuffling_blocks_remaining_height_idx ON shuffling (blocks_remaining, height DESC)");
            case 482:
>>>>>>> b5a526cd
                return;
            default:
                throw new RuntimeException("Blockchain database inconsistent with code, at update " + nextUpdate
                        + ", probably trying to run older code on newer database");
        }
    }
}<|MERGE_RESOLUTION|>--- conflicted
+++ resolved
@@ -632,43 +632,9 @@
             case 232:
                 BlockchainProcessorImpl.getInstance().scheduleScan(0, false);
                 apply(null);
-<<<<<<< HEAD
             case 233:
-=======
-            case 474:
-                apply("DROP INDEX IF EXISTS phasing_poll_linked_transaction_id_link_idx");
-            case 475:
-                apply("CREATE " + (Constants.isTestnet ? "" : "UNIQUE ") + "INDEX IF NOT EXISTS phasing_poll_linked_transaction_id_link_idx "
-                        + "ON phasing_poll_linked_transaction (transaction_id, linked_transaction_id)");
-            case 476:
-                apply("DROP INDEX IF EXISTS phasing_poll_linked_transaction_link_id_idx");
-            case 477:
-                apply("CREATE " + (Constants.isTestnet ? "" : "UNIQUE ") + "INDEX IF NOT EXISTS phasing_poll_linked_transaction_link_id_idx "
-                        + "ON phasing_poll_linked_transaction (linked_transaction_id, transaction_id)");
-            case 478:
-                try (Connection con = db.getConnection();
-                     Statement stmt = con.createStatement();
-                     ResultSet rs = stmt.executeQuery("SELECT CONSTRAINT_NAME FROM INFORMATION_SCHEMA.CONSTRAINTS "
-                             + "WHERE TABLE_NAME='BLOCK' AND (COLUMN_LIST='NEXT_BLOCK_ID' OR COLUMN_LIST='PREVIOUS_BLOCK_ID')")) {
-                    List<String> constraintNames = new ArrayList<>();
-                    while (rs.next()) {
-                        constraintNames.add(rs.getString(1));
-                    }
-                    for (String constraintName : constraintNames) {
-                        stmt.executeUpdate("ALTER TABLE BLOCK DROP CONSTRAINT " + constraintName);
-                    }
-                    apply(null);
-                } catch (SQLException e) {
-                    throw new RuntimeException(e.toString(), e);
-                }
-            case 479:
-                apply("ALTER TABLE goods ADD COLUMN IF NOT EXISTS has_image BOOLEAN NOT NULL DEFAULT FALSE");
-            case 480:
-                apply("ALTER TABLE purchase ADD COLUMN IF NOT EXISTS goods_is_text BOOLEAN NOT NULL DEFAULT TRUE");
-            case 481:
                 apply("CREATE INDEX IF NOT EXISTS shuffling_blocks_remaining_height_idx ON shuffling (blocks_remaining, height DESC)");
-            case 482:
->>>>>>> b5a526cd
+            case 234:
                 return;
             default:
                 throw new RuntimeException("Blockchain database inconsistent with code, at update " + nextUpdate
