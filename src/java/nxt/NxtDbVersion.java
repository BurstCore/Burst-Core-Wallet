package nxt;

import nxt.db.DbVersion;
import nxt.util.Logger;

import java.sql.Connection;
import java.sql.PreparedStatement;
import java.sql.ResultSet;
import java.sql.SQLException;
import java.sql.Statement;

class NxtDbVersion extends DbVersion {

    protected void update(int nextUpdate) throws SQLException {
        switch (nextUpdate) {
            case 1:
                apply("CREATE TABLE IF NOT EXISTS block (db_id IDENTITY, id BIGINT NOT NULL, version INT NOT NULL, "
                        + "timestamp INT NOT NULL, previous_block_id BIGINT, "
                        + "FOREIGN KEY (previous_block_id) REFERENCES block (id) ON DELETE CASCADE, total_amount INT NOT NULL, "
                        + "total_fee INT NOT NULL, payload_length INT NOT NULL, generator_public_key BINARY(32) NOT NULL, "
                        + "previous_block_hash BINARY(32), cumulative_difficulty VARBINARY NOT NULL, base_target BIGINT NOT NULL, "
                        + "next_block_id BIGINT, FOREIGN KEY (next_block_id) REFERENCES block (id) ON DELETE SET NULL, "
                        + "index INT NOT NULL, height INT NOT NULL, generation_signature BINARY(64) NOT NULL, "
                        + "block_signature BINARY(64) NOT NULL, payload_hash BINARY(32) NOT NULL, generator_account_id BIGINT NOT NULL)");
            case 2:
                apply("CREATE UNIQUE INDEX IF NOT EXISTS block_id_idx ON block (id)");
            case 3:
                apply("CREATE TABLE IF NOT EXISTS transaction (db_id IDENTITY, id BIGINT NOT NULL, "
                        + "deadline SMALLINT NOT NULL, sender_public_key BINARY(32) NOT NULL, recipient_id BIGINT NOT NULL, "
                        + "amount INT NOT NULL, fee INT NOT NULL, referenced_transaction_id BIGINT, index INT NOT NULL, "
                        + "height INT NOT NULL, block_id BIGINT NOT NULL, FOREIGN KEY (block_id) REFERENCES block (id) ON DELETE CASCADE, "
                        + "signature BINARY(64) NOT NULL, timestamp INT NOT NULL, type TINYINT NOT NULL, subtype TINYINT NOT NULL, "
                        + "sender_account_id BIGINT NOT NULL, attachment OTHER)");
            case 4:
                apply("CREATE UNIQUE INDEX IF NOT EXISTS transaction_id_idx ON transaction (id)");
            case 5:
                apply("CREATE UNIQUE INDEX IF NOT EXISTS block_height_idx ON block (height)");
            case 6:
                apply("CREATE INDEX IF NOT EXISTS transaction_timestamp_idx ON transaction (timestamp)");
            case 7:
                apply("CREATE INDEX IF NOT EXISTS block_generator_account_id_idx ON block (generator_account_id)");
            case 8:
                apply("CREATE INDEX IF NOT EXISTS transaction_sender_account_id_idx ON transaction (sender_account_id)");
            case 9:
                apply("CREATE INDEX IF NOT EXISTS transaction_recipient_id_idx ON transaction (recipient_id)");
            case 10:
                apply("ALTER TABLE block ALTER COLUMN generator_account_id RENAME TO generator_id");
            case 11:
                apply("ALTER TABLE transaction ALTER COLUMN sender_account_id RENAME TO sender_id");
            case 12:
                apply("ALTER INDEX block_generator_account_id_idx RENAME TO block_generator_id_idx");
            case 13:
                apply("ALTER INDEX transaction_sender_account_id_idx RENAME TO transaction_sender_id_idx");
            case 14:
                apply("ALTER TABLE block DROP COLUMN IF EXISTS index");
            case 15:
                apply("ALTER TABLE transaction DROP COLUMN IF EXISTS index");
            case 16:
                apply("ALTER TABLE transaction ADD COLUMN IF NOT EXISTS block_timestamp INT");
            case 17:
                apply(null);
            case 18:
                apply("ALTER TABLE transaction ALTER COLUMN block_timestamp SET NOT NULL");
            case 19:
                apply("ALTER TABLE transaction ADD COLUMN IF NOT EXISTS hash BINARY(32)");
            case 20:
                apply(null);
            case 21:
                apply(null);
            case 22:
                apply("CREATE INDEX IF NOT EXISTS transaction_hash_idx ON transaction (hash)");
            case 23:
                apply(null);
            case 24:
                apply("ALTER TABLE block ALTER COLUMN total_amount BIGINT");
            case 25:
                apply("ALTER TABLE block ALTER COLUMN total_fee BIGINT");
            case 26:
                apply("ALTER TABLE transaction ALTER COLUMN amount BIGINT");
            case 27:
                apply("ALTER TABLE transaction ALTER COLUMN fee BIGINT");
            case 28:
                apply(null);
            case 29:
                apply(null);
            case 30:
                apply(null);
            case 31:
                apply(null);
            case 32:
                apply(null);
            case 33:
                apply(null);
            case 34:
                apply(null);
            case 35:
                apply(null);
            case 36:
                apply("CREATE TABLE IF NOT EXISTS peer (address VARCHAR PRIMARY KEY)");
            case 37:
                if (!Constants.isTestnet) {
                    apply("INSERT INTO peer (address) VALUES " +
                            "('85.25.198.120'), ('banli.szn.dk'), ('80.86.92.139'), ('94.113.207.67'), ('162.243.145.83'), " +
                            "('enricoip.no-ip.biz'), ('bitsy06.vps.nxtcrypto.org'), ('93.81.191.235'), ('94.102.50.69'), " +
                            "('23.88.59.163'), ('nxt3.webice.ru'), ('178.62.185.131'), ('83.35.165.232'), ('80.150.243.95'), " +
                            "('54.65.152.248'), ('88.163.78.131'), ('54.64.135.26'), ('nxt5.webice.ru'), ('89.212.19.49'), " +
                            "('178.33.203.157'), ('nxt01.now.im'), ('80.150.243.11'), ('nxt1.webice.ru'), ('217.51.10.8'), " +
                            "('167.114.2.203'), ('5.196.227.91'), ('89.72.57.246'), ('198.211.127.34'), ('nxtx.ru'), " +
                            "('nxtnode.linuxd.org'), ('beor.homeip.net'), ('192.99.246.20'), ('nacho.damnserver.com'), " +
                            "('84.241.44.180'), ('93.103.20.35'), ('cryptkeeper.vps.nxtcrypto.org'), ('195.154.127.172'), " +
                            "('80.86.92.66'), ('87.139.122.157'), ('167.114.71.191'), ('81.64.77.101'), ('85.84.66.131'), " +
                            "('118.18.12.138'), ('txn14.cloudapp.net'), ('bitsy07.vps.nxtcrypto.org'), ('pakisnxt.no-ip.org'), " +
                            "('192.3.158.120'), ('46.173.9.98'), ('192.99.246.33'), ('108.61.57.76'), ('node5.mynxtcoin.org'), " +
                            "('54.154.19.155'), ('69.172.212.4'), ('gunka.szn.dk'), ('95.68.77.55'), ('23.89.192.151'), " +
                            "('nxt4.webice.ru'), ('77.179.115.112'), ('62.194.6.163'), ('bitsy10.vps.nxtcrypto.org'), " +
                            "('77.120.107.17'), ('209.222.2.110'), ('167.114.2.171'), ('54.64.165.249'), ('104.236.52.104'), " +
                            "('176.94.115.161'), ('66.30.204.105'), ('103.22.181.239'), ('silvanoip.dhcp.biz'), ('5.196.26.85'), " +
                            "('188.138.88.154'), ('209.126.70.156'), ('191.238.101.73'), ('scripterron.dyndns.biz'), " +
                            "('198.50.146.93'), ('167.114.2.205'), ('nxt.phukhew.com'), ('5.147.113.212'), ('84.242.91.139'), " +
                            "('sluni.szn.dk'), ('bitsy09.vps.nxtcrypto.org'), ('node4.mynxtcoin.org'), ('23.88.104.225'), " +
                            "('178.15.99.67'), ('82.0.149.148'), ('67.212.71.171'), ('162.243.242.8'), ('184.164.72.177'), " +
                            "('167.114.2.206'), ('172.245.57.170'), ('209.126.70.159'), ('2.225.88.10'), ('54.69.13.182'), " +
                            "('192.99.212.250'), ('113.106.85.172'), ('192.99.246.126'), ('nxtnode.hopto.org'), ('dilnu.szn.dk'), " +
                            "('104.131.103.151'), ('178.32.122.65'), ('nxt10.webice.ru'), ('92.222.72.98'), ('54.69.94.208'), " +
                            "('131.72.136.251'), ('87.139.122.48'), ('nxt.sx'), ('104.130.7.74'), ('89.250.240.60'), " +
                            "('23.102.0.45'), ('jnxt.org'), ('89.250.243.166'), ('54.83.4.11'), ('81.2.216.179'), " +
                            "('178.24.154.23'), ('98.210.27.184'), ('77.88.208.12'), ('209.126.70.170'), ('178.150.207.53'), " +
                            "('80.153.101.190'), ('92.47.120.90'), ('190.10.9.166'), ('37.187.21.28'), ('88.79.173.189'), " +
                            "('162.243.122.251'), ('67.212.71.173'), ('98.89.94.71'), ('node0.forgenxt.com'), ('nxt6.webice.ru'), " +
                            "('23.95.37.134'), ('31.186.100.21'), ('78.56.100.171'), ('217.26.24.27'), ('81.220.60.240'), " +
                            "('92.222.22.16'), ('178.20.9.9'), ('phalanx149.ddns.net'), ('bug.airdns.org'), ('81.23.22.150'), " +
                            "('enricoip.no-ip.biz:65074'), ('67.212.71.172'), ('nxtforgersr.ddns.net'), ('91.121.150.75'), " +
                            "('vh44.linkpc.net:7872'), ('zdani.szn.dk'), ('81.169.150.141'), ('83.82.53.78'), ('37.59.115.204'), " +
                            "('80.150.243.97'), ('54.169.132.50'), ('85.25.223.7'), ('167.114.2.204'), ('23.88.246.117'), " +
                            "('54.213.222.141'), ('espo.no-ip.biz'), ('vh44.ddns.net:7873'), ('miasik.no-ip.org'), " +
                            "('198.98.122.86'), ('23.88.59.40'), ('77.58.253.73')");
                } else {
                    apply("INSERT INTO peer (address) VALUES " +
                            "('nxt.scryptmh.eu'), ('54.186.98.117'), ('178.150.207.53'), ('192.241.223.132'), ('node9.mynxtcoin.org'), " +
                            "('node10.mynxtcoin.org'), ('node3.mynxtcoin.org'), ('109.87.169.253'), ('nxtnet.fr'), ('50.112.241.97'), " +
                            "('2.84.142.149'), ('bug.airdns.org'), ('83.212.103.14'), ('62.210.131.30'), ('104.131.254.22'), " +
                            "('46.28.111.249'), ('94.79.54.205'), ('174.140.168.136'), ('107.170.3.62')");
                }
            case 38:
                apply("ALTER TABLE transaction ADD COLUMN IF NOT EXISTS full_hash BINARY(32)");
            case 39:
                apply("ALTER TABLE transaction ADD COLUMN IF NOT EXISTS referenced_transaction_full_hash BINARY(32)");
            case 40:
                apply(null);
            case 41:
                apply("ALTER TABLE transaction ALTER COLUMN full_hash SET NOT NULL");
            case 42:
                apply("CREATE UNIQUE INDEX IF NOT EXISTS transaction_full_hash_idx ON transaction (full_hash)");
            case 43:
                apply(null);
            case 44:
                apply(null);
            case 45:
                apply(null);
            case 46:
                apply("ALTER TABLE transaction ADD COLUMN IF NOT EXISTS attachment_bytes VARBINARY");
            case 47:
                apply(null);
            case 48:
                apply("ALTER TABLE transaction DROP COLUMN attachment");
            case 49:
                apply(null);
            case 50:
                apply("ALTER TABLE transaction DROP COLUMN referenced_transaction_id");
            case 51:
                apply("ALTER TABLE transaction DROP COLUMN hash");
            case 52:
                apply(null);
            case 53:
                apply("DROP INDEX transaction_recipient_id_idx");
            case 54:
                apply("ALTER TABLE transaction ALTER COLUMN recipient_id SET NULL");
            case 55:
                BlockDb.deleteAll();
                apply(null);
            case 56:
                apply("CREATE INDEX IF NOT EXISTS transaction_recipient_id_idx ON transaction (recipient_id)");
            case 57:
                apply(null);
            case 58:
                apply(null);
            case 59:
                apply("ALTER TABLE transaction ADD COLUMN IF NOT EXISTS version TINYINT");
            case 60:
                apply("UPDATE transaction SET version = 0");
            case 61:
                apply("ALTER TABLE transaction ALTER COLUMN version SET NOT NULL");
            case 62:
                apply("ALTER TABLE transaction ADD COLUMN IF NOT EXISTS has_message BOOLEAN NOT NULL DEFAULT FALSE");
            case 63:
                apply("ALTER TABLE transaction ADD COLUMN IF NOT EXISTS has_encrypted_message BOOLEAN NOT NULL DEFAULT FALSE");
            case 64:
                apply("UPDATE transaction SET has_message = TRUE WHERE type = 1 AND subtype = 0");
            case 65:
                apply("ALTER TABLE transaction ADD COLUMN IF NOT EXISTS has_public_key_announcement BOOLEAN NOT NULL DEFAULT FALSE");
            case 66:
                apply("ALTER TABLE transaction ADD COLUMN IF NOT EXISTS ec_block_height INT DEFAULT NULL");
            case 67:
                apply("ALTER TABLE transaction ADD COLUMN IF NOT EXISTS ec_block_id BIGINT DEFAULT NULL");
            case 68:
                apply("ALTER TABLE transaction ADD COLUMN IF NOT EXISTS has_encrypttoself_message BOOLEAN NOT NULL DEFAULT FALSE");
            case 69:
                apply("CREATE INDEX IF NOT EXISTS transaction_block_timestamp_idx ON transaction (block_timestamp DESC)");
            case 70:
                apply("DROP INDEX transaction_timestamp_idx");
            case 71:
                apply("CREATE TABLE IF NOT EXISTS alias (db_id IDENTITY, id BIGINT NOT NULL, "
                        + "account_id BIGINT NOT NULL, alias_name VARCHAR NOT NULL, "
                        + "alias_name_lower VARCHAR AS LOWER (alias_name) NOT NULL, "
                        + "alias_uri VARCHAR NOT NULL, timestamp INT NOT NULL, "
                        + "height INT NOT NULL, latest BOOLEAN NOT NULL DEFAULT TRUE)");
            case 72:
                apply("CREATE UNIQUE INDEX IF NOT EXISTS alias_id_height_idx ON alias (id, height DESC)");
            case 73:
                apply("CREATE INDEX IF NOT EXISTS alias_account_id_idx ON alias (account_id, height DESC)");
            case 74:
                apply("CREATE INDEX IF NOT EXISTS alias_name_lower_idx ON alias (alias_name_lower)");
            case 75:
                apply("CREATE TABLE IF NOT EXISTS alias_offer (db_id IDENTITY, id BIGINT NOT NULL, "
                        + "price BIGINT NOT NULL, buyer_id BIGINT, "
                        + "height INT NOT NULL, latest BOOLEAN DEFAULT TRUE NOT NULL)");
            case 76:
                apply("CREATE UNIQUE INDEX IF NOT EXISTS alias_offer_id_height_idx ON alias_offer (id, height DESC)");
            case 77:
                apply("CREATE TABLE IF NOT EXISTS asset (db_id IDENTITY, id BIGINT NOT NULL, account_id BIGINT NOT NULL, "
                        + "name VARCHAR NOT NULL, description VARCHAR, quantity BIGINT NOT NULL, decimals TINYINT NOT NULL, "
                        + "height INT NOT NULL)");
            case 78:
                apply("CREATE UNIQUE INDEX IF NOT EXISTS asset_id_idx ON asset (id)");
            case 79:
                apply("CREATE INDEX IF NOT EXISTS asset_account_id_idx ON asset (account_id)");
            case 80:
                apply("CREATE TABLE IF NOT EXISTS trade (db_id IDENTITY, asset_id BIGINT NOT NULL, block_id BIGINT NOT NULL, "
                        + "ask_order_id BIGINT NOT NULL, bid_order_id BIGINT NOT NULL, ask_order_height INT NOT NULL, "
                        + "bid_order_height INT NOT NULL, seller_id BIGINT NOT NULL, buyer_id BIGINT NOT NULL, "
                        + "quantity BIGINT NOT NULL, price BIGINT NOT NULL, timestamp INT NOT NULL, height INT NOT NULL)");
            case 81:
                apply("CREATE UNIQUE INDEX IF NOT EXISTS trade_ask_bid_idx ON trade (ask_order_id, bid_order_id)");
            case 82:
                apply("CREATE INDEX IF NOT EXISTS trade_asset_id_idx ON trade (asset_id, height DESC)");
            case 83:
                apply("CREATE INDEX IF NOT EXISTS trade_seller_id_idx ON trade (seller_id, height DESC)");
            case 84:
                apply("CREATE INDEX IF NOT EXISTS trade_buyer_id_idx ON trade (buyer_id, height DESC)");
            case 85:
                apply("CREATE TABLE IF NOT EXISTS ask_order (db_id IDENTITY, id BIGINT NOT NULL, account_id BIGINT NOT NULL, "
                        + "asset_id BIGINT NOT NULL, price BIGINT NOT NULL, "
                        + "quantity BIGINT NOT NULL, creation_height INT NOT NULL, height INT NOT NULL, "
                        + "latest BOOLEAN NOT NULL DEFAULT TRUE)");
            case 86:
                apply("CREATE UNIQUE INDEX IF NOT EXISTS ask_order_id_height_idx ON ask_order (id, height DESC)");
            case 87:
                apply("CREATE INDEX IF NOT EXISTS ask_order_account_id_idx ON ask_order (account_id, height DESC)");
            case 88:
                apply("CREATE INDEX IF NOT EXISTS ask_order_asset_id_price_idx ON ask_order (asset_id, price)");
            case 89:
                apply("CREATE TABLE IF NOT EXISTS bid_order (db_id IDENTITY, id BIGINT NOT NULL, account_id BIGINT NOT NULL, "
                        + "asset_id BIGINT NOT NULL, price BIGINT NOT NULL, "
                        + "quantity BIGINT NOT NULL, creation_height INT NOT NULL, height INT NOT NULL, "
                        + "latest BOOLEAN NOT NULL DEFAULT TRUE)");
            case 90:
                apply("CREATE UNIQUE INDEX IF NOT EXISTS bid_order_id_height_idx ON bid_order (id, height DESC)");
            case 91:
                apply("CREATE INDEX IF NOT EXISTS bid_order_account_id_idx ON bid_order (account_id, height DESC)");
            case 92:
                apply("CREATE INDEX IF NOT EXISTS bid_order_asset_id_price_idx ON bid_order (asset_id, price DESC)");
            case 93:
                apply("CREATE TABLE IF NOT EXISTS goods (db_id IDENTITY, id BIGINT NOT NULL, seller_id BIGINT NOT NULL, "
                        + "name VARCHAR NOT NULL, description VARCHAR, "
                        + "tags VARCHAR, timestamp INT NOT NULL, quantity INT NOT NULL, price BIGINT NOT NULL, "
                        + "delisted BOOLEAN NOT NULL, height INT NOT NULL, latest BOOLEAN NOT NULL DEFAULT TRUE)");
            case 94:
                apply("CREATE UNIQUE INDEX IF NOT EXISTS goods_id_height_idx ON goods (id, height DESC)");
            case 95:
                apply("CREATE INDEX IF NOT EXISTS goods_seller_id_name_idx ON goods (seller_id, name)");
            case 96:
                apply("CREATE INDEX IF NOT EXISTS goods_timestamp_idx ON goods (timestamp DESC, height DESC)");
            case 97:
                apply("CREATE TABLE IF NOT EXISTS purchase (db_id IDENTITY, id BIGINT NOT NULL, buyer_id BIGINT NOT NULL, "
                        + "goods_id BIGINT NOT NULL, "
                        + "seller_id BIGINT NOT NULL, quantity INT NOT NULL, "
                        + "price BIGINT NOT NULL, deadline INT NOT NULL, note VARBINARY, nonce BINARY(32), "
                        + "timestamp INT NOT NULL, pending BOOLEAN NOT NULL, goods VARBINARY, goods_nonce BINARY(32), "
                        + "refund_note VARBINARY, refund_nonce BINARY(32), has_feedback_notes BOOLEAN NOT NULL DEFAULT FALSE, "
                        + "has_public_feedbacks BOOLEAN NOT NULL DEFAULT FALSE, discount BIGINT NOT NULL, refund BIGINT NOT NULL, "
                        + "height INT NOT NULL, latest BOOLEAN NOT NULL DEFAULT TRUE)");
            case 98:
                apply("CREATE UNIQUE INDEX IF NOT EXISTS purchase_id_height_idx ON purchase (id, height DESC)");
            case 99:
                apply("CREATE INDEX IF NOT EXISTS purchase_buyer_id_height_idx ON purchase (buyer_id, height DESC)");
            case 100:
                apply("CREATE INDEX IF NOT EXISTS purchase_seller_id_height_idx ON purchase (seller_id, height DESC)");
            case 101:
                apply("CREATE INDEX IF NOT EXISTS purchase_deadline_idx ON purchase (deadline DESC, height DESC)");
            case 102:
                apply("CREATE TABLE IF NOT EXISTS account (db_id IDENTITY, id BIGINT NOT NULL, creation_height INT NOT NULL, "
                        + "public_key BINARY(32), key_height INT, balance BIGINT NOT NULL, unconfirmed_balance BIGINT NOT NULL, "
                        + "forged_balance BIGINT NOT NULL, name VARCHAR, description VARCHAR, current_leasing_height_from INT, "
                        + "current_leasing_height_to INT, current_lessee_id BIGINT NULL, next_leasing_height_from INT, "
                        + "next_leasing_height_to INT, next_lessee_id BIGINT NULL, height INT NOT NULL, "
                        + "latest BOOLEAN NOT NULL DEFAULT TRUE)");
            case 103:
                apply("CREATE UNIQUE INDEX IF NOT EXISTS account_id_height_idx ON account (id, height DESC)");
            case 104:
                apply("CREATE INDEX IF NOT EXISTS account_current_lessee_id_leasing_height_idx ON account (current_lessee_id, "
                        + "current_leasing_height_to DESC)");
            case 105:
                apply("CREATE TABLE IF NOT EXISTS account_asset (db_id IDENTITY, account_id BIGINT NOT NULL, "
                        + "asset_id BIGINT NOT NULL, quantity BIGINT NOT NULL, unconfirmed_quantity BIGINT NOT NULL, height INT NOT NULL, "
                        + "latest BOOLEAN NOT NULL DEFAULT TRUE)");
            case 106:
                apply("CREATE UNIQUE INDEX IF NOT EXISTS account_asset_id_height_idx ON account_asset (account_id, asset_id, height DESC)");
            case 107:
                apply("CREATE TABLE IF NOT EXISTS account_guaranteed_balance (db_id IDENTITY, account_id BIGINT NOT NULL, "
                        + "additions BIGINT NOT NULL, height INT NOT NULL)");
            case 108:
                apply("CREATE UNIQUE INDEX IF NOT EXISTS account_guaranteed_balance_id_height_idx ON account_guaranteed_balance "
                        + "(account_id, height DESC)");
            case 109:
                apply("CREATE TABLE IF NOT EXISTS purchase_feedback (db_id IDENTITY, id BIGINT NOT NULL, feedback_data VARBINARY NOT NULL, "
                        + "feedback_nonce BINARY(32) NOT NULL, height INT NOT NULL, latest BOOLEAN NOT NULL DEFAULT TRUE)");
            case 110:
                apply("CREATE INDEX IF NOT EXISTS purchase_feedback_id_height_idx ON purchase_feedback (id, height DESC)");
            case 111:
                apply("CREATE TABLE IF NOT EXISTS purchase_public_feedback (db_id IDENTITY, id BIGINT NOT NULL, public_feedback "
                        + "VARCHAR NOT NULL, height INT NOT NULL, latest BOOLEAN NOT NULL DEFAULT TRUE)");
            case 112:
                apply("CREATE INDEX IF NOT EXISTS purchase_public_feedback_id_height_idx ON purchase_public_feedback (id, height DESC)");
            case 113:
                apply("CREATE TABLE IF NOT EXISTS unconfirmed_transaction (db_id IDENTITY, id BIGINT NOT NULL, expiration INT NOT NULL, "
                        + "transaction_height INT NOT NULL, fee_per_byte BIGINT NOT NULL, timestamp INT NOT NULL, "
                        + "transaction_bytes VARBINARY NOT NULL, height INT NOT NULL)");
            case 114:
                apply("CREATE UNIQUE INDEX IF NOT EXISTS unconfirmed_transaction_id_idx ON unconfirmed_transaction (id)");
            case 115:
                apply("CREATE INDEX IF NOT EXISTS unconfirmed_transaction_height_fee_timestamp_idx ON unconfirmed_transaction "
                        + "(transaction_height ASC, fee_per_byte DESC, timestamp ASC)");
            case 116:
                apply("CREATE TABLE IF NOT EXISTS asset_transfer (db_id IDENTITY, id BIGINT NOT NULL, asset_id BIGINT NOT NULL, "
                        + "sender_id BIGINT NOT NULL, recipient_id BIGINT NOT NULL, quantity BIGINT NOT NULL, timestamp INT NOT NULL, "
                        + "height INT NOT NULL)");
            case 117:
                apply("CREATE UNIQUE INDEX IF NOT EXISTS asset_transfer_id_idx ON asset_transfer (id)");
            case 118:
                apply("CREATE INDEX IF NOT EXISTS asset_transfer_asset_id_idx ON asset_transfer (asset_id, height DESC)");
            case 119:
                apply("CREATE INDEX IF NOT EXISTS asset_transfer_sender_id_idx ON asset_transfer (sender_id, height DESC)");
            case 120:
                apply("CREATE INDEX IF NOT EXISTS asset_transfer_recipient_id_idx ON asset_transfer (recipient_id, height DESC)");
            case 121:
                apply(null);
            case 122:
                apply("CREATE INDEX IF NOT EXISTS account_asset_quantity_idx ON account_asset (quantity DESC)");
            case 123:
                apply("CREATE INDEX IF NOT EXISTS purchase_timestamp_idx ON purchase (timestamp DESC, id)");
            case 124:
                apply("CREATE INDEX IF NOT EXISTS ask_order_creation_idx ON ask_order (creation_height DESC)");
            case 125:
                apply("CREATE INDEX IF NOT EXISTS bid_order_creation_idx ON bid_order (creation_height DESC)");
            case 126:
                apply(null);
            case 127:
                apply("CREATE UNIQUE INDEX IF NOT EXISTS block_timestamp_idx ON block (timestamp DESC)");
            case 128:
                apply(null);
            case 129:
                apply("ALTER TABLE goods ADD COLUMN IF NOT EXISTS parsed_tags ARRAY");
            case 130:
                apply("CREATE ALIAS IF NOT EXISTS FTL_INIT FOR \"org.h2.fulltext.FullTextLucene.init\"");
            case 131:
                apply("CALL FTL_INIT()");
            case 132:
                apply("CALL FTL_CREATE_INDEX('PUBLIC', 'GOODS', 'NAME,DESCRIPTION,TAGS')");
            case 133:
                apply("CALL FTL_CREATE_INDEX('PUBLIC', 'ASSET', 'NAME,DESCRIPTION')");
            case 134:
                apply("CREATE TABLE IF NOT EXISTS tag (db_id BIGINT IDENTITY, tag VARCHAR NOT NULL, in_stock_count INT NOT NULL, "
                        + "total_count INT NOT NULL, height INT NOT NULL, latest BOOLEAN NOT NULL DEFAULT TRUE)");
            case 135:
                apply("CREATE UNIQUE INDEX IF NOT EXISTS tag_tag_idx ON tag (tag, height DESC)");
            case 136:
                apply("CREATE INDEX IF NOT EXISTS tag_in_stock_count_idx ON tag (in_stock_count DESC, height DESC)");
            case 137:
                apply(null);
            case 138:
                apply("CREATE TABLE IF NOT EXISTS currency (db_id IDENTITY, id BIGINT NOT NULL, account_id BIGINT NOT NULL, "
                        + "name VARCHAR NOT NULL, name_lower VARCHAR AS LOWER (name) NOT NULL, code VARCHAR NOT NULL, "
                        + "description VARCHAR, type INT NOT NULL, initial_supply BIGINT NOT NULL DEFAULT 0, current_supply BIGINT NOT NULL, "
                        + "reserve_supply BIGINT NOT NULL, max_supply BIGINT NOT NULL, creation_height INT NOT NULL, issuance_height INT NOT NULL, "
                        + "min_reserve_per_unit_nqt BIGINT NOT NULL, min_difficulty TINYINT NOT NULL, "
                        + "max_difficulty TINYINT NOT NULL, ruleset TINYINT NOT NULL, algorithm TINYINT NOT NULL, "
                        + "current_reserve_per_unit_nqt BIGINT NOT NULL, decimals TINYINT NOT NULL DEFAULT 0,"
                        + "height INT NOT NULL, latest BOOLEAN NOT NULL DEFAULT TRUE)");
            case 139:
                apply("CREATE UNIQUE INDEX IF NOT EXISTS currency_id_height_idx ON currency (id, height DESC)");
            case 140:
                apply("CREATE INDEX IF NOT EXISTS currency_account_id_idx ON currency (account_id)");
            case 141:
                apply("CREATE TABLE IF NOT EXISTS account_currency (db_id IDENTITY, account_id BIGINT NOT NULL, "
                        + "currency_id BIGINT NOT NULL, units BIGINT NOT NULL, unconfirmed_units BIGINT NOT NULL, height INT NOT NULL, "
                        + "latest BOOLEAN NOT NULL DEFAULT TRUE)");
            case 142:
                apply("CREATE UNIQUE INDEX IF NOT EXISTS account_currency_id_height_idx ON account_currency (account_id, currency_id, height DESC)");
            case 143:
                apply("CREATE TABLE IF NOT EXISTS currency_founder (db_id IDENTITY, currency_id BIGINT NOT NULL, "
                        + "account_id BIGINT NOT NULL, amount BIGINT NOT NULL, "
                        + "height INT NOT NULL, latest BOOLEAN NOT NULL DEFAULT TRUE)");
            case 144:
                apply("CREATE UNIQUE INDEX IF NOT EXISTS currency_founder_currency_id_idx ON currency_founder (currency_id, account_id, height DESC)");
            case 145:
                apply("CREATE TABLE IF NOT EXISTS currency_mint (db_id IDENTITY, currency_id BIGINT NOT NULL, account_id BIGINT NOT NULL, "
                        + "counter BIGINT NOT NULL, height INT NOT NULL, latest BOOLEAN NOT NULL DEFAULT TRUE)");
            case 146:
                apply("CREATE UNIQUE INDEX IF NOT EXISTS currency_mint_currency_id_account_id_idx ON currency_mint (currency_id, account_id, height DESC)");
            case 147:
                apply("CREATE TABLE IF NOT EXISTS buy_offer (db_id INT IDENTITY, id BIGINT NOT NULL, currency_id BIGINT NOT NULL, account_id BIGINT NOT NULL,"
                        + "rate BIGINT NOT NULL, unit_limit BIGINT NOT NULL, supply BIGINT NOT NULL, expiration_height INT NOT NULL,"
                        + "creation_height INT NOT NULL, transaction_index SMALLINT NOT NULL, height INT NOT NULL, latest BOOLEAN NOT NULL DEFAULT TRUE)");
            case 148:
                apply("CREATE UNIQUE INDEX IF NOT EXISTS buy_offer_id_idx ON buy_offer (id, height DESC)");
            case 149:
                apply("CREATE INDEX IF NOT EXISTS buy_offer_currency_id_account_id_idx ON buy_offer (currency_id, account_id, height DESC)");
            case 150:
                apply("CREATE TABLE IF NOT EXISTS sell_offer (db_id INT IDENTITY, id BIGINT NOT NULL, currency_id BIGINT NOT NULL, account_id BIGINT NOT NULL, "
                        + "rate BIGINT NOT NULL, unit_limit BIGINT NOT NULL, supply BIGINT NOT NULL, expiration_height INT NOT NULL, "
                        + "creation_height INT NOT NULL, transaction_index SMALLINT NOT NULL, height INT NOT NULL, latest BOOLEAN NOT NULL DEFAULT TRUE)");
            case 151:
                apply("CREATE UNIQUE INDEX IF NOT EXISTS sell_offer_id_idx ON sell_offer (id, height DESC)");
            case 152:
                apply("CREATE INDEX IF NOT EXISTS sell_offer_currency_id_account_id_idx ON sell_offer (currency_id, account_id, height DESC)");
            case 153:
                apply("CREATE TABLE IF NOT EXISTS exchange (db_id INT IDENTITY, transaction_id BIGINT NOT NULL, currency_id BIGINT NOT NULL, block_id BIGINT NOT NULL, "
                        + "offer_id BIGINT NOT NULL, seller_id BIGINT NOT NULL, "
                        + "buyer_id BIGINT NOT NULL, units BIGINT NOT NULL, "
                        + "rate BIGINT NOT NULL, timestamp INT NOT NULL, height INT NOT NULL)");
            case 154:
                apply("CREATE UNIQUE INDEX IF NOT EXISTS exchange_offer_idx ON exchange (transaction_id, offer_id)");
            case 155:
                apply("CREATE INDEX IF NOT EXISTS exchange_currency_id_idx ON exchange (currency_id, height DESC)");
            case 156:
                apply("CREATE INDEX IF NOT EXISTS exchange_seller_id_idx ON exchange (seller_id, height DESC)");
            case 157:
                apply("CREATE INDEX IF NOT EXISTS exchange_buyer_id_idx ON exchange (buyer_id, height DESC)");
            case 158:
                apply("CREATE TABLE IF NOT EXISTS currency_transfer (db_id INT IDENTITY, id BIGINT NOT NULL, currency_id BIGINT NOT NULL, "
                        + "sender_id BIGINT NOT NULL, recipient_id BIGINT NOT NULL, units BIGINT NOT NULL, timestamp INT NOT NULL, "
                        + "height INT NOT NULL)");
            case 159:
                apply("CREATE UNIQUE INDEX IF NOT EXISTS currency_transfer_id_idx ON currency_transfer (id)");
            case 160:
                apply("CREATE INDEX IF NOT EXISTS currency_transfer_currency_id_idx ON currency_transfer (currency_id, height DESC)");
            case 161:
                apply("CREATE INDEX IF NOT EXISTS currency_transfer_sender_id_idx ON currency_transfer (sender_id, height DESC)");
            case 162:
                apply("CREATE INDEX IF NOT EXISTS currency_transfer_recipient_id_idx ON currency_transfer (recipient_id, height DESC)");
            case 163:
                apply("CREATE INDEX IF NOT EXISTS account_currency_units_idx ON account_currency (units DESC)");
            case 164:
                apply("CREATE INDEX IF NOT EXISTS currency_name_idx ON currency (name_lower, height DESC)");
            case 165:
                apply("CREATE INDEX IF NOT EXISTS currency_code_idx ON currency (code, height DESC)");
            case 166:
                apply("CREATE INDEX IF NOT EXISTS buy_offer_rate_height_idx ON buy_offer (rate DESC, creation_height ASC)");
            case 167:
                apply("CREATE INDEX IF NOT EXISTS sell_offer_rate_height_idx ON sell_offer (rate ASC, creation_height ASC)");
            case 168:
                apply("ALTER TABLE account ADD COLUMN IF NOT EXISTS message_pattern_regex VARCHAR");
            case 169:
                apply("ALTER TABLE account ADD COLUMN IF NOT EXISTS message_pattern_flags INT");
            case 170:
                apply("DROP INDEX IF EXISTS unconfirmed_transaction_height_fee_timestamp_idx");
            case 171:
                apply("ALTER TABLE unconfirmed_transaction DROP COLUMN IF EXISTS timestamp");
            case 172:
                apply("ALTER TABLE unconfirmed_transaction ADD COLUMN IF NOT EXISTS arrival_timestamp BIGINT NOT NULL DEFAULT 0");
            case 173:
                apply("CREATE INDEX IF NOT EXISTS unconfirmed_transaction_height_fee_timestamp_idx ON unconfirmed_transaction "
                        + "(transaction_height ASC, fee_per_byte DESC, arrival_timestamp ASC)");
            case 174:
                apply("ALTER TABLE transaction ADD COLUMN IF NOT EXISTS transaction_index SMALLINT");
            case 175:
                Logger.logMessage("Will update transaction_index column...");
                try (Connection con = Db.db.getConnection();
                     Statement stmt = con.createStatement();
                     PreparedStatement pstmt = con.prepareStatement("SELECT * FROM transaction ORDER BY height, id FOR UPDATE",
                             ResultSet.TYPE_FORWARD_ONLY, ResultSet.CONCUR_UPDATABLE)) {
                    stmt.executeUpdate("SET UNDO_LOG 0");
                    try (ResultSet rs = pstmt.executeQuery()) {
                        int height = 0;
                        short index = 0;
                        while (rs.next()) {
                            int nextHeight = rs.getInt("height");
                            if (nextHeight != height) {
                                index = 0;
                                if (height / 5000 != nextHeight / 5000) {
                                    Logger.logMessage("Processed " + (nextHeight / 5000) * 5000 + " blocks");
                                }
                                height = nextHeight;
                            }
                            rs.updateShort("transaction_index", index++);
                            rs.updateRow();
                        }
                    }
                    stmt.executeUpdate("SET UNDO_LOG 1");
                }
                apply(null);
            case 176:
                apply("ALTER TABLE transaction ALTER COLUMN transaction_index SET NOT NULL");
            case 177:
                apply("ALTER TABLE ask_order ADD COLUMN IF NOT EXISTS transaction_index SMALLINT");
            case 178:
                apply("UPDATE ask_order SET transaction_index = (SELECT transaction_index FROM transaction WHERE transaction.id = ask_order.id)");
            case 179:
                apply("ALTER TABLE ask_order ALTER COLUMN transaction_index SET NOT NULL");
            case 180:
                apply("ALTER TABLE bid_order ADD COLUMN IF NOT EXISTS transaction_index SMALLINT");
            case 181:
                apply("UPDATE bid_order SET transaction_index = (SELECT transaction_index FROM transaction WHERE transaction.id = bid_order.id)");
            case 182:
                apply("ALTER TABLE bid_order ALTER COLUMN transaction_index SET NOT NULL");
            case 183:
                apply("CALL FTL_CREATE_INDEX('PUBLIC', 'CURRENCY', 'CODE,NAME,DESCRIPTION')");
            case 184:
                apply("CREATE TABLE IF NOT EXISTS scan (rescan BOOLEAN NOT NULL DEFAULT FALSE, height INT NOT NULL DEFAULT 0, "
                        + "validate BOOLEAN NOT NULL DEFAULT FALSE)");
            case 185:
                apply("INSERT INTO scan (rescan, height, validate) VALUES (false, 0, false)");
            case 186:
                apply("CREATE INDEX IF NOT EXISTS currency_creation_height_idx ON currency (creation_height DESC)");
            case 187:
                apply("DROP TABLE IF EXISTS poll");
            case 188:
                apply("DROP TABLE IF EXISTS vote");
            case 189:
                apply("CREATE TABLE IF NOT EXISTS vote (db_id IDENTITY, id BIGINT NOT NULL, " +
                        "poll_id BIGINT NOT NULL, voter_id BIGINT NOT NULL, vote_bytes VARBINARY NOT NULL, height INT NOT NULL)");
            case 190:
                apply("CREATE UNIQUE INDEX IF NOT EXISTS vote_id_idx ON vote (id)");
            case 191:
                apply("CREATE UNIQUE INDEX IF NOT EXISTS vote_poll_id_idx ON vote (poll_id, voter_id)");
            case 192:
                apply("CREATE TABLE IF NOT EXISTS poll (db_id IDENTITY, id BIGINT NOT NULL, "
                        + "FOREIGN KEY (id) REFERENCES transaction (id), account_id BIGINT NOT NULL, name VARCHAR NOT NULL, "
                        + "description VARCHAR, options ARRAY NOT NULL, min_num_options TINYINT, max_num_options TINYINT, "
                        + "min_range_value TINYINT, max_range_value TINYINT, "
                        + "finish_height INT NOT NULL, voting_model TINYINT NOT NULL, min_balance BIGINT, "
                        + "asset_id BIGINT, finished BOOLEAN, height INT NOT NULL, latest BOOLEAN DEFAULT TRUE NOT NULL)");
            case 193:
                apply("CREATE TABLE IF NOT EXISTS poll_result (db_id IDENTITY, poll_id BIGINT NOT NULL, "
                        + "option VARCHAR NOT NULL, result BIGINT NOT NULL,  height INT NOT NULL)");
            case 194:
                apply("ALTER TABLE transaction ADD COLUMN IF NOT EXISTS two_phased BOOLEAN NOT NULL DEFAULT FALSE");
            case 195:
                apply("CREATE TABLE IF NOT EXISTS pending_transaction (db_id IDENTITY, id BIGINT NOT NULL, "
                        + "FOREIGN KEY (id) REFERENCES transaction (id) ON DELETE CASCADE, account_id BIGINT NOT NULL, "
                        + "signers_count TINYINT NOT NULL DEFAULT 0, blacklist BOOLEAN DEFAULT FALSE, "
                        + "finish_height INT NOT NULL, voting_model TINYINT NOT NULL, quorum BIGINT NOT NULL, "
                        + "min_balance BIGINT NOT NULL, asset_id BIGINT NOT NULL, finished BOOLEAN NOT NULL, "
                        + "height INT NOT NULL, latest BOOLEAN DEFAULT TRUE NOT NULL)");
            case 196:
                apply("CREATE TABLE IF NOT EXISTS vote_phased (db_id IDENTITY, id BIGINT NOT NULL, "
                        + "pending_transaction_id BIGINT NOT NULL, voter_id BIGINT NOT NULL, "
                        + "height INT NOT NULL)");
            case 197:
                apply("CREATE TABLE IF NOT EXISTS pending_transaction_signer (db_id IDENTITY, "
                        + "poll_id BIGINT NOT NULL, account_id BIGINT NOT NULL, height INT NOT NULL)");
            case 198:
                BlockchainProcessorImpl.getInstance().scheduleScan(0, false);
                apply(null);
<<<<<<< HEAD
            case 199:
                //TODO: indexes on poll, poll_result, pending_transaction, vote_phased, pending_transaction_signer
=======
            case 188:
                if (Constants.isTestnet) {
                    BlockchainProcessorImpl.getInstance().scheduleScan(0, true);
                }
                apply(null);
            case 189:
>>>>>>> 4cdd4545
                return;
            default:
                throw new RuntimeException("Blockchain database inconsistent with code, probably trying to run older code on newer database");
        }
    }

}<|MERGE_RESOLUTION|>--- conflicted
+++ resolved
@@ -570,19 +570,11 @@
                 apply("CREATE TABLE IF NOT EXISTS pending_transaction_signer (db_id IDENTITY, "
                         + "poll_id BIGINT NOT NULL, account_id BIGINT NOT NULL, height INT NOT NULL)");
             case 198:
-                BlockchainProcessorImpl.getInstance().scheduleScan(0, false);
-                apply(null);
-<<<<<<< HEAD
-            case 199:
-                //TODO: indexes on poll, poll_result, pending_transaction, vote_phased, pending_transaction_signer
-=======
-            case 188:
                 if (Constants.isTestnet) {
                     BlockchainProcessorImpl.getInstance().scheduleScan(0, true);
                 }
                 apply(null);
-            case 189:
->>>>>>> 4cdd4545
+            case 199:
                 return;
             default:
                 throw new RuntimeException("Blockchain database inconsistent with code, probably trying to run older code on newer database");
