--- conflicted
+++ resolved
@@ -388,50 +388,6 @@
             case 137:
                 apply(null);
             case 138:
-<<<<<<< HEAD
-                apply("DROP TABLE IF EXISTS poll");
-            case 139:
-                apply("DROP TABLE IF EXISTS vote");
-            case 140:
-                apply("CREATE TABLE IF NOT EXISTS vote (db_id IDENTITY, id BIGINT NOT NULL, " +
-                        "poll_id BIGINT NOT NULL, voter_id BIGINT NOT NULL, vote_bytes VARBINARY NOT NULL, height INT NOT NULL)");
-            case 141:
-                apply("CREATE UNIQUE INDEX IF NOT EXISTS vote_id_idx ON vote (id)");
-            case 142:
-                apply("CREATE UNIQUE INDEX IF NOT EXISTS vote_poll_id_idx ON vote (poll_id, voter_id)");
-            case 143:
-                apply("CREATE TABLE IF NOT EXISTS poll (db_id IDENTITY, id BIGINT NOT NULL, "
-                        + "FOREIGN KEY (id) REFERENCES transaction (id), account_id BIGINT NOT NULL, name VARCHAR NOT NULL, "
-                        + "description VARCHAR, options ARRAY NOT NULL, min_num_options TINYINT, max_num_options TINYINT, "
-                        + "min_range_value TINYINT, max_range_value TINYINT, "
-                        + "finish_height INT NOT NULL, voting_model TINYINT NOT NULL, min_balance BIGINT, "
-                        + "asset_id BIGINT, finished BOOLEAN, height INT NOT NULL, latest BOOLEAN DEFAULT TRUE NOT NULL)");
-            case 144:
-                apply("CREATE TABLE IF NOT EXISTS poll_result (db_id IDENTITY, poll_id BIGINT NOT NULL, "
-                        + "option VARCHAR NOT NULL, result BIGINT NOT NULL,  height INT NOT NULL)");
-            case 145:
-                apply("ALTER TABLE transaction ADD COLUMN IF NOT EXISTS two_phased BOOLEAN NOT NULL DEFAULT FALSE");
-            case 146:
-                apply("CREATE TABLE IF NOT EXISTS pending_transaction (db_id IDENTITY, id BIGINT NOT NULL, "
-                        + "FOREIGN KEY (id) REFERENCES transaction (id) ON DELETE CASCADE, account_id BIGINT NOT NULL, "
-                        + "signers_count TINYINT NOT NULL DEFAULT 0, blacklist BOOLEAN DEFAULT FALSE, "
-                        + "finish_height INT NOT NULL, voting_model TINYINT NOT NULL, quorum BIGINT NOT NULL, "
-                        + "min_balance BIGINT NOT NULL, asset_id BIGINT NOT NULL, finished BOOLEAN NOT NULL, "
-                        + "height INT NOT NULL, latest BOOLEAN DEFAULT TRUE NOT NULL)");
-            case 147:
-                apply("CREATE TABLE IF NOT EXISTS vote_phased (db_id IDENTITY, id BIGINT NOT NULL, "
-                        + "pending_transaction_id BIGINT NOT NULL, voter_id BIGINT NOT NULL, "
-                        + "height INT NOT NULL)");
-            case 148:
-                apply("CREATE TABLE IF NOT EXISTS pending_transaction_signer (db_id IDENTITY, "
-                        + "poll_id BIGINT NOT NULL, account_id BIGINT NOT NULL, height INT NOT NULL)");
-                
-            case 149:
-                BlockchainProcessorImpl.getInstance().forceScanAtStart();
-                apply(null);
-            case 150:
-                //TODO: indexes on poll, poll_result, pending_transaction, vote_phased, pending_transaction_signer
-=======
                 apply("CREATE TABLE IF NOT EXISTS currency (db_id IDENTITY, id BIGINT NOT NULL, account_id BIGINT NOT NULL, "
                         + "name VARCHAR NOT NULL, name_lower VARCHAR AS LOWER (name) NOT NULL, code VARCHAR NOT NULL, "
                         + "description VARCHAR, type INT NOT NULL, initial_supply BIGINT NOT NULL DEFAULT 0, current_supply BIGINT NOT NULL, "
@@ -579,8 +535,47 @@
             case 187:
                 BlockchainProcessorImpl.getInstance().scheduleScan(0, false);
                 apply(null);
+            case 138:
+                apply("DROP TABLE IF EXISTS poll");
+            case 139:
+                apply("DROP TABLE IF EXISTS vote");
+            case 140:
+                apply("CREATE TABLE IF NOT EXISTS vote (db_id IDENTITY, id BIGINT NOT NULL, " +
+                        "poll_id BIGINT NOT NULL, voter_id BIGINT NOT NULL, vote_bytes VARBINARY NOT NULL, height INT NOT NULL)");
+            case 141:
+                apply("CREATE UNIQUE INDEX IF NOT EXISTS vote_id_idx ON vote (id)");
+            case 142:
+                apply("CREATE UNIQUE INDEX IF NOT EXISTS vote_poll_id_idx ON vote (poll_id, voter_id)");
+            case 143:
+                apply("CREATE TABLE IF NOT EXISTS poll (db_id IDENTITY, id BIGINT NOT NULL, "
+                        + "FOREIGN KEY (id) REFERENCES transaction (id), account_id BIGINT NOT NULL, name VARCHAR NOT NULL, "
+                        + "description VARCHAR, options ARRAY NOT NULL, min_num_options TINYINT, max_num_options TINYINT, "
+                        + "min_range_value TINYINT, max_range_value TINYINT, "
+                        + "finish_height INT NOT NULL, voting_model TINYINT NOT NULL, min_balance BIGINT, "
+                        + "asset_id BIGINT, finished BOOLEAN, height INT NOT NULL, latest BOOLEAN DEFAULT TRUE NOT NULL)");
+            case 144:
+                apply("CREATE TABLE IF NOT EXISTS poll_result (db_id IDENTITY, poll_id BIGINT NOT NULL, "
+                        + "option VARCHAR NOT NULL, result BIGINT NOT NULL,  height INT NOT NULL)");
+            case 145:
+                apply("ALTER TABLE transaction ADD COLUMN IF NOT EXISTS two_phased BOOLEAN NOT NULL DEFAULT FALSE");
+            case 146:
+                apply("CREATE TABLE IF NOT EXISTS pending_transaction (db_id IDENTITY, id BIGINT NOT NULL, "
+                        + "FOREIGN KEY (id) REFERENCES transaction (id) ON DELETE CASCADE, account_id BIGINT NOT NULL, "
+                        + "signers_count TINYINT NOT NULL DEFAULT 0, blacklist BOOLEAN DEFAULT FALSE, "
+                        + "finish_height INT NOT NULL, voting_model TINYINT NOT NULL, quorum BIGINT NOT NULL, "
+                        + "min_balance BIGINT NOT NULL, asset_id BIGINT NOT NULL, finished BOOLEAN NOT NULL, "
+                        + "height INT NOT NULL, latest BOOLEAN DEFAULT TRUE NOT NULL)");
+            case 147:
+                apply("CREATE TABLE IF NOT EXISTS vote_phased (db_id IDENTITY, id BIGINT NOT NULL, "
+                        + "pending_transaction_id BIGINT NOT NULL, voter_id BIGINT NOT NULL, "
+                        + "height INT NOT NULL)");
+            case 148:
+                apply("CREATE TABLE IF NOT EXISTS pending_transaction_signer (db_id IDENTITY, "
+                        + "poll_id BIGINT NOT NULL, account_id BIGINT NOT NULL, height INT NOT NULL)");
+            case 150:
+                //TODO: indexes on poll, poll_result, pending_transaction, vote_phased, pending_transaction_signer
+                return;
             case 188:
->>>>>>> 1a756456
                 return;
             default:
                 throw new RuntimeException("Blockchain database inconsistent with code, probably trying to run older code on newer database");
