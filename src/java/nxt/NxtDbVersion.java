package nxt;

import nxt.db.DbVersion;
import nxt.util.Logger;

import java.sql.Connection;
import java.sql.PreparedStatement;
import java.sql.ResultSet;
import java.sql.SQLException;
import java.sql.Statement;

class NxtDbVersion extends DbVersion {

    protected void update(int nextUpdate) throws SQLException {
        switch (nextUpdate) {
            case 1:
                apply("CREATE TABLE IF NOT EXISTS block (db_id IDENTITY, id BIGINT NOT NULL, version INT NOT NULL, "
                        + "timestamp INT NOT NULL, previous_block_id BIGINT, "
                        + "FOREIGN KEY (previous_block_id) REFERENCES block (id) ON DELETE CASCADE, total_amount INT NOT NULL, "
                        + "total_fee INT NOT NULL, payload_length INT NOT NULL, generator_public_key BINARY(32) NOT NULL, "
                        + "previous_block_hash BINARY(32), cumulative_difficulty VARBINARY NOT NULL, base_target BIGINT NOT NULL, "
                        + "next_block_id BIGINT, FOREIGN KEY (next_block_id) REFERENCES block (id) ON DELETE SET NULL, "
                        + "index INT NOT NULL, height INT NOT NULL, generation_signature BINARY(64) NOT NULL, "
                        + "block_signature BINARY(64) NOT NULL, payload_hash BINARY(32) NOT NULL, generator_account_id BIGINT NOT NULL)");
            case 2:
                apply("CREATE UNIQUE INDEX IF NOT EXISTS block_id_idx ON block (id)");
            case 3:
                apply("CREATE TABLE IF NOT EXISTS transaction (db_id IDENTITY, id BIGINT NOT NULL, "
                        + "deadline SMALLINT NOT NULL, sender_public_key BINARY(32) NOT NULL, recipient_id BIGINT NOT NULL, "
                        + "amount INT NOT NULL, fee INT NOT NULL, referenced_transaction_id BIGINT, index INT NOT NULL, "
                        + "height INT NOT NULL, block_id BIGINT NOT NULL, FOREIGN KEY (block_id) REFERENCES block (id) ON DELETE CASCADE, "
                        + "signature BINARY(64) NOT NULL, timestamp INT NOT NULL, type TINYINT NOT NULL, subtype TINYINT NOT NULL, "
                        + "sender_account_id BIGINT NOT NULL, attachment OTHER)");
            case 4:
                apply("CREATE UNIQUE INDEX IF NOT EXISTS transaction_id_idx ON transaction (id)");
            case 5:
                apply("CREATE UNIQUE INDEX IF NOT EXISTS block_height_idx ON block (height)");
            case 6:
                apply("CREATE INDEX IF NOT EXISTS transaction_timestamp_idx ON transaction (timestamp)");
            case 7:
                apply("CREATE INDEX IF NOT EXISTS block_generator_account_id_idx ON block (generator_account_id)");
            case 8:
                apply("CREATE INDEX IF NOT EXISTS transaction_sender_account_id_idx ON transaction (sender_account_id)");
            case 9:
                apply("CREATE INDEX IF NOT EXISTS transaction_recipient_id_idx ON transaction (recipient_id)");
            case 10:
                apply("ALTER TABLE block ALTER COLUMN generator_account_id RENAME TO generator_id");
            case 11:
                apply("ALTER TABLE transaction ALTER COLUMN sender_account_id RENAME TO sender_id");
            case 12:
                apply("ALTER INDEX block_generator_account_id_idx RENAME TO block_generator_id_idx");
            case 13:
                apply("ALTER INDEX transaction_sender_account_id_idx RENAME TO transaction_sender_id_idx");
            case 14:
                apply("ALTER TABLE block DROP COLUMN IF EXISTS index");
            case 15:
                apply("ALTER TABLE transaction DROP COLUMN IF EXISTS index");
            case 16:
                apply("ALTER TABLE transaction ADD COLUMN IF NOT EXISTS block_timestamp INT");
            case 17:
                apply(null);
            case 18:
                apply("ALTER TABLE transaction ALTER COLUMN block_timestamp SET NOT NULL");
            case 19:
                apply("ALTER TABLE transaction ADD COLUMN IF NOT EXISTS hash BINARY(32)");
            case 20:
                apply(null);
            case 21:
                apply(null);
            case 22:
                apply("CREATE INDEX IF NOT EXISTS transaction_hash_idx ON transaction (hash)");
            case 23:
                apply(null);
            case 24:
                apply("ALTER TABLE block ALTER COLUMN total_amount BIGINT");
            case 25:
                apply("ALTER TABLE block ALTER COLUMN total_fee BIGINT");
            case 26:
                apply("ALTER TABLE transaction ALTER COLUMN amount BIGINT");
            case 27:
                apply("ALTER TABLE transaction ALTER COLUMN fee BIGINT");
            case 28:
                apply(null);
            case 29:
                apply(null);
            case 30:
                apply(null);
            case 31:
                apply(null);
            case 32:
                apply(null);
            case 33:
                apply(null);
            case 34:
                apply(null);
            case 35:
                apply(null);
            case 36:
                apply("CREATE TABLE IF NOT EXISTS peer (address VARCHAR PRIMARY KEY)");
            case 37:
                if (!Constants.isTestnet) {
                    apply("INSERT INTO peer (address) VALUES " +
                            "('85.25.198.120'), ('banli.szn.dk'), ('80.86.92.139'), ('94.113.207.67'), ('162.243.145.83'), " +
                            "('enricoip.no-ip.biz'), ('bitsy06.vps.nxtcrypto.org'), ('93.81.191.235'), ('94.102.50.69'), " +
                            "('23.88.59.163'), ('nxt3.webice.ru'), ('178.62.185.131'), ('83.35.165.232'), ('80.150.243.95'), " +
                            "('54.65.152.248'), ('88.163.78.131'), ('54.64.135.26'), ('nxt5.webice.ru'), ('89.212.19.49'), " +
                            "('178.33.203.157'), ('nxt01.now.im'), ('80.150.243.11'), ('nxt1.webice.ru'), ('217.51.10.8'), " +
                            "('167.114.2.203'), ('5.196.227.91'), ('89.72.57.246'), ('198.211.127.34'), ('nxtx.ru'), " +
                            "('nxtnode.linuxd.org'), ('beor.homeip.net'), ('192.99.246.20'), ('nacho.damnserver.com'), " +
                            "('84.241.44.180'), ('93.103.20.35'), ('cryptkeeper.vps.nxtcrypto.org'), ('195.154.127.172'), " +
                            "('80.86.92.66'), ('87.139.122.157'), ('167.114.71.191'), ('81.64.77.101'), ('85.84.66.131'), " +
                            "('118.18.12.138'), ('txn14.cloudapp.net'), ('bitsy07.vps.nxtcrypto.org'), ('pakisnxt.no-ip.org'), " +
                            "('192.3.158.120'), ('46.173.9.98'), ('192.99.246.33'), ('108.61.57.76'), ('node5.mynxtcoin.org'), " +
                            "('54.154.19.155'), ('69.172.212.4'), ('gunka.szn.dk'), ('95.68.77.55'), ('23.89.192.151'), " +
                            "('nxt4.webice.ru'), ('77.179.115.112'), ('62.194.6.163'), ('bitsy10.vps.nxtcrypto.org'), " +
                            "('77.120.107.17'), ('209.222.2.110'), ('167.114.2.171'), ('54.64.165.249'), ('104.236.52.104'), " +
                            "('176.94.115.161'), ('66.30.204.105'), ('103.22.181.239'), ('silvanoip.dhcp.biz'), ('5.196.26.85'), " +
                            "('188.138.88.154'), ('209.126.70.156'), ('191.238.101.73'), ('scripterron.dyndns.biz'), " +
                            "('198.50.146.93'), ('167.114.2.205'), ('nxt.phukhew.com'), ('5.147.113.212'), ('84.242.91.139'), " +
                            "('sluni.szn.dk'), ('bitsy09.vps.nxtcrypto.org'), ('node4.mynxtcoin.org'), ('23.88.104.225'), " +
                            "('178.15.99.67'), ('82.0.149.148'), ('67.212.71.171'), ('162.243.242.8'), ('184.164.72.177'), " +
                            "('167.114.2.206'), ('172.245.57.170'), ('209.126.70.159'), ('2.225.88.10'), ('54.69.13.182'), " +
                            "('192.99.212.250'), ('113.106.85.172'), ('192.99.246.126'), ('nxtnode.hopto.org'), ('dilnu.szn.dk'), " +
                            "('104.131.103.151'), ('178.32.122.65'), ('nxt10.webice.ru'), ('92.222.72.98'), ('54.69.94.208'), " +
                            "('131.72.136.251'), ('87.139.122.48'), ('nxt.sx'), ('104.130.7.74'), ('89.250.240.60'), " +
                            "('23.102.0.45'), ('jnxt.org'), ('89.250.243.166'), ('54.83.4.11'), ('81.2.216.179'), " +
                            "('178.24.154.23'), ('98.210.27.184'), ('77.88.208.12'), ('209.126.70.170'), ('178.150.207.53'), " +
                            "('80.153.101.190'), ('92.47.120.90'), ('190.10.9.166'), ('37.187.21.28'), ('88.79.173.189'), " +
                            "('162.243.122.251'), ('67.212.71.173'), ('98.89.94.71'), ('node0.forgenxt.com'), ('nxt6.webice.ru'), " +
                            "('23.95.37.134'), ('31.186.100.21'), ('78.56.100.171'), ('217.26.24.27'), ('81.220.60.240'), " +
                            "('92.222.22.16'), ('178.20.9.9'), ('phalanx149.ddns.net'), ('bug.airdns.org'), ('81.23.22.150'), " +
                            "('enricoip.no-ip.biz:65074'), ('67.212.71.172'), ('nxtforgersr.ddns.net'), ('91.121.150.75'), " +
                            "('vh44.linkpc.net:7872'), ('zdani.szn.dk'), ('81.169.150.141'), ('83.82.53.78'), ('37.59.115.204'), " +
                            "('80.150.243.97'), ('54.169.132.50'), ('85.25.223.7'), ('167.114.2.204'), ('23.88.246.117'), " +
                            "('54.213.222.141'), ('espo.no-ip.biz'), ('vh44.ddns.net:7873'), ('miasik.no-ip.org'), " +
                            "('198.98.122.86'), ('23.88.59.40'), ('77.58.253.73')");
                } else {
                    apply("INSERT INTO peer (address) VALUES " +
                            "('nxt.scryptmh.eu'), ('54.186.98.117'), ('178.150.207.53'), ('192.241.223.132'), ('node9.mynxtcoin.org'), " +
                            "('node10.mynxtcoin.org'), ('node3.mynxtcoin.org'), ('109.87.169.253'), ('nxtnet.fr'), ('50.112.241.97'), " +
                            "('2.84.142.149'), ('bug.airdns.org'), ('83.212.103.14'), ('62.210.131.30'), ('104.131.254.22'), " +
                            "('46.28.111.249'), ('94.79.54.205'), ('174.140.168.136'), ('107.170.3.62')");
                }
            case 38:
                apply("ALTER TABLE transaction ADD COLUMN IF NOT EXISTS full_hash BINARY(32)");
            case 39:
                apply("ALTER TABLE transaction ADD COLUMN IF NOT EXISTS referenced_transaction_full_hash BINARY(32)");
            case 40:
                apply(null);
            case 41:
                apply("ALTER TABLE transaction ALTER COLUMN full_hash SET NOT NULL");
            case 42:
                apply("CREATE UNIQUE INDEX IF NOT EXISTS transaction_full_hash_idx ON transaction (full_hash)");
            case 43:
                apply(null);
            case 44:
                apply(null);
            case 45:
                apply(null);
            case 46:
                apply("ALTER TABLE transaction ADD COLUMN IF NOT EXISTS attachment_bytes VARBINARY");
            case 47:
                apply(null);
            case 48:
                apply("ALTER TABLE transaction DROP COLUMN attachment");
            case 49:
                apply(null);
            case 50:
                apply("ALTER TABLE transaction DROP COLUMN referenced_transaction_id");
            case 51:
                apply("ALTER TABLE transaction DROP COLUMN hash");
            case 52:
                apply(null);
            case 53:
                apply("DROP INDEX transaction_recipient_id_idx");
            case 54:
                apply("ALTER TABLE transaction ALTER COLUMN recipient_id SET NULL");
            case 55:
                BlockDb.deleteAll();
                apply(null);
            case 56:
                apply("CREATE INDEX IF NOT EXISTS transaction_recipient_id_idx ON transaction (recipient_id)");
            case 57:
                apply(null);
            case 58:
                apply(null);
            case 59:
                apply("ALTER TABLE transaction ADD COLUMN IF NOT EXISTS version TINYINT");
            case 60:
                apply("UPDATE transaction SET version = 0");
            case 61:
                apply("ALTER TABLE transaction ALTER COLUMN version SET NOT NULL");
            case 62:
                apply("ALTER TABLE transaction ADD COLUMN IF NOT EXISTS has_message BOOLEAN NOT NULL DEFAULT FALSE");
            case 63:
                apply("ALTER TABLE transaction ADD COLUMN IF NOT EXISTS has_encrypted_message BOOLEAN NOT NULL DEFAULT FALSE");
            case 64:
                apply("UPDATE transaction SET has_message = TRUE WHERE type = 1 AND subtype = 0");
            case 65:
                apply("ALTER TABLE transaction ADD COLUMN IF NOT EXISTS has_public_key_announcement BOOLEAN NOT NULL DEFAULT FALSE");
            case 66:
                apply("ALTER TABLE transaction ADD COLUMN IF NOT EXISTS ec_block_height INT DEFAULT NULL");
            case 67:
                apply("ALTER TABLE transaction ADD COLUMN IF NOT EXISTS ec_block_id BIGINT DEFAULT NULL");
            case 68:
                apply("ALTER TABLE transaction ADD COLUMN IF NOT EXISTS has_encrypttoself_message BOOLEAN NOT NULL DEFAULT FALSE");
            case 69:
                apply("CREATE INDEX IF NOT EXISTS transaction_block_timestamp_idx ON transaction (block_timestamp DESC)");
            case 70:
                apply("DROP INDEX transaction_timestamp_idx");
            case 71:
                apply("CREATE TABLE IF NOT EXISTS alias (db_id IDENTITY, id BIGINT NOT NULL, "
                        + "account_id BIGINT NOT NULL, alias_name VARCHAR NOT NULL, "
                        + "alias_name_lower VARCHAR AS LOWER (alias_name) NOT NULL, "
                        + "alias_uri VARCHAR NOT NULL, timestamp INT NOT NULL, "
                        + "height INT NOT NULL, latest BOOLEAN NOT NULL DEFAULT TRUE)");
            case 72:
                apply("CREATE UNIQUE INDEX IF NOT EXISTS alias_id_height_idx ON alias (id, height DESC)");
            case 73:
                apply("CREATE INDEX IF NOT EXISTS alias_account_id_idx ON alias (account_id, height DESC)");
            case 74:
                apply("CREATE INDEX IF NOT EXISTS alias_name_lower_idx ON alias (alias_name_lower)");
            case 75:
                apply("CREATE TABLE IF NOT EXISTS alias_offer (db_id IDENTITY, id BIGINT NOT NULL, "
                        + "price BIGINT NOT NULL, buyer_id BIGINT, "
                        + "height INT NOT NULL, latest BOOLEAN DEFAULT TRUE NOT NULL)");
            case 76:
                apply("CREATE UNIQUE INDEX IF NOT EXISTS alias_offer_id_height_idx ON alias_offer (id, height DESC)");
            case 77:
                apply("CREATE TABLE IF NOT EXISTS asset (db_id IDENTITY, id BIGINT NOT NULL, account_id BIGINT NOT NULL, "
                        + "name VARCHAR NOT NULL, description VARCHAR, quantity BIGINT NOT NULL, decimals TINYINT NOT NULL, "
                        + "height INT NOT NULL)");
            case 78:
                apply("CREATE UNIQUE INDEX IF NOT EXISTS asset_id_idx ON asset (id)");
            case 79:
                apply("CREATE INDEX IF NOT EXISTS asset_account_id_idx ON asset (account_id)");
            case 80:
                apply("CREATE TABLE IF NOT EXISTS trade (db_id IDENTITY, asset_id BIGINT NOT NULL, block_id BIGINT NOT NULL, "
                        + "ask_order_id BIGINT NOT NULL, bid_order_id BIGINT NOT NULL, ask_order_height INT NOT NULL, "
                        + "bid_order_height INT NOT NULL, seller_id BIGINT NOT NULL, buyer_id BIGINT NOT NULL, "
                        + "quantity BIGINT NOT NULL, price BIGINT NOT NULL, timestamp INT NOT NULL, height INT NOT NULL)");
            case 81:
                apply("CREATE UNIQUE INDEX IF NOT EXISTS trade_ask_bid_idx ON trade (ask_order_id, bid_order_id)");
            case 82:
                apply("CREATE INDEX IF NOT EXISTS trade_asset_id_idx ON trade (asset_id, height DESC)");
            case 83:
                apply("CREATE INDEX IF NOT EXISTS trade_seller_id_idx ON trade (seller_id, height DESC)");
            case 84:
                apply("CREATE INDEX IF NOT EXISTS trade_buyer_id_idx ON trade (buyer_id, height DESC)");
            case 85:
                apply("CREATE TABLE IF NOT EXISTS ask_order (db_id IDENTITY, id BIGINT NOT NULL, account_id BIGINT NOT NULL, "
                        + "asset_id BIGINT NOT NULL, price BIGINT NOT NULL, "
                        + "quantity BIGINT NOT NULL, creation_height INT NOT NULL, height INT NOT NULL, "
                        + "latest BOOLEAN NOT NULL DEFAULT TRUE)");
            case 86:
                apply("CREATE UNIQUE INDEX IF NOT EXISTS ask_order_id_height_idx ON ask_order (id, height DESC)");
            case 87:
                apply("CREATE INDEX IF NOT EXISTS ask_order_account_id_idx ON ask_order (account_id, height DESC)");
            case 88:
                apply("CREATE INDEX IF NOT EXISTS ask_order_asset_id_price_idx ON ask_order (asset_id, price)");
            case 89:
                apply("CREATE TABLE IF NOT EXISTS bid_order (db_id IDENTITY, id BIGINT NOT NULL, account_id BIGINT NOT NULL, "
                        + "asset_id BIGINT NOT NULL, price BIGINT NOT NULL, "
                        + "quantity BIGINT NOT NULL, creation_height INT NOT NULL, height INT NOT NULL, "
                        + "latest BOOLEAN NOT NULL DEFAULT TRUE)");
            case 90:
                apply("CREATE UNIQUE INDEX IF NOT EXISTS bid_order_id_height_idx ON bid_order (id, height DESC)");
            case 91:
                apply("CREATE INDEX IF NOT EXISTS bid_order_account_id_idx ON bid_order (account_id, height DESC)");
            case 92:
                apply("CREATE INDEX IF NOT EXISTS bid_order_asset_id_price_idx ON bid_order (asset_id, price DESC)");
            case 93:
                apply("CREATE TABLE IF NOT EXISTS goods (db_id IDENTITY, id BIGINT NOT NULL, seller_id BIGINT NOT NULL, "
                        + "name VARCHAR NOT NULL, description VARCHAR, "
                        + "tags VARCHAR, timestamp INT NOT NULL, quantity INT NOT NULL, price BIGINT NOT NULL, "
                        + "delisted BOOLEAN NOT NULL, height INT NOT NULL, latest BOOLEAN NOT NULL DEFAULT TRUE)");
            case 94:
                apply("CREATE UNIQUE INDEX IF NOT EXISTS goods_id_height_idx ON goods (id, height DESC)");
            case 95:
                apply("CREATE INDEX IF NOT EXISTS goods_seller_id_name_idx ON goods (seller_id, name)");
            case 96:
                apply("CREATE INDEX IF NOT EXISTS goods_timestamp_idx ON goods (timestamp DESC, height DESC)");
            case 97:
                apply("CREATE TABLE IF NOT EXISTS purchase (db_id IDENTITY, id BIGINT NOT NULL, buyer_id BIGINT NOT NULL, "
                        + "goods_id BIGINT NOT NULL, "
                        + "seller_id BIGINT NOT NULL, quantity INT NOT NULL, "
                        + "price BIGINT NOT NULL, deadline INT NOT NULL, note VARBINARY, nonce BINARY(32), "
                        + "timestamp INT NOT NULL, pending BOOLEAN NOT NULL, goods VARBINARY, goods_nonce BINARY(32), "
                        + "refund_note VARBINARY, refund_nonce BINARY(32), has_feedback_notes BOOLEAN NOT NULL DEFAULT FALSE, "
                        + "has_public_feedbacks BOOLEAN NOT NULL DEFAULT FALSE, discount BIGINT NOT NULL, refund BIGINT NOT NULL, "
                        + "height INT NOT NULL, latest BOOLEAN NOT NULL DEFAULT TRUE)");
            case 98:
                apply("CREATE UNIQUE INDEX IF NOT EXISTS purchase_id_height_idx ON purchase (id, height DESC)");
            case 99:
                apply("CREATE INDEX IF NOT EXISTS purchase_buyer_id_height_idx ON purchase (buyer_id, height DESC)");
            case 100:
                apply("CREATE INDEX IF NOT EXISTS purchase_seller_id_height_idx ON purchase (seller_id, height DESC)");
            case 101:
                apply("CREATE INDEX IF NOT EXISTS purchase_deadline_idx ON purchase (deadline DESC, height DESC)");
            case 102:
                apply("CREATE TABLE IF NOT EXISTS account (db_id IDENTITY, id BIGINT NOT NULL, creation_height INT NOT NULL, "
                        + "public_key BINARY(32), key_height INT, balance BIGINT NOT NULL, unconfirmed_balance BIGINT NOT NULL, "
                        + "forged_balance BIGINT NOT NULL, name VARCHAR, description VARCHAR, current_leasing_height_from INT, "
                        + "current_leasing_height_to INT, current_lessee_id BIGINT NULL, next_leasing_height_from INT, "
                        + "next_leasing_height_to INT, next_lessee_id BIGINT NULL, height INT NOT NULL, "
                        + "latest BOOLEAN NOT NULL DEFAULT TRUE)");
            case 103:
                apply("CREATE UNIQUE INDEX IF NOT EXISTS account_id_height_idx ON account (id, height DESC)");
            case 104:
                apply("CREATE INDEX IF NOT EXISTS account_current_lessee_id_leasing_height_idx ON account (current_lessee_id, "
                        + "current_leasing_height_to DESC)");
            case 105:
                apply("CREATE TABLE IF NOT EXISTS account_asset (db_id IDENTITY, account_id BIGINT NOT NULL, "
                        + "asset_id BIGINT NOT NULL, quantity BIGINT NOT NULL, unconfirmed_quantity BIGINT NOT NULL, height INT NOT NULL, "
                        + "latest BOOLEAN NOT NULL DEFAULT TRUE)");
            case 106:
                apply("CREATE UNIQUE INDEX IF NOT EXISTS account_asset_id_height_idx ON account_asset (account_id, asset_id, height DESC)");
            case 107:
                apply("CREATE TABLE IF NOT EXISTS account_guaranteed_balance (db_id IDENTITY, account_id BIGINT NOT NULL, "
                        + "additions BIGINT NOT NULL, height INT NOT NULL)");
            case 108:
                apply("CREATE UNIQUE INDEX IF NOT EXISTS account_guaranteed_balance_id_height_idx ON account_guaranteed_balance "
                        + "(account_id, height DESC)");
            case 109:
                apply("CREATE TABLE IF NOT EXISTS purchase_feedback (db_id IDENTITY, id BIGINT NOT NULL, feedback_data VARBINARY NOT NULL, "
                        + "feedback_nonce BINARY(32) NOT NULL, height INT NOT NULL, latest BOOLEAN NOT NULL DEFAULT TRUE)");
            case 110:
                apply("CREATE INDEX IF NOT EXISTS purchase_feedback_id_height_idx ON purchase_feedback (id, height DESC)");
            case 111:
                apply("CREATE TABLE IF NOT EXISTS purchase_public_feedback (db_id IDENTITY, id BIGINT NOT NULL, public_feedback "
                        + "VARCHAR NOT NULL, height INT NOT NULL, latest BOOLEAN NOT NULL DEFAULT TRUE)");
            case 112:
                apply("CREATE INDEX IF NOT EXISTS purchase_public_feedback_id_height_idx ON purchase_public_feedback (id, height DESC)");
            case 113:
                apply("CREATE TABLE IF NOT EXISTS unconfirmed_transaction (db_id IDENTITY, id BIGINT NOT NULL, expiration INT NOT NULL, "
                        + "transaction_height INT NOT NULL, fee_per_byte BIGINT NOT NULL, timestamp INT NOT NULL, "
                        + "transaction_bytes VARBINARY NOT NULL, height INT NOT NULL)");
            case 114:
                apply("CREATE UNIQUE INDEX IF NOT EXISTS unconfirmed_transaction_id_idx ON unconfirmed_transaction (id)");
            case 115:
                apply("CREATE INDEX IF NOT EXISTS unconfirmed_transaction_height_fee_timestamp_idx ON unconfirmed_transaction "
                        + "(transaction_height ASC, fee_per_byte DESC, timestamp ASC)");
            case 116:
                apply("CREATE TABLE IF NOT EXISTS asset_transfer (db_id IDENTITY, id BIGINT NOT NULL, asset_id BIGINT NOT NULL, "
                        + "sender_id BIGINT NOT NULL, recipient_id BIGINT NOT NULL, quantity BIGINT NOT NULL, timestamp INT NOT NULL, "
                        + "height INT NOT NULL)");
            case 117:
                apply("CREATE UNIQUE INDEX IF NOT EXISTS asset_transfer_id_idx ON asset_transfer (id)");
            case 118:
                apply("CREATE INDEX IF NOT EXISTS asset_transfer_asset_id_idx ON asset_transfer (asset_id, height DESC)");
            case 119:
                apply("CREATE INDEX IF NOT EXISTS asset_transfer_sender_id_idx ON asset_transfer (sender_id, height DESC)");
            case 120:
                apply("CREATE INDEX IF NOT EXISTS asset_transfer_recipient_id_idx ON asset_transfer (recipient_id, height DESC)");
            case 121:
                apply(null);
            case 122:
                apply("CREATE INDEX IF NOT EXISTS account_asset_quantity_idx ON account_asset (quantity DESC)");
            case 123:
                apply("CREATE INDEX IF NOT EXISTS purchase_timestamp_idx ON purchase (timestamp DESC, id)");
            case 124:
                apply("CREATE INDEX IF NOT EXISTS ask_order_creation_idx ON ask_order (creation_height DESC)");
            case 125:
                apply("CREATE INDEX IF NOT EXISTS bid_order_creation_idx ON bid_order (creation_height DESC)");
            case 126:
                apply(null);
            case 127:
                apply("CREATE UNIQUE INDEX IF NOT EXISTS block_timestamp_idx ON block (timestamp DESC)");
            case 128:
                apply(null);
            case 129:
                apply("ALTER TABLE goods ADD COLUMN IF NOT EXISTS parsed_tags ARRAY");
            case 130:
                apply("CREATE ALIAS IF NOT EXISTS FTL_INIT FOR \"org.h2.fulltext.FullTextLucene.init\"");
            case 131:
                apply("CALL FTL_INIT()");
            case 132:
                apply("CALL FTL_CREATE_INDEX('PUBLIC', 'GOODS', 'NAME,DESCRIPTION,TAGS')");
            case 133:
                apply("CALL FTL_CREATE_INDEX('PUBLIC', 'ASSET', 'NAME,DESCRIPTION')");
            case 134:
                apply("CREATE TABLE IF NOT EXISTS tag (db_id BIGINT IDENTITY, tag VARCHAR NOT NULL, in_stock_count INT NOT NULL, "
                        + "total_count INT NOT NULL, height INT NOT NULL, latest BOOLEAN NOT NULL DEFAULT TRUE)");
            case 135:
                apply("CREATE UNIQUE INDEX IF NOT EXISTS tag_tag_idx ON tag (tag, height DESC)");
            case 136:
                apply("CREATE INDEX IF NOT EXISTS tag_in_stock_count_idx ON tag (in_stock_count DESC, height DESC)");
            case 137:
                apply(null);
            case 138:
                apply("CREATE TABLE IF NOT EXISTS currency (db_id IDENTITY, id BIGINT NOT NULL, account_id BIGINT NOT NULL, "
                        + "name VARCHAR NOT NULL, name_lower VARCHAR AS LOWER (name) NOT NULL, code VARCHAR NOT NULL, "
                        + "description VARCHAR, type INT NOT NULL, initial_supply BIGINT NOT NULL DEFAULT 0, current_supply BIGINT NOT NULL, "
                        + "reserve_supply BIGINT NOT NULL, max_supply BIGINT NOT NULL, creation_height INT NOT NULL, issuance_height INT NOT NULL, "
                        + "min_reserve_per_unit_nqt BIGINT NOT NULL, min_difficulty TINYINT NOT NULL, "
                        + "max_difficulty TINYINT NOT NULL, ruleset TINYINT NOT NULL, algorithm TINYINT NOT NULL, "
                        + "current_reserve_per_unit_nqt BIGINT NOT NULL, decimals TINYINT NOT NULL DEFAULT 0,"
                        + "height INT NOT NULL, latest BOOLEAN NOT NULL DEFAULT TRUE)");
            case 139:
                apply("CREATE UNIQUE INDEX IF NOT EXISTS currency_id_height_idx ON currency (id, height DESC)");
            case 140:
                apply("CREATE INDEX IF NOT EXISTS currency_account_id_idx ON currency (account_id)");
            case 141:
                apply("CREATE TABLE IF NOT EXISTS account_currency (db_id IDENTITY, account_id BIGINT NOT NULL, "
                        + "currency_id BIGINT NOT NULL, units BIGINT NOT NULL, unconfirmed_units BIGINT NOT NULL, height INT NOT NULL, "
                        + "latest BOOLEAN NOT NULL DEFAULT TRUE)");
            case 142:
                apply("CREATE UNIQUE INDEX IF NOT EXISTS account_currency_id_height_idx ON account_currency (account_id, currency_id, height DESC)");
            case 143:
                apply("CREATE TABLE IF NOT EXISTS currency_founder (db_id IDENTITY, currency_id BIGINT NOT NULL, "
                        + "account_id BIGINT NOT NULL, amount BIGINT NOT NULL, "
                        + "height INT NOT NULL, latest BOOLEAN NOT NULL DEFAULT TRUE)");
            case 144:
                apply("CREATE UNIQUE INDEX IF NOT EXISTS currency_founder_currency_id_idx ON currency_founder (currency_id, account_id, height DESC)");
            case 145:
                apply("CREATE TABLE IF NOT EXISTS currency_mint (db_id IDENTITY, currency_id BIGINT NOT NULL, account_id BIGINT NOT NULL, "
                        + "counter BIGINT NOT NULL, height INT NOT NULL, latest BOOLEAN NOT NULL DEFAULT TRUE)");
            case 146:
                apply("CREATE UNIQUE INDEX IF NOT EXISTS currency_mint_currency_id_account_id_idx ON currency_mint (currency_id, account_id, height DESC)");
            case 147:
                apply("CREATE TABLE IF NOT EXISTS buy_offer (db_id INT IDENTITY, id BIGINT NOT NULL, currency_id BIGINT NOT NULL, account_id BIGINT NOT NULL,"
                        + "rate BIGINT NOT NULL, unit_limit BIGINT NOT NULL, supply BIGINT NOT NULL, expiration_height INT NOT NULL,"
                        + "creation_height INT NOT NULL, transaction_index SMALLINT NOT NULL, height INT NOT NULL, latest BOOLEAN NOT NULL DEFAULT TRUE)");
            case 148:
                apply("CREATE UNIQUE INDEX IF NOT EXISTS buy_offer_id_idx ON buy_offer (id, height DESC)");
            case 149:
                apply("CREATE INDEX IF NOT EXISTS buy_offer_currency_id_account_id_idx ON buy_offer (currency_id, account_id, height DESC)");
            case 150:
                apply("CREATE TABLE IF NOT EXISTS sell_offer (db_id INT IDENTITY, id BIGINT NOT NULL, currency_id BIGINT NOT NULL, account_id BIGINT NOT NULL, "
                        + "rate BIGINT NOT NULL, unit_limit BIGINT NOT NULL, supply BIGINT NOT NULL, expiration_height INT NOT NULL, "
                        + "creation_height INT NOT NULL, transaction_index SMALLINT NOT NULL, height INT NOT NULL, latest BOOLEAN NOT NULL DEFAULT TRUE)");
            case 151:
                apply("CREATE UNIQUE INDEX IF NOT EXISTS sell_offer_id_idx ON sell_offer (id, height DESC)");
            case 152:
                apply("CREATE INDEX IF NOT EXISTS sell_offer_currency_id_account_id_idx ON sell_offer (currency_id, account_id, height DESC)");
            case 153:
                apply("CREATE TABLE IF NOT EXISTS exchange (db_id INT IDENTITY, transaction_id BIGINT NOT NULL, currency_id BIGINT NOT NULL, block_id BIGINT NOT NULL, "
                        + "offer_id BIGINT NOT NULL, seller_id BIGINT NOT NULL, "
                        + "buyer_id BIGINT NOT NULL, units BIGINT NOT NULL, "
                        + "rate BIGINT NOT NULL, timestamp INT NOT NULL, height INT NOT NULL)");
            case 154:
                apply("CREATE UNIQUE INDEX IF NOT EXISTS exchange_offer_idx ON exchange (transaction_id, offer_id)");
            case 155:
                apply("CREATE INDEX IF NOT EXISTS exchange_currency_id_idx ON exchange (currency_id, height DESC)");
            case 156:
                apply("CREATE INDEX IF NOT EXISTS exchange_seller_id_idx ON exchange (seller_id, height DESC)");
            case 157:
                apply("CREATE INDEX IF NOT EXISTS exchange_buyer_id_idx ON exchange (buyer_id, height DESC)");
            case 158:
                apply("CREATE TABLE IF NOT EXISTS currency_transfer (db_id INT IDENTITY, id BIGINT NOT NULL, currency_id BIGINT NOT NULL, "
                        + "sender_id BIGINT NOT NULL, recipient_id BIGINT NOT NULL, units BIGINT NOT NULL, timestamp INT NOT NULL, "
                        + "height INT NOT NULL)");
            case 159:
                apply("CREATE UNIQUE INDEX IF NOT EXISTS currency_transfer_id_idx ON currency_transfer (id)");
            case 160:
                apply("CREATE INDEX IF NOT EXISTS currency_transfer_currency_id_idx ON currency_transfer (currency_id, height DESC)");
            case 161:
                apply("CREATE INDEX IF NOT EXISTS currency_transfer_sender_id_idx ON currency_transfer (sender_id, height DESC)");
            case 162:
                apply("CREATE INDEX IF NOT EXISTS currency_transfer_recipient_id_idx ON currency_transfer (recipient_id, height DESC)");
            case 163:
                apply("CREATE INDEX IF NOT EXISTS account_currency_units_idx ON account_currency (units DESC)");
            case 164:
                apply("CREATE INDEX IF NOT EXISTS currency_name_idx ON currency (name_lower, height DESC)");
            case 165:
                apply("CREATE INDEX IF NOT EXISTS currency_code_idx ON currency (code, height DESC)");
            case 166:
                apply("CREATE INDEX IF NOT EXISTS buy_offer_rate_height_idx ON buy_offer (rate DESC, creation_height ASC)");
            case 167:
                apply("CREATE INDEX IF NOT EXISTS sell_offer_rate_height_idx ON sell_offer (rate ASC, creation_height ASC)");
            case 168:
                apply("ALTER TABLE account ADD COLUMN IF NOT EXISTS message_pattern_regex VARCHAR");
            case 169:
                apply("ALTER TABLE account ADD COLUMN IF NOT EXISTS message_pattern_flags INT");
            case 170:
                apply("DROP INDEX IF EXISTS unconfirmed_transaction_height_fee_timestamp_idx");
            case 171:
                apply("ALTER TABLE unconfirmed_transaction DROP COLUMN IF EXISTS timestamp");
            case 172:
                apply("ALTER TABLE unconfirmed_transaction ADD COLUMN IF NOT EXISTS arrival_timestamp BIGINT NOT NULL DEFAULT 0");
            case 173:
                apply("CREATE INDEX IF NOT EXISTS unconfirmed_transaction_height_fee_timestamp_idx ON unconfirmed_transaction "
                        + "(transaction_height ASC, fee_per_byte DESC, arrival_timestamp ASC)");
            case 174:
                apply("ALTER TABLE transaction ADD COLUMN IF NOT EXISTS transaction_index SMALLINT");
            case 175:
                Logger.logMessage("Will update transaction_index column...");
                try (Connection con = Db.db.getConnection();
                     Statement stmt = con.createStatement();
                     PreparedStatement pstmt = con.prepareStatement("SELECT * FROM transaction ORDER BY height, id FOR UPDATE",
                             ResultSet.TYPE_FORWARD_ONLY, ResultSet.CONCUR_UPDATABLE)) {
                    stmt.executeUpdate("SET UNDO_LOG 0");
                    try (ResultSet rs = pstmt.executeQuery()) {
                        int height = 0;
                        short index = 0;
                        while (rs.next()) {
                            int nextHeight = rs.getInt("height");
                            if (nextHeight != height) {
                                index = 0;
                                if (height / 5000 != nextHeight / 5000) {
                                    Logger.logMessage("Processed " + (nextHeight / 5000) * 5000 + " blocks");
                                }
                                height = nextHeight;
                            }
                            rs.updateShort("transaction_index", index++);
                            rs.updateRow();
                        }
                    }
                    stmt.executeUpdate("SET UNDO_LOG 1");
                }
                apply(null);
            case 176:
                apply("ALTER TABLE transaction ALTER COLUMN transaction_index SET NOT NULL");
            case 177:
                apply("ALTER TABLE ask_order ADD COLUMN IF NOT EXISTS transaction_index SMALLINT");
            case 178:
                apply("UPDATE ask_order SET transaction_index = (SELECT transaction_index FROM transaction WHERE transaction.id = ask_order.id)");
            case 179:
                apply("ALTER TABLE ask_order ALTER COLUMN transaction_index SET NOT NULL");
            case 180:
                apply("ALTER TABLE bid_order ADD COLUMN IF NOT EXISTS transaction_index SMALLINT");
            case 181:
                apply("UPDATE bid_order SET transaction_index = (SELECT transaction_index FROM transaction WHERE transaction.id = bid_order.id)");
            case 182:
                apply("ALTER TABLE bid_order ALTER COLUMN transaction_index SET NOT NULL");
            case 183:
                apply("CALL FTL_CREATE_INDEX('PUBLIC', 'CURRENCY', 'CODE,NAME,DESCRIPTION')");
            case 184:
                apply("CREATE TABLE IF NOT EXISTS scan (rescan BOOLEAN NOT NULL DEFAULT FALSE, height INT NOT NULL DEFAULT 0, "
                        + "validate BOOLEAN NOT NULL DEFAULT FALSE)");
            case 185:
                apply("INSERT INTO scan (rescan, height, validate) VALUES (false, 0, false)");
            case 186:
                apply("CREATE INDEX IF NOT EXISTS currency_creation_height_idx ON currency (creation_height DESC)");
            case 187:
                apply("DROP TABLE IF EXISTS poll");
            case 188:
<<<<<<< HEAD
                apply("DROP TABLE IF EXISTS vote");
            case 189:
                apply("CREATE TABLE IF NOT EXISTS vote (db_id IDENTITY, id BIGINT NOT NULL, " +
                        "poll_id BIGINT NOT NULL, voter_id BIGINT NOT NULL, vote_bytes VARBINARY NOT NULL, height INT NOT NULL)");
            case 190:
                apply("CREATE UNIQUE INDEX IF NOT EXISTS vote_id_idx ON vote (id)");
            case 191:
                apply("CREATE UNIQUE INDEX IF NOT EXISTS vote_poll_id_idx ON vote (poll_id, voter_id)");
            case 192:
                apply("CREATE TABLE IF NOT EXISTS poll (db_id IDENTITY, id BIGINT NOT NULL, "
                        + "FOREIGN KEY (id) REFERENCES transaction (id), account_id BIGINT NOT NULL, name VARCHAR NOT NULL, "
                        + "description VARCHAR, options ARRAY NOT NULL, min_num_options TINYINT, max_num_options TINYINT, "
                        + "min_range_value TINYINT, max_range_value TINYINT, "
                        + "finish_height INT NOT NULL, voting_model TINYINT NOT NULL, min_balance BIGINT, "
                        + "asset_id BIGINT, finished BOOLEAN, height INT NOT NULL, latest BOOLEAN DEFAULT TRUE NOT NULL)");
            case 193:
                apply("CREATE TABLE IF NOT EXISTS poll_result (db_id IDENTITY, poll_id BIGINT NOT NULL, "
                        + "option VARCHAR NOT NULL, result BIGINT NOT NULL,  height INT NOT NULL)");
            case 194:
                apply("ALTER TABLE transaction ADD COLUMN IF NOT EXISTS two_phased BOOLEAN NOT NULL DEFAULT FALSE");
            case 195:
                apply("CREATE TABLE IF NOT EXISTS pending_transaction (db_id IDENTITY, id BIGINT NOT NULL, "
                        + "FOREIGN KEY (id) REFERENCES transaction (id) ON DELETE CASCADE, account_id BIGINT NOT NULL, "
                        + "signers_count TINYINT NOT NULL DEFAULT 0, blacklist BOOLEAN DEFAULT FALSE, "
                        + "finish_height INT NOT NULL, voting_model TINYINT NOT NULL, quorum BIGINT NOT NULL, "
                        + "min_balance BIGINT NOT NULL, asset_id BIGINT NOT NULL, finished BOOLEAN NOT NULL, "
                        + "height INT NOT NULL, latest BOOLEAN DEFAULT TRUE NOT NULL)");
            case 196:
                apply("CREATE TABLE IF NOT EXISTS vote_phased (db_id IDENTITY, id BIGINT NOT NULL, "
                        + "pending_transaction_id BIGINT NOT NULL, voter_id BIGINT NOT NULL, "
                        + "height INT NOT NULL)");
            case 197:
                apply("CREATE TABLE IF NOT EXISTS pending_transaction_signer (db_id IDENTITY, "
                        + "poll_id BIGINT NOT NULL, account_id BIGINT NOT NULL, height INT NOT NULL)");
            case 198:
=======
                apply(null);
            case 189:
>>>>>>> e9ac7a0d
                if (Constants.isTestnet) {
                    BlockchainProcessorImpl.getInstance().scheduleScan(0, true);
                }
                apply(null);
<<<<<<< HEAD
            case 199:
=======
            case 190:
>>>>>>> e9ac7a0d
                return;
            default:
                throw new RuntimeException("Blockchain database inconsistent with code, probably trying to run older code on newer database");
        }
    }

}<|MERGE_RESOLUTION|>--- conflicted
+++ resolved
@@ -535,7 +535,6 @@
             case 187:
                 apply("DROP TABLE IF EXISTS poll");
             case 188:
-<<<<<<< HEAD
                 apply("DROP TABLE IF EXISTS vote");
             case 189:
                 apply("CREATE TABLE IF NOT EXISTS vote (db_id IDENTITY, id BIGINT NOT NULL, " +
@@ -571,19 +570,16 @@
                 apply("CREATE TABLE IF NOT EXISTS pending_transaction_signer (db_id IDENTITY, "
                         + "poll_id BIGINT NOT NULL, account_id BIGINT NOT NULL, height INT NOT NULL)");
             case 198:
-=======
-                apply(null);
-            case 189:
->>>>>>> e9ac7a0d
+                BlockchainProcessorImpl.getInstance().scheduleScan(0, false);
+                apply(null);
+            case 199:
+                apply(null);
+            case 200:
                 if (Constants.isTestnet) {
                     BlockchainProcessorImpl.getInstance().scheduleScan(0, true);
                 }
                 apply(null);
-<<<<<<< HEAD
-            case 199:
-=======
-            case 190:
->>>>>>> e9ac7a0d
+            case 201:
                 return;
             default:
                 throw new RuntimeException("Blockchain database inconsistent with code, probably trying to run older code on newer database");
