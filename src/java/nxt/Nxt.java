package nxt;

import nxt.http.API;
import nxt.peer.Peers;
import nxt.user.Users;
import nxt.util.Logger;
import nxt.util.ThreadPool;
import nxt.util.Time;

import java.io.FileInputStream;
import java.io.IOException;
import java.io.InputStream;
import java.util.ArrayList;
import java.util.Collections;
import java.util.List;
import java.util.Properties;

public final class Nxt {

    public static final String VERSION = "1.4.1e";
    public static final String APPLICATION = "NRS";

    private static volatile Time time = new Time.EpochTime();

    private static final Properties defaultProperties = new Properties();
    static {
        System.out.println("Initializing Nxt server version " + Nxt.VERSION);
        try (InputStream is = ClassLoader.getSystemResourceAsStream("nxt-default.properties")) {
            if (is != null) {
                Nxt.defaultProperties.load(is);
            } else {
                String configFile = System.getProperty("nxt-default.properties");
                if (configFile != null) {
                    try (InputStream fis = new FileInputStream(configFile)) {
                        Nxt.defaultProperties.load(fis);
                    } catch (IOException e) {
                        throw new RuntimeException("Error loading nxt-default.properties from " + configFile);
                    }
                } else {
                    throw new RuntimeException("nxt-default.properties not in classpath and system property nxt-default.properties not defined either");
                }
            }
        } catch (IOException e) {
            throw new RuntimeException("Error loading nxt-default.properties", e);
        }
    }
    private static final Properties properties = new Properties(defaultProperties);
    static {
        try (InputStream is = ClassLoader.getSystemResourceAsStream("nxt.properties")) {
            if (is != null) {
                Nxt.properties.load(is);
            } // ignore if missing
        } catch (IOException e) {
            throw new RuntimeException("Error loading nxt.properties", e);
        }
    }

    public static int getIntProperty(String name) {
        try {
            int result = Integer.parseInt(properties.getProperty(name));
            Logger.logMessage(name + " = \"" + result + "\"");
            return result;
        } catch (NumberFormatException e) {
            Logger.logMessage(name + " not defined, assuming 0");
            return 0;
        }
    }

    public static String getStringProperty(String name) {
        return getStringProperty(name, null);
    }

    public static String getStringProperty(String name, String defaultValue) {
        String value = properties.getProperty(name);
        if (value != null && ! "".equals(value)) {
            Logger.logMessage(name + " = \"" + value + "\"");
            return value;
        } else {
            Logger.logMessage(name + " not defined");
            return defaultValue;
        }
    }

    public static List<String> getStringListProperty(String name) {
        String value = getStringProperty(name);
        if (value == null || value.length() == 0) {
            return Collections.emptyList();
        }
        List<String> result = new ArrayList<>();
        for (String s : value.split(";")) {
            s = s.trim();
            if (s.length() > 0) {
                result.add(s);
            }
        }
        return result;
    }

    public static Boolean getBooleanProperty(String name) {
        String value = properties.getProperty(name);
        if (Boolean.TRUE.toString().equals(value)) {
            Logger.logMessage(name + " = \"true\"");
            return true;
        } else if (Boolean.FALSE.toString().equals(value)) {
            Logger.logMessage(name + " = \"false\"");
            return false;
        }
        Logger.logMessage(name + " not defined, assuming false");
        return false;
    }

    public static Blockchain getBlockchain() {
        return BlockchainImpl.getInstance();
    }

    public static BlockchainProcessor getBlockchainProcessor() {
        return BlockchainProcessorImpl.getInstance();
    }

    public static TransactionProcessor getTransactionProcessor() {
        return TransactionProcessorImpl.getInstance();
    }

    public static int getEpochTime() {
        return time.getTime();
    }

    static void setTime(Time time) {
        Nxt.time = time;
    }

    public static void main(String[] args) {
        if (! Constants.isTestnet) {
            Logger.logMessage("This release is for testnet only, exiting!");
            System.exit(1);
        }
        Runtime.getRuntime().addShutdownHook(new Thread(new Runnable() {
            @Override
            public void run() {
                Nxt.shutdown();
            }
        }));
        init();
    }

    public static void init(Properties customProperties) {
        properties.putAll(customProperties);
        init();
    }

    public static void init() {
        Init.init();
    }

    public static void shutdown() {
        Logger.logShutdownMessage("Shutting down...");
        API.shutdown();
        Users.shutdown();
        Peers.shutdown();
        ThreadPool.shutdown();
        Db.shutdown();
        Logger.logShutdownMessage("Nxt server " + VERSION + " stopped.");
        Logger.shutdown();
    }

    private static class Init {

        static {
            try {
                long startTime = System.currentTimeMillis();
                Logger.init();
                logSystemProperties();
                Db.init();
                TransactionProcessorImpl.getInstance();
                BlockchainProcessorImpl.getInstance();
                Account.init();
                Alias.init();
                Asset.init();
                DigitalGoodsStore.init();
                Hub.init();
                Order.init();
                Poll.init();
                PendingTransactionPoll.init();
                Trade.init();
                AssetTransfer.init();
                Vote.init();
<<<<<<< HEAD
                VotePhased.init();
=======
                Currency.init();
                CurrencyBuyOffer.init();
                CurrencySellOffer.init();
                CurrencyFounder.init();
                CurrencyMint.init();
                CurrencyTransfer.init();
                Exchange.init();
>>>>>>> 1a756456
                Peers.init();
                Generator.init();
                API.init();
                Users.init();
                DebugTrace.init();
                int timeMultiplier = (Constants.isTestnet && Constants.isOffline) ? Math.max(Nxt.getIntProperty("nxt.timeMultiplier"), 1) : 1;
                ThreadPool.start(timeMultiplier);
                if (timeMultiplier > 1) {
                    setTime(new Time.FasterTime(Math.max(getEpochTime(), Nxt.getBlockchain().getLastBlock().getTimestamp()), timeMultiplier));
                    Logger.logMessage("TIME WILL FLOW " + timeMultiplier + " TIMES FASTER!");
                }

                long currentTime = System.currentTimeMillis();
                Logger.logMessage("Initialization took " + (currentTime - startTime) / 1000 + " seconds");
                Logger.logMessage("Nxt server " + VERSION + " started successfully.");
                if (Constants.isTestnet) {
                    Logger.logMessage("RUNNING ON TESTNET - DO NOT USE REAL ACCOUNTS!");
                }
            } catch (Exception e) {
                Logger.logErrorMessage(e.getMessage(), e);
                System.exit(1);
            }
        }

        private static void init() {}

        private Init() {} // never

    }

    private static void logSystemProperties() {
        String[] loggedProperties = new String[] {
                "java.version",
                "java.vm.version",
                "java.vm.name",
                "java.vendor",
                "java.vm.vendor",
                "java.home",
                "java.library.path",
                "java.class.path",
                "os.arch",
                "sun.arch.data.model",
                "os.name",
                "file.encoding"
        };
        for (String property : loggedProperties) {
            Logger.logDebugMessage(String.format("%s = %s", property, System.getProperty(property)));
        }
        Logger.logDebugMessage(String.format("availableProcessors = %s", Runtime.getRuntime().availableProcessors()));
        Logger.logDebugMessage(String.format("maxMemory = %s", Runtime.getRuntime().maxMemory()));
    }

    private Nxt() {} // never

}<|MERGE_RESOLUTION|>--- conflicted
+++ resolved
@@ -130,10 +130,6 @@
     }
 
     public static void main(String[] args) {
-        if (! Constants.isTestnet) {
-            Logger.logMessage("This release is for testnet only, exiting!");
-            System.exit(1);
-        }
         Runtime.getRuntime().addShutdownHook(new Thread(new Runnable() {
             @Override
             public void run() {
@@ -184,9 +180,7 @@
                 Trade.init();
                 AssetTransfer.init();
                 Vote.init();
-<<<<<<< HEAD
                 VotePhased.init();
-=======
                 Currency.init();
                 CurrencyBuyOffer.init();
                 CurrencySellOffer.init();
@@ -194,7 +188,6 @@
                 CurrencyMint.init();
                 CurrencyTransfer.init();
                 Exchange.init();
->>>>>>> 1a756456
                 Peers.init();
                 Generator.init();
                 API.init();
