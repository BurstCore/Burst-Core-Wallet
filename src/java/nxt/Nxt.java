--- conflicted
+++ resolved
@@ -8,164 +8,19 @@
 
 import java.io.FileInputStream;
 import java.io.IOException;
-<<<<<<< HEAD
-import java.io.Writer;
-import java.util.Calendar;
-import java.util.Collections;
-import java.util.HashSet;
-import java.util.Set;
-import java.util.TimeZone;
-=======
 import java.io.InputStream;
 import java.util.Properties;
->>>>>>> c757455d
 
 public final class Nxt {
 
-<<<<<<< HEAD
-    public static final String VERSION = "0.7.7";
-=======
     public static final String VERSION = "0.8.9";
->>>>>>> c757455d
 
     private static final Properties defaultProperties = new Properties();
     static {
-<<<<<<< HEAD
-        Calendar calendar = Calendar.getInstance(TimeZone.getTimeZone("UTC"));
-        calendar.set(Calendar.YEAR, 2013);
-        calendar.set(Calendar.MONTH, Calendar.NOVEMBER);
-        calendar.set(Calendar.DAY_OF_MONTH, 24);
-        calendar.set(Calendar.HOUR_OF_DAY, 12);
-        calendar.set(Calendar.MINUTE, 0);
-        calendar.set(Calendar.SECOND, 0);
-        calendar.set(Calendar.MILLISECOND, 0);
-        epochBeginning = calendar.getTimeInMillis();
-    }
-
-    // /*final*/ variables are set in the init() and are to be treated as final
-    public static /*final*/ String myPlatform;
-    public static /*final*/ String myScheme;
-    public static /*final*/ String myAddress;
-    public static /*final*/ String myHallmark;
-    public static /*final*/ int myPort;
-    public static /*final*/ boolean shareMyAddress;
-    public static /*final*/ Set<String> allowedUserHosts;
-    public static /*final*/ Set<String> allowedBotHosts;
-    public static /*final*/ int blacklistingPeriod;
-
-    public static final int LOGGING_MASK_EXCEPTIONS = 1;
-    public static final int LOGGING_MASK_NON200_RESPONSES = 2;
-    public static final int LOGGING_MASK_200_RESPONSES = 4;
-    public static /*final*/ int communicationLoggingMask;
-
-    public static /*final*/ Set<String> wellKnownPeers;
-    public static /*final*/ int maxNumberOfConnectedPublicPeers;
-    public static /*final*/ int connectTimeout;
-    public static /*final*/ int readTimeout;
-    public static /*final*/ boolean enableHallmarkProtection;
-    public static /*final*/ int pushThreshold;
-    public static /*final*/ int pullThreshold;
-    public static /*final*/ int sendToPeersLimit;
-
-    @Override
-    public void init(ServletConfig servletConfig) throws ServletException {
-
-        Logger.logMessage("NRS " + VERSION + " starting...");
-        if (Logger.debug) {
-            Logger.logMessage("DEBUG logging enabled");
-        }
-        if (Logger.enableStackTraces) {
-            Logger.logMessage("logging of exception stack traces enabled");
-        }
-
-        try {
-
-            myPlatform = servletConfig.getInitParameter("myPlatform");
-            Logger.logMessage("\"myPlatform\" = \"" + myPlatform + "\"");
-            if (myPlatform == null) {
-
-                myPlatform = "PC";
-
-            } else {
-
-                myPlatform = myPlatform.trim();
-
-            }
-
-            myScheme = servletConfig.getInitParameter("myScheme");
-            Logger.logMessage("\"myScheme\" = \"" + myScheme + "\"");
-            if (myScheme == null) {
-
-                myScheme = "http";
-
-            } else {
-
-                myScheme = myScheme.trim();
-
-            }
-
-            String myPort = servletConfig.getInitParameter("myPort");
-            Logger.logMessage("\"myPort\" = \"" + myPort + "\"");
-            try {
-
-                Nxt.myPort = Integer.parseInt(myPort);
-
-            } catch (NumberFormatException e) {
-
-                Nxt.myPort = myScheme.equals("https") ? 7875 : 7874;
-                Logger.logMessage("Invalid value for myPort " + myPort + ", using default " + Nxt.myPort);
-            }
-
-            myAddress = servletConfig.getInitParameter("myAddress");
-            Logger.logMessage("\"myAddress\" = \"" + myAddress + "\"");
-            if (myAddress != null) {
-
-                myAddress = myAddress.trim();
-
-            }
-
-            String shareMyAddress = servletConfig.getInitParameter("shareMyAddress");
-            Logger.logMessage("\"shareMyAddress\" = \"" + shareMyAddress + "\"");
-            Nxt.shareMyAddress = Boolean.parseBoolean(shareMyAddress);
-
-            myHallmark = servletConfig.getInitParameter("myHallmark");
-            Logger.logMessage("\"myHallmark\" = \"" + myHallmark + "\"");
-            if (myHallmark != null && (myHallmark = myHallmark.trim()).length() > 0) {
-
-                try {
-                    Hallmark hallmark = Hallmark.parseHallmark(myHallmark);
-                    if (! hallmark.isValid()) {
-                        throw new RuntimeException();
-                    }
-                } catch (RuntimeException e) {
-                    Logger.logMessage("Your hallmark is invalid: " + myHallmark);
-                    System.exit(1);
-                }
-
-            }
-
-            String wellKnownPeers = servletConfig.getInitParameter("wellKnownPeers");
-            Logger.logMessage("\"wellKnownPeers\" = \"" + wellKnownPeers + "\"");
-            if (wellKnownPeers != null) {
-                Set<String> set = new HashSet<>();
-                for (String wellKnownPeer : wellKnownPeers.split(";")) {
-
-                    wellKnownPeer = wellKnownPeer.trim();
-                    if (wellKnownPeer.length() > 0) {
-
-                        set.add(wellKnownPeer);
-                        Peer.addPeer(wellKnownPeer);
-
-                    }
-
-                }
-                Nxt.wellKnownPeers = Collections.unmodifiableSet(set);
-=======
         System.out.println("Initializing Nxt server version " + Nxt.VERSION);
         try (InputStream is = ClassLoader.getSystemResourceAsStream("nxt-default.properties")) {
             if (is != null) {
                 Nxt.defaultProperties.load(is);
->>>>>>> c757455d
             } else {
                 String configFile = System.getProperty("nxt-default.properties");
                 if (configFile != null) {
