--- conflicted
+++ resolved
@@ -341,12 +341,9 @@
                 CurrencyMint.init();
                 CurrencyTransfer.init();
                 Exchange.init();
-<<<<<<< HEAD
+                ExchangeRequest.init();
                 Shuffling.init();
                 ShufflingParticipant.init();
-=======
-                ExchangeRequest.init();
->>>>>>> 1d1304b2
                 PrunableMessage.init();
                 TaggedData.init();
                 Peers.init();
