--- conflicted
+++ resolved
@@ -44,6 +44,9 @@
         printCommandLineArguments();
         mode = UserInterfaceModeFactory.getMode();
         loadProperties(defaultProperties, NXT_DEFAULT_PROPERTIES, true);
+        if (!VERSION.equals(Nxt.defaultProperties.getProperty("nxt.version"))) {
+            throw new RuntimeException("Using an nxt-default.properties file from a version other than " + VERSION + " is not supported!!!");
+        }
     }
 
     private static final Properties properties = new Properties(defaultProperties);
@@ -102,17 +105,9 @@
                     throw new IllegalArgumentException("Error loading " + propertiesFile, e);
                 }
             }
-<<<<<<< HEAD
         } catch(IllegalArgumentException e) {
             e.printStackTrace(); // make sure we log this exception
             throw e;
-=======
-            if (!VERSION.equals(Nxt.defaultProperties.getProperty("nxt.version"))) {
-                throw new RuntimeException("Using an nxt-default.properties file from a version other than " + VERSION + " is not supported!!!");
-            }
-        } catch (IOException e) {
-            throw new RuntimeException("Error loading nxt-default.properties", e);
->>>>>>> ead4eeee
         }
     }
 
