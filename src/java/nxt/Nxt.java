/******************************************************************************
 * Copyright © 2013-2015 The Nxt Core Developers.                             *
 *                                                                            *
 * See the AUTHORS.txt, DEVELOPER-AGREEMENT.txt and LICENSE.txt files at      *
 * the top-level directory of this distribution for the individual copyright  *
 * holder information and the developer policies on copyright and licensing.  *
 *                                                                            *
 * Unless otherwise agreed in a custom licensing agreement, no part of the    *
 * Nxt software, including this file, may be copied, modified, propagated,    *
 * or distributed except according to the terms contained in the LICENSE.txt  *
 * file.                                                                      *
 *                                                                            *
 * Removal or modification of this copyright notice is prohibited.            *
 *                                                                            *
 ******************************************************************************/

package nxt;

import nxt.env.DirProvider;
import nxt.env.RuntimeEnvironment;
import nxt.env.RuntimeMode;
import nxt.http.API;
import nxt.peer.Peers;
import nxt.user.Users;
import nxt.util.Convert;
import nxt.util.Logger;
import nxt.util.ThreadPool;
import nxt.util.Time;
import org.json.simple.JSONObject;

import java.io.FileInputStream;
import java.io.IOException;
import java.io.InputStream;
import java.io.PrintStream;
import java.lang.management.ManagementFactory;
import java.net.URI;
import java.nio.file.Files;
import java.nio.file.Path;
import java.nio.file.Paths;
import java.security.AccessControlException;
import java.util.ArrayList;
import java.util.Collections;
import java.util.List;
import java.util.Properties;

public final class Nxt {

    public static final String VERSION = "1.6.0e";
    public static final String APPLICATION = "NRS";

    private static volatile Time time = new Time.EpochTime();

    public static final String NXT_DEFAULT_PROPERTIES = "nxt-default.properties";
    public static final String NXT_PROPERTIES = "nxt.properties";
    public static final String CONFIG_DIR = "conf";

    private static final RuntimeMode runtimeMode;
    private static final DirProvider dirProvider;

    private static final Properties defaultProperties = new Properties();
    static {
        redirectSystemStreams("out");
        redirectSystemStreams("err");
        System.out.println("Initializing Nxt server version " + Nxt.VERSION);
        printCommandLineArguments();
        runtimeMode = RuntimeEnvironment.getRuntimeMode();
        dirProvider = RuntimeEnvironment.getDirProvider();
        loadProperties(defaultProperties, NXT_DEFAULT_PROPERTIES, true);
        if (!VERSION.equals(Nxt.defaultProperties.getProperty("nxt.version"))) {
            throw new RuntimeException("Using an nxt-default.properties file from a version other than " + VERSION + " is not supported!!!");
        }
    }

    private static void redirectSystemStreams(String streamName) {
        String isStandardRedirect = System.getProperty("nxt.redirect.system." + streamName);
        Path path = null;
        if (isStandardRedirect != null) {
            try {
                path = Files.createTempFile("nxt.system." + streamName + ".", ".log");
            } catch (IOException e) {
                e.printStackTrace();
                return;
            }
        } else {
            String explicitFileName = System.getProperty("nxt.system." + streamName);
            if (explicitFileName != null) {
                path = Paths.get(explicitFileName);
            }
        }
        if (path != null) {
            try {
                PrintStream stream = new PrintStream(Files.newOutputStream(path));
                if (streamName.equals("out")) {
                    System.setOut(new PrintStream(stream));
                } else {
                    System.setErr(new PrintStream(stream));
                }
            } catch (IOException e) {
                e.printStackTrace();
            }
        }
    }

    private static final Properties properties = new Properties(defaultProperties);

    static {
        loadProperties(properties, NXT_PROPERTIES, false);
    }

    public static Properties loadProperties(Properties properties, String propertiesFile, boolean isDefault) {
        try {
            // Load properties from location specified as command line parameter
            String configFile = System.getProperty(propertiesFile);
            if (configFile != null) {
                System.out.printf("Loading %s from %s\n", propertiesFile, configFile);
                try (InputStream fis = new FileInputStream(configFile)) {
                    properties.load(fis);
                    return properties;
                } catch (IOException e) {
                    throw new IllegalArgumentException(String.format("Error loading %s from %s", propertiesFile, configFile));
                }
            } else {
                try (InputStream is = ClassLoader.getSystemResourceAsStream(propertiesFile)) {
                    // When running nxt.exe from a Windows installation we always have nxt.properties in the classpath but this is not the nxt properties file
                    // Therefore we first load it from the classpath and then look for the real nxt.properties in the user folder.
                    if (is != null) {
                        System.out.printf("Loading %s from classpath\n", propertiesFile);
                        properties.load(is);
                        if (isDefault) {
                            return properties;
                        }
                    }
                    // load non-default properties files from the user folder
                    if (!dirProvider.isLoadPropertyFileFromUserDir()) {
                        return properties;
                    }
                    if (!Files.isReadable(Paths.get(dirProvider.getUserHomeDir()))) {
                        System.out.printf("Creating dir %s\n", dirProvider.getUserHomeDir());
                        Files.createDirectory(Paths.get(dirProvider.getUserHomeDir()));
                    }
                    Path confDir = Paths.get(dirProvider.getUserHomeDir(), CONFIG_DIR);
                    if (!Files.isReadable(confDir)) {
                        System.out.printf("Creating dir %s\n", confDir);
                        Files.createDirectory(confDir);
                    }
                    Path propPath = Paths.get(confDir.toString(), propertiesFile);
                    if (Files.isReadable(propPath)) {
                        System.out.printf("Loading %s from dir %s\n", propertiesFile, confDir);
                        properties.load(Files.newInputStream(propPath));
                    } else {
                        System.out.printf("Creating property file %s\n", propPath);
                        Files.createFile(propPath);
                        Files.write(propPath, Convert.toBytes("# use this file for workstation specific " + propertiesFile));
                    }
                    return properties;
                } catch (IOException e) {
                    throw new IllegalArgumentException("Error loading " + propertiesFile, e);
                }
            }
        } catch(IllegalArgumentException e) {
            e.printStackTrace(); // make sure we log this exception
            throw e;
        }
    }

    private static void printCommandLineArguments() {
        try {
            List<String> inputArguments = ManagementFactory.getRuntimeMXBean().getInputArguments();
            if (inputArguments != null && inputArguments.size() > 0) {
                System.out.println("Command line arguments");
            } else {
                return;
            }
            inputArguments.forEach(System.out::println);
        } catch (AccessControlException e) {
            System.out.println("Cannot read input arguments " + e.getMessage());
        }
    }

    public static int getIntProperty(String name) {
        return getIntProperty(name, 0);
    }

    public static int getIntProperty(String name, int defaultValue) {
        try {
            int result = Integer.parseInt(properties.getProperty(name));
            Logger.logMessage(name + " = \"" + result + "\"");
            return result;
        } catch (NumberFormatException e) {
            Logger.logMessage(name + " not defined or not numeric, using default value " + defaultValue);
            return defaultValue;
        }
    }

    public static String getStringProperty(String name) {
        return getStringProperty(name, null, false);
    }

    public static String getStringProperty(String name, String defaultValue) {
        return getStringProperty(name, defaultValue, false);
    }

    public static String getStringProperty(String name, String defaultValue, boolean doNotLog) {
        String value = properties.getProperty(name);
        if (value != null && ! "".equals(value)) {
            Logger.logMessage(name + " = \"" + (doNotLog ? "{not logged}" : value) + "\"");
            return value;
        } else {
            Logger.logMessage(name + " not defined");
            return defaultValue;
        }
    }

    public static List<String> getStringListProperty(String name) {
        String value = getStringProperty(name);
        if (value == null || value.length() == 0) {
            return Collections.emptyList();
        }
        List<String> result = new ArrayList<>();
        for (String s : value.split(";")) {
            s = s.trim();
            if (s.length() > 0) {
                result.add(s);
            }
        }
        return result;
    }

    public static Boolean getBooleanProperty(String name) {
        String value = properties.getProperty(name);
        if (Boolean.TRUE.toString().equals(value)) {
            Logger.logMessage(name + " = \"true\"");
            return true;
        } else if (Boolean.FALSE.toString().equals(value)) {
            Logger.logMessage(name + " = \"false\"");
            return false;
        }
        Logger.logMessage(name + " not defined, assuming false");
        return false;
    }

    public static Blockchain getBlockchain() {
        return BlockchainImpl.getInstance();
    }

    public static BlockchainProcessor getBlockchainProcessor() {
        return BlockchainProcessorImpl.getInstance();
    }

    public static TransactionProcessor getTransactionProcessor() {
        return TransactionProcessorImpl.getInstance();
    }

    public static Transaction.Builder newTransactionBuilder(byte[] senderPublicKey, long amountNQT, long feeNQT, short deadline, Attachment attachment) {
        return new TransactionImpl.BuilderImpl((byte)1, senderPublicKey, amountNQT, feeNQT, deadline, (Attachment.AbstractAttachment)attachment);
    }

    public static Transaction.Builder newTransactionBuilder(byte[] transactionBytes) throws NxtException.NotValidException {
        return TransactionImpl.newTransactionBuilder(transactionBytes);
    }

    public static Transaction.Builder newTransactionBuilder(JSONObject transactionJSON) throws NxtException.NotValidException {
        return TransactionImpl.newTransactionBuilder(transactionJSON);
    }

    public static Transaction.Builder newTransactionBuilder(byte[] transactionBytes, JSONObject prunableAttachments) throws NxtException.NotValidException {
        return TransactionImpl.newTransactionBuilder(transactionBytes, prunableAttachments);
    }

    public static int getEpochTime() {
        return time.getTime();
    }

    static void setTime(Time time) {
        Nxt.time = time;
    }

    public static void main(String[] args) {
        try {
            Runtime.getRuntime().addShutdownHook(new Thread(Nxt::shutdown));
            init();
        } catch (Throwable t) {
            System.out.println("Fatal error: " + t.toString());
            t.printStackTrace();
        }
    }

    public static void init(Properties customProperties) {
        properties.putAll(customProperties);
        init();
    }

    public static void init() {
        Init.init();
    }

    public static void shutdown() {
        Logger.logShutdownMessage("Shutting down...");
        API.shutdown();
        Users.shutdown();
        ThreadPool.shutdown();
        Peers.shutdown();
        Db.shutdown();
        Logger.logShutdownMessage("Nxt server " + VERSION + " stopped.");
        Logger.shutdown();
        runtimeMode.shutdown();
    }

    private static class Init {

        private static volatile boolean initialized = false;

        static {
            try {
                long startTime = System.currentTimeMillis();
                Logger.init();
                setSystemProperties();
                logSystemProperties();
                runtimeMode.init();
                setServerStatus("NXT Server - Loading database", null);
                Db.init();
                setServerStatus("NXT Server - Loading resources", null);
                TransactionProcessorImpl.getInstance();
                BlockchainProcessorImpl.getInstance();
                Account.init();
<<<<<<< HEAD
                AccountControlTxBlocking.init();
=======
                AccountLedger.init();
>>>>>>> 0bc0908b
                Alias.init();
                Asset.init();
                DigitalGoodsStore.init();
                Hub.init();
                Order.init();
                Poll.init();
                PhasingPoll.init();
                Trade.init();
                AssetTransfer.init();
                Vote.init();
                PhasingVote.init();
                Currency.init();
                CurrencyBuyOffer.init();
                CurrencySellOffer.init();
                CurrencyFounder.init();
                CurrencyMint.init();
                CurrencyTransfer.init();
                Exchange.init();
                ExchangeRequest.init();
                PrunableMessage.init();
                TaggedData.init();
                Peers.init();
                Generator.init();
                API.init();
                Users.init();
                DebugTrace.init();
                int timeMultiplier = (Constants.isTestnet && Constants.isOffline) ? Math.max(Nxt.getIntProperty("nxt.timeMultiplier"), 1) : 1;
                ThreadPool.start(timeMultiplier);
                if (timeMultiplier > 1) {
                    setTime(new Time.FasterTime(Math.max(getEpochTime(), Nxt.getBlockchain().getLastBlock().getTimestamp()), timeMultiplier));
                    Logger.logMessage("TIME WILL FLOW " + timeMultiplier + " TIMES FASTER!");
                }

                long currentTime = System.currentTimeMillis();
                Logger.logMessage("Initialization took " + (currentTime - startTime) / 1000 + " seconds");
                Logger.logMessage("Nxt server " + VERSION + " started successfully.");
                Logger.logMessage("Copyright © 2013-2015 The Nxt Core Developers.");
                Logger.logMessage("THIS IS AN EXPERIMENTAL RELEASE!");
                if (API.getBrowserUri() != null) {
                    Logger.logMessage("Client UI is at " + API.getBrowserUri());
                }
                setServerStatus("NXT Server - Online", API.getBrowserUri());
                if (Constants.isTestnet) {
                    Logger.logMessage("RUNNING ON TESTNET - DO NOT USE REAL ACCOUNTS!");
                }
            } catch (Exception e) {
                Logger.logErrorMessage(e.getMessage(), e);
                System.exit(1);
            }
        }

        private static void init() {
            if (initialized) {
                throw new RuntimeException("Nxt.init has already been called");
            }
            initialized = true;
        }

        private Init() {} // never

    }

    private static void setSystemProperties() {
      // Override system settings that the user has define in nxt.properties file.
      String[] systemProperties = new String[] {
        "socksProxyHost",
        "socksProxyPort",
      };

      for (String propertyName : systemProperties) {
        String propertyValue;
        if ((propertyValue = getStringProperty(propertyName)) != null) {
          System.setProperty(propertyName, propertyValue);
        }
      }
    }

    private static void logSystemProperties() {
        String[] loggedProperties = new String[] {
                "java.version",
                "java.vm.version",
                "java.vm.name",
                "java.vendor",
                "java.vm.vendor",
                "java.home",
                "java.library.path",
                "java.class.path",
                "os.arch",
                "sun.arch.data.model",
                "os.name",
                "file.encoding",
                RuntimeMode.RUNTIME_MODE_ARG
        };
        for (String property : loggedProperties) {
            Logger.logDebugMessage(String.format("%s = %s", property, System.getProperty(property)));
        }
        Logger.logDebugMessage(String.format("availableProcessors = %s", Runtime.getRuntime().availableProcessors()));
        Logger.logDebugMessage(String.format("maxMemory = %s", Runtime.getRuntime().maxMemory()));
        Logger.logDebugMessage(String.format("processId = %s", getProcessId()));
    }

    public static String getProcessId() {
        String runtimeName = ManagementFactory.getRuntimeMXBean().getName();
        if (runtimeName == null) {
            return "";
        }
        String[] tokens = runtimeName.split("@");
        if (tokens.length == 2) {
            return tokens[0];
        }
        return "";
    }

    public static String getDbDir(String dbDir) {
        return dirProvider.getDbDir(dbDir);
    }

    public static void updateLogFileHandler(Properties loggingProperties) {
        dirProvider.updateLogFileHandler(loggingProperties);
    }

    public static String getUserHomeDir() {
        return dirProvider.getUserHomeDir();
    }

    public static void setServerStatus(String status, URI wallet) {
        runtimeMode.setServerStatus(status, wallet, dirProvider.getLogFileDir());
    }

    private Nxt() {} // never

}<|MERGE_RESOLUTION|>--- conflicted
+++ resolved
@@ -323,11 +323,8 @@
                 TransactionProcessorImpl.getInstance();
                 BlockchainProcessorImpl.getInstance();
                 Account.init();
-<<<<<<< HEAD
                 AccountControlTxBlocking.init();
-=======
                 AccountLedger.init();
->>>>>>> 0bc0908b
                 Alias.init();
                 Asset.init();
                 DigitalGoodsStore.init();
