--- conflicted
+++ resolved
@@ -26,6 +26,8 @@
 import nxt.ae.AssetDelete;
 import nxt.ae.AssetTransfer;
 import nxt.blockchain.Attachment;
+import nxt.blockchain.Block;
+import nxt.blockchain.BlockImpl;
 import nxt.blockchain.Blockchain;
 import nxt.blockchain.BlockchainImpl;
 import nxt.blockchain.BlockchainProcessor;
@@ -49,13 +51,10 @@
 import nxt.env.ServerStatus;
 import nxt.http.API;
 import nxt.http.APIProxy;
-<<<<<<< HEAD
 import nxt.ms.Currency;
 import nxt.ms.CurrencyMint;
 import nxt.ms.CurrencyTransfer;
-=======
 import nxt.peer.NetworkHandler;
->>>>>>> b7d76a7d
 import nxt.peer.Peers;
 import nxt.util.Convert;
 import nxt.util.Logger;
@@ -300,22 +299,17 @@
         return TransactionProcessorImpl.getInstance();
     }
 
-<<<<<<< HEAD
     public static ChildTransaction.Builder newTransactionBuilder(ChildChain childChain, byte[] senderPublicKey, long amountNQT, long feeNQT, short deadline, Attachment attachment) {
         return new ChildTransactionImpl.BuilderImpl(childChain.getId(), (byte)1, senderPublicKey, amountNQT, feeNQT, deadline, (Attachment.AbstractAttachment)attachment);
     }
 
     public static FxtTransaction.Builder newTransactionBuilder(byte[] senderPublicKey, long amountFQT, long feeFQT, short deadline, Attachment attachment) {
         return new FxtTransactionImpl.BuilderImpl((byte)1, senderPublicKey, amountFQT, feeFQT, deadline, (Attachment.AbstractAttachment)attachment);
-=======
-    public static Block newBlockBuilder(byte[] blockBytes, List<? extends Transaction> blockTransactions)
+	}
+
+    public static Block newBlockBuilder(byte[] blockBytes, List<? extends FxtTransaction> blockTransactions)
             throws NxtException.NotValidException {
         return new BlockImpl(blockBytes, blockTransactions);
-    }
-
-    public static Transaction.Builder newTransactionBuilder(byte[] senderPublicKey, long amountNQT, long feeNQT, short deadline, Attachment attachment) {
-        return new TransactionImpl.BuilderImpl((byte)1, senderPublicKey, amountNQT, feeNQT, deadline, (Attachment.AbstractAttachment)attachment);
->>>>>>> b7d76a7d
     }
 
     public static Transaction.Builder newTransactionBuilder(byte[] transactionBytes) throws NxtException.NotValidException {
@@ -399,16 +393,7 @@
                 Currency.init();
                 CurrencyMint.init();
                 CurrencyTransfer.init();
-<<<<<<< HEAD
-=======
-                Exchange.init();
-                ExchangeRequest.init();
-                Shuffling.init();
-                ShufflingParticipant.init();
-                PrunableMessage.init();
-                TaggedData.init();
                 NetworkHandler.init();
->>>>>>> b7d76a7d
                 Peers.init();
                 APIProxy.init();
                 Generator.init();
