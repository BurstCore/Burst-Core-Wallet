/******************************************************************************
 * Copyright © 2013-2015 The Nxt Core Developers.                             *
 *                                                                            *
 * See the AUTHORS.txt, DEVELOPER-AGREEMENT.txt and LICENSE.txt files at      *
 * the top-level directory of this distribution for the individual copyright  *
 * holder information and the developer policies on copyright and licensing.  *
 *                                                                            *
 * Unless otherwise agreed in a custom licensing agreement, no part of the    *
 * Nxt software, including this file, may be copied, modified, propagated,    *
 * or distributed except according to the terms contained in the LICENSE.txt  *
 * file.                                                                      *
 *                                                                            *
 * Removal or modification of this copyright notice is prohibited.            *
 *                                                                            *
 ******************************************************************************/

package nxt;

import nxt.env.DirProvider;
import nxt.env.RuntimeEnvironment;
import nxt.env.RuntimeMode;
import nxt.http.API;
import nxt.peer.Peers;
import nxt.user.Users;
import nxt.util.Convert;
import nxt.util.Logger;
import nxt.util.ThreadPool;
import nxt.util.Time;
import org.json.simple.JSONObject;

import java.io.FileInputStream;
import java.io.IOException;
import java.io.InputStream;
import java.io.PrintStream;
import java.lang.management.ManagementFactory;
import java.net.URI;
import java.nio.file.Files;
import java.nio.file.Path;
import java.nio.file.Paths;
import java.security.AccessControlException;
import java.util.ArrayList;
import java.util.Collections;
import java.util.List;
import java.util.Properties;

public final class Nxt {

<<<<<<< HEAD
    public static final String VERSION = "1.7.0e";
=======
    public static final String VERSION = "1.6.0e";
>>>>>>> 6dac3c03
    public static final String APPLICATION = "NRS";

    private static volatile Time time = new Time.EpochTime();

    public static final String NXT_DEFAULT_PROPERTIES = "nxt-default.properties";
    public static final String NXT_PROPERTIES = "nxt.properties";
    public static final String CONFIG_DIR = "conf";

    private static final RuntimeMode runtimeMode;
    private static final DirProvider dirProvider;

    private static final Properties defaultProperties = new Properties();
    static {
        redirectSystemStreams("out");
        redirectSystemStreams("err");
        System.out.println("Initializing Nxt server version " + Nxt.VERSION);
        printCommandLineArguments();
        runtimeMode = RuntimeEnvironment.getRuntimeMode();
        dirProvider = RuntimeEnvironment.getDirProvider();
        loadProperties(defaultProperties, NXT_DEFAULT_PROPERTIES, true);
        if (!VERSION.equals(Nxt.defaultProperties.getProperty("nxt.version"))) {
            throw new RuntimeException("Using an nxt-default.properties file from a version other than " + VERSION + " is not supported!!!");
        }
    }

    private static void redirectSystemStreams(String streamName) {
        String isStandardRedirect = System.getProperty("nxt.redirect.system." + streamName);
        Path path = null;
        if (isStandardRedirect != null) {
            try {
                path = Files.createTempFile("nxt.system." + streamName + ".", ".log");
            } catch (IOException e) {
                e.printStackTrace();
                return;
            }
        } else {
            String explicitFileName = System.getProperty("nxt.system." + streamName);
            if (explicitFileName != null) {
                path = Paths.get(explicitFileName);
            }
        }
        if (path != null) {
            try {
                PrintStream stream = new PrintStream(Files.newOutputStream(path));
                if (streamName.equals("out")) {
                    System.setOut(new PrintStream(stream));
                } else {
                    System.setErr(new PrintStream(stream));
                }
            } catch (IOException e) {
                e.printStackTrace();
            }
        }
    }

    private static final Properties properties = new Properties(defaultProperties);

    static {
        loadProperties(properties, NXT_PROPERTIES, false);
    }

    public static Properties loadProperties(Properties properties, String propertiesFile, boolean isDefault) {
        try {
            // Load properties from location specified as command line parameter
            String configFile = System.getProperty(propertiesFile);
            if (configFile != null) {
                System.out.printf("Loading %s from %s\n", propertiesFile, configFile);
                try (InputStream fis = new FileInputStream(configFile)) {
                    properties.load(fis);
                    return properties;
                } catch (IOException e) {
                    throw new IllegalArgumentException(String.format("Error loading %s from %s", propertiesFile, configFile));
                }
            } else {
                try (InputStream is = ClassLoader.getSystemResourceAsStream(propertiesFile)) {
                    // When running nxt.exe from a Windows installation we always have nxt.properties in the classpath but this is not the nxt properties file
                    // Therefore we first load it from the classpath and then look for the real nxt.properties in the user folder.
                    if (is != null) {
                        System.out.printf("Loading %s from classpath\n", propertiesFile);
                        properties.load(is);
                        if (isDefault) {
                            return properties;
                        }
                    }
                    // load non-default properties files from the user folder
                    if (!dirProvider.isLoadPropertyFileFromUserDir()) {
                        return properties;
                    }
                    if (!Files.isReadable(Paths.get(dirProvider.getUserHomeDir()))) {
                        System.out.printf("Creating dir %s\n", dirProvider.getUserHomeDir());
                        Files.createDirectory(Paths.get(dirProvider.getUserHomeDir()));
                    }
                    Path confDir = Paths.get(dirProvider.getUserHomeDir(), CONFIG_DIR);
                    if (!Files.isReadable(confDir)) {
                        System.out.printf("Creating dir %s\n", confDir);
                        Files.createDirectory(confDir);
                    }
                    Path propPath = Paths.get(confDir.toString(), propertiesFile);
                    if (Files.isReadable(propPath)) {
                        System.out.printf("Loading %s from dir %s\n", propertiesFile, confDir);
                        properties.load(Files.newInputStream(propPath));
                    } else {
                        System.out.printf("Creating property file %s\n", propPath);
                        Files.createFile(propPath);
                        Files.write(propPath, Convert.toBytes("# use this file for workstation specific " + propertiesFile));
                    }
                    return properties;
                } catch (IOException e) {
                    throw new IllegalArgumentException("Error loading " + propertiesFile, e);
                }
            }
        } catch(IllegalArgumentException e) {
            e.printStackTrace(); // make sure we log this exception
            throw e;
        }
    }

    private static void printCommandLineArguments() {
        try {
            List<String> inputArguments = ManagementFactory.getRuntimeMXBean().getInputArguments();
            if (inputArguments != null && inputArguments.size() > 0) {
                System.out.println("Command line arguments");
            } else {
                return;
            }
            inputArguments.forEach(System.out::println);
        } catch (AccessControlException e) {
            System.out.println("Cannot read input arguments " + e.getMessage());
        }
    }

    public static int getIntProperty(String name) {
        return getIntProperty(name, 0);
    }

    public static int getIntProperty(String name, int defaultValue) {
        try {
            int result = Integer.parseInt(properties.getProperty(name));
            Logger.logMessage(name + " = \"" + result + "\"");
            return result;
        } catch (NumberFormatException e) {
            Logger.logMessage(name + " not defined or not numeric, using default value " + defaultValue);
            return defaultValue;
        }
    }

    public static String getStringProperty(String name) {
        return getStringProperty(name, null, false);
    }

    public static String getStringProperty(String name, String defaultValue) {
        return getStringProperty(name, defaultValue, false);
    }

    public static String getStringProperty(String name, String defaultValue, boolean doNotLog) {
        String value = properties.getProperty(name);
        if (value != null && ! "".equals(value)) {
            Logger.logMessage(name + " = \"" + (doNotLog ? "{not logged}" : value) + "\"");
            return value;
        } else {
            Logger.logMessage(name + " not defined");
            return defaultValue;
        }
    }

    public static List<String> getStringListProperty(String name) {
        String value = getStringProperty(name);
        if (value == null || value.length() == 0) {
            return Collections.emptyList();
        }
        List<String> result = new ArrayList<>();
        for (String s : value.split(";")) {
            s = s.trim();
            if (s.length() > 0) {
                result.add(s);
            }
        }
        return result;
    }

    public static Boolean getBooleanProperty(String name) {
        String value = properties.getProperty(name);
        if (Boolean.TRUE.toString().equals(value)) {
            Logger.logMessage(name + " = \"true\"");
            return true;
        } else if (Boolean.FALSE.toString().equals(value)) {
            Logger.logMessage(name + " = \"false\"");
            return false;
        }
        Logger.logMessage(name + " not defined, assuming false");
        return false;
    }

    public static Blockchain getBlockchain() {
        return BlockchainImpl.getInstance();
    }

    public static BlockchainProcessor getBlockchainProcessor() {
        return BlockchainProcessorImpl.getInstance();
    }

    public static TransactionProcessor getTransactionProcessor() {
        return TransactionProcessorImpl.getInstance();
    }

    public static Transaction.Builder newTransactionBuilder(byte[] senderPublicKey, long amountNQT, long feeNQT, short deadline, Attachment attachment) {
        return new TransactionImpl.BuilderImpl((byte)1, senderPublicKey, amountNQT, feeNQT, deadline, (Attachment.AbstractAttachment)attachment);
    }

    public static Transaction.Builder newTransactionBuilder(byte[] transactionBytes) throws NxtException.NotValidException {
        return TransactionImpl.newTransactionBuilder(transactionBytes);
    }

    public static Transaction.Builder newTransactionBuilder(JSONObject transactionJSON) throws NxtException.NotValidException {
        return TransactionImpl.newTransactionBuilder(transactionJSON);
    }

    public static Transaction.Builder newTransactionBuilder(byte[] transactionBytes, JSONObject prunableAttachments) throws NxtException.NotValidException {
        return TransactionImpl.newTransactionBuilder(transactionBytes, prunableAttachments);
    }

    public static int getEpochTime() {
        return time.getTime();
    }

    static void setTime(Time time) {
        Nxt.time = time;
    }

    public static void main(String[] args) {
        try {
            Runtime.getRuntime().addShutdownHook(new Thread(Nxt::shutdown));
            init();
        } catch (Throwable t) {
            System.out.println("Fatal error: " + t.toString());
            t.printStackTrace();
        }
    }

    public static void init(Properties customProperties) {
        properties.putAll(customProperties);
        init();
    }

    public static void init() {
        Init.init();
    }

    public static void shutdown() {
        Logger.logShutdownMessage("Shutting down...");
        API.shutdown();
        Users.shutdown();
        ThreadPool.shutdown();
        Peers.shutdown();
        Db.shutdown();
        Logger.logShutdownMessage("Nxt server " + VERSION + " stopped.");
        Logger.shutdown();
        runtimeMode.shutdown();
    }

    private static class Init {

        private static volatile boolean initialized = false;

        static {
            try {
                long startTime = System.currentTimeMillis();
                Logger.init();
                setSystemProperties();
                logSystemProperties();
                runtimeMode.init();
                setServerStatus("NXT Server - Loading database", null);
                Db.init();
                setServerStatus("NXT Server - Loading resources", null);
                TransactionProcessorImpl.getInstance();
                BlockchainProcessorImpl.getInstance();
                Account.init();
                AccountLedger.init();
                Alias.init();
                Asset.init();
                DigitalGoodsStore.init();
                Hub.init();
                Order.init();
                Poll.init();
                PhasingPoll.init();
                Trade.init();
                AssetTransfer.init();
                Vote.init();
                PhasingVote.init();
                Currency.init();
                CurrencyBuyOffer.init();
                CurrencySellOffer.init();
                CurrencyFounder.init();
                CurrencyMint.init();
                CurrencyTransfer.init();
                Exchange.init();
                ExchangeRequest.init();
                Shuffling.init();
                ShufflingParticipant.init();
                PrunableMessage.init();
                TaggedData.init();
                Peers.init();
                Generator.init();
                API.init();
                Users.init();
                DebugTrace.init();
                int timeMultiplier = (Constants.isTestnet && Constants.isOffline) ? Math.max(Nxt.getIntProperty("nxt.timeMultiplier"), 1) : 1;
                ThreadPool.start(timeMultiplier);
                if (timeMultiplier > 1) {
                    setTime(new Time.FasterTime(Math.max(getEpochTime(), Nxt.getBlockchain().getLastBlock().getTimestamp()), timeMultiplier));
                    Logger.logMessage("TIME WILL FLOW " + timeMultiplier + " TIMES FASTER!");
                }

                long currentTime = System.currentTimeMillis();
                Logger.logMessage("Initialization took " + (currentTime - startTime) / 1000 + " seconds");
                Logger.logMessage("Nxt server " + VERSION + " started successfully.");
                Logger.logMessage("Copyright © 2013-2015 The Nxt Core Developers.");
                Logger.logMessage("Distributed under GPLv2, with ABSOLUTELY NO WARRANTY.");
                if (API.getBrowserUri() != null) {
                    Logger.logMessage("Client UI is at " + API.getBrowserUri());
                }
                setServerStatus("NXT Server - Online", API.getBrowserUri());
                if (Constants.isTestnet) {
                    Logger.logMessage("RUNNING ON TESTNET - DO NOT USE REAL ACCOUNTS!");
                }
            } catch (Exception e) {
                Logger.logErrorMessage(e.getMessage(), e);
                System.exit(1);
            }
        }

        private static void init() {
            if (initialized) {
                throw new RuntimeException("Nxt.init has already been called");
            }
            initialized = true;
        }

        private Init() {} // never

    }

    private static void setSystemProperties() {
      // Override system settings that the user has define in nxt.properties file.
      String[] systemProperties = new String[] {
        "socksProxyHost",
        "socksProxyPort",
      };

      for (String propertyName : systemProperties) {
        String propertyValue;
        if ((propertyValue = getStringProperty(propertyName)) != null) {
          System.setProperty(propertyName, propertyValue);
        }
      }
    }

    private static void logSystemProperties() {
        String[] loggedProperties = new String[] {
                "java.version",
                "java.vm.version",
                "java.vm.name",
                "java.vendor",
                "java.vm.vendor",
                "java.home",
                "java.library.path",
                "java.class.path",
                "os.arch",
                "sun.arch.data.model",
                "os.name",
                "file.encoding",
                RuntimeMode.RUNTIME_MODE_ARG
        };
        for (String property : loggedProperties) {
            Logger.logDebugMessage(String.format("%s = %s", property, System.getProperty(property)));
        }
        Logger.logDebugMessage(String.format("availableProcessors = %s", Runtime.getRuntime().availableProcessors()));
        Logger.logDebugMessage(String.format("maxMemory = %s", Runtime.getRuntime().maxMemory()));
        Logger.logDebugMessage(String.format("processId = %s", getProcessId()));
    }

    public static String getProcessId() {
        String runtimeName = ManagementFactory.getRuntimeMXBean().getName();
        if (runtimeName == null) {
            return "";
        }
        String[] tokens = runtimeName.split("@");
        if (tokens.length == 2) {
            return tokens[0];
        }
        return "";
    }

    public static String getDbDir(String dbDir) {
        return dirProvider.getDbDir(dbDir);
    }

    public static void updateLogFileHandler(Properties loggingProperties) {
        dirProvider.updateLogFileHandler(loggingProperties);
    }

    public static String getUserHomeDir() {
        return dirProvider.getUserHomeDir();
    }

    public static void setServerStatus(String status, URI wallet) {
        runtimeMode.setServerStatus(status, wallet, dirProvider.getLogFileDir());
    }

    private Nxt() {} // never

}<|MERGE_RESOLUTION|>--- conflicted
+++ resolved
@@ -45,11 +45,7 @@
 
 public final class Nxt {
 
-<<<<<<< HEAD
     public static final String VERSION = "1.7.0e";
-=======
-    public static final String VERSION = "1.6.0e";
->>>>>>> 6dac3c03
     public static final String APPLICATION = "NRS";
 
     private static volatile Time time = new Time.EpochTime();
