--- conflicted
+++ resolved
@@ -16,11 +16,7 @@
 
 public final class Nxt {
 
-<<<<<<< HEAD
-    public static final String VERSION = "1.1.0";
-=======
-    public static final String VERSION = "1.0.2";
->>>>>>> bcd81357
+    public static final String VERSION = "1.2.0";
 
     private static final Properties defaultProperties = new Properties();
     static {
