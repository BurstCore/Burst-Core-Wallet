--- conflicted
+++ resolved
@@ -398,11 +398,8 @@
                 Currency.init();
                 CurrencyMint.init();
                 CurrencyTransfer.init();
-<<<<<<< HEAD
                 CoinExchange.init();
-=======
                 NetworkHandler.init();
->>>>>>> e874a8c4
                 Peers.init();
                 APIProxy.init();
                 Generator.init();
