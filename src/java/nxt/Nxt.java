package nxt;

import nxt.db.Db;
import nxt.http.API;
import nxt.peer.Peers;
import nxt.user.Users;
import nxt.util.Logger;
import nxt.util.ThreadPool;

import java.io.FileInputStream;
import java.io.IOException;
import java.io.InputStream;
import java.util.ArrayList;
import java.util.Collections;
import java.util.List;
import java.util.Properties;

public final class Nxt {

    public static final String VERSION = "1.3.0";
    public static final String APPLICATION = "NRS";

    private static final Properties defaultProperties = new Properties();
    static {
        System.out.println("Initializing Nxt server version " + Nxt.VERSION);
        try (InputStream is = ClassLoader.getSystemResourceAsStream("nxt-default.properties")) {
            if (is != null) {
                Nxt.defaultProperties.load(is);
            } else {
                String configFile = System.getProperty("nxt-default.properties");
                if (configFile != null) {
                    try (InputStream fis = new FileInputStream(configFile)) {
                        Nxt.defaultProperties.load(fis);
                    } catch (IOException e) {
                        throw new RuntimeException("Error loading nxt-default.properties from " + configFile);
                    }
                } else {
                    throw new RuntimeException("nxt-default.properties not in classpath and system property nxt-default.properties not defined either");
                }
            }
        } catch (IOException e) {
            throw new RuntimeException("Error loading nxt-default.properties", e);
        }
    }
    private static final Properties properties = new Properties(defaultProperties);
    static {
        try (InputStream is = ClassLoader.getSystemResourceAsStream("nxt.properties")) {
            if (is != null) {
                Nxt.properties.load(is);
            } // ignore if missing
        } catch (IOException e) {
            throw new RuntimeException("Error loading nxt.properties", e);
        }
    }

    public static int getIntProperty(String name) {
        try {
            int result = Integer.parseInt(properties.getProperty(name));
            Logger.logMessage(name + " = \"" + result + "\"");
            return result;
        } catch (NumberFormatException e) {
            Logger.logMessage(name + " not defined, assuming 0");
            return 0;
        }
    }

    public static String getStringProperty(String name) {
        return getStringProperty(name, null);
    }

    public static String getStringProperty(String name, String defaultValue) {
        String value = properties.getProperty(name);
        if (value != null && ! "".equals(value)) {
            Logger.logMessage(name + " = \"" + value + "\"");
            return value;
        } else {
            Logger.logMessage(name + " not defined");
            return defaultValue;
        }
    }

    public static List<String> getStringListProperty(String name) {
        String value = getStringProperty(name);
        if (value == null || value.length() == 0) {
            return Collections.emptyList();
        }
        List<String> result = new ArrayList<>();
        for (String s : value.split(";")) {
            s = s.trim();
            if (s.length() > 0) {
                result.add(s);
            }
        }
        return result;
    }

    public static Boolean getBooleanProperty(String name) {
        String value = properties.getProperty(name);
        if (Boolean.TRUE.toString().equals(value)) {
            Logger.logMessage(name + " = \"true\"");
            return true;
        } else if (Boolean.FALSE.toString().equals(value)) {
            Logger.logMessage(name + " = \"false\"");
            return false;
        }
        Logger.logMessage(name + " not defined, assuming false");
        return false;
    }

    public static Blockchain getBlockchain() {
        return BlockchainImpl.getInstance();
    }

    public static BlockchainProcessor getBlockchainProcessor() {
        return BlockchainProcessorImpl.getInstance();
    }

    public static TransactionProcessor getTransactionProcessor() {
        return TransactionProcessorImpl.getInstance();
    }

    public static void main(String[] args) {
        Runtime.getRuntime().addShutdownHook(new Thread(new Runnable() {
            @Override
            public void run() {
                Nxt.shutdown();
            }
        }));
        init();
    }

    public static void init(Properties customProperties) {
        properties.putAll(customProperties);
        init();
    }

    public static void init() {
        Init.init();
    }

    public static void shutdown() {
        Logger.logMessage("Shutting down...");
        API.shutdown();
        Users.shutdown();
        Peers.shutdown();
        TransactionProcessorImpl.getInstance().shutdown();
        ThreadPool.shutdown();
        Db.shutdown();
        Logger.logShutdownMessage("Nxt server " + VERSION + " stopped.");
        Logger.shutdown();
    }

    private static class Init {

        static {
<<<<<<< HEAD

            long startTime = System.currentTimeMillis();
            Logger.init();
            Db.init();
            TransactionProcessorImpl.getInstance();
            BlockchainProcessorImpl.getInstance();
            DbVersion.init();
            Peers.init();
            Generator.init();
            API.init();
            Users.init();
            DebugTrace.init();
            ThreadPool.start();

            long currentTime = System.currentTimeMillis();
            Logger.logDebugMessage("Initialization took " + (currentTime - startTime) / 1000 + " seconds");
            Logger.logMessage("Nxt server " + VERSION + " started successfully.");
            if (Constants.isTestnet) {
                Logger.logMessage("RUNNING ON TESTNET - DO NOT USE REAL ACCOUNTS!");
=======
            try {
                long startTime = System.currentTimeMillis();
                Logger.init();
                Db.init();
                BlockchainProcessorImpl.getInstance();
                TransactionProcessorImpl.getInstance();
                Peers.init();
                Generator.init();
                API.init();
                Users.init();
                DebugTrace.init();
                ThreadPool.start();

                long currentTime = System.currentTimeMillis();
                Logger.logDebugMessage("Initialization took " + (currentTime - startTime) / 1000 + " seconds");
                Logger.logMessage("Nxt server " + VERSION + " started successfully.");
                if (Constants.isTestnet) {
                    Logger.logMessage("RUNNING ON TESTNET - DO NOT USE REAL ACCOUNTS!");
                }
            } catch (Throwable t) {
                Logger.logErrorMessage(t.getMessage());
                System.exit(1);
>>>>>>> 0a9de04d
            }
        }

        private static void init() {}

        private Init() {} // never

    }

    private Nxt() {} // never

}<|MERGE_RESOLUTION|>--- conflicted
+++ resolved
@@ -153,33 +153,13 @@
     private static class Init {
 
         static {
-<<<<<<< HEAD
-
-            long startTime = System.currentTimeMillis();
-            Logger.init();
-            Db.init();
-            TransactionProcessorImpl.getInstance();
-            BlockchainProcessorImpl.getInstance();
-            DbVersion.init();
-            Peers.init();
-            Generator.init();
-            API.init();
-            Users.init();
-            DebugTrace.init();
-            ThreadPool.start();
-
-            long currentTime = System.currentTimeMillis();
-            Logger.logDebugMessage("Initialization took " + (currentTime - startTime) / 1000 + " seconds");
-            Logger.logMessage("Nxt server " + VERSION + " started successfully.");
-            if (Constants.isTestnet) {
-                Logger.logMessage("RUNNING ON TESTNET - DO NOT USE REAL ACCOUNTS!");
-=======
             try {
                 long startTime = System.currentTimeMillis();
                 Logger.init();
                 Db.init();
+                TransactionProcessorImpl.getInstance();
                 BlockchainProcessorImpl.getInstance();
-                TransactionProcessorImpl.getInstance();
+                DbVersion.init();
                 Peers.init();
                 Generator.init();
                 API.init();
@@ -196,7 +176,6 @@
             } catch (Throwable t) {
                 Logger.logErrorMessage(t.getMessage());
                 System.exit(1);
->>>>>>> 0a9de04d
             }
         }
 
