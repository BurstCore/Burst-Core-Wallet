package nxt;

import nxt.http.API;
import nxt.peer.Peers;
import nxt.user.Users;
import nxt.util.Logger;
import nxt.util.ThreadPool;

import java.io.FileInputStream;
import java.io.IOException;
import java.io.InputStream;
import java.util.ArrayList;
import java.util.Collections;
import java.util.List;
import java.util.Properties;

public final class Nxt {

<<<<<<< HEAD
    public static final String VERSION = "0.8.8";

    public static final int BLOCK_HEADER_LENGTH = 224;
    public static final int MAX_NUMBER_OF_TRANSACTIONS = 255;
    public static final int MAX_PAYLOAD_LENGTH = MAX_NUMBER_OF_TRANSACTIONS * 128;
    public static final long MAX_BALANCE = 1000000000;
    public static final long INITIAL_BASE_TARGET = 153722867;
    public static final long MAX_BASE_TARGET = MAX_BALANCE * INITIAL_BASE_TARGET;

    public static final int MAX_ALIAS_URI_LENGTH = 1000;
    public static final int MAX_ALIAS_LENGTH = 100;
    public static final int MAX_ARBITRARY_MESSAGE_LENGTH = 1000;
    public static final long MAX_ASSET_QUANTITY = 1000000000;
    public static final int ASSET_ISSUANCE_FEE = 1000;
    public static final int MAX_POLL_NAME_LENGTH = 100;
    public static final int MAX_POLL_DESCRIPTION_LENGTH = 1000;
    public static final int MAX_POLL_OPTION_LENGTH = 100;
    public static final int MAX_DIGITAL_GOODS_QUANTITY = 1000000000;

    public static final boolean isTestnet;

    public static final int ALIAS_SYSTEM_BLOCK = 22000;
    public static final int TRANSPARENT_FORGING_BLOCK = 30000;
    public static final int ARBITRARY_MESSAGES_BLOCK = 40000;
    public static final int TRANSPARENT_FORGING_BLOCK_2 = 47000;
    public static final int TRANSPARENT_FORGING_BLOCK_3 = 51000;
    public static final int TRANSPARENT_FORGING_BLOCK_4 = 64000;
    public static final int TRANSPARENT_FORGING_BLOCK_5 = 67000;
    public static final int TRANSPARENT_FORGING_BLOCK_6 = 100000;
    public static final int ASSET_EXCHANGE_BLOCK; // = 111111;
    public static final int VOTING_SYSTEM_BLOCK; // = 222222;
    public static final int DIGITAL_GOODS_STORE_BLOCK; // = 333333;

    public static final long EPOCH_BEGINNING;
    static {
        Calendar calendar = Calendar.getInstance(TimeZone.getTimeZone("UTC"));
        calendar.set(Calendar.YEAR, 2013);
        calendar.set(Calendar.MONTH, Calendar.NOVEMBER);
        calendar.set(Calendar.DAY_OF_MONTH, 24);
        calendar.set(Calendar.HOUR_OF_DAY, 12);
        calendar.set(Calendar.MINUTE, 0);
        calendar.set(Calendar.SECOND, 0);
        calendar.set(Calendar.MILLISECOND, 0);
        EPOCH_BEGINNING = calendar.getTimeInMillis();
    }

    public static final String ALPHABET = "0123456789abcdefghijklmnopqrstuvwxyz";
=======
    public static final String VERSION = "0.8.11";
>>>>>>> 08f4749d

    private static final Properties defaultProperties = new Properties();
    static {
        System.out.println("Initializing Nxt server version " + Nxt.VERSION);
        try (InputStream is = ClassLoader.getSystemResourceAsStream("nxt-default.properties")) {
            if (is != null) {
                Nxt.defaultProperties.load(is);
            } else {
                String configFile = System.getProperty("nxt-default.properties");
                if (configFile != null) {
                    try (InputStream fis = new FileInputStream(configFile)) {
                        Nxt.defaultProperties.load(fis);
                    } catch (IOException e) {
                        throw new RuntimeException("Error loading nxt-default.properties from " + configFile);
                    }
                } else {
                    throw new RuntimeException("nxt-default.properties not in classpath and system property nxt-default.properties not defined either");
                }
            }
        } catch (IOException e) {
            throw new RuntimeException("Error loading nxt-default.properties", e);
        }
    }
    private static final Properties properties = new Properties(defaultProperties);
    static {
        try (InputStream is = ClassLoader.getSystemResourceAsStream("nxt.properties")) {
            if (is != null) {
                Nxt.properties.load(is);
            } // ignore if missing
        } catch (IOException e) {
            throw new RuntimeException("Error loading nxt.properties", e);
        }
    }

<<<<<<< HEAD
    static {
        isTestnet = Nxt.getBooleanProperty("nxt.isTestnet");
        ASSET_EXCHANGE_BLOCK = isTestnet ? 0 : 111111;
        VOTING_SYSTEM_BLOCK = isTestnet ? 0 : 222222;
        DIGITAL_GOODS_STORE_BLOCK = isTestnet ? 0 : 333333;
    }

=======
>>>>>>> 08f4749d
    public static int getIntProperty(String name) {
        try {
            int result = Integer.parseInt(properties.getProperty(name));
            Logger.logMessage(name + " = \"" + result + "\"");
            return result;
        } catch (NumberFormatException e) {
            Logger.logMessage(name + " not defined, assuming 0");
            return 0;
        }
    }

    public static String getStringProperty(String name) {
        String value = properties.getProperty(name);
        if (value != null && ! "".equals(value = value.trim())) {
            Logger.logMessage(name + " = \"" + value + "\"");
            return value;
        } else {
            Logger.logMessage(name + " not defined, assuming null");
            return null;
        }
    }

    public static List<String> getStringListProperty(String name) {
        String value = getStringProperty(name);
        if (value == null || value.length() == 0) {
            return Collections.emptyList();
        }
        List<String> result = new ArrayList<>();
        for (String s : value.split(";")) {
            s = s.trim();
            if (s.length() > 0) {
                result.add(s);
            }
        }
        return result;
    }

    public static Boolean getBooleanProperty(String name) {
        String value = properties.getProperty(name);
        if (Boolean.TRUE.toString().equals(value)) {
            Logger.logMessage(name + " = \"true\"");
            return true;
        } else if (Boolean.FALSE.toString().equals(value)) {
            Logger.logMessage(name + " = \"false\"");
            return false;
        }
        Logger.logMessage(name + " not defined, assuming false");
        return false;
    }

    public static Blockchain getBlockchain() {
        return BlockchainImpl.getInstance();
    }

    public static BlockchainProcessor getBlockchainProcessor() {
        return BlockchainProcessorImpl.getInstance();
    }

    public static TransactionProcessor getTransactionProcessor() {
        return TransactionProcessorImpl.getInstance();
    }

    public static void main(String[] args) {
        Runtime.getRuntime().addShutdownHook(new Thread(new Runnable() {
            @Override
            public void run() {
                Nxt.shutdown();
            }
        }));
        init();
    }

    public static void init(Properties customProperties) {
        properties.putAll(customProperties);
        init();
    }

    public static void init() {
        Init.init();
    }

    public static void shutdown() {
        API.shutdown();
        Users.shutdown();
        Peers.shutdown();
        ThreadPool.shutdown();
        Db.shutdown();
        Logger.logMessage("Nxt server " + VERSION + " stopped.");
    }

    private static class Init {

        static {

            long startTime = System.currentTimeMillis();

            Logger.logMessage("logging enabled");

            if (! Nxt.getBooleanProperty("nxt.debugJetty")) {
                System.setProperty("org.eclipse.jetty.LEVEL", "OFF");
                Logger.logDebugMessage("jetty logging disabled");
            }

            Constants.init();
            Db.init();
            BlockchainProcessorImpl.getInstance();
            TransactionProcessorImpl.getInstance();
            DebugTrace.init();
            Peers.init();
            Generator.init();
            API.init();
            Users.init();
            ThreadPool.start();

            long currentTime = System.currentTimeMillis();
            Logger.logDebugMessage("Initialization took " + (currentTime - startTime) / 1000 + " seconds");
            Logger.logMessage("Nxt server " + VERSION + " started successfully.");
            if (Constants.isTestnet) {
                Logger.logMessage("RUNNING ON TESTNET - DO NOT USE REAL ACCOUNTS!");
            }
        }

        private static void init() {}

        private Init() {} // never

    }

    private Nxt() {} // never

}<|MERGE_RESOLUTION|>--- conflicted
+++ resolved
@@ -16,57 +16,7 @@
 
 public final class Nxt {
 
-<<<<<<< HEAD
-    public static final String VERSION = "0.8.8";
-
-    public static final int BLOCK_HEADER_LENGTH = 224;
-    public static final int MAX_NUMBER_OF_TRANSACTIONS = 255;
-    public static final int MAX_PAYLOAD_LENGTH = MAX_NUMBER_OF_TRANSACTIONS * 128;
-    public static final long MAX_BALANCE = 1000000000;
-    public static final long INITIAL_BASE_TARGET = 153722867;
-    public static final long MAX_BASE_TARGET = MAX_BALANCE * INITIAL_BASE_TARGET;
-
-    public static final int MAX_ALIAS_URI_LENGTH = 1000;
-    public static final int MAX_ALIAS_LENGTH = 100;
-    public static final int MAX_ARBITRARY_MESSAGE_LENGTH = 1000;
-    public static final long MAX_ASSET_QUANTITY = 1000000000;
-    public static final int ASSET_ISSUANCE_FEE = 1000;
-    public static final int MAX_POLL_NAME_LENGTH = 100;
-    public static final int MAX_POLL_DESCRIPTION_LENGTH = 1000;
-    public static final int MAX_POLL_OPTION_LENGTH = 100;
-    public static final int MAX_DIGITAL_GOODS_QUANTITY = 1000000000;
-
-    public static final boolean isTestnet;
-
-    public static final int ALIAS_SYSTEM_BLOCK = 22000;
-    public static final int TRANSPARENT_FORGING_BLOCK = 30000;
-    public static final int ARBITRARY_MESSAGES_BLOCK = 40000;
-    public static final int TRANSPARENT_FORGING_BLOCK_2 = 47000;
-    public static final int TRANSPARENT_FORGING_BLOCK_3 = 51000;
-    public static final int TRANSPARENT_FORGING_BLOCK_4 = 64000;
-    public static final int TRANSPARENT_FORGING_BLOCK_5 = 67000;
-    public static final int TRANSPARENT_FORGING_BLOCK_6 = 100000;
-    public static final int ASSET_EXCHANGE_BLOCK; // = 111111;
-    public static final int VOTING_SYSTEM_BLOCK; // = 222222;
-    public static final int DIGITAL_GOODS_STORE_BLOCK; // = 333333;
-
-    public static final long EPOCH_BEGINNING;
-    static {
-        Calendar calendar = Calendar.getInstance(TimeZone.getTimeZone("UTC"));
-        calendar.set(Calendar.YEAR, 2013);
-        calendar.set(Calendar.MONTH, Calendar.NOVEMBER);
-        calendar.set(Calendar.DAY_OF_MONTH, 24);
-        calendar.set(Calendar.HOUR_OF_DAY, 12);
-        calendar.set(Calendar.MINUTE, 0);
-        calendar.set(Calendar.SECOND, 0);
-        calendar.set(Calendar.MILLISECOND, 0);
-        EPOCH_BEGINNING = calendar.getTimeInMillis();
-    }
-
-    public static final String ALPHABET = "0123456789abcdefghijklmnopqrstuvwxyz";
-=======
     public static final String VERSION = "0.8.11";
->>>>>>> 08f4749d
 
     private static final Properties defaultProperties = new Properties();
     static {
@@ -101,16 +51,6 @@
         }
     }
 
-<<<<<<< HEAD
-    static {
-        isTestnet = Nxt.getBooleanProperty("nxt.isTestnet");
-        ASSET_EXCHANGE_BLOCK = isTestnet ? 0 : 111111;
-        VOTING_SYSTEM_BLOCK = isTestnet ? 0 : 222222;
-        DIGITAL_GOODS_STORE_BLOCK = isTestnet ? 0 : 333333;
-    }
-
-=======
->>>>>>> 08f4749d
     public static int getIntProperty(String name) {
         try {
             int result = Integer.parseInt(properties.getProperty(name));
