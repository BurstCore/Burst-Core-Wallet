--- conflicted
+++ resolved
@@ -28,23 +28,7 @@
             JSONObject prunableAttachments = null;
             String prunableJSON = rs.getString("prunable_json");
             if (prunableJSON != null) {
-<<<<<<< HEAD
-                JSONObject attachmentData = (JSONObject)JSONValue.parse(prunableJSON);
-                Attachment.TaggedDataUpload taggedDataUpload = Attachment.TaggedDataUpload.parse(attachmentData);
-                if (taggedDataUpload != null) {
-                    builder.appendix(taggedDataUpload);
-                }
-                Appendix.PrunablePlainMessage prunablePlainMessage = Appendix.PrunablePlainMessage.parse(attachmentData);
-                if (prunablePlainMessage != null) {
-                    builder.appendix(prunablePlainMessage);
-                }
-                Appendix.PrunableEncryptedMessage prunableEncryptedMessage = Appendix.PrunableEncryptedMessage.parse(attachmentData);
-                if (prunableEncryptedMessage != null) {
-                    builder.appendix(prunableEncryptedMessage);
-                }
-=======
                 prunableAttachments = (JSONObject) JSONValue.parse(prunableJSON);
->>>>>>> 92cfb7c9
             }
             TransactionImpl.BuilderImpl builder = TransactionImpl.newTransactionBuilder(transactionBytes, prunableAttachments);
             this.transaction = builder.build();
