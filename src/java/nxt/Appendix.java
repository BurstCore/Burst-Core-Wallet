--- conflicted
+++ resolved
@@ -534,61 +534,18 @@
         @Override
         void validate(Transaction transaction) throws NxtException.ValidationException {
 
-<<<<<<< HEAD
-            int currentHeight = Nxt.getBlockchain().getHeight();
-            if (currentHeight < Constants.VOTING_SYSTEM_BLOCK) {
-                throw new NxtException.NotYetEnabledException("Voting System not yet enabled at height " + Nxt.getBlockchain().getLastBlock().getHeight());
-            }
-
-            params.validate();
-=======
             if (PhasingPoll.getPoll(transaction.getId()) == null) {
                 int currentHeight = Nxt.getBlockchain().getHeight();
                 if (currentHeight < Constants.VOTING_SYSTEM_BLOCK) {
                     throw new NxtException.NotYetEnabledException("Voting System not yet enabled at height " + Nxt.getBlockchain().getLastBlock().getHeight());
                 }
 
-                if (whitelist.length > Constants.MAX_PHASING_WHITELIST_SIZE) {
-                    throw new NxtException.NotValidException("Whitelist is too big");
-                }
-
-                long previousAccountId = 0;
-                for (long accountId : whitelist) {
-                    if (accountId == 0) {
-                        throw new NxtException.NotValidException("Invalid accountId 0 in whitelist");
-                    }
-                    if (previousAccountId != 0 && accountId < previousAccountId) {
-                        throw new NxtException.NotValidException("Whitelist not sorted " + Arrays.toString(whitelist));
-                    }
-                    if (accountId == previousAccountId) {
-                        throw new NxtException.NotValidException("Duplicate accountId " + Long.toUnsignedString(accountId) + " in whitelist");
-                    }
-                    previousAccountId = accountId;
-                }
-
-                if (quorum <= 0 && voteWeighting.getVotingModel() != VoteWeighting.VotingModel.NONE) {
-                    throw new NxtException.NotValidException("quorum <= 0");
-                }
-
-                if (voteWeighting.getVotingModel() == VoteWeighting.VotingModel.NONE) {
-                    if (quorum != 0) {
-                        throw new NxtException.NotValidException("Quorum must be 0 for no-voting phased transaction");
-                    }
-                    if (whitelist.length != 0) {
-                        throw new NxtException.NotValidException("No whitelist needed for no-voting phased transaction");
-                    }
-                }
-
-                if (voteWeighting.getVotingModel() == VoteWeighting.VotingModel.ACCOUNT && whitelist.length > 0 && quorum > whitelist.length) {
-                    throw new NxtException.NotValidException("Quorum of " + quorum + " cannot be achieved in by-account voting with whitelist of length " + whitelist.length);
-                }
->>>>>>> 587df3ed
-
-                if (finishHeight <= currentHeight + (quorum > 0 ? 2 : 1) || finishHeight >= currentHeight + Constants.MAX_PHASING_DURATION) {
+                params.validate();
+
+                if (finishHeight <= currentHeight + (params.getQuorum() > 0 ? 2 : 1) || finishHeight >= currentHeight + Constants.MAX_PHASING_DURATION) {
                     throw new NxtException.NotCurrentlyValidException("Invalid finish height " + finishHeight);
                 }
             }
-
         }
 
         @Override
