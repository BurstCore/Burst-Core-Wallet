package nxt;

import nxt.crypto.EncryptedData;
import nxt.util.Convert;
import nxt.util.Logger;
import org.json.simple.JSONArray;
import org.json.simple.JSONObject;
import java.nio.ByteBuffer;
import java.util.Arrays;
import java.util.Collections;

public interface Appendix {

    int getSize();
    void putBytes(ByteBuffer buffer);
    JSONObject getJSONObject();
    byte getVersion();

    static abstract class AbstractAppendix implements Appendix {

        private final byte version;

        AbstractAppendix(JSONObject attachmentData) {
            Long l = (Long) attachmentData.get("version." + getAppendixName());
            version = (byte) (l == null ? 0 : l);
        }

        AbstractAppendix(ByteBuffer buffer, byte transactionVersion) {
            if (transactionVersion == 0) {
                version = 0;
            } else {
                version = buffer.get();
            }
        }

        AbstractAppendix(int version) {
            this.version = (byte) version;
        }

        AbstractAppendix() {
            this.version = 1;
        }

        abstract String getAppendixName();

        @Override
        public final int getSize() {
            return getMySize() + (version > 0 ? 1 : 0);
        }

        abstract int getMySize();

        @Override
        public final void putBytes(ByteBuffer buffer) {
            if (version > 0) {
                buffer.put(version);
            }
            putMyBytes(buffer);
        }

        abstract void putMyBytes(ByteBuffer buffer);

        @Override
        public final JSONObject getJSONObject() {
            JSONObject json = new JSONObject();
            if (version > 0) {
                json.put("version." + getAppendixName(), version);
            }
            putMyJSON(json);
            return json;
        }

        abstract void putMyJSON(JSONObject json);

        @Override
        public final byte getVersion() {
            return version;
        }

        boolean verifyVersion(byte transactionVersion) {
            return transactionVersion == 0 ? version == 0 : version > 0;
        }

        abstract void validate(Transaction transaction) throws NxtException.ValidationException;

        abstract void apply(Transaction transaction, Account senderAccount, Account recipientAccount);

    }

    public static class Message extends AbstractAppendix {

        static Message parse(JSONObject attachmentData) {
            if (attachmentData.get("message") == null) {
                return null;
            }
            return new Message(attachmentData);
        }

        private final byte[] message;
        private final boolean isText;

        Message(ByteBuffer buffer, byte transactionVersion) throws NxtException.NotValidException {
            super(buffer, transactionVersion);
            int messageLength = buffer.getInt();
            this.isText = messageLength < 0; // ugly hack
            if (messageLength < 0) {
                messageLength &= Integer.MAX_VALUE;
            }
            if (messageLength > Constants.MAX_ARBITRARY_MESSAGE_LENGTH) {
                throw new NxtException.NotValidException("Invalid arbitrary message length: " + messageLength);
            }
            this.message = new byte[messageLength];
            buffer.get(this.message);
        }

        Message(JSONObject attachmentData) {
            super(attachmentData);
            String messageString = (String)attachmentData.get("message");
            this.isText = Boolean.TRUE.equals(attachmentData.get("messageIsText"));
            this.message = isText ? Convert.toBytes(messageString) : Convert.parseHexString(messageString);
        }

        public Message(byte[] message) {
            this.message = message;
            this.isText = false;
        }

        public Message(String string) {
            this.message = Convert.toBytes(string);
            this.isText = true;
        }

        @Override
        String getAppendixName() {
            return "Message";
        }

        @Override
        int getMySize() {
            return 4 + message.length;
        }

        @Override
        void putMyBytes(ByteBuffer buffer) {
            buffer.putInt(isText ? (message.length | Integer.MIN_VALUE) : message.length);
            buffer.put(message);
        }

        @Override
        void putMyJSON(JSONObject json) {
            json.put("message", isText ? Convert.toString(message) : Convert.toHexString(message));
            json.put("messageIsText", isText);
        }

        @Override
        void validate(Transaction transaction) throws NxtException.ValidationException {
            if (this.isText && transaction.getVersion() == 0) {
                throw new NxtException.NotValidException("Text messages not yet enabled");
            }
            if (transaction.getVersion() == 0 && transaction.getAttachment() != Attachment.ARBITRARY_MESSAGE) {
                throw new NxtException.NotValidException("Message attachments not enabled for version 0 transactions");
            }
            if (message.length > Constants.MAX_ARBITRARY_MESSAGE_LENGTH) {
                throw new NxtException.NotValidException("Invalid arbitrary message length: " + message.length);
            }
        }

        @Override
        void apply(Transaction transaction, Account senderAccount, Account recipientAccount) {}

        public byte[] getMessage() {
            return message;
        }

        public boolean isText() {
            return isText;
        }
    }

    abstract static class AbstractEncryptedMessage extends AbstractAppendix {

        private final EncryptedData encryptedData;
        private final boolean isText;

        private AbstractEncryptedMessage(ByteBuffer buffer, byte transactionVersion) throws NxtException.NotValidException {
            super(buffer, transactionVersion);
            int length = buffer.getInt();
            this.isText = length < 0;
            if (length < 0) {
                length &= Integer.MAX_VALUE;
            }
            this.encryptedData = EncryptedData.readEncryptedData(buffer, length, Constants.MAX_ENCRYPTED_MESSAGE_LENGTH);
        }

        private AbstractEncryptedMessage(JSONObject attachmentJSON, JSONObject encryptedMessageJSON) {
            super(attachmentJSON);
            byte[] data = Convert.parseHexString((String) encryptedMessageJSON.get("data"));
            byte[] nonce = Convert.parseHexString((String)encryptedMessageJSON.get("nonce"));
            this.encryptedData = new EncryptedData(data, nonce);
            this.isText = Boolean.TRUE.equals(encryptedMessageJSON.get("isText"));
        }

        private AbstractEncryptedMessage(EncryptedData encryptedData, boolean isText) {
            this.encryptedData = encryptedData;
            this.isText = isText;
        }

        @Override
        int getMySize() {
            return 4 + encryptedData.getSize();
        }

        @Override
        void putMyBytes(ByteBuffer buffer) {
            buffer.putInt(isText ? (encryptedData.getData().length | Integer.MIN_VALUE) : encryptedData.getData().length);
            buffer.put(encryptedData.getData());
            buffer.put(encryptedData.getNonce());
        }

        @Override
        void putMyJSON(JSONObject json) {
            json.put("data", Convert.toHexString(encryptedData.getData()));
            json.put("nonce", Convert.toHexString(encryptedData.getNonce()));
            json.put("isText", isText);
        }

        @Override
        void validate(Transaction transaction) throws NxtException.ValidationException {
            if (encryptedData.getData().length > Constants.MAX_ENCRYPTED_MESSAGE_LENGTH) {
                throw new NxtException.NotValidException("Max encrypted message length exceeded");
            }
            if ((encryptedData.getNonce().length != 32 && encryptedData.getData().length > 0)
                    || (encryptedData.getNonce().length != 0 && encryptedData.getData().length == 0)) {
                throw new NxtException.NotValidException("Invalid nonce length " + encryptedData.getNonce().length);
            }
        }

        void apply(Transaction transaction, Account senderAccount, Account recipientAccount) {}

        public final EncryptedData getEncryptedData() {
            return encryptedData;
        }

        public final boolean isText() {
            return isText;
        }

    }

    public static class EncryptedMessage extends AbstractEncryptedMessage {

        static EncryptedMessage parse(JSONObject attachmentData) throws NxtException.NotValidException {
            if (attachmentData.get("encryptedMessage") == null ) {
                return null;
            }
            return new EncryptedMessage(attachmentData);
        }

        EncryptedMessage(ByteBuffer buffer, byte transactionVersion) throws NxtException.ValidationException {
            super(buffer, transactionVersion);
        }

<<<<<<< HEAD
        EncryptedMessage(JSONObject attachmentData) throws NxtException.NotValidException {
            super(attachmentData, (JSONObject) attachmentData.get("encryptedMessage"));
=======
        EncryptedMessage(JSONObject attachmentData) {
            super(attachmentData, (JSONObject)attachmentData.get("encryptedMessage"));
>>>>>>> 4ea193c4
        }

        public EncryptedMessage(EncryptedData encryptedData, boolean isText) {
            super(encryptedData, isText);
        }

        @Override
        String getAppendixName() {
            return "EncryptedMessage";
        }

        @Override
        void putMyJSON(JSONObject json) {
            JSONObject encryptedMessageJSON = new JSONObject();
            super.putMyJSON(encryptedMessageJSON);
            json.put("encryptedMessage", encryptedMessageJSON);
        }

        @Override
        void validate(Transaction transaction) throws NxtException.ValidationException {
            super.validate(transaction);
            if (transaction.getRecipientId() == 0) {
                throw new NxtException.NotValidException("Encrypted messages cannot be attached to transactions with no recipient");
            }
            if (transaction.getVersion() == 0) {
                throw new NxtException.NotValidException("Encrypted message attachments not enabled for version 0 transactions");
            }
        }

    }

    public static class EncryptToSelfMessage extends AbstractEncryptedMessage {

        static EncryptToSelfMessage parse(JSONObject attachmentData) throws NxtException.NotValidException {
            if (attachmentData.get("encryptToSelfMessage") == null ) {
                return null;
            }
            return new EncryptToSelfMessage(attachmentData);
        }

        EncryptToSelfMessage(ByteBuffer buffer, byte transactionVersion) throws NxtException.ValidationException {
            super(buffer, transactionVersion);
        }

        EncryptToSelfMessage(JSONObject attachmentData) {
            super(attachmentData, (JSONObject)attachmentData.get("encryptToSelfMessage"));
        }

        public EncryptToSelfMessage(EncryptedData encryptedData, boolean isText) {
            super(encryptedData, isText);
        }

        @Override
        String getAppendixName() {
            return "EncryptToSelfMessage";
        }

        @Override
        void putMyJSON(JSONObject json) {
            JSONObject encryptToSelfMessageJSON = new JSONObject();
            super.putMyJSON(encryptToSelfMessageJSON);
            json.put("encryptToSelfMessage", encryptToSelfMessageJSON);
        }

        @Override
        void validate(Transaction transaction) throws NxtException.ValidationException {
            super.validate(transaction);
            if (transaction.getVersion() == 0) {
                throw new NxtException.NotValidException("Encrypt-to-self message attachments not enabled for version 0 transactions");
            }
        }

    }

    public static class PublicKeyAnnouncement extends AbstractAppendix {

        static PublicKeyAnnouncement parse(JSONObject attachmentData) {
            if (attachmentData.get("recipientPublicKey") == null) {
                return null;
            }
            return new PublicKeyAnnouncement(attachmentData);
        }

        private final byte[] publicKey;

        PublicKeyAnnouncement(ByteBuffer buffer, byte transactionVersion) {
            super(buffer, transactionVersion);
            this.publicKey = new byte[32];
            buffer.get(this.publicKey);
        }

        PublicKeyAnnouncement(JSONObject attachmentData) {
            super(attachmentData);
            this.publicKey = Convert.parseHexString((String)attachmentData.get("recipientPublicKey"));
        }

        public PublicKeyAnnouncement(byte[] publicKey) {
            this.publicKey = publicKey;
        }

        @Override
        String getAppendixName() {
            return "PublicKeyAnnouncement";
        }

        @Override
        int getMySize() {
            return 32;
        }

        @Override
        void putMyBytes(ByteBuffer buffer) {
            buffer.put(publicKey);
        }

        @Override
        void putMyJSON(JSONObject json) {
            json.put("recipientPublicKey", Convert.toHexString(publicKey));
        }

        @Override
        void validate(Transaction transaction) throws NxtException.ValidationException {
            if (transaction.getRecipientId() == 0) {
                throw new NxtException.NotValidException("PublicKeyAnnouncement cannot be attached to transactions with no recipient");
            }
            if (publicKey.length != 32) {
                throw new NxtException.NotValidException("Invalid recipient public key length: " + Convert.toHexString(publicKey));
            }
            long recipientId = transaction.getRecipientId();
            if (Account.getId(this.publicKey) != recipientId) {
                throw new NxtException.NotValidException("Announced public key does not match recipient accountId");
            }
            if (transaction.getVersion() == 0) {
                throw new NxtException.NotValidException("Public key announcements not enabled for version 0 transactions");
            }
            Account recipientAccount = Account.getAccount(recipientId);
            if (recipientAccount != null && recipientAccount.getPublicKey() != null && ! Arrays.equals(publicKey, recipientAccount.getPublicKey())) {
                throw new NxtException.NotCurrentlyValidException("A different public key for this account has already been announced");
            }
        }

        @Override
        void apply(Transaction transaction, Account senderAccount, Account recipientAccount) {
            if (recipientAccount.setOrVerify(publicKey, transaction.getHeight())) {
                recipientAccount.apply(this.publicKey, transaction.getHeight());
            }
        }

        public byte[] getPublicKey() {
            return publicKey;
        }

    }

    public static class TwoPhased extends AbstractAppendix {

        static TwoPhased parse(JSONObject attachmentData) throws NxtException.NotValidException {
            if (attachmentData.get("releaseHeight") == null) {
                return null;
            }
            return new TwoPhased(attachmentData);
        }

        private final int maxHeight;
        private final long quorum;
        private final long voteThreshold;
        private final byte votingModel;
        private final long assetId;
        private final long[] whitelist;
        private final long[] blacklist;

        TwoPhased(ByteBuffer buffer, byte transactionVersion) {
            super(buffer, transactionVersion);
            maxHeight = buffer.getInt();
            votingModel = buffer.get();
            quorum = buffer.getLong();
            voteThreshold = buffer.getLong();

            byte whitelistSize = buffer.get();
            whitelist = new long[whitelistSize];
            for (int pvc = 0; pvc < whitelist.length; pvc++) {
                whitelist[pvc] = buffer.getLong();
            }

            byte blacklistSize = buffer.get();
            blacklist = new long[blacklistSize];
            for (int pvc = 0; pvc < blacklist.length; pvc++) {
                blacklist[pvc] = buffer.getLong();
            }

            assetId = buffer.getLong();
        }

        TwoPhased(JSONObject attachmentData){
            super(attachmentData);
            maxHeight = (Integer) attachmentData.get("releaseHeight");
            quorum = (Long) attachmentData.get("quorum");
            voteThreshold = (Long) attachmentData.get("voteThreshold");
            votingModel = (Byte) attachmentData.get("votingModel");
            if (votingModel == Constants.VOTING_MODEL_ASSET) {
                assetId = (Long) attachmentData.get("assetId");
            } else assetId = 0;

            JSONArray whitelistJson = (JSONArray) (attachmentData.get("whitelist"));
            whitelist = new long[whitelistJson.size()];
            for (int i = 0; i < whitelist.length; i++) {
                whitelist[i] = (Long) whitelistJson.get(i);
            }

            JSONArray blacklistJson = (JSONArray) (attachmentData.get("blacklist"));
            blacklist = new long[blacklistJson.size()];
            for (int i = 0; i < blacklist.length; i++) {
                blacklist[i] = (Long) blacklistJson.get(i);
            }
        }

        public TwoPhased(int maxHeight, long quorum, long[] whitelist){
            this(maxHeight, Constants.VOTING_MODEL_ACCOUNT, quorum, 0, whitelist, null);
        }

        public TwoPhased(int maxHeight, byte votingModel, long quorum, long voteThreshold,
                  long[] whitelist, long[] blacklist) {
            this(maxHeight, votingModel, 0, quorum, voteThreshold, whitelist, blacklist);
        }

        public TwoPhased(int maxHeight, byte votingModel, long assetId, long quorum,
                  long voteThreshold, long[] whitelist, long[] blacklist) {
            this.maxHeight = maxHeight;
            this.votingModel = votingModel;
            this.quorum = quorum;
            this.voteThreshold = voteThreshold;

            if(whitelist==null){
                this.whitelist = new long[0];
            }else {
                this.whitelist = whitelist;
            }

            if(blacklist==null){
                this.blacklist = new long[0];
            }else {
                this.blacklist = blacklist;
            }

            this.assetId = assetId;
        }

        @Override
        String getAppendixName() {
            return "TwoPhased";
        }

        @Override
        int getMySize() {
            return 4 + 1 + 8 + 8 + 1 + 8 * whitelist.length + 1 + 8 * blacklist.length + 8 ;
        }

        @Override
        void putMyBytes(ByteBuffer buffer) {
            buffer.putInt(maxHeight);
            buffer.put(votingModel);
            buffer.putLong(quorum);
            buffer.putLong(voteThreshold);

            buffer.put((byte) whitelist.length);
            for (Long account : whitelist) {
                buffer.putLong(account);
            }

            buffer.put((byte) blacklist.length);
            for (Long account : blacklist) {
                buffer.putLong(account);
            }

            buffer.putLong(assetId);
        }

        @Override
        void putMyJSON(JSONObject json) {
            json.put("releaseHeight", maxHeight);
            json.put("quorum", quorum);
            json.put("voteThreshold", voteThreshold);
            json.put("votingModel", votingModel);
            json.put("assetId", assetId);

            JSONArray whitelistJson = new JSONArray();
            for (long accountId : whitelist) {
                whitelistJson.add(accountId);
            }
            json.put("whitelist", whitelistJson);

            JSONArray blacklistJson = new JSONArray();
            for (long accountId : blacklist) {
                blacklistJson.add(accountId);
            }
            json.put("blacklist", blacklistJson);
        }

        //todo: some more checks?
        @Override
        void validate(Transaction transaction) throws NxtException.ValidationException {
            if(votingModel == Constants.VOTING_MODEL_BALANCE){
                throw new NxtException.NotValidException("Pending transaction with by-balance voting is prohibited");
            }

            if (votingModel != Constants.VOTING_MODEL_ACCOUNT && votingModel != Constants.VOTING_MODEL_ASSET) {
                throw new NxtException.NotValidException("Invalid voting model");
            }

            if (whitelist.length * (-blacklist.length) < 0){
                throw new NxtException.NotValidException("Both whitelist & blacklist are non-empty");
            }

            if (votingModel == Constants.VOTING_MODEL_ACCOUNT && whitelist.length == 0 ) {
                throw new NxtException.NotValidException("By-account voting with empty whitelist");
            }

            if (votingModel == Constants.VOTING_MODEL_ACCOUNT && voteThreshold !=0) {
                throw new NxtException.NotValidException("minBalance has tobe zero when by-account voting on pending transaction");
            }

            if (whitelist.length > Constants.PENDING_TRANSACTIONS_MAX_WHITELIST_SIZE) {
                throw new NxtException.NotValidException("Possible voters list is too big");
            }

            if (blacklist.length > Constants.PENDING_TRANSACTIONS_MAX_BLACKLIST_SIZE) {
                throw new NxtException.NotValidException("Possible voters list is too big");
            }

            if (votingModel == Constants.VOTING_MODEL_ASSET && assetId == 0) {
                throw new NxtException.NotValidException("Invalid assetId");
            }

            if (maxHeight > Nxt.getBlockchain().getHeight() + Constants.VOTING_MIN_VOTE_DURATION) {
                throw new NxtException.NotValidException("Invalid max height");
            }
        }

        @Override
        void apply(Transaction transaction, Account senderAccount, Account recipientAccount) {
            Long id = transaction.getId();

            PendingTransactionPoll poll = new PendingTransactionPoll(id, senderAccount.getId(), maxHeight,
                    votingModel, quorum, voteThreshold, assetId, whitelist, blacklist);
            PendingTransactionPoll.pendingTransactionsTable.insert(poll);
        }

        void commit(Transaction transaction, Account senderAccount, Account recipientAccount) {
            if (recipientAccount != null) {
                long amount = transaction.getAmountNQT();
                recipientAccount.addToBalanceNQT(amount);
            }

            transaction.getType().applyAttachment(transaction, senderAccount, recipientAccount);

            Logger.logDebugMessage("Transaction " + transaction.getId() + " has been released");
            System.out.println("Transaction " + transaction.getId() + " has been released");
        }

        void rollback(Transaction transaction, Account senderAccount, Account recipientAccount) {
            long transactionId = transaction.getId();

            PendingTransactionPoll poll = PendingTransactionPoll.byId(transactionId);

            //todo : move this check up?
            if(poll.getVotingModel()!=Constants.VOTING_MODEL_ACCOUNT){
                long votingResult = VotePhased.allVotesFromDb(poll);
                if(votingResult >= poll.getQuorum()){
                    commit(transaction, senderAccount, recipientAccount);
                    return;
                }
            }

            long amount = transaction.getAmountNQT();
            senderAccount.addToBalanceNQT(amount);
            Logger.logDebugMessage("Transaction " + transactionId + " has been refused");
            System.out.println("Transaction " + transactionId + " has been refused");
        }
    }
}<|MERGE_RESOLUTION|>--- conflicted
+++ resolved
@@ -5,6 +5,7 @@
 import nxt.util.Logger;
 import org.json.simple.JSONArray;
 import org.json.simple.JSONObject;
+
 import java.nio.ByteBuffer;
 import java.util.Arrays;
 import java.util.Collections;
@@ -194,7 +195,7 @@
 
         private AbstractEncryptedMessage(JSONObject attachmentJSON, JSONObject encryptedMessageJSON) {
             super(attachmentJSON);
-            byte[] data = Convert.parseHexString((String) encryptedMessageJSON.get("data"));
+            byte[] data = Convert.parseHexString((String)encryptedMessageJSON.get("data"));
             byte[] nonce = Convert.parseHexString((String)encryptedMessageJSON.get("nonce"));
             this.encryptedData = new EncryptedData(data, nonce);
             this.isText = Boolean.TRUE.equals(encryptedMessageJSON.get("isText"));
@@ -260,13 +261,8 @@
             super(buffer, transactionVersion);
         }
 
-<<<<<<< HEAD
         EncryptedMessage(JSONObject attachmentData) throws NxtException.NotValidException {
-            super(attachmentData, (JSONObject) attachmentData.get("encryptedMessage"));
-=======
-        EncryptedMessage(JSONObject attachmentData) {
             super(attachmentData, (JSONObject)attachmentData.get("encryptedMessage"));
->>>>>>> 4ea193c4
         }
 
         public EncryptedMessage(EncryptedData encryptedData, boolean isText) {
@@ -423,7 +419,7 @@
 
     public static class TwoPhased extends AbstractAppendix {
 
-        static TwoPhased parse(JSONObject attachmentData) throws NxtException.NotValidException {
+        static TwoPhased parse(JSONObject attachmentData) {
             if (attachmentData.get("releaseHeight") == null) {
                 return null;
             }
