--- conflicted
+++ resolved
@@ -124,13 +124,8 @@
             return version;
         }
 
-<<<<<<< HEAD
         boolean verifyVersion() {
             return version == 1;
-=======
-        boolean verifyVersion(byte transactionVersion) {
-            return transactionVersion == 0 ? version == 0 : (Nxt.getBlockchain().getHeight() < Constants.FXT_BLOCK ? version > 0 : version == 1);
->>>>>>> bc2c2527
         }
 
         @Override
@@ -553,16 +548,8 @@
         }
 
         @Override
-<<<<<<< HEAD
         boolean verifyVersion() {
             return getVersion() == 1 || getVersion() == 2;
-=======
-        final boolean verifyVersion(byte transactionVersion) {
-            if (Nxt.getBlockchain().getHeight() < Constants.FXT_BLOCK) {
-                return super.verifyVersion(transactionVersion);
-            }
-            return transactionVersion == 0 ? getVersion() == 0 : (getVersion() == 1 || getVersion() == 2);
->>>>>>> bc2c2527
         }
 
         @Override
@@ -1391,15 +1378,7 @@
 
         @Override
         void validateAtFinish(Transaction transaction) throws NxtException.ValidationException {
-<<<<<<< HEAD
             params.checkApprovable();
-=======
-            if (Nxt.getBlockchain().getHeight() < Constants.FXT_BLOCK) {
-                params.getVoteWeighting().validate();
-            } else {
-                params.checkApprovable();
-            }
->>>>>>> bc2c2527
         }
 
         @Override
