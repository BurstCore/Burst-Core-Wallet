package nxt;

import nxt.crypto.EncryptedData;
import nxt.db.Db;
import nxt.util.Convert;
import nxt.util.Logger;
import org.json.simple.JSONArray;
import org.json.simple.JSONObject;

import java.nio.ByteBuffer;
import java.sql.Connection;
import java.sql.SQLException;
import java.util.Arrays;
import java.util.Collections;

public interface Appendix {

    int getSize();

    void putBytes(ByteBuffer buffer);

    JSONObject getJSONObject();

    byte getVersion();

    static abstract class AbstractAppendix implements Appendix {

        private final byte version;

        AbstractAppendix(JSONObject attachmentData) {
<<<<<<< HEAD
            version = (byte) Convert.nullToZero(((Long) attachmentData.get("version." + getAppendixName())));
=======
            Long l = (Long) attachmentData.get("version." + getAppendixName());
            version = (byte) (l == null ? 0 : l);
>>>>>>> 7673711f
        }

        AbstractAppendix(ByteBuffer buffer, byte transactionVersion) {
            if (transactionVersion == 0) {
                version = 0;
            } else {
                version = buffer.get();
            }
        }

        AbstractAppendix(int version) {
            this.version = (byte) version;
        }

        AbstractAppendix() {
            this.version = 1;
        }

        abstract String getAppendixName();

        @Override
        public final int getSize() {
            return getMySize() + (version > 0 ? 1 : 0);
        }

        abstract int getMySize();

        @Override
        public final void putBytes(ByteBuffer buffer) {
            if (version > 0) {
                buffer.put(version);
            }
            putMyBytes(buffer);
        }

        abstract void putMyBytes(ByteBuffer buffer);

        @Override
        public final JSONObject getJSONObject() {
            JSONObject json = new JSONObject();
            if (version > 0) {
                json.put("version." + getAppendixName(), version);
            }
            putMyJSON(json);
            return json;
        }

        abstract void putMyJSON(JSONObject json);

        @Override
        public final byte getVersion() {
            return version;
        }

        boolean verifyVersion(byte transactionVersion) {
            return transactionVersion == 0 ? version == 0 : version > 0;
        }

        abstract void validate(Transaction transaction) throws NxtException.ValidationException;

        abstract void apply(Transaction transaction, Account senderAccount, Account recipientAccount);

    }

    public static class Message extends AbstractAppendix {

        static Message parse(JSONObject attachmentData) throws NxtException.NotValidException {
            if (attachmentData.get("message") == null) {
                return null;
            }
            return new Message(attachmentData);
        }

        private final byte[] message;
        private final boolean isText;

        Message(ByteBuffer buffer, byte transactionVersion) throws NxtException.NotValidException {
            super(buffer, transactionVersion);
            int messageLength = buffer.getInt();
            this.isText = messageLength < 0; // ugly hack
            if (messageLength < 0) {
                messageLength &= Integer.MAX_VALUE;
            }
            if (messageLength > Constants.MAX_ARBITRARY_MESSAGE_LENGTH) {
                throw new NxtException.NotValidException("Invalid arbitrary message length: " + messageLength);
            }
            this.message = new byte[messageLength];
            buffer.get(this.message);
        }

        Message(JSONObject attachmentData) {
            super(attachmentData);
<<<<<<< HEAD
            String messageString = (String) attachmentData.get("message");
            this.isText = Boolean.TRUE.equals((Boolean) attachmentData.get("messageIsText"));
=======
            String messageString = (String)attachmentData.get("message");
            this.isText = Boolean.TRUE.equals(attachmentData.get("messageIsText"));
>>>>>>> 7673711f
            this.message = isText ? Convert.toBytes(messageString) : Convert.parseHexString(messageString);
        }

        public Message(byte[] message) {
            this.message = message;
            this.isText = false;
        }

        public Message(String string) {
            this.message = Convert.toBytes(string);
            this.isText = true;
        }

        @Override
        String getAppendixName() {
            return "Message";
        }

        @Override
        int getMySize() {
            return 4 + message.length;
        }

        @Override
        void putMyBytes(ByteBuffer buffer) {
            buffer.putInt(isText ? (message.length | Integer.MIN_VALUE) : message.length);
            buffer.put(message);
        }

        @Override
        void putMyJSON(JSONObject json) {
            json.put("message", isText ? Convert.toString(message) : Convert.toHexString(message));
            json.put("messageIsText", isText);
        }

        @Override
        void validate(Transaction transaction) throws NxtException.ValidationException {
            if (this.isText && transaction.getVersion() == 0) {
                throw new NxtException.NotValidException("Text messages not yet enabled");
            }
            if (transaction.getVersion() == 0 && transaction.getAttachment() != Attachment.ARBITRARY_MESSAGE) {
                throw new NxtException.NotValidException("Message attachments not enabled for version 0 transactions");
            }
            if (message.length > Constants.MAX_ARBITRARY_MESSAGE_LENGTH) {
                throw new NxtException.NotValidException("Invalid arbitrary message length: " + message.length);
            }
        }

        @Override
        void apply(Transaction transaction, Account senderAccount, Account recipientAccount) {
        }

        public byte[] getMessage() {
            return message;
        }

        public boolean isText() {
            return isText;
        }
    }

    abstract static class AbstractEncryptedMessage extends AbstractAppendix {

        private final EncryptedData encryptedData;
        private final boolean isText;

        private AbstractEncryptedMessage(ByteBuffer buffer, byte transactionVersion) throws NxtException.NotValidException {
            super(buffer, transactionVersion);
            int length = buffer.getInt();
            this.isText = length < 0;
            if (length < 0) {
                length &= Integer.MAX_VALUE;
            }
            this.encryptedData = EncryptedData.readEncryptedData(buffer, length, Constants.MAX_ENCRYPTED_MESSAGE_LENGTH);
        }

        private AbstractEncryptedMessage(JSONObject attachmentJSON, JSONObject encryptedMessageJSON) {
            super(attachmentJSON);
            byte[] data = Convert.parseHexString((String) encryptedMessageJSON.get("data"));
            byte[] nonce = Convert.parseHexString((String) encryptedMessageJSON.get("nonce"));
            this.encryptedData = new EncryptedData(data, nonce);
            this.isText = Boolean.TRUE.equals(encryptedMessageJSON.get("isText"));
        }

        private AbstractEncryptedMessage(EncryptedData encryptedData, boolean isText) {
            this.encryptedData = encryptedData;
            this.isText = isText;
        }

        @Override
        int getMySize() {
            return 4 + encryptedData.getSize();
        }

        @Override
        void putMyBytes(ByteBuffer buffer) {
            buffer.putInt(isText ? (encryptedData.getData().length | Integer.MIN_VALUE) : encryptedData.getData().length);
            buffer.put(encryptedData.getData());
            buffer.put(encryptedData.getNonce());
        }

        @Override
        void putMyJSON(JSONObject json) {
            json.put("data", Convert.toHexString(encryptedData.getData()));
            json.put("nonce", Convert.toHexString(encryptedData.getNonce()));
            json.put("isText", isText);
        }

        @Override
        void validate(Transaction transaction) throws NxtException.ValidationException {
            if (encryptedData.getData().length > Constants.MAX_ENCRYPTED_MESSAGE_LENGTH) {
                throw new NxtException.NotValidException("Max encrypted message length exceeded");
            }
            if ((encryptedData.getNonce().length != 32 && encryptedData.getData().length > 0)
                    || (encryptedData.getNonce().length != 0 && encryptedData.getData().length == 0)) {
                throw new NxtException.NotValidException("Invalid nonce length " + encryptedData.getNonce().length);
            }
        }

        void apply(Transaction transaction, Account senderAccount, Account recipientAccount) {
        }

        public final EncryptedData getEncryptedData() {
            return encryptedData;
        }

        public final boolean isText() {
            return isText;
        }

    }

    public static class EncryptedMessage extends AbstractEncryptedMessage {

        static EncryptedMessage parse(JSONObject attachmentData) throws NxtException.NotValidException {
            if (attachmentData.get("encryptedMessage") == null) {
                return null;
            }
            return new EncryptedMessage(attachmentData);
        }

        EncryptedMessage(ByteBuffer buffer, byte transactionVersion) throws NxtException.ValidationException {
            super(buffer, transactionVersion);
        }

        EncryptedMessage(JSONObject attachmentData) throws NxtException.NotValidException {
            super(attachmentData, (JSONObject) attachmentData.get("encryptedMessage"));
        }

        public EncryptedMessage(EncryptedData encryptedData, boolean isText) {
            super(encryptedData, isText);
        }

        @Override
        String getAppendixName() {
            return "EncryptedMessage";
        }

        @Override
        void putMyJSON(JSONObject json) {
            JSONObject encryptedMessageJSON = new JSONObject();
            super.putMyJSON(encryptedMessageJSON);
            json.put("encryptedMessage", encryptedMessageJSON);
        }

        @Override
        void validate(Transaction transaction) throws NxtException.ValidationException {
            super.validate(transaction);
            if (!transaction.getType().hasRecipient()) {
                throw new NxtException.NotValidException("Encrypted messages cannot be attached to transactions with no recipient");
            }
            if (transaction.getVersion() == 0) {
                throw new NxtException.NotValidException("Encrypted message attachments not enabled for version 0 transactions");
            }
        }

    }

    public static class EncryptToSelfMessage extends AbstractEncryptedMessage {

        static EncryptToSelfMessage parse(JSONObject attachmentData) throws NxtException.NotValidException {
            if (attachmentData.get("encryptToSelfMessage") == null) {
                return null;
            }
            return new EncryptToSelfMessage(attachmentData);
        }

        EncryptToSelfMessage(ByteBuffer buffer, byte transactionVersion) throws NxtException.ValidationException {
            super(buffer, transactionVersion);
        }

        EncryptToSelfMessage(JSONObject attachmentData) throws NxtException.NotValidException {
            super(attachmentData, (JSONObject) attachmentData.get("encryptToSelfMessage"));
        }

        public EncryptToSelfMessage(EncryptedData encryptedData, boolean isText) {
            super(encryptedData, isText);
        }

        @Override
        String getAppendixName() {
            return "EncryptToSelfMessage";
        }

        @Override
        void putMyJSON(JSONObject json) {
            JSONObject encryptToSelfMessageJSON = new JSONObject();
            super.putMyJSON(encryptToSelfMessageJSON);
            json.put("encryptToSelfMessage", encryptToSelfMessageJSON);
        }

        @Override
        void validate(Transaction transaction) throws NxtException.ValidationException {
            super.validate(transaction);
            if (transaction.getVersion() == 0) {
                throw new NxtException.NotValidException("Encrypt-to-self message attachments not enabled for version 0 transactions");
            }
        }

    }

    public static class PublicKeyAnnouncement extends AbstractAppendix {

        static PublicKeyAnnouncement parse(JSONObject attachmentData) throws NxtException.NotValidException {
            if (attachmentData.get("recipientPublicKey") == null) {
                return null;
            }
            return new PublicKeyAnnouncement(attachmentData);
        }

        private final byte[] publicKey;

        PublicKeyAnnouncement(ByteBuffer buffer, byte transactionVersion) {
            super(buffer, transactionVersion);
            this.publicKey = new byte[32];
            buffer.get(this.publicKey);
        }

        PublicKeyAnnouncement(JSONObject attachmentData) {
            super(attachmentData);
            this.publicKey = Convert.parseHexString((String) attachmentData.get("recipientPublicKey"));
        }

        public PublicKeyAnnouncement(byte[] publicKey) {
            this.publicKey = publicKey;
        }

        @Override
        String getAppendixName() {
            return "PublicKeyAnnouncement";
        }

        @Override
        int getMySize() {
            return 32;
        }

        @Override
        void putMyBytes(ByteBuffer buffer) {
            buffer.put(publicKey);
        }

        @Override
        void putMyJSON(JSONObject json) {
            json.put("recipientPublicKey", Convert.toHexString(publicKey));
        }

        @Override
        void validate(Transaction transaction) throws NxtException.ValidationException {
            if (!transaction.getType().hasRecipient()) {
                throw new NxtException.NotValidException("PublicKeyAnnouncement cannot be attached to transactions with no recipient");
            }
            if (publicKey.length != 32) {
                throw new NxtException.NotValidException("Invalid recipient public key length: " + Convert.toHexString(publicKey));
            }
<<<<<<< HEAD
            Long recipientId = transaction.getRecipientId();
            if (!Account.getId(this.publicKey).equals(recipientId)) {
=======
            long recipientId = transaction.getRecipientId();
            if (Account.getId(this.publicKey) != recipientId) {
>>>>>>> 7673711f
                throw new NxtException.NotValidException("Announced public key does not match recipient accountId");
            }
            if (transaction.getVersion() == 0) {
                throw new NxtException.NotValidException("Public key announcements not enabled for version 0 transactions");
            }
            Account recipientAccount = Account.getAccount(recipientId);
            if (recipientAccount != null && recipientAccount.getPublicKey() != null && !Arrays.equals(publicKey, recipientAccount.getPublicKey())) {
                throw new NxtException.NotCurrentlyValidException("A different public key for this account has already been announced");
            }
        }

        @Override
        void apply(Transaction transaction, Account senderAccount, Account recipientAccount) {
            if (recipientAccount.setOrVerify(publicKey, transaction.getHeight())) {
                recipientAccount.apply(this.publicKey, transaction.getHeight());
            }
        }

        public byte[] getPublicKey() {
            return publicKey;
        }

    }

    public static class TwoPhased extends AbstractAppendix {
        public static final byte MAX_VOTERS = 16;

        static TwoPhased parse(JSONObject attachmentData) throws NxtException.NotValidException {
            return new TwoPhased(attachmentData);
        }

        private final int maxHeight;
        private final long quorum;
        private final long voteThreshold;
        private final byte votingModel;
        private final long assetId;
        private final Long[] possibleVoters;

        TwoPhased(ByteBuffer buffer, byte transactionVersion) {
            super(buffer, transactionVersion);
            maxHeight = buffer.getInt();
            quorum = buffer.getLong();
            voteThreshold = buffer.getLong();
            votingModel = buffer.get();
            if(votingModel == CommonPollStructure.VOTING_MODEL_ASSET){
                assetId = buffer.getLong();
            } else assetId = 0;
            byte votersCount = buffer.get();
            possibleVoters = new Long[votersCount];
            for (int pvc = 0; pvc < possibleVoters.length; pvc++) {
                possibleVoters[pvc] = buffer.getLong();
            }
        }

        TwoPhased(JSONObject attachmentData) throws NxtException.NotValidException {
            super(attachmentData);
            maxHeight = (Integer) attachmentData.get("maxHeight");
            quorum = (Long) attachmentData.get("quorum");
            voteThreshold = (Long) attachmentData.get("voteThreshold");
            votingModel = (Byte) attachmentData.get("votingModel");
            if(votingModel == CommonPollStructure.VOTING_MODEL_ASSET){
                assetId = (Long) attachmentData.get("assetId");;
            } else assetId = 0;
            JSONArray pvArr = (JSONArray) (attachmentData.get("possibleVoters"));
            possibleVoters = new Long[pvArr.size()];
            for (int i = 0; i < possibleVoters.length; i++) {
                possibleVoters[i] = (Long) pvArr.get(i);
            }
        }

        //todo: builder?
        TwoPhased(int maxHeight, byte votingModel, long quorum, long voteThreshold, Long[] possibleVoters) {
            this.maxHeight = maxHeight;
            this.votingModel = votingModel;
            this.quorum = quorum;
            this.voteThreshold = voteThreshold;
            this.possibleVoters = possibleVoters;
            this.assetId = 0;
        }

        TwoPhased(int maxHeight, byte votingModel, long assetId, long quorum, long voteThreshold, Long[] possibleVoters) {
            this.maxHeight = maxHeight;
            this.votingModel = votingModel;
            this.quorum = quorum;
            this.voteThreshold = voteThreshold;
            this.possibleVoters = possibleVoters;
            this.assetId = assetId;
        }

        @Override
        String getAppendixName() {
            return "TwoPhased";
        }

        @Override
        int getMySize() {
            return 4 + 8 + 8 + 1 + 1
                    + (votingModel==CommonPollStructure.VOTING_MODEL_ASSET ? 8 : 0)
                    + 8 * possibleVoters.length;
        }

        @Override
        void putMyBytes(ByteBuffer buffer) {
            buffer.putInt(maxHeight);
            buffer.putLong(quorum);
            buffer.putLong(voteThreshold);
            buffer.put(votingModel);
            if(votingModel==CommonPollStructure.VOTING_MODEL_ASSET) buffer.putLong(assetId);
            buffer.put((byte) possibleVoters.length);
            for (Long pv : possibleVoters) {
                buffer.putLong(pv);
            }
        }

        @Override
        void putMyJSON(JSONObject json) {
            json.put("maxHeight", maxHeight);
            json.put("quorum", quorum);
            json.put("voteThreshold", voteThreshold);
            json.put("votingModel", votingModel);
            if(votingModel==CommonPollStructure.VOTING_MODEL_ASSET) json.put("assetId", assetId);
            JSONArray pv = new JSONArray();
            Collections.addAll(pv, possibleVoters);
            json.put("possibleVoters", pv);
        }

        //todo: finish
        @Override
        void validate(Transaction transaction) throws NxtException.ValidationException {
            if (possibleVoters.length > MAX_VOTERS) {
                throw new NxtException.NotValidException("Possible voters list is too big");
            }
        }

        @Override
        void apply(Transaction transaction, Account senderAccount, Account recipientAccount) {
            Long id = transaction.getId()  ;

            PhasedTransactionPoll txPoll = new PhasedTransactionPoll(id, maxHeight, votingModel,
                    quorum, voteThreshold, assetId);
            try(Connection con = Db.getConnection()) {
                PhasedTransactionPoll.pendingTransactionsTable.save(con, txPoll);
            } catch (SQLException e) {
                e.printStackTrace();
            }
        }

        void commit(Transaction transaction, Account senderAccount, Account recipientAccount){
            if(recipientAccount!=null){
                long amount = transaction.getAmountNQT();
                recipientAccount.addToBalanceNQT(amount);
            }

            Logger.logDebugMessage("Transaction " + transaction.getId() + " has been released");
            System.out.println("Transaction " + transaction.getId() + " has been released");
        }

        void rollback(Transaction transaction, Account senderAccount, Account recipientAccount){
            long amount = transaction.getAmountNQT();
            senderAccount.addToBalanceNQT(amount);

            Logger.logDebugMessage("Transaction " + transaction.getId() + " has been refused");
            System.out.println("Transaction " + transaction.getId() + " has been refused");
        }
    }

}<|MERGE_RESOLUTION|>--- conflicted
+++ resolved
@@ -16,11 +16,8 @@
 public interface Appendix {
 
     int getSize();
-
     void putBytes(ByteBuffer buffer);
-
     JSONObject getJSONObject();
-
     byte getVersion();
 
     static abstract class AbstractAppendix implements Appendix {
@@ -28,12 +25,8 @@
         private final byte version;
 
         AbstractAppendix(JSONObject attachmentData) {
-<<<<<<< HEAD
-            version = (byte) Convert.nullToZero(((Long) attachmentData.get("version." + getAppendixName())));
-=======
             Long l = (Long) attachmentData.get("version." + getAppendixName());
             version = (byte) (l == null ? 0 : l);
->>>>>>> 7673711f
         }
 
         AbstractAppendix(ByteBuffer buffer, byte transactionVersion) {
@@ -126,13 +119,8 @@
 
         Message(JSONObject attachmentData) {
             super(attachmentData);
-<<<<<<< HEAD
-            String messageString = (String) attachmentData.get("message");
-            this.isText = Boolean.TRUE.equals((Boolean) attachmentData.get("messageIsText"));
-=======
             String messageString = (String)attachmentData.get("message");
             this.isText = Boolean.TRUE.equals(attachmentData.get("messageIsText"));
->>>>>>> 7673711f
             this.message = isText ? Convert.toBytes(messageString) : Convert.parseHexString(messageString);
         }
 
@@ -182,8 +170,7 @@
         }
 
         @Override
-        void apply(Transaction transaction, Account senderAccount, Account recipientAccount) {
-        }
+        void apply(Transaction transaction, Account senderAccount, Account recipientAccount) {}
 
         public byte[] getMessage() {
             return message;
@@ -211,8 +198,8 @@
 
         private AbstractEncryptedMessage(JSONObject attachmentJSON, JSONObject encryptedMessageJSON) {
             super(attachmentJSON);
-            byte[] data = Convert.parseHexString((String) encryptedMessageJSON.get("data"));
-            byte[] nonce = Convert.parseHexString((String) encryptedMessageJSON.get("nonce"));
+            byte[] data = Convert.parseHexString((String)encryptedMessageJSON.get("data"));
+            byte[] nonce = Convert.parseHexString((String)encryptedMessageJSON.get("nonce"));
             this.encryptedData = new EncryptedData(data, nonce);
             this.isText = Boolean.TRUE.equals(encryptedMessageJSON.get("isText"));
         }
@@ -252,8 +239,7 @@
             }
         }
 
-        void apply(Transaction transaction, Account senderAccount, Account recipientAccount) {
-        }
+        void apply(Transaction transaction, Account senderAccount, Account recipientAccount) {}
 
         public final EncryptedData getEncryptedData() {
             return encryptedData;
@@ -268,7 +254,7 @@
     public static class EncryptedMessage extends AbstractEncryptedMessage {
 
         static EncryptedMessage parse(JSONObject attachmentData) throws NxtException.NotValidException {
-            if (attachmentData.get("encryptedMessage") == null) {
+            if (attachmentData.get("encryptedMessage") == null ) {
                 return null;
             }
             return new EncryptedMessage(attachmentData);
@@ -279,7 +265,7 @@
         }
 
         EncryptedMessage(JSONObject attachmentData) throws NxtException.NotValidException {
-            super(attachmentData, (JSONObject) attachmentData.get("encryptedMessage"));
+            super(attachmentData, (JSONObject)attachmentData.get("encryptedMessage"));
         }
 
         public EncryptedMessage(EncryptedData encryptedData, boolean isText) {
@@ -301,7 +287,7 @@
         @Override
         void validate(Transaction transaction) throws NxtException.ValidationException {
             super.validate(transaction);
-            if (!transaction.getType().hasRecipient()) {
+            if (! transaction.getType().hasRecipient()) {
                 throw new NxtException.NotValidException("Encrypted messages cannot be attached to transactions with no recipient");
             }
             if (transaction.getVersion() == 0) {
@@ -314,7 +300,7 @@
     public static class EncryptToSelfMessage extends AbstractEncryptedMessage {
 
         static EncryptToSelfMessage parse(JSONObject attachmentData) throws NxtException.NotValidException {
-            if (attachmentData.get("encryptToSelfMessage") == null) {
+            if (attachmentData.get("encryptToSelfMessage") == null ) {
                 return null;
             }
             return new EncryptToSelfMessage(attachmentData);
@@ -325,7 +311,7 @@
         }
 
         EncryptToSelfMessage(JSONObject attachmentData) throws NxtException.NotValidException {
-            super(attachmentData, (JSONObject) attachmentData.get("encryptToSelfMessage"));
+            super(attachmentData, (JSONObject)attachmentData.get("encryptToSelfMessage"));
         }
 
         public EncryptToSelfMessage(EncryptedData encryptedData, boolean isText) {
@@ -373,7 +359,7 @@
 
         PublicKeyAnnouncement(JSONObject attachmentData) {
             super(attachmentData);
-            this.publicKey = Convert.parseHexString((String) attachmentData.get("recipientPublicKey"));
+            this.publicKey = Convert.parseHexString((String)attachmentData.get("recipientPublicKey"));
         }
 
         public PublicKeyAnnouncement(byte[] publicKey) {
@@ -402,26 +388,21 @@
 
         @Override
         void validate(Transaction transaction) throws NxtException.ValidationException {
-            if (!transaction.getType().hasRecipient()) {
+            if (! transaction.getType().hasRecipient()) {
                 throw new NxtException.NotValidException("PublicKeyAnnouncement cannot be attached to transactions with no recipient");
             }
             if (publicKey.length != 32) {
                 throw new NxtException.NotValidException("Invalid recipient public key length: " + Convert.toHexString(publicKey));
             }
-<<<<<<< HEAD
-            Long recipientId = transaction.getRecipientId();
-            if (!Account.getId(this.publicKey).equals(recipientId)) {
-=======
             long recipientId = transaction.getRecipientId();
             if (Account.getId(this.publicKey) != recipientId) {
->>>>>>> 7673711f
                 throw new NxtException.NotValidException("Announced public key does not match recipient accountId");
             }
             if (transaction.getVersion() == 0) {
                 throw new NxtException.NotValidException("Public key announcements not enabled for version 0 transactions");
             }
             Account recipientAccount = Account.getAccount(recipientId);
-            if (recipientAccount != null && recipientAccount.getPublicKey() != null && !Arrays.equals(publicKey, recipientAccount.getPublicKey())) {
+            if (recipientAccount != null && recipientAccount.getPublicKey() != null && ! Arrays.equals(publicKey, recipientAccount.getPublicKey())) {
                 throw new NxtException.NotCurrentlyValidException("A different public key for this account has already been announced");
             }
         }
