--- conflicted
+++ resolved
@@ -485,23 +485,20 @@
             case 156:
                 apply("CREATE UNIQUE INDEX IF NOT EXISTS currency_code_idx ON currency (code, height DESC)");
             case 157:
-<<<<<<< HEAD
-                apply("CREATE TABLE IF NOT EXISTS shuffling (db_id INT IDENTITY, id BIGINT NOT NULL, currency_id BIGINT NOT NULL, "
-                        + "issuer_id BIGINT NOT NULL, amount BIGINT NOT NULL, participant_count BIGINT NOT NULL, cancellation_height INT NOT NULL, "
-                        + "state TINYINT NOT NULL, assignee_account_id BIGINT NOT NULL, "
-                        + "height INT NOT NULL, latest BOOLEAN NOT NULL DEFAULT TRUE)");
-            case 158:
-                apply("CREATE TABLE IF NOT EXISTS shuffling_participant (db_id INT IDENTITY, shuffling_id BIGINT NOT NULL, account_id BIGINT NOT NULL, recipient_id BIGINT NOT NULL, "
-                        + "height INT NOT NULL, latest BOOLEAN NOT NULL DEFAULT TRUE)");
-            case 159:
-=======
                 apply("CREATE INDEX IF NOT EXISTS buy_offer_rate_height_idx ON buy_offer (rate DESC, creation_height ASC)");
             case 158:
                 apply("CREATE INDEX IF NOT EXISTS sell_offer_rate_height_idx ON sell_offer (rate ASC, creation_height ASC)");
             case 159:
                 apply("CREATE UNIQUE INDEX IF NOT EXISTS currency_mint_id_idx ON currency_mint (id)");
             case 160:
->>>>>>> 97d4ca23
+                apply("CREATE TABLE IF NOT EXISTS shuffling (db_id INT IDENTITY, id BIGINT NOT NULL, currency_id BIGINT NOT NULL, "
+                        + "issuer_id BIGINT NOT NULL, amount BIGINT NOT NULL, participant_count BIGINT NOT NULL, cancellation_height INT NOT NULL, "
+                        + "state TINYINT NOT NULL, assignee_account_id BIGINT NOT NULL, "
+                        + "height INT NOT NULL, latest BOOLEAN NOT NULL DEFAULT TRUE)");
+            case 161:
+                apply("CREATE TABLE IF NOT EXISTS shuffling_participant (db_id INT IDENTITY, shuffling_id BIGINT NOT NULL, account_id BIGINT NOT NULL, recipient_id BIGINT NOT NULL, "
+                        + "height INT NOT NULL, latest BOOLEAN NOT NULL DEFAULT TRUE)");
+            case 162:
                 return;
             default:
                 throw new RuntimeException("Database inconsistent with code, probably trying to run older code on newer database");
