package nxt;

import nxt.db.Db;
import nxt.util.Logger;

import java.sql.Connection;
import java.sql.PreparedStatement;
import java.sql.ResultSet;
import java.sql.SQLException;
import java.sql.Statement;

final class DbVersion {

    static void init() {
        try (Connection con = Db.beginTransaction(); Statement stmt = con.createStatement()) {
            int nextUpdate = 1;
            try {
                ResultSet rs = stmt.executeQuery("SELECT next_update FROM version");
                if (! rs.next()) {
                    throw new RuntimeException("Invalid version table");
                }
                nextUpdate = rs.getInt("next_update");
                if (! rs.isLast()) {
                    throw new RuntimeException("Invalid version table");
                }
                rs.close();
                Logger.logMessage("Database update may take a while if needed, current db version " + (nextUpdate - 1) + "...");
            } catch (SQLException e) {
                Logger.logMessage("Initializing an empty database");
                stmt.executeUpdate("CREATE TABLE version (next_update INT NOT NULL)");
                stmt.executeUpdate("INSERT INTO version VALUES (1)");
                Db.commitTransaction();
            }
            update(nextUpdate);
        } catch (SQLException e) {
            Db.rollbackTransaction();
            throw new RuntimeException(e.toString(), e);
        } finally {
            Db.endTransaction();
        }

    }

    private static void apply(String sql) {
        try (Connection con = Db.getConnection(); Statement stmt = con.createStatement()) {
            try {
                if (sql != null) {
                    Logger.logDebugMessage("Will apply sql:\n" + sql);
                    stmt.executeUpdate(sql);
                }
                stmt.executeUpdate("UPDATE version SET next_update = next_update + 1");
<<<<<<< HEAD
                Db.commitTransaction();
            } catch (SQLException e) {
                Db.rollbackTransaction();
=======
                con.commit();
            } catch (Exception e) {
                con.rollback();
>>>>>>> 96eef729
                throw e;
            }
        } catch (SQLException e) {
            throw new RuntimeException("Database error executing " + sql, e);
        }
    }

    private static void update(int nextUpdate) {
        switch (nextUpdate) {
            case 1:
                apply("CREATE TABLE IF NOT EXISTS block (db_id INT IDENTITY, id BIGINT NOT NULL, version INT NOT NULL, "
                        + "timestamp INT NOT NULL, previous_block_id BIGINT, "
                        + "FOREIGN KEY (previous_block_id) REFERENCES block (id) ON DELETE CASCADE, total_amount INT NOT NULL, "
                        + "total_fee INT NOT NULL, payload_length INT NOT NULL, generator_public_key BINARY(32) NOT NULL, "
                        + "previous_block_hash BINARY(32), cumulative_difficulty VARBINARY NOT NULL, base_target BIGINT NOT NULL, "
                        + "next_block_id BIGINT, FOREIGN KEY (next_block_id) REFERENCES block (id) ON DELETE SET NULL, "
                        + "index INT NOT NULL, height INT NOT NULL, generation_signature BINARY(64) NOT NULL, "
                        + "block_signature BINARY(64) NOT NULL, payload_hash BINARY(32) NOT NULL, generator_account_id BIGINT NOT NULL)");
            case 2:
                apply("CREATE UNIQUE INDEX IF NOT EXISTS block_id_idx ON block (id)");
            case 3:
                apply("CREATE TABLE IF NOT EXISTS transaction (db_id INT IDENTITY, id BIGINT NOT NULL, "
                        + "deadline SMALLINT NOT NULL, sender_public_key BINARY(32) NOT NULL, recipient_id BIGINT NOT NULL, "
                        + "amount INT NOT NULL, fee INT NOT NULL, referenced_transaction_id BIGINT, index INT NOT NULL, "
                        + "height INT NOT NULL, block_id BIGINT NOT NULL, FOREIGN KEY (block_id) REFERENCES block (id) ON DELETE CASCADE, "
                        + "signature BINARY(64) NOT NULL, timestamp INT NOT NULL, type TINYINT NOT NULL, subtype TINYINT NOT NULL, "
                        + "sender_account_id BIGINT NOT NULL, attachment OTHER)");
            case 4:
                apply("CREATE UNIQUE INDEX IF NOT EXISTS transaction_id_idx ON transaction (id)");
            case 5:
                apply("CREATE UNIQUE INDEX IF NOT EXISTS block_height_idx ON block (height)");
            case 6:
                apply("CREATE INDEX IF NOT EXISTS transaction_timestamp_idx ON transaction (timestamp)");
            case 7:
                apply("CREATE INDEX IF NOT EXISTS block_generator_account_id_idx ON block (generator_account_id)");
            case 8:
                apply("CREATE INDEX IF NOT EXISTS transaction_sender_account_id_idx ON transaction (sender_account_id)");
            case 9:
                apply("CREATE INDEX IF NOT EXISTS transaction_recipient_id_idx ON transaction (recipient_id)");
            case 10:
                apply("ALTER TABLE block ALTER COLUMN generator_account_id RENAME TO generator_id");
            case 11:
                apply("ALTER TABLE transaction ALTER COLUMN sender_account_id RENAME TO sender_id");
            case 12:
                apply("ALTER INDEX block_generator_account_id_idx RENAME TO block_generator_id_idx");
            case 13:
                apply("ALTER INDEX transaction_sender_account_id_idx RENAME TO transaction_sender_id_idx");
            case 14:
                apply("ALTER TABLE block DROP COLUMN IF EXISTS index");
            case 15:
                apply("ALTER TABLE transaction DROP COLUMN IF EXISTS index");
            case 16:
                apply("ALTER TABLE transaction ADD COLUMN IF NOT EXISTS block_timestamp INT");
            case 17:
                apply(null);
            case 18:
                apply("ALTER TABLE transaction ALTER COLUMN block_timestamp SET NOT NULL");
            case 19:
                apply("ALTER TABLE transaction ADD COLUMN IF NOT EXISTS hash BINARY(32)");
            case 20:
                apply(null);
            case 21:
                apply(null);
            case 22:
                apply("CREATE INDEX IF NOT EXISTS transaction_hash_idx ON transaction (hash)");
            case 23:
                apply(null);
            case 24:
                apply("ALTER TABLE block ALTER COLUMN total_amount BIGINT");
            case 25:
                apply("ALTER TABLE block ALTER COLUMN total_fee BIGINT");
            case 26:
                apply("ALTER TABLE transaction ALTER COLUMN amount BIGINT");
            case 27:
                apply("ALTER TABLE transaction ALTER COLUMN fee BIGINT");
            case 28:
                apply(null);
            case 29:
                apply(null);
            case 30:
                apply(null);
            case 31:
                apply(null);
            case 32:
                apply(null);
            case 33:
                apply(null);
            case 34:
                apply(null);
            case 35:
                apply(null);
            case 36:
                apply("CREATE TABLE IF NOT EXISTS peer (address VARCHAR PRIMARY KEY)");
            case 37:
                if (!Constants.isTestnet) {
                    apply("INSERT INTO peer (address) VALUES " +
                            "('178.194.110.193'), ('nrs01.nxtsolaris.info'), ('xeqtorcreed2.vps.nxtcrypto.org'), ('5.101.101.137'), " +
                            "('54.76.203.25'), ('ns1.anameserver.de'), ('cryptkeeper.vps.nxtcrypto.org'), ('vps11.nxtcrypto.org'), " +
                            "('80.137.236.53'), ('wallet.nxtty.com'), ('2.84.130.26'), ('91.121.223.107'), ('80.137.229.25'), " +
                            "('enricoip.no-ip.biz'), ('195.154.127.172'), ('69.64.35.62'), ('88.168.85.129:7874'), ('105.229.160.133'), " +
                            "('rigel1.ddns.net'), ('59.36.74.47'), ('n2.nxtportal.org'), ('samson.vps.nxtcrypto.org'), " +
                            "('nrs02.nxtsolaris.info'), ('miasik.no-ip.org'), ('vh44.ddns.net:7873'), ('212.18.225.173'), " +
                            "('91.121.41.192'), ('serras.homenet.org'), ('217.17.88.5'), ('77.179.100.57'), ('89.98.191.95'), " +
                            "('nxt1107.no-ip.biz'), ('mycrypto.no-ip.biz'), ('89.250.240.63'), ('vps4.nxtcrypto.org'), " +
                            "('89.72.57.246'), ('bitsy10.vps.nxtcrypto.org'), ('85.191.52.188'), ('gayka.no-ip.info'), " +
                            "('77.179.99.25'), ('106.186.127.189'), ('23.238.198.218'), ('www.mycoinmine.org'), ('162.201.61.133'), " +
                            "('54.191.200.44'), ('54.186.166.78'), ('212.129.12.103'), ('node0.forgenxt.com'), ('188.226.179.119'), " +
                            "('lyynx.vps.nxtcrypto.org'), ('nxt.phukhew.com'), ('162.242.16.147'), ('pakisnxt.no-ip.org'), " +
                            "('85.214.200.59'), ('101.164.96.109'), ('nxt.alkeron.com'), ('83.212.102.244'), ('23.88.229.194'), " +
                            "('162.243.213.190'), ('87.139.122.157'), ('nxt1.webice.ru'), ('37.59.41.216'), ('46.149.84.141'), " +
                            "('87.138.143.21'), ('151.236.29.228'), ('99.244.142.34'), ('nxt10.webice.ru'), ('cobaltskky.hopto.org'), " +
                            "('83.212.103.18'), ('nxt9.webice.ru'), ('89.70.254.145'), ('190.10.9.166'), ('95.85.46.177'), " +
                            "('dreschel2.dyndns.org'), ('113.77.223.63'), ('50.98.11.195'), ('209.126.70.159'), ('178.24.158.31'), " +
                            "('54.210.102.135'), ('83.212.102.193'), ('195.154.174.124'), ('162.243.243.32'), ('87.148.12.130'), " +
                            "('83.69.2.13'), ('cryonet.de'), ('79.24.191.97'), ('nxt.homer.ru'), ('nxtpi.zapto.org'), " +
                            "('nxs1.hanza.co.id'), ('23.102.0.45'), ('2.86.61.231'), ('87.230.14.1'), ('105.224.252.123'), " +
                            "('88.163.78.131'), ('50.43.35.122'), ('80.137.233.81'), ('24.149.8.238'), ('91.34.227.212'), " +
                            "('217.186.178.66'), ('178.198.145.191'), ('73.36.141.199'), ('192.3.157.232'), ('2.225.88.10'), " +
                            "('74.192.195.151'), ('108.61.57.76'), ('109.230.224.65'), ('94.26.187.66'), ('124.244.49.12'), " +
                            "('88.12.55.125'), ('180.129.0.77'), ('162.243.145.83'), ('93.171.209.103'), ('87.139.122.48'), " +
                            "('89.250.240.60'), ('83.212.102.234'), ('112.199.191.219'), ('vps10.nxtcrypto.org'), ('85.10.201.15'), " +
                            "('179.43.128.136'), ('85.25.134.59'), ('80.86.92.70'), ('178.162.39.12'), ('46.194.145.144'), " +
                            "('bitsy09.vps.nxtcrypto.org'), ('147.32.246.247'), ('74.91.124.3'), ('95.68.87.206'), " +
                            "('115.28.220.183'), ('91.34.239.93'), ('121.40.84.99'), ('168.63.232.16'), ('105.227.3.50'), " +
                            "('211.149.213.86'), ('nxtcoint119a.no-ip.org'), ('186.220.71.26'), ('bitsy05.vps.nxtcrypto.org'), " +
                            "('80.137.229.62'), ('162.243.198.24'), ('61.131.37.210'), ('n1.nxtportal.org'), ('nxtx.ru'), " +
                            "('201.209.45.121'), ('5.35.119.103'), ('105.229.173.29'), ('114.215.142.34:15011'), ('caelum.no-ip.org'), " +
                            "('46.109.166.244'), ('89.250.240.56'), ('77.179.96.66'), ('90.184.9.47'), ('188.226.206.41'), " +
                            "('nxtnode.noip.me'), ('bitsy07.vps.nxtcrypto.org'), ('abctc.vps.nxtcrypto.org'), " +
                            "('bitsy01.vps.nxtcrypto.org'), ('107.170.189.27'), ('109.74.203.187:7874'), ('188.35.156.10'), " +
                            "('cubie-solar.mjke.de:7873'), ('46.173.9.98'), ('xyzzyx.vps.nxtcrypto.org'), ('188.226.197.131'), " +
                            "('jefdiesel.vps.nxtcrypto.org'), ('89.250.243.166'), ('46.194.14.81'), ('109.254.63.44'), " +
                            "('80.86.92.139'), ('91.121.41.45'), ('nxt01.now.im'), ('54.179.177.81'), ('83.212.124.193'), " +
                            "('bitsy03.vps.nxtcrypto.org'), ('xeqtorcreed.vps.nxtcrypto.org'), ('bitsy08.vps.nxtcrypto.org'), " +
                            "('178.62.50.75'), ('212.83.145.17'), ('107.170.164.129'), ('67.212.71.172'), ('oldnbold.vps.nxtcrypto.org'), " +
                            "('54.72.17.26'), ('24.224.68.29'), ('107.170.35.110'), ('nxt7.webice.ru'), ('88.79.173.189'), " +
                            "('83.212.102.194'), ('113.10.136.142'), ('54.187.11.72'), ('139.228.37.156'), ('105.224.252.84'), " +
                            "('bitsy02.vps.nxtcrypto.org'), ('199.217.119.33'), ('silvanoip.dhcp.biz'), ('84.242.91.139'), " +
                            "('80.153.101.190'), ('198.199.81.29'), ('54.86.132.52'), ('77.58.253.73'), ('213.46.57.77'), " +
                            "('54.84.4.195'), ('105.229.177.132'), ('217.26.24.27'), ('raspnxt.hopto.org'), ('188.138.88.154'), " +
                            "('113.78.101.129'), ('nxt2.webice.ru'), ('vps5.nxtcrypto.org'), ('80.86.92.66'), ('107.170.3.62'), " +
                            "('85.214.222.82'), ('94.74.170.10'), ('24.230.136.187'), ('99.47.218.132'), ('nxt.hofhom.nl'), " +
                            "('nxt.sx'), ('188.167.90.118'), ('77.103.104.254'), ('allbits.vps.nxtcrypto.org'), ('24.161.110.115'), " +
                            "('90.146.62.91'), ('91.69.121.229'), ('131.151.103.114'), ('82.146.36.253'), ('162.243.80.209'), " +
                            "('89.250.243.200'), ('83.167.48.253'), ('54.88.54.58'), ('105.224.252.58'), ('nxt6.webice.ru'), " +
                            "('178.15.99.67'), ('54.85.132.143'), ('89.250.243.167'), ('85.214.199.215'), ('82.46.194.21'), " +
                            "('83.212.102.247'), ('bitsy06.vps.nxtcrypto.org'), ('nxs2.hanza.co.id'), ('23.238.198.144'), " +
                            "('screenname.vps.nxtcrypto.org'), ('67.212.71.171'), ('54.191.19.147'), ('24.91.143.15'), ('83.212.103.90'), " +
                            "('83.212.97.126'), ('77.249.237.229'), ('67.212.71.173'), ('37.120.168.131'), ('nxt4.webice.ru'), " +
                            "('184.57.30.220'), ('95.24.87.207'), ('162.243.38.34'), ('14.200.16.219'), ('80.137.243.161'), " +
                            "('113.78.102.157'), ('59.37.188.95'), ('nxt8.webice.ru'), ('nxtnode.hopto.org'), ('113.77.25.179'), " +
                            "('178.33.203.157'), ('91.120.22.146'), ('178.150.207.53'), ('77.179.117.226'), ('69.141.139.8'), " +
                            "('vh44.ddns.net'), ('83.212.103.212'), ('95.85.24.151'), ('5.39.76.123'), ('209.126.70.170'), " +
                            "('cubie-solar.mjke.de'), ('106.187.95.232'), ('185.12.44.108'), ('vps9.nxtcrypto.org'), ('nxt5.webice.ru'), " +
                            "('bitsy04.vps.nxtcrypto.org'), ('nxt3.webice.ru'), ('69.122.140.198'), ('54.210.102.134'), " +
                            "('46.109.165.4'), ('panzetti.vps.nxtcrypto.org'), ('80.137.230.115')");
                } else {
                    apply("INSERT INTO peer (address) VALUES " +
                            "('178.150.207.53'), ('192.241.223.132'), ('node9.mynxtcoin.org'), ('node10.mynxtcoin.org'), " +
                            "('node3.mynxtcoin.org'), ('109.87.169.253'), ('nxtnet.fr'), ('50.112.241.97'), " +
                            "('2.84.142.149'), ('bug.airdns.org'), ('83.212.103.14'), ('62.210.131.30'), ('104.131.254.22'), " +
                            "('46.28.111.249')");
                }
            case 38:
                apply("ALTER TABLE transaction ADD COLUMN IF NOT EXISTS full_hash BINARY(32)");
            case 39:
                apply("ALTER TABLE transaction ADD COLUMN IF NOT EXISTS referenced_transaction_full_hash BINARY(32)");
            case 40:
                apply(null);
            case 41:
                apply("ALTER TABLE transaction ALTER COLUMN full_hash SET NOT NULL");
            case 42:
                apply("CREATE UNIQUE INDEX IF NOT EXISTS transaction_full_hash_idx ON transaction (full_hash)");
            case 43:
                apply(null);
            case 44:
                apply(null);
            case 45:
                apply(null);
            case 46:
                apply("ALTER TABLE transaction ADD COLUMN IF NOT EXISTS attachment_bytes VARBINARY");
            case 47:
                BlockDb.deleteAll();
                apply(null);
            case 48:
                apply("ALTER TABLE transaction DROP COLUMN attachment");
            case 49:
                apply("UPDATE transaction a SET a.referenced_transaction_full_hash = "
                        + "(SELECT full_hash FROM transaction b WHERE b.id = a.referenced_transaction_id) "
                        + "WHERE a.referenced_transaction_full_hash IS NULL");
            case 50:
                apply("ALTER TABLE transaction DROP COLUMN referenced_transaction_id");
            case 51:
                apply("ALTER TABLE transaction DROP COLUMN hash");
            case 52:
                if (Constants.isTestnet) {
                    BlockchainProcessorImpl.getInstance().validateAtNextScan();
                }
                apply(null);
            case 53:
                apply("DROP INDEX transaction_recipient_id_idx");
            case 54:
                apply("ALTER TABLE transaction ALTER COLUMN recipient_id SET NULL");
            case 55:
                try (Connection con = Db.getConnection();
                     Statement stmt = con.createStatement();
                     PreparedStatement pstmt = con.prepareStatement("UPDATE transaction SET recipient_id = null WHERE type = ? AND subtype = ?")) {
                    try {
                        for (byte type = 0; type <= 4; type++) {
                            for (byte subtype = 0; subtype <= 8; subtype++) {
                                TransactionType transactionType = TransactionType.findTransactionType(type, subtype);
                                if (transactionType == null) {
                                    continue;
                                }
                                if (!transactionType.hasRecipient()) {
                                    pstmt.setByte(1, type);
                                    pstmt.setByte(2, subtype);
                                    pstmt.executeUpdate();
                                }
                            }
                        }
                        stmt.executeUpdate("UPDATE version SET next_update = next_update + 1");
                        con.commit();
                    } catch (SQLException e) {
                        con.rollback();
                        throw e;
                    }
                } catch (SQLException e) {
                    throw new RuntimeException(e);
                }
            case 56:
                apply("CREATE INDEX IF NOT EXISTS transaction_recipient_id_idx ON transaction (recipient_id)");
            case 57:
                apply("DROP INDEX transaction_timestamp_idx");
            case 58:
                apply("CREATE INDEX IF NOT EXISTS transaction_timestamp_idx ON transaction (timestamp DESC)");
            case 59:
                apply("ALTER TABLE transaction ADD COLUMN IF NOT EXISTS version TINYINT");
            case 60:
                apply("UPDATE transaction SET version = 0");
            case 61:
                apply("ALTER TABLE transaction ALTER COLUMN version SET NOT NULL");
            case 62:
                apply("ALTER TABLE transaction ADD COLUMN IF NOT EXISTS has_message BOOLEAN NOT NULL DEFAULT FALSE");
            case 63:
                apply("ALTER TABLE transaction ADD COLUMN IF NOT EXISTS has_encrypted_message BOOLEAN NOT NULL DEFAULT FALSE");
            case 64:
                apply("UPDATE transaction SET has_message = TRUE WHERE type = 1 AND subtype = 0");
            case 65:
                apply("ALTER TABLE transaction ADD COLUMN IF NOT EXISTS has_public_key_announcement BOOLEAN NOT NULL DEFAULT FALSE");
            case 66:
                apply("ALTER TABLE transaction ADD COLUMN IF NOT EXISTS ec_block_height INT DEFAULT NULL");
            case 67:
                apply("ALTER TABLE transaction ADD COLUMN IF NOT EXISTS ec_block_id BIGINT DEFAULT NULL");
            case 68:
<<<<<<< HEAD
				apply("ALTER TABLE transaction ADD COLUMN has_encrypttoself_message BOOLEAN NOT NULL DEFAULT FALSE");
=======
                apply("ALTER TABLE transaction ADD COLUMN IF NOT EXISTS has_encrypttoself_message BOOLEAN NOT NULL DEFAULT FALSE");
>>>>>>> 96eef729
            case 69:
                apply("CREATE TABLE IF NOT EXISTS alias (id BIGINT NOT NULL, FOREIGN KEY (id) REFERENCES transaction (id), "
                        + "account_id BIGINT NOT NULL, alias_name VARCHAR NOT NULL, "
                        + "alias_name_lower VARCHAR AS LOWER (alias_name) NOT NULL, "
                        + "alias_uri VARCHAR NOT NULL, timestamp INT NOT NULL, "
                        + "height INT NOT NULL, latest BOOLEAN NOT NULL DEFAULT TRUE)");
            case 70:
                apply("CREATE UNIQUE INDEX IF NOT EXISTS alias_id_height_idx ON alias (id, height DESC)");
            case 71:
                apply("CREATE INDEX IF NOT EXISTS alias_account_id_idx ON alias (account_id, height DESC)");
            case 72:
                apply("CREATE INDEX IF NOT EXISTS alias_name_lower_idx ON alias (alias_name_lower)");
            case 73:
                apply("CREATE TABLE IF NOT EXISTS alias_offer (id BIGINT NOT NULL, "
                        + "price BIGINT NOT NULL, buyer_id BIGINT, "
                        + "height INT NOT NULL, latest BOOLEAN DEFAULT TRUE NOT NULL)");
            case 74:
                apply("CREATE UNIQUE INDEX IF NOT EXISTS alias_offer_id_height_idx ON alias_offer (id, height DESC)");
            case 75:
                apply("CREATE TABLE IF NOT EXISTS asset (db_id INT IDENTITY, id BIGINT NOT NULL, FOREIGN KEY (id) REFERENCES "
                        + "transaction (id), account_id BIGINT NOT NULL, "
                        + "name VARCHAR NOT NULL, description VARCHAR, quantity BIGINT NOT NULL, decimals TINYINT NOT NULL)");
            case 76:
                apply("CREATE UNIQUE INDEX IF NOT EXISTS asset_id_idx ON asset (id)");
            case 77:
                apply("CREATE INDEX IF NOT EXISTS asset_account_id_idx ON asset (account_id)");
            case 78:
                apply("CREATE TABLE IF NOT EXISTS trade (db_id INT IDENTITY, asset_id BIGINT NOT NULL, FOREIGN KEY (asset_id) "
                        + "REFERENCES asset (id), block_id BIGINT NOT NULL, FOREIGN KEY (block_id) REFERENCES block (id), "
                        + "ask_order_id BIGINT NOT NULL, bid_order_id BIGINT NOT NULL, quantity BIGINT NOT NULL, "
                        + "price BIGINT NOT NULL, timestamp INT NOT NULL, height INT NOT NULL)");
            case 79:
                apply("CREATE UNIQUE INDEX IF NOT EXISTS trade_ask_bid_idx ON trade (ask_order_id, bid_order_id)");
            case 80:
                apply("CREATE INDEX IF NOT EXISTS trade_asset_id_idx ON trade (asset_id, height DESC)");
            case 81:
                apply("CREATE TABLE IF NOT EXISTS ask_order (db_id INT IDENTITY, id BIGINT NOT NULL, FOREIGN KEY (id) REFERENCES "
                        + "transaction (id), account_id BIGINT NOT NULL, "
                        + "asset_id BIGINT NOT NULL, FOREIGN KEY (asset_id) REFERENCES asset (id), price BIGINT NOT NULL, "
                        + "quantity BIGINT NOT NULL, height INT NOT NULL, "
                        + "latest BOOLEAN NOT NULL DEFAULT TRUE)");
            case 82:
                apply("CREATE UNIQUE INDEX IF NOT EXISTS ask_order_id_height_idx ON ask_order (id, height DESC)");
            case 83:
                apply("CREATE INDEX IF NOT EXISTS ask_order_account_id_idx ON ask_order (account_id, height DESC)");
            case 84:
                apply("CREATE INDEX IF NOT EXISTS ask_order_asset_id_price_idx ON ask_order (asset_id, price)");
            case 85:
                apply("CREATE TABLE IF NOT EXISTS bid_order (db_id INT IDENTITY, id BIGINT NOT NULL, FOREIGN KEY (id) REFERENCES "
                        + "transaction (id), account_id BIGINT NOT NULL, "
                        + "asset_id BIGINT NOT NULL, FOREIGN KEY (asset_id) REFERENCES asset (id), price BIGINT NOT NULL, "
                        + "quantity BIGINT NOT NULL, height INT NOT NULL, "
                        + "latest BOOLEAN NOT NULL DEFAULT TRUE)");
            case 86:
                apply("CREATE UNIQUE INDEX IF NOT EXISTS bid_order_id_height_idx ON bid_order (id, height DESC)");
            case 87:
                apply("CREATE INDEX IF NOT EXISTS bid_order_account_id_idx ON bid_order (account_id, height DESC)");
            case 88:
                apply("CREATE INDEX IF NOT EXISTS bid_order_asset_id_price_idx ON bid_order (asset_id, price DESC)");
            case 89:
                apply("CREATE TABLE IF NOT EXISTS vote (db_id INT IDENTITY, id BIGINT NOT NULL, FOREIGN KEY (id) REFERENCES "
                       + "transaction (id), poll_id BIGINT NOT NULL, "
                        + "voter_id BIGINT NOT NULL, vote_bytes VARBINARY NOT NULL)");
            case 90:
                apply("CREATE UNIQUE INDEX IF NOT EXISTS vote_id_idx ON vote (id)");
            case 91:
                apply("CREATE INDEX IF NOT EXISTS vote_poll_id_idx ON vote (poll_id)");
            case 92:
                apply("CREATE TABLE IF NOT EXISTS poll (db_id INT IDENTITY, id BIGINT NOT NULL, FOREIGN KEY (id) REFERENCES "
                        + "transaction (id), name VARCHAR NOT NULL, "
                        + "description VARCHAR, options ARRAY NOT NULL, min_num_options TINYINT, max_num_options TINYINT, "
                        +" binary_options BOOLEAN NOT NULL)");
            case 93:
                apply("CREATE UNIQUE INDEX IF NOT EXISTS poll_id_idx ON poll (id)");
            case 94:
                apply("ALTER TABLE vote ADD FOREIGN KEY (poll_id) REFERENCES poll (id)");
            case 95:
                apply("CREATE TABLE IF NOT EXISTS hub (db_id INT IDENTITY, account_id BIGINT NOT NULL, min_fee_per_byte "
                        + "BIGINT NOT NULL, uris ARRAY NOT NULL, height INT NOT NULL, latest BOOLEAN NOT NULL DEFAULT TRUE)");
            case 96:
                apply("CREATE UNIQUE INDEX IF NOT EXISTS hub_account_id_height_idx ON hub (account_id, height DESC)");
            case 97:
                apply("CREATE TABLE IF NOT EXISTS goods (db_id INT IDENTITY, id BIGINT NOT NULL, FOREIGN KEY (id) REFERENCES "
                        + "transaction (id), seller_id BIGINT NOT NULL, name VARCHAR NOT NULL, description VARCHAR, "
                        + "tags VARCHAR, timestamp INT NOT NULL, quantity INT NOT NULL, price BIGINT NOT NULL, "
                        + "delisted BOOLEAN NOT NULL, height INT NOT NULL, latest BOOLEAN NOT NULL DEFAULT TRUE)");
            case 98:
                apply("CREATE UNIQUE INDEX IF NOT EXISTS goods_id_height_idx ON goods (id, height DESC)");
            case 99:
                apply("CREATE INDEX IF NOT EXISTS goods_seller_id_name_idx ON goods (seller_id, name)");
            case 100:
                apply("CREATE INDEX IF NOT EXISTS goods_timestamp_idx ON goods (timestamp DESC, height DESC)");
            case 101:
                apply("CREATE TABLE IF NOT EXISTS purchase (db_id INT IDENTITY, id BIGINT NOT NULL, FOREIGN KEY (id) "
                        + "REFERENCES transaction (id), buyer_id BIGINT NOT NULL, goods_id BIGINT NOT NULL, "
                        + "seller_id BIGINT NOT NULL, quantity INT NOT NULL, "
                        + "price BIGINT NOT NULL, deadline INT NOT NULL, note VARBINARY, nonce BINARY(32), "
                        + "timestamp INT NOT NULL, pending BOOLEAN NOT NULL, goods VARBINARY, goods_nonce BINARY(32), "
                        + "refund_note VARBINARY, refund_nonce BINARY(32), has_feedback_notes BOOLEAN NOT NULL DEFAULT FALSE, "
                        + "has_public_feedbacks BOOLEAN NOT NULL DEFAULT FALSE, discount BIGINT NOT NULL, refund BIGINT NOT NULL, "
                        + "height INT NOT NULL, latest BOOLEAN NOT NULL DEFAULT TRUE)");
            case 102:
                apply("CREATE UNIQUE INDEX IF NOT EXISTS purchase_id_height_idx ON purchase (id, height DESC)");
            case 103:
                apply("CREATE INDEX IF NOT EXISTS purchase_buyer_id_height_idx ON purchase (buyer_id, height DESC)");
            case 104:
                apply("CREATE INDEX IF NOT EXISTS purchase_seller_id_height_idx ON purchase (seller_id, height DESC)");
            case 105:
                apply("CREATE INDEX IF NOT EXISTS purchase_deadline_idx ON purchase (deadline DESC, height DESC)");
            case 106:
                apply("CREATE TABLE IF NOT EXISTS account (db_id INT IDENTITY, id BIGINT NOT NULL, creation_height INT NOT NULL, "
                        + "public_key BINARY(32), key_height INT, balance BIGINT NOT NULL, unconfirmed_balance BIGINT NOT NULL, "
                        + "forged_balance BIGINT NOT NULL, name VARCHAR, description VARCHAR, current_leasing_height_from INT, "
                        + "current_leasing_height_to INT, current_lessee_id BIGINT NULL, next_leasing_height_from INT, "
                        + "next_leasing_height_to INT, next_lessee_id BIGINT NULL, height INT NOT NULL, "
                        + "latest BOOLEAN NOT NULL DEFAULT TRUE)");
            case 107:
                apply("CREATE UNIQUE INDEX IF NOT EXISTS account_id_height_idx ON account (id, height DESC)");
            case 108:
                apply("CREATE INDEX IF NOT EXISTS account_current_lessee_id_leasing_height_idx ON account (current_lessee_id, "
                        + "current_leasing_height_to DESC)");
            case 109:
                apply("CREATE TABLE IF NOT EXISTS account_asset (db_id INT IDENTITY, account_id BIGINT NOT NULL, "
                        + "asset_id BIGINT NOT NULL, FOREIGN KEY (asset_id) REFERENCES asset (id), quantity BIGINT NOT NULL, "
                        + "unconfirmed_quantity BIGINT NOT NULL, height INT NOT NULL, "
                        + "latest BOOLEAN NOT NULL DEFAULT TRUE)");
            case 110:
                apply("CREATE UNIQUE INDEX IF NOT EXISTS account_asset_id_height_idx ON account_asset (account_id, asset_id, height DESC)");
            case 111:
                apply("CREATE TABLE IF NOT EXISTS account_guaranteed_balance (db_id INT IDENTITY, account_id BIGINT NOT NULL, "
                        + "additions BIGINT NOT NULL, height INT NOT NULL)");
            case 112:
                apply("CREATE UNIQUE INDEX IF NOT EXISTS account_guaranteed_balance_id_height_idx ON account_guaranteed_balance "
                        + "(account_id, height DESC)");
            case 113:
                apply("CREATE TABLE IF NOT EXISTS purchase_feedback (db_id INT IDENTITY, id BIGINT NOT NULL, feedback_data VARBINARY NOT NULL, "
                        + "feedback_nonce BINARY(32) NOT NULL, height INT NOT NULL, latest BOOLEAN NOT NULL DEFAULT TRUE)");
            case 114:
                apply("CREATE INDEX IF NOT EXISTS purchase_feedback_id_height_idx ON purchase_feedback (id, height DESC)");
            case 115:
                apply("CREATE TABLE IF NOT EXISTS purchase_public_feedback (db_id INT IDENTITY, id BIGINT NOT NULL, public_feedback "
                        + " VARCHAR NOT NULL, height INT NOT NULL, latest BOOLEAN NOT NULL DEFAULT TRUE)");
            case 116:
                apply("CREATE INDEX IF NOT EXISTS purchase_public_feedback_id_height_idx ON purchase_public_feedback (id, height DESC)");
            case 117:
                return;
            default:
                throw new RuntimeException("Database inconsistent with code, probably trying to run older code on newer database");
        }
    }

    private DbVersion() {} //never
}<|MERGE_RESOLUTION|>--- conflicted
+++ resolved
@@ -49,15 +49,9 @@
                     stmt.executeUpdate(sql);
                 }
                 stmt.executeUpdate("UPDATE version SET next_update = next_update + 1");
-<<<<<<< HEAD
                 Db.commitTransaction();
-            } catch (SQLException e) {
+            } catch (Exception e) {
                 Db.rollbackTransaction();
-=======
-                con.commit();
-            } catch (Exception e) {
-                con.rollback();
->>>>>>> 96eef729
                 throw e;
             }
         } catch (SQLException e) {
@@ -313,11 +307,7 @@
             case 67:
                 apply("ALTER TABLE transaction ADD COLUMN IF NOT EXISTS ec_block_id BIGINT DEFAULT NULL");
             case 68:
-<<<<<<< HEAD
-				apply("ALTER TABLE transaction ADD COLUMN has_encrypttoself_message BOOLEAN NOT NULL DEFAULT FALSE");
-=======
                 apply("ALTER TABLE transaction ADD COLUMN IF NOT EXISTS has_encrypttoself_message BOOLEAN NOT NULL DEFAULT FALSE");
->>>>>>> 96eef729
             case 69:
                 apply("CREATE TABLE IF NOT EXISTS alias (id BIGINT NOT NULL, FOREIGN KEY (id) REFERENCES transaction (id), "
                         + "account_id BIGINT NOT NULL, alias_name VARCHAR NOT NULL, "
