package nxt;

import nxt.db.Db;
import nxt.util.Logger;

import java.sql.Connection;
import java.sql.PreparedStatement;
import java.sql.ResultSet;
import java.sql.SQLException;
import java.sql.Statement;

final class DbVersion {

    static void init() {
        try (Connection con = Db.beginTransaction(); Statement stmt = con.createStatement()) {
            int nextUpdate = 1;
            try {
                ResultSet rs = stmt.executeQuery("SELECT next_update FROM version");
                if (! rs.next()) {
                    throw new RuntimeException("Invalid version table");
                }
                nextUpdate = rs.getInt("next_update");
                if (! rs.isLast()) {
                    throw new RuntimeException("Invalid version table");
                }
                rs.close();
                Logger.logMessage("Database update may take a while if needed, current db version " + (nextUpdate - 1) + "...");
            } catch (SQLException e) {
                Logger.logMessage("Initializing an empty database");
                stmt.executeUpdate("CREATE TABLE version (next_update INT NOT NULL)");
                stmt.executeUpdate("INSERT INTO version VALUES (1)");
                Db.commitTransaction();
            }
            update(nextUpdate);
        } catch (SQLException e) {
            Db.rollbackTransaction();
            throw new RuntimeException(e.toString(), e);
        } finally {
            Db.endTransaction();
        }

    }

    private static void apply(String sql) {
        try (Connection con = Db.getConnection(); Statement stmt = con.createStatement()) {
            try {
                if (sql != null) {
                    Logger.logDebugMessage("Will apply sql:\n" + sql);
                    stmt.executeUpdate(sql);
                }
                stmt.executeUpdate("UPDATE version SET next_update = next_update + 1");
                Db.commitTransaction();
            } catch (Exception e) {
                Db.rollbackTransaction();
                throw e;
            }
        } catch (SQLException e) {
            throw new RuntimeException("Database error executing " + sql, e);
        }
    }

    private static void update(int nextUpdate) {
        switch (nextUpdate) {
            case 1:
                apply("CREATE TABLE IF NOT EXISTS block (db_id INT IDENTITY, id BIGINT NOT NULL, version INT NOT NULL, "
                        + "timestamp INT NOT NULL, previous_block_id BIGINT, "
                        + "FOREIGN KEY (previous_block_id) REFERENCES block (id) ON DELETE CASCADE, total_amount INT NOT NULL, "
                        + "total_fee INT NOT NULL, payload_length INT NOT NULL, generator_public_key BINARY(32) NOT NULL, "
                        + "previous_block_hash BINARY(32), cumulative_difficulty VARBINARY NOT NULL, base_target BIGINT NOT NULL, "
                        + "next_block_id BIGINT, FOREIGN KEY (next_block_id) REFERENCES block (id) ON DELETE SET NULL, "
                        + "index INT NOT NULL, height INT NOT NULL, generation_signature BINARY(64) NOT NULL, "
                        + "block_signature BINARY(64) NOT NULL, payload_hash BINARY(32) NOT NULL, generator_account_id BIGINT NOT NULL)");
            case 2:
                apply("CREATE UNIQUE INDEX IF NOT EXISTS block_id_idx ON block (id)");
            case 3:
                apply("CREATE TABLE IF NOT EXISTS transaction (db_id INT IDENTITY, id BIGINT NOT NULL, "
                        + "deadline SMALLINT NOT NULL, sender_public_key BINARY(32) NOT NULL, recipient_id BIGINT NOT NULL, "
                        + "amount INT NOT NULL, fee INT NOT NULL, referenced_transaction_id BIGINT, index INT NOT NULL, "
                        + "height INT NOT NULL, block_id BIGINT NOT NULL, FOREIGN KEY (block_id) REFERENCES block (id) ON DELETE CASCADE, "
                        + "signature BINARY(64) NOT NULL, timestamp INT NOT NULL, type TINYINT NOT NULL, subtype TINYINT NOT NULL, "
                        + "sender_account_id BIGINT NOT NULL, attachment OTHER)");
            case 4:
                apply("CREATE UNIQUE INDEX IF NOT EXISTS transaction_id_idx ON transaction (id)");
            case 5:
                apply("CREATE UNIQUE INDEX IF NOT EXISTS block_height_idx ON block (height)");
            case 6:
                apply("CREATE INDEX IF NOT EXISTS transaction_timestamp_idx ON transaction (timestamp)");
            case 7:
                apply("CREATE INDEX IF NOT EXISTS block_generator_account_id_idx ON block (generator_account_id)");
            case 8:
                apply("CREATE INDEX IF NOT EXISTS transaction_sender_account_id_idx ON transaction (sender_account_id)");
            case 9:
                apply("CREATE INDEX IF NOT EXISTS transaction_recipient_id_idx ON transaction (recipient_id)");
            case 10:
                apply("ALTER TABLE block ALTER COLUMN generator_account_id RENAME TO generator_id");
            case 11:
                apply("ALTER TABLE transaction ALTER COLUMN sender_account_id RENAME TO sender_id");
            case 12:
                apply("ALTER INDEX block_generator_account_id_idx RENAME TO block_generator_id_idx");
            case 13:
                apply("ALTER INDEX transaction_sender_account_id_idx RENAME TO transaction_sender_id_idx");
            case 14:
                apply("ALTER TABLE block DROP COLUMN IF EXISTS index");
            case 15:
                apply("ALTER TABLE transaction DROP COLUMN IF EXISTS index");
            case 16:
                apply("ALTER TABLE transaction ADD COLUMN IF NOT EXISTS block_timestamp INT");
            case 17:
                apply(null);
            case 18:
                apply("ALTER TABLE transaction ALTER COLUMN block_timestamp SET NOT NULL");
            case 19:
                apply("ALTER TABLE transaction ADD COLUMN IF NOT EXISTS hash BINARY(32)");
            case 20:
                apply(null);
            case 21:
                apply(null);
            case 22:
                apply("CREATE INDEX IF NOT EXISTS transaction_hash_idx ON transaction (hash)");
            case 23:
                apply(null);
            case 24:
                apply("ALTER TABLE block ALTER COLUMN total_amount BIGINT");
            case 25:
                apply("ALTER TABLE block ALTER COLUMN total_fee BIGINT");
            case 26:
                apply("ALTER TABLE transaction ALTER COLUMN amount BIGINT");
            case 27:
                apply("ALTER TABLE transaction ALTER COLUMN fee BIGINT");
            case 28:
                apply(null);
            case 29:
                apply(null);
            case 30:
                apply(null);
            case 31:
                apply(null);
            case 32:
                apply(null);
            case 33:
                apply(null);
            case 34:
                apply(null);
            case 35:
                apply(null);
            case 36:
                apply("CREATE TABLE IF NOT EXISTS peer (address VARCHAR PRIMARY KEY)");
            case 37:
                if (!Constants.isTestnet) {
                    apply("INSERT INTO peer (address) VALUES " +
                            "('54.84.4.195'), ('139.30.62.180'), ('bitsy05.vps.nxtcrypto.org'), ('128.199.151.235'), ('199.233.245.105'), " +
                            "('54.201.228.27'), ('209.126.70.159'), ('77.123.25.170'), ('wallet.nxtty.com'), ('198.27.64.207'), " +
                            "('188.226.245.226'), ('79.215.198.253'), ('88.12.55.125'), ('nxt.sx'), ('24.149.8.238'), ('abctc.vps.nxtcrypto.org'), " +
                            "('162.243.198.24'), ('178.32.221.221'), ('nxt3.grit.tk:37874'), ('54.187.153.45'), ('24.161.110.115'), " +
                            "('nxtnode.hopto.org'), ('89.12.92.15'), ('191.238.101.73'), ('nxt.homer.ru'), ('nxtcoint119a.no-ip.org'), " +
                            "('84.46.53.162'), ('178.15.99.67'), ('107.17.66.127'), ('77.179.112.19'), ('195.154.136.165'), ('210.188.36.5'), " +
                            "('212.18.225.173'), ('109.254.63.44'), ('90.146.62.91'), ('nxt01.now.im'), ('node10.mynxt.info'), ('198.98.119.85'), " +
                            "('zobue.com'), ('89.250.240.56'), ('bitsy08.vps.nxtcrypto.org'), ('beor.homeip.net'), ('vps12.nxtcrypto.org'), " +
                            "('188.35.156.10'), ('54.88.54.58'), ('77.249.237.229'), ('mycrypto.no-ip.biz'), ('213.46.57.77'), ('nxtpi.zapto.org'), " +
                            "('nxt4.grit.tk'), ('80.82.209.82'), ('ns1.anameserver.de'), ('46.28.111.249'), ('178.194.110.193'), ('106.187.95.232'), " +
                            "('nebula-gw.hopto.org'), ('vps3.nxtcrypto.org'), ('198.57.198.33'), ('168.63.232.16'), ('77.179.97.27'), " +
                            "('178.33.203.157'), ('79.24.191.97'), ('bitsy04.vps.nxtcrypto.org'), ('humanoide.thican.net'), " +
                            "('bitsy09.vps.nxtcrypto.org'), ('bitsy07.vps.nxtcrypto.org'), ('173.17.82.130'), ('vps2.nxtcrypto.org'), " +
                            "('80.86.92.139'), ('180.157.101.215'), ('54.214.250.209'), ('87.230.14.1'), ('zdani.szn.dk'), ('nxt5.webice.ru'), " +
                            "('188.226.206.41'), ('nxt7.webice.ru'), ('nxt1.grit.tk:17874'), ('node13.mynxt.info'), ('90.153.116.122'), " +
                            "('66.30.204.105'), ('nxt1.webice.ru'), ('63.165.243.112'), ('oldnbold.vps.nxtcrypto.org'), ('sluni.szn.dk'), " +
                            "('105.229.177.106'), ('88.163.78.131'), ('80.153.101.190'), ('188.138.88.154'), ('85.25.198.120'), ('89.250.243.200'), " +
                            "('nxtx.ru'), ('87.139.122.48'), ('188.226.179.119'), ('vps5.nxtcrypto.org'), ('dreschel2.dyndns.org'), " +
                            "('67.212.71.173'), ('88.153.5.179'), ('rigel1.ddns.net'), ('77.58.253.73'), ('miasik.no-ip.org'), ('217.26.24.27'), " +
                            "('cyborg.thican.net'), ('cryptkeeper.vps.nxtcrypto.org'), ('cryonet.de'), ('nxt2.webice.ru'), ('43.252.230.48'), " +
                            "('91.202.253.240'), ('nxtforgersr.ddns.net'), ('silvanoip.dhcp.biz'), ('85.214.222.82'), ('87.139.122.157'), " +
                            "('54.164.174.175'), ('24.230.136.187'), ('128.199.189.226'), ('101.164.96.109'), ('allbits.vps.nxtcrypto.org'), " +
                            "('211.149.213.86'), ('node7.mynxt.info'), ('107.170.189.27'), ('89.12.202.115'), ('49.245.169.94'), ('91.121.41.192'), " +
                            "('xeqtorcreed.vps.nxtcrypto.org'), ('knattereule.sytes.net'), ('jefdiesel.vps.nxtcrypto.org'), ('node1.mynxt.info'), " +
                            "('111.199.191.99'), ('nxt1107.no-ip.biz'), ('95.68.48.56'), ('87.138.143.21'), ('mycoinmine.org'), ('46.173.9.98'), " +
                            "('ct.flipflop.mooo.com'), ('83.172.25.92'), ('xyzzyx.vps.nxtcrypto.org'), ('31.15.211.201'), ('84.128.162.88'), " +
                            "('80.86.92.70'), ('108.61.57.76'), ('samson.vps.nxtcrypto.org'), ('screenname.vps.nxtcrypto.org'), ('nxt.hofhom.nl'), " +
                            "('111.194.210.159'), ('58.95.145.117'), ('95.68.86.118'), ('54.245.255.250'), ('bitsy06.vps.nxtcrypto.org'), " +
                            "('vps4.nxtcrypto.org'), ('54.88.120.117'), ('54.164.98.250'), ('46.165.208.108'), ('xeqtorcreed2.vps.nxtcrypto.org'), " +
                            "('vps1.nxtcrypto.org'), ('nxt8.webice.ru'), ('162.201.61.133'), ('54.191.138.175'), ('54.85.132.143'), " +
                            "('80.86.92.66'), ('84.242.91.139'), ('82.211.30.183'), ('bitsy03.vps.nxtcrypto.org'), ('vh44.ddns.net:7873'), " +
                            "('node0.forgenxt.com'), ('185.4.72.115'), ('108.170.9.170'), ('54.200.164.31'), ('bitsy01.vps.nxtcrypto.org'), " +
                            "('178.150.207.53'), ('71.90.207.16'), ('107.170.3.62'), ('54.86.132.52'), ('85.214.199.215'), ('cubie-solar.mjke.de'), " +
                            "('nxt2.grit.tk:27874'), ('108.231.13.250'), ('104.131.254.22'), ('cerub.ddns.net'), ('216.36.3.42'), " +
                            "('37.120.168.131'), ('54.77.63.53'), ('93.103.20.35'), ('54.213.222.141'), ('162.243.213.190'), ('89.250.240.60'), " +
                            "('67.255.7.120'), ('87.254.182.122'), ('95.143.216.60'), ('79.164.108.1'), ('67.212.71.171'), " +
                            "('node15.mynxt.info'), ('192.51.0.12'), ('76.164.201.91'), ('88.198.74.99'), ('bitsy10.vps.nxtcrypto.org'), " +
                            "('node2.mynxt.info'), ('vps9.nxtcrypto.org'), ('46.165.209.144'), ('46.4.212.230'), ('185.12.44.108'), " +
                            "('162.243.87.10'), ('76.250.84.156'), ('91.69.121.229'), ('178.24.158.31'), ('209.126.70.170'), ('93.129.172.14'), " +
                            "('93.219.140.96'), ('serras.homenet.org'), ('89.72.57.246'), ('37.187.21.28'), ('lyynx.vps.nxtcrypto.org'), " +
                            "('105.224.254.145'), ('195.154.174.124'), ('184.57.30.220'), ('54.83.4.11'), ('nxt.phukhew.com'), ('nxt5.grit.tk'), " +
                            "('nxt4.webice.ru'), ('162.243.145.83'), ('89.133.34.109'), ('73.36.141.199'), ('90.153.30.215'), " +
                            "('209.126.70.156'), ('bitsy02.vps.nxtcrypto.org'), ('pakisnxt.no-ip.org'), ('188.167.90.118'), ('107.170.164.129'), " +
                            "('23.102.0.45'), ('46.194.8.79')");
                } else {
                    apply("INSERT INTO peer (address) VALUES " +
                            "('178.150.207.53'), ('192.241.223.132'), ('node9.mynxtcoin.org'), ('node10.mynxtcoin.org'), " +
                            "('node3.mynxtcoin.org'), ('109.87.169.253'), ('nxtnet.fr'), ('50.112.241.97'), " +
                            "('2.84.142.149'), ('bug.airdns.org'), ('83.212.103.14'), ('62.210.131.30'), ('104.131.254.22'), " +
                            "('46.28.111.249'), ('94.79.54.205')");
                }
            case 38:
                apply("ALTER TABLE transaction ADD COLUMN IF NOT EXISTS full_hash BINARY(32)");
            case 39:
                apply("ALTER TABLE transaction ADD COLUMN IF NOT EXISTS referenced_transaction_full_hash BINARY(32)");
            case 40:
                apply(null);
            case 41:
                apply("ALTER TABLE transaction ALTER COLUMN full_hash SET NOT NULL");
            case 42:
                apply("CREATE UNIQUE INDEX IF NOT EXISTS transaction_full_hash_idx ON transaction (full_hash)");
            case 43:
                apply(null);
            case 44:
                apply(null);
            case 45:
                apply(null);
            case 46:
                apply("ALTER TABLE transaction ADD COLUMN IF NOT EXISTS attachment_bytes VARBINARY");
            case 47:
                BlockDb.deleteAll();
                apply(null);
            case 48:
                apply("ALTER TABLE transaction DROP COLUMN attachment");
            case 49:
                apply("UPDATE transaction a SET a.referenced_transaction_full_hash = "
                        + "(SELECT full_hash FROM transaction b WHERE b.id = a.referenced_transaction_id) "
                        + "WHERE a.referenced_transaction_full_hash IS NULL");
            case 50:
                apply("ALTER TABLE transaction DROP COLUMN referenced_transaction_id");
            case 51:
                apply("ALTER TABLE transaction DROP COLUMN hash");
            case 52:
                if (Constants.isTestnet) {
                    //BlockchainProcessorImpl.getInstance().validateAtNextScan();
                }
                apply(null);
            case 53:
                apply("DROP INDEX transaction_recipient_id_idx");
            case 54:
                apply("ALTER TABLE transaction ALTER COLUMN recipient_id SET NULL");
            case 55:
                try (Connection con = Db.getConnection();
                     Statement stmt = con.createStatement();
                     PreparedStatement pstmt = con.prepareStatement("UPDATE transaction SET recipient_id = null WHERE type = ? AND subtype = ?")) {
                    try {
                        for (byte type = 0; type <= 4; type++) {
                            for (byte subtype = 0; subtype <= 8; subtype++) {
                                TransactionType transactionType = TransactionType.findTransactionType(type, subtype);
                                if (transactionType == null) {
                                    continue;
                                }
                                if (!transactionType.hasRecipient()) {
                                    pstmt.setByte(1, type);
                                    pstmt.setByte(2, subtype);
                                    pstmt.executeUpdate();
                                }
                            }
                        }
                        stmt.executeUpdate("UPDATE version SET next_update = next_update + 1");
                        con.commit();
                    } catch (SQLException e) {
                        con.rollback();
                        throw e;
                    }
                } catch (SQLException e) {
                    throw new RuntimeException(e);
                }
            case 56:
                apply("CREATE INDEX IF NOT EXISTS transaction_recipient_id_idx ON transaction (recipient_id)");
            case 57:
                apply("DROP INDEX transaction_timestamp_idx");
            case 58:
                apply("CREATE INDEX IF NOT EXISTS transaction_timestamp_idx ON transaction (timestamp DESC)");
            case 59:
                apply("ALTER TABLE transaction ADD COLUMN IF NOT EXISTS version TINYINT");
            case 60:
                apply("UPDATE transaction SET version = 0");
            case 61:
                apply("ALTER TABLE transaction ALTER COLUMN version SET NOT NULL");
            case 62:
                apply("ALTER TABLE transaction ADD COLUMN IF NOT EXISTS has_message BOOLEAN NOT NULL DEFAULT FALSE");
            case 63:
                apply("ALTER TABLE transaction ADD COLUMN IF NOT EXISTS has_encrypted_message BOOLEAN NOT NULL DEFAULT FALSE");
            case 64:
                apply("UPDATE transaction SET has_message = TRUE WHERE type = 1 AND subtype = 0");
            case 65:
                apply("ALTER TABLE transaction ADD COLUMN IF NOT EXISTS has_public_key_announcement BOOLEAN NOT NULL DEFAULT FALSE");
            case 66:
                apply("ALTER TABLE transaction ADD COLUMN IF NOT EXISTS ec_block_height INT DEFAULT NULL");
            case 67:
                apply("ALTER TABLE transaction ADD COLUMN IF NOT EXISTS ec_block_id BIGINT DEFAULT NULL");
            case 68:
                apply("ALTER TABLE transaction ADD COLUMN IF NOT EXISTS has_encrypttoself_message BOOLEAN NOT NULL DEFAULT FALSE");
            case 69:
                apply("CREATE INDEX IF NOT EXISTS transaction_block_timestamp_idx ON transaction (block_timestamp DESC)");
            case 70:
                apply("DROP INDEX transaction_timestamp_idx");
            case 71:
                apply("CREATE TABLE IF NOT EXISTS alias (db_id INT IDENTITY, id BIGINT NOT NULL, "
                        + "account_id BIGINT NOT NULL, alias_name VARCHAR NOT NULL, "
                        + "alias_name_lower VARCHAR AS LOWER (alias_name) NOT NULL, "
                        + "alias_uri VARCHAR NOT NULL, timestamp INT NOT NULL, "
                        + "height INT NOT NULL, latest BOOLEAN NOT NULL DEFAULT TRUE)");
            case 72:
                apply("CREATE UNIQUE INDEX IF NOT EXISTS alias_id_height_idx ON alias (id, height DESC)");
            case 73:
                apply("CREATE INDEX IF NOT EXISTS alias_account_id_idx ON alias (account_id, height DESC)");
            case 74:
                apply("CREATE INDEX IF NOT EXISTS alias_name_lower_idx ON alias (alias_name_lower)");
            case 75:
                apply("CREATE TABLE IF NOT EXISTS alias_offer (db_id INT IDENTITY, id BIGINT NOT NULL, "
                        + "price BIGINT NOT NULL, buyer_id BIGINT, "
                        + "height INT NOT NULL, latest BOOLEAN DEFAULT TRUE NOT NULL)");
            case 76:
                apply("CREATE UNIQUE INDEX IF NOT EXISTS alias_offer_id_height_idx ON alias_offer (id, height DESC)");
            case 77:
                apply("CREATE TABLE IF NOT EXISTS asset (db_id INT IDENTITY, id BIGINT NOT NULL, account_id BIGINT NOT NULL, "
                        + "name VARCHAR NOT NULL, description VARCHAR, quantity BIGINT NOT NULL, decimals TINYINT NOT NULL, "
                        + "height INT NOT NULL)");
            case 78:
                apply("CREATE UNIQUE INDEX IF NOT EXISTS asset_id_idx ON asset (id)");
            case 79:
                apply("CREATE INDEX IF NOT EXISTS asset_account_id_idx ON asset (account_id)");
            case 80:
                apply("CREATE TABLE IF NOT EXISTS trade (db_id INT IDENTITY, asset_id BIGINT NOT NULL, block_id BIGINT NOT NULL, "
                        + "ask_order_id BIGINT NOT NULL, bid_order_id BIGINT NOT NULL, quantity BIGINT NOT NULL, "
                        + "price BIGINT NOT NULL, timestamp INT NOT NULL, height INT NOT NULL)");
            case 81:
                apply("CREATE UNIQUE INDEX IF NOT EXISTS trade_ask_bid_idx ON trade (ask_order_id, bid_order_id)");
            case 82:
                apply("CREATE INDEX IF NOT EXISTS trade_asset_id_idx ON trade (asset_id, height DESC)");
            case 83:
                apply("CREATE TABLE IF NOT EXISTS ask_order (db_id INT IDENTITY, id BIGINT NOT NULL, account_id BIGINT NOT NULL, "
                        + "asset_id BIGINT NOT NULL, price BIGINT NOT NULL, "
                        + "quantity BIGINT NOT NULL, creation_height INT NOT NULL, height INT NOT NULL, "
                        + "latest BOOLEAN NOT NULL DEFAULT TRUE)");
            case 84:
                apply("CREATE UNIQUE INDEX IF NOT EXISTS ask_order_id_height_idx ON ask_order (id, height DESC)");
            case 85:
                apply("CREATE INDEX IF NOT EXISTS ask_order_account_id_idx ON ask_order (account_id, height DESC)");
            case 86:
                apply("CREATE INDEX IF NOT EXISTS ask_order_asset_id_price_idx ON ask_order (asset_id, price)");
            case 87:
                apply("CREATE TABLE IF NOT EXISTS bid_order (db_id INT IDENTITY, id BIGINT NOT NULL, account_id BIGINT NOT NULL, "
                        + "asset_id BIGINT NOT NULL, price BIGINT NOT NULL, "
                        + "quantity BIGINT NOT NULL, creation_height INT NOT NULL, height INT NOT NULL, "
                        + "latest BOOLEAN NOT NULL DEFAULT TRUE)");
            case 88:
                apply("CREATE UNIQUE INDEX IF NOT EXISTS bid_order_id_height_idx ON bid_order (id, height DESC)");
            case 89:
                apply("CREATE INDEX IF NOT EXISTS bid_order_account_id_idx ON bid_order (account_id, height DESC)");
            case 90:
                apply("CREATE INDEX IF NOT EXISTS bid_order_asset_id_price_idx ON bid_order (asset_id, price DESC)");
<<<<<<< HEAD
            case 89:
                apply("CREATE TABLE IF NOT EXISTS vote (db_id INT IDENTITY, id BIGINT NOT NULL, FOREIGN KEY (id) REFERENCES "
                        + "transaction (id), poll_id BIGINT NOT NULL, "
=======
            case 91:
                apply("CREATE TABLE IF NOT EXISTS vote (db_id INT IDENTITY, id BIGINT NOT NULL, poll_id BIGINT NOT NULL, "
>>>>>>> 53ef8543
                        + "voter_id BIGINT NOT NULL, vote_bytes VARBINARY NOT NULL, height INT NOT NULL)");
            case 92:
                apply("CREATE UNIQUE INDEX IF NOT EXISTS vote_id_idx ON vote (id)");
            case 93:
                apply("CREATE INDEX IF NOT EXISTS vote_poll_id_idx ON vote (poll_id)");
            case 94:
                apply("CREATE TABLE IF NOT EXISTS poll (db_id INT IDENTITY, id BIGINT NOT NULL, name VARCHAR NOT NULL, "
                        + "description VARCHAR, options ARRAY NOT NULL, min_num_options TINYINT, max_num_options TINYINT, "
<<<<<<< HEAD
                        + "finish INT NOT NULL, option_model TINYINT NOT NULL, voting_model TINYINT NOT NULL, min_balance BIGINT, "
                        + "asset_id BIGINT, active BOOLEAN, height INT NOT NULL)");
            case 93:
                apply("CREATE UNIQUE INDEX IF NOT EXISTS poll_id_idx ON poll (id)");
            case 94:
                apply("ALTER TABLE vote ADD FOREIGN KEY (poll_id) REFERENCES poll (id)");
=======
                        +" binary_options BOOLEAN NOT NULL, height INT NOT NULL)");
>>>>>>> 53ef8543
            case 95:
                apply("CREATE UNIQUE INDEX IF NOT EXISTS poll_id_idx ON poll (id)");
            case 96:
                apply("CREATE TABLE IF NOT EXISTS hub (db_id INT IDENTITY, account_id BIGINT NOT NULL, min_fee_per_byte "
                        + "BIGINT NOT NULL, uris ARRAY NOT NULL, height INT NOT NULL, latest BOOLEAN NOT NULL DEFAULT TRUE)");
            case 97:
                apply("CREATE UNIQUE INDEX IF NOT EXISTS hub_account_id_height_idx ON hub (account_id, height DESC)");
            case 98:
                apply("CREATE TABLE IF NOT EXISTS goods (db_id INT IDENTITY, id BIGINT NOT NULL, seller_id BIGINT NOT NULL, "
                        + "name VARCHAR NOT NULL, description VARCHAR, "
                        + "tags VARCHAR, timestamp INT NOT NULL, quantity INT NOT NULL, price BIGINT NOT NULL, "
                        + "delisted BOOLEAN NOT NULL, height INT NOT NULL, latest BOOLEAN NOT NULL DEFAULT TRUE)");
            case 99:
                apply("CREATE UNIQUE INDEX IF NOT EXISTS goods_id_height_idx ON goods (id, height DESC)");
            case 100:
                apply("CREATE INDEX IF NOT EXISTS goods_seller_id_name_idx ON goods (seller_id, name)");
            case 101:
                apply("CREATE INDEX IF NOT EXISTS goods_timestamp_idx ON goods (timestamp DESC, height DESC)");
            case 102:
                apply("CREATE TABLE IF NOT EXISTS purchase (db_id INT IDENTITY, id BIGINT NOT NULL, buyer_id BIGINT NOT NULL, "
                        + "goods_id BIGINT NOT NULL, "
                        + "seller_id BIGINT NOT NULL, quantity INT NOT NULL, "
                        + "price BIGINT NOT NULL, deadline INT NOT NULL, note VARBINARY, nonce BINARY(32), "
                        + "timestamp INT NOT NULL, pending BOOLEAN NOT NULL, goods VARBINARY, goods_nonce BINARY(32), "
                        + "refund_note VARBINARY, refund_nonce BINARY(32), has_feedback_notes BOOLEAN NOT NULL DEFAULT FALSE, "
                        + "has_public_feedbacks BOOLEAN NOT NULL DEFAULT FALSE, discount BIGINT NOT NULL, refund BIGINT NOT NULL, "
                        + "height INT NOT NULL, latest BOOLEAN NOT NULL DEFAULT TRUE)");
            case 103:
                apply("CREATE UNIQUE INDEX IF NOT EXISTS purchase_id_height_idx ON purchase (id, height DESC)");
            case 104:
                apply("CREATE INDEX IF NOT EXISTS purchase_buyer_id_height_idx ON purchase (buyer_id, height DESC)");
            case 105:
                apply("CREATE INDEX IF NOT EXISTS purchase_seller_id_height_idx ON purchase (seller_id, height DESC)");
            case 106:
                apply("CREATE INDEX IF NOT EXISTS purchase_deadline_idx ON purchase (deadline DESC, height DESC)");
            case 107:
                apply("CREATE TABLE IF NOT EXISTS account (db_id INT IDENTITY, id BIGINT NOT NULL, creation_height INT NOT NULL, "
                        + "public_key BINARY(32), key_height INT, balance BIGINT NOT NULL, unconfirmed_balance BIGINT NOT NULL, "
                        + "forged_balance BIGINT NOT NULL, name VARCHAR, description VARCHAR, current_leasing_height_from INT, "
                        + "current_leasing_height_to INT, current_lessee_id BIGINT NULL, next_leasing_height_from INT, "
                        + "next_leasing_height_to INT, next_lessee_id BIGINT NULL, height INT NOT NULL, "
                        + "latest BOOLEAN NOT NULL DEFAULT TRUE)");
            case 108:
                apply("CREATE UNIQUE INDEX IF NOT EXISTS account_id_height_idx ON account (id, height DESC)");
            case 109:
                apply("CREATE INDEX IF NOT EXISTS account_current_lessee_id_leasing_height_idx ON account (current_lessee_id, "
                        + "current_leasing_height_to DESC)");
            case 110:
                apply("CREATE TABLE IF NOT EXISTS account_asset (db_id INT IDENTITY, account_id BIGINT NOT NULL, "
                        + "asset_id BIGINT NOT NULL, quantity BIGINT NOT NULL, unconfirmed_quantity BIGINT NOT NULL, height INT NOT NULL, "
                        + "latest BOOLEAN NOT NULL DEFAULT TRUE)");
            case 111:
                apply("CREATE UNIQUE INDEX IF NOT EXISTS account_asset_id_height_idx ON account_asset (account_id, asset_id, height DESC)");
            case 112:
                apply("CREATE TABLE IF NOT EXISTS account_guaranteed_balance (db_id INT IDENTITY, account_id BIGINT NOT NULL, "
                        + "additions BIGINT NOT NULL, height INT NOT NULL)");
            case 113:
                apply("CREATE UNIQUE INDEX IF NOT EXISTS account_guaranteed_balance_id_height_idx ON account_guaranteed_balance "
                        + "(account_id, height DESC)");
            case 114:
                apply("CREATE TABLE IF NOT EXISTS purchase_feedback (db_id INT IDENTITY, id BIGINT NOT NULL, feedback_data VARBINARY NOT NULL, "
                        + "feedback_nonce BINARY(32) NOT NULL, height INT NOT NULL, latest BOOLEAN NOT NULL DEFAULT TRUE)");
            case 115:
                apply("CREATE INDEX IF NOT EXISTS purchase_feedback_id_height_idx ON purchase_feedback (id, height DESC)");
            case 116:
                apply("CREATE TABLE IF NOT EXISTS purchase_public_feedback (db_id INT IDENTITY, id BIGINT NOT NULL, public_feedback "
                        + "VARCHAR NOT NULL, height INT NOT NULL, latest BOOLEAN NOT NULL DEFAULT TRUE)");
            case 117:
                apply("CREATE INDEX IF NOT EXISTS purchase_public_feedback_id_height_idx ON purchase_public_feedback (id, height DESC)");
            case 118:
                apply("CREATE TABLE IF NOT EXISTS unconfirmed_transaction (db_id INT IDENTITY, id BIGINT NOT NULL, expiration INT NOT NULL, "
                        + "transaction_height INT NOT NULL, fee_per_byte BIGINT NOT NULL, timestamp INT NOT NULL, "
                        + "transaction_bytes VARBINARY NOT NULL, height INT NOT NULL, latest BOOLEAN NOT NULL DEFAULT TRUE)");
            case 119:
<<<<<<< HEAD
                apply("ALTER TABLE poll ADD FOREIGN KEY (asset_id) REFERENCES asset(id)");
            case 120:
                apply("CREATE TABLE IF NOT EXISTS poll_results (db_id INT IDENTITY, id BIGINT NOT NULL, "
                        + "results_type TINYINT NOT NULL, results_json VARCHAR NOT NULL)");
            case 121:
=======
                apply("CREATE UNIQUE INDEX IF NOT EXISTS unconfirmed_transaction_id_height_idx ON unconfirmed_transaction (id, height DESC)");
            case 120:
                apply("CREATE INDEX IF NOT EXISTS unconfirmed_transaction_height_fee_timestamp_idx ON unconfirmed_transaction "
                        + "(transaction_height ASC, fee_per_byte DESC, timestamp ASC)");
            case 121:
                BlockchainProcessorImpl.getInstance().forceScanAtStart();
                apply(null);
            case 122:
>>>>>>> 53ef8543
                return;
            default:
                throw new RuntimeException("Database inconsistent with code, probably trying to run older code on newer database");
        }
    }

    private DbVersion() {} //never
}<|MERGE_RESOLUTION|>--- conflicted
+++ resolved
@@ -232,7 +232,7 @@
                 apply("ALTER TABLE transaction DROP COLUMN hash");
             case 52:
                 if (Constants.isTestnet) {
-                    //BlockchainProcessorImpl.getInstance().validateAtNextScan();
+                    BlockchainProcessorImpl.getInstance().validateAtNextScan();
                 }
                 apply(null);
             case 53:
@@ -352,35 +352,25 @@
                 apply("CREATE INDEX IF NOT EXISTS bid_order_account_id_idx ON bid_order (account_id, height DESC)");
             case 90:
                 apply("CREATE INDEX IF NOT EXISTS bid_order_asset_id_price_idx ON bid_order (asset_id, price DESC)");
-<<<<<<< HEAD
             case 89:
                 apply("CREATE TABLE IF NOT EXISTS vote (db_id INT IDENTITY, id BIGINT NOT NULL, FOREIGN KEY (id) REFERENCES "
                         + "transaction (id), poll_id BIGINT NOT NULL, "
-=======
+                        + "voter_id BIGINT NOT NULL, vote_bytes VARBINARY NOT NULL, height INT NOT NULL)");
+            case 90:
+                apply("CREATE UNIQUE INDEX IF NOT EXISTS vote_id_idx ON vote (id)");
             case 91:
-                apply("CREATE TABLE IF NOT EXISTS vote (db_id INT IDENTITY, id BIGINT NOT NULL, poll_id BIGINT NOT NULL, "
->>>>>>> 53ef8543
-                        + "voter_id BIGINT NOT NULL, vote_bytes VARBINARY NOT NULL, height INT NOT NULL)");
+                apply("CREATE INDEX IF NOT EXISTS vote_poll_id_idx ON vote (poll_id)");
             case 92:
-                apply("CREATE UNIQUE INDEX IF NOT EXISTS vote_id_idx ON vote (id)");
-            case 93:
-                apply("CREATE INDEX IF NOT EXISTS vote_poll_id_idx ON vote (poll_id)");
-            case 94:
-                apply("CREATE TABLE IF NOT EXISTS poll (db_id INT IDENTITY, id BIGINT NOT NULL, name VARCHAR NOT NULL, "
+                apply("CREATE TABLE IF NOT EXISTS poll (db_id INT IDENTITY, id BIGINT NOT NULL, FOREIGN KEY (id) REFERENCES "
+                        + "transaction (id), name VARCHAR NOT NULL, "
                         + "description VARCHAR, options ARRAY NOT NULL, min_num_options TINYINT, max_num_options TINYINT, "
-<<<<<<< HEAD
                         + "finish INT NOT NULL, option_model TINYINT NOT NULL, voting_model TINYINT NOT NULL, min_balance BIGINT, "
                         + "asset_id BIGINT, active BOOLEAN, height INT NOT NULL)");
             case 93:
                 apply("CREATE UNIQUE INDEX IF NOT EXISTS poll_id_idx ON poll (id)");
             case 94:
                 apply("ALTER TABLE vote ADD FOREIGN KEY (poll_id) REFERENCES poll (id)");
-=======
-                        +" binary_options BOOLEAN NOT NULL, height INT NOT NULL)");
->>>>>>> 53ef8543
             case 95:
-                apply("CREATE UNIQUE INDEX IF NOT EXISTS poll_id_idx ON poll (id)");
-            case 96:
                 apply("CREATE TABLE IF NOT EXISTS hub (db_id INT IDENTITY, account_id BIGINT NOT NULL, min_fee_per_byte "
                         + "BIGINT NOT NULL, uris ARRAY NOT NULL, height INT NOT NULL, latest BOOLEAN NOT NULL DEFAULT TRUE)");
             case 97:
@@ -452,13 +442,6 @@
                         + "transaction_height INT NOT NULL, fee_per_byte BIGINT NOT NULL, timestamp INT NOT NULL, "
                         + "transaction_bytes VARBINARY NOT NULL, height INT NOT NULL, latest BOOLEAN NOT NULL DEFAULT TRUE)");
             case 119:
-<<<<<<< HEAD
-                apply("ALTER TABLE poll ADD FOREIGN KEY (asset_id) REFERENCES asset(id)");
-            case 120:
-                apply("CREATE TABLE IF NOT EXISTS poll_results (db_id INT IDENTITY, id BIGINT NOT NULL, "
-                        + "results_type TINYINT NOT NULL, results_json VARCHAR NOT NULL)");
-            case 121:
-=======
                 apply("CREATE UNIQUE INDEX IF NOT EXISTS unconfirmed_transaction_id_height_idx ON unconfirmed_transaction (id, height DESC)");
             case 120:
                 apply("CREATE INDEX IF NOT EXISTS unconfirmed_transaction_height_fee_timestamp_idx ON unconfirmed_transaction "
@@ -467,7 +450,6 @@
                 BlockchainProcessorImpl.getInstance().forceScanAtStart();
                 apply(null);
             case 122:
->>>>>>> 53ef8543
                 return;
             default:
                 throw new RuntimeException("Database inconsistent with code, probably trying to run older code on newer database");
