--- conflicted
+++ resolved
@@ -402,52 +402,53 @@
                 apply("CREATE INDEX IF NOT EXISTS bid_order_creation_idx ON bid_order (creation_height DESC)");
             case 126:
                 BlockchainProcessorImpl.getInstance().validateAtNextScan();
-			case 127:
+                apply(null);
+            case 127:
+                apply("CREATE UNIQUE INDEX IF NOT EXISTS block_timestamp_idx ON block (timestamp DESC)");
+            case 128:
                 apply("CREATE TABLE IF NOT EXISTS currency (db_id IDENTITY, id BIGINT NOT NULL, account_id BIGINT NOT NULL, "
                         + "name VARCHAR NOT NULL, code VARCHAR NOT NULL, description VARCHAR, type INT NOT NULL, total_supply BIGINT NOT NULL, "
                         + "issuance_height INT NOT NULL, min_reserve_per_unit_nqt BIGINT NOT NULL, min_difficulty TINYINT NOT NULL, "
                         + "max_difficulty TINYINT NOT NULL, ruleset TINYINT NOT NULL, algorithm TINYINT NOT NULL, current_supply BIGINT NOT NULL, "
                         + "current_reserve_per_unit_nqt BIGINT NOT NULL, "
                         + "height INT NOT NULL, latest BOOLEAN NOT NULL DEFAULT TRUE)");
-            case 128:
+            case 129:
                 apply("CREATE UNIQUE INDEX IF NOT EXISTS currency_id_height_idx ON currency (id, height DESC)");
-            case 129:
+            case 130:
                 apply("CREATE INDEX IF NOT EXISTS currency_account_id_idx ON currency (account_id)");
-            case 130:
+            case 131:
                 apply("CREATE TABLE IF NOT EXISTS account_currency (db_id IDENTITY, account_id BIGINT NOT NULL, "
                         + "currency_id BIGINT NOT NULL, units BIGINT NOT NULL, unconfirmed_units BIGINT NOT NULL, height INT NOT NULL, "
                         + "latest BOOLEAN NOT NULL DEFAULT TRUE)");
-            case 131:
+            case 132:
                 apply("CREATE UNIQUE INDEX IF NOT EXISTS account_currency_id_height_idx ON account_currency (account_id, currency_id, height DESC)");
-            case 132:
+            case 133:
                 apply("CREATE TABLE IF NOT EXISTS currency_founder (db_id IDENTITY, currency_id BIGINT NOT NULL, "
                         + "account_id BIGINT NOT NULL, value BIGINT NOT NULL, "
                         + "height INT NOT NULL, latest BOOLEAN NOT NULL DEFAULT TRUE)");
-            case 133:
+            case 134:
                 apply("CREATE UNIQUE INDEX IF NOT EXISTS currency_founder_currency_id_idx ON currency_founder (currency_id, height DESC)");
-            case 134:
+            case 135:
                 apply("CREATE TABLE IF NOT EXISTS currency_mint (db_id IDENTITY, currency_id BIGINT NOT NULL, "
                         + "account_id BIGINT NOT NULL, counter BIGINT NOT NULL, height INT NOT NULL, latest BOOLEAN NOT NULL DEFAULT TRUE)");
-            case 135:
+            case 136:
                 apply("CREATE UNIQUE INDEX IF NOT EXISTS currency_mint_currency_id_account_id_height_idx ON currency_mint (currency_id, account_id, height DESC)");
-            case 136:
+            case 137:
                 apply("CREATE TABLE IF NOT EXISTS buy_offer (db_id INT IDENTITY, id BIGINT NOT NULL, currency_id BIGINT NOT NULL, account_id BIGINT NOT NULL,"
                         + "rate BIGINT NOT NULL, unit_limit BIGINT NOT NULL, supply BIGINT NOT NULL, expiration_height INT NOT NULL,"
                         + "height INT NOT NULL, latest BOOLEAN NOT NULL DEFAULT TRUE)");
-            case 137:
+            case 138:
                 apply("CREATE UNIQUE INDEX IF NOT EXISTS buy_offer_id_idx ON buy_offer (id, height DESC)");
-            case 138:
+            case 139:
                 apply("CREATE INDEX IF NOT EXISTS buy_offer_currency_id_idx ON buy_offer (currency_id)");
-            case 139:
+            case 140:
                 apply("CREATE TABLE IF NOT EXISTS sell_offer (db_id INT IDENTITY, id BIGINT NOT NULL, currency_id BIGINT NOT NULL, account_id BIGINT NOT NULL, "
                         + "rate BIGINT NOT NULL, unit_limit BIGINT NOT NULL, supply BIGINT NOT NULL, expiration_height INT NOT NULL, "
                         + "height INT NOT NULL, latest BOOLEAN NOT NULL DEFAULT TRUE)");
-            case 140:
+            case 141:
                 apply("CREATE UNIQUE INDEX IF NOT EXISTS sell_offer_id_idx ON sell_offer (id, height DESC)");
-            case 141:
+            case 142:
                 apply("CREATE INDEX IF NOT EXISTS sell_offer_currency_id_idx ON sell_offer (currency_id)");
-            case 142:
-                apply(null);
             case 143:
                 apply("CREATE TABLE IF NOT EXISTS exchange (db_id INT IDENTITY, currency_id BIGINT NOT NULL, block_id BIGINT NOT NULL, "
                         + "offer_id BIGINT NOT NULL, seller_id BIGINT NOT NULL, "
@@ -476,7 +477,6 @@
             case 153:
                 BlockchainProcessorImpl.getInstance().forceScanAtStart();
                 apply(null);
-<<<<<<< HEAD
             case 154:
                 apply("CREATE INDEX IF NOT EXISTS account_currency_units_idx ON account_currency (units DESC)");
             case 155:
@@ -484,11 +484,6 @@
             case 156:
                 apply("CREATE UNIQUE INDEX IF NOT EXISTS currency_code_idx ON currency (code, height DESC)");
             case 157:
-=======
-            case 127:
-                apply("CREATE UNIQUE INDEX IF NOT EXISTS block_timestamp_idx ON block (timestamp DESC)");
-            case 128:
->>>>>>> 295fff06
                 return;
             default:
                 throw new RuntimeException("Database inconsistent with code, probably trying to run older code on newer database");
