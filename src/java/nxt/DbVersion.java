package nxt;

import nxt.util.Logger;

import java.sql.Connection;
import java.sql.PreparedStatement;
import java.sql.ResultSet;
import java.sql.SQLException;
import java.sql.Statement;

final class DbVersion {

    static void init() {
        try (Connection con = Db.getConnection(); Statement stmt = con.createStatement()) {
            int nextUpdate = 1;
            try {
                ResultSet rs = stmt.executeQuery("SELECT next_update FROM version");
                if (! rs.next()) {
                    throw new RuntimeException("Invalid version table");
                }
                nextUpdate = rs.getInt("next_update");
                if (! rs.isLast()) {
                    throw new RuntimeException("Invalid version table");
                }
                rs.close();
                Logger.logMessage("Database update may take a while if needed, current db version " + (nextUpdate - 1) + "...");
            } catch (SQLException e) {
                Logger.logMessage("Initializing an empty database");
                stmt.executeUpdate("CREATE TABLE version (next_update INT NOT NULL)");
                stmt.executeUpdate("INSERT INTO version VALUES (1)");
                con.commit();
            }
            update(nextUpdate);
        } catch (SQLException e) {
            throw new RuntimeException(e.toString(), e);
        }

    }

    private static void apply(String sql) {
        try (Connection con = Db.getConnection(); Statement stmt = con.createStatement()) {
            try {
                if (sql != null) {
                    Logger.logDebugMessage("Will apply sql:\n" + sql);
                    stmt.executeUpdate(sql);
                }
                stmt.executeUpdate("UPDATE version SET next_update = next_update + 1");
                con.commit();
            } catch (SQLException e) {
                con.rollback();
                throw e;
            }
        } catch (SQLException e) {
            throw new RuntimeException("Database error executing " + sql, e);
        }
    }

    private static void update(int nextUpdate) {
        switch (nextUpdate) {
            case 1:
                apply("CREATE TABLE IF NOT EXISTS block (db_id INT IDENTITY, id BIGINT NOT NULL, version INT NOT NULL, "
                        + "timestamp INT NOT NULL, previous_block_id BIGINT, "
                        + "FOREIGN KEY (previous_block_id) REFERENCES block (id) ON DELETE CASCADE, total_amount INT NOT NULL, "
                        + "total_fee INT NOT NULL, payload_length INT NOT NULL, generator_public_key BINARY(32) NOT NULL, "
                        + "previous_block_hash BINARY(32), cumulative_difficulty VARBINARY NOT NULL, base_target BIGINT NOT NULL, "
                        + "next_block_id BIGINT, FOREIGN KEY (next_block_id) REFERENCES block (id) ON DELETE SET NULL, "
                        + "index INT NOT NULL, height INT NOT NULL, generation_signature BINARY(64) NOT NULL, "
                        + "block_signature BINARY(64) NOT NULL, payload_hash BINARY(32) NOT NULL, generator_account_id BIGINT NOT NULL)");
            case 2:
                apply("CREATE UNIQUE INDEX IF NOT EXISTS block_id_idx ON block (id)");
            case 3:
                apply("CREATE TABLE IF NOT EXISTS transaction (db_id INT IDENTITY, id BIGINT NOT NULL, "
                        + "deadline SMALLINT NOT NULL, sender_public_key BINARY(32) NOT NULL, recipient_id BIGINT NOT NULL, "
                        + "amount INT NOT NULL, fee INT NOT NULL, referenced_transaction_id BIGINT, index INT NOT NULL, "
                        + "height INT NOT NULL, block_id BIGINT NOT NULL, FOREIGN KEY (block_id) REFERENCES block (id) ON DELETE CASCADE, "
                        + "signature BINARY(64) NOT NULL, timestamp INT NOT NULL, type TINYINT NOT NULL, subtype TINYINT NOT NULL, "
                        + "sender_account_id BIGINT NOT NULL, attachment OTHER)");
            case 4:
                apply("CREATE UNIQUE INDEX IF NOT EXISTS transaction_id_idx ON transaction (id)");
            case 5:
                apply("CREATE UNIQUE INDEX IF NOT EXISTS block_height_idx ON block (height)");
            case 6:
                apply("CREATE INDEX IF NOT EXISTS transaction_timestamp_idx ON transaction (timestamp)");
            case 7:
                apply("CREATE INDEX IF NOT EXISTS block_generator_account_id_idx ON block (generator_account_id)");
            case 8:
                apply("CREATE INDEX IF NOT EXISTS transaction_sender_account_id_idx ON transaction (sender_account_id)");
            case 9:
                apply("CREATE INDEX IF NOT EXISTS transaction_recipient_id_idx ON transaction (recipient_id)");
            case 10:
                apply("ALTER TABLE block ALTER COLUMN generator_account_id RENAME TO generator_id");
            case 11:
                apply("ALTER TABLE transaction ALTER COLUMN sender_account_id RENAME TO sender_id");
            case 12:
                apply("ALTER INDEX block_generator_account_id_idx RENAME TO block_generator_id_idx");
            case 13:
                apply("ALTER INDEX transaction_sender_account_id_idx RENAME TO transaction_sender_id_idx");
            case 14:
                apply("ALTER TABLE block DROP COLUMN IF EXISTS index");
            case 15:
                apply("ALTER TABLE transaction DROP COLUMN IF EXISTS index");
            case 16:
                apply("ALTER TABLE transaction ADD COLUMN IF NOT EXISTS block_timestamp INT");
            case 17:
                apply(null);
            case 18:
                apply("ALTER TABLE transaction ALTER COLUMN block_timestamp SET NOT NULL");
            case 19:
                apply("ALTER TABLE transaction ADD COLUMN IF NOT EXISTS hash BINARY(32)");
            case 20:
                apply(null);
            case 21:
                apply(null);
            case 22:
                apply("CREATE INDEX IF NOT EXISTS transaction_hash_idx ON transaction (hash)");
            case 23:
                apply(null);
            case 24:
                apply("ALTER TABLE block ALTER COLUMN total_amount BIGINT");
            case 25:
                apply("ALTER TABLE block ALTER COLUMN total_fee BIGINT");
            case 26:
                apply("ALTER TABLE transaction ALTER COLUMN amount BIGINT");
            case 27:
                apply("ALTER TABLE transaction ALTER COLUMN fee BIGINT");
            case 28:
                apply(null);
            case 29:
                apply(null);
            case 30:
                apply(null);
            case 31:
                apply(null);
            case 32:
                apply(null);
            case 33:
                apply(null);
            case 34:
                apply(null);
            case 35:
                apply(null);
            case 36:
                apply("CREATE TABLE IF NOT EXISTS peer (address VARCHAR PRIMARY KEY)");
            case 37:
                if (!Constants.isTestnet) {
                    apply("INSERT INTO peer (address) VALUES " +
                            "('samson.vps.nxtcrypto.org'), ('210.70.137.216:80'), ('178.15.99.67'), ('114.215.130.79'), " +
                            "('85.25.198.120'), ('82.192.39.33'), ('84.242.91.139'), ('178.33.203.157'), ('bitsy08.vps.nxtcrypto.org'), " +
                            "('oldnbold.vps.nxtcrypto.org'), ('46.28.111.249'), ('vps8.nxtcrypto.org'), ('95.24.81.240'), " +
                            "('85.214.222.82'), ('188.226.179.119'), ('54.187.153.45'), ('89.176.190.43'), ('nxtpi.zapto.org'), " +
                            "('89.70.254.145'), ('wallet.nxtty.com'), ('95.85.24.151'), ('95.188.237.51'), ('nrs02.nxtsolaris.info'), " +
                            "('fsom.no-ip.org'), ('nrs01.nxtsolaris.info'), ('allbits.vps.nxtcrypto.org'), ('mycrypto.no-ip.biz'), " +
                            "('72.14.177.42'), ('bitsy03.vps.nxtcrypto.org'), ('199.195.148.27'), ('bitsy06.vps.nxtcrypto.org'), " +
                            "('188.226.139.71'), ('enricoip.no-ip.biz'), ('54.200.196.116'), ('24.161.110.115'), ('88.163.78.131'), " +
                            "('vps12.nxtcrypto.org'), ('vps10.nxtcrypto.org'), ('bitsy09.vps.nxtcrypto.org'), ('nxtnode.noip.me'), " +
                            "('49.245.183.103'), ('xyzzyx.vps.nxtcrypto.org'), ('nxt.ravensbloodrealms.com'), ('nxtio.org'), " +
                            "('67.212.71.173'), ('xeqtorcreed2.vps.nxtcrypto.org'), ('195.154.127.172'), ('vps11.nxtcrypto.org'), " +
                            "('184.57.30.220'), ('213.46.57.77'), ('162.243.159.190'), ('188.138.88.154'), ('178.150.207.53'), " +
                            "('54.76.203.25'), ('146.185.168.129'), ('107.23.118.157'), ('bitsy04.vps.nxtcrypto.org'), " +
                            "('nxt.alkeron.com'), ('23.88.229.194'), ('23.88.59.40'), ('77.179.121.91'), ('58.95.145.117'), " +
                            "('188.35.156.10'), ('166.111.77.95'), ('pakisnxt.no-ip.org'), ('81.4.107.191'), ('192.241.190.156'), " +
                            "('69.141.139.8'), ('nxs2.hanza.co.id'), ('bitsy01.vps.nxtcrypto.org'), ('209.126.73.158'), " +
                            "('nxt.phukhew.com'), ('89.250.240.63'), ('cryptkeeper.vps.nxtcrypto.org'), ('54.213.122.21'), " +
                            "('zobue.com'), ('91.69.121.229'), ('vps6.nxtcrypto.org'), ('54.187.49.62'), ('vps4.nxtcrypto.org'), " +
                            "('80.86.92.139'), ('109.254.63.44'), ('nxtportal.org'), ('89.250.243.200'), ('nxt.olxp.in'), " +
                            "('46.194.184.161'), ('178.63.69.203'), ('nxt.sx'), ('185.4.72.115'), ('178.198.145.191'), " +
                            "('panzetti.vps.nxtcrypto.org'), ('miasik.no-ip.org'), ('screenname.vps.nxtcrypto.org'), ('87.230.14.1'), " +
                            "('nacho.damnserver.com'), ('87.229.77.126'), ('bitsy05.vps.nxtcrypto.org'), ('lyynx.vps.nxtcrypto.org'), " +
                            "('209.126.73.156'), ('62.57.115.23'), ('66.30.204.105'), ('vps1.nxtcrypto.org'), " +
                            "('cubie-solar.mjke.de:7873'), ('192.99.212.121'), ('109.90.16.208')");
                } else {
                    apply("INSERT INTO peer (address) VALUES " +
                            "('178.150.207.53'), ('192.241.223.132'), ('node9.mynxtcoin.org'), ('node10.mynxtcoin.org'), " +
                            "('node3.mynxtcoin.org'), ('109.87.169.253'), ('nxtnet.fr'), ('50.112.241.97'), " +
                            "('2.84.142.149'), ('bug.airdns.org'), ('83.212.103.14'), ('62.210.131.30')");
                }
            case 38:
                apply("ALTER TABLE transaction ADD COLUMN IF NOT EXISTS full_hash BINARY(32)");
            case 39:
                apply("ALTER TABLE transaction ADD COLUMN IF NOT EXISTS referenced_transaction_full_hash BINARY(32)");
            case 40:
                apply(null);
            case 41:
                apply("ALTER TABLE transaction ALTER COLUMN full_hash SET NOT NULL");
            case 42:
                apply("CREATE UNIQUE INDEX IF NOT EXISTS transaction_full_hash_idx ON transaction (full_hash)");
            case 43:
                apply(null);
            case 44:
                apply(null);
            case 45:
                apply(null);
            case 46:
                apply("ALTER TABLE transaction ADD COLUMN IF NOT EXISTS attachment_bytes VARBINARY");
            case 47:
                BlockDb.deleteAll();
                apply(null);
            case 48:
                apply("ALTER TABLE transaction DROP COLUMN attachment");
            case 49:
                apply("UPDATE transaction a SET a.referenced_transaction_full_hash = "
                        + "(SELECT full_hash FROM transaction b WHERE b.id = a.referenced_transaction_id) "
                        + "WHERE a.referenced_transaction_full_hash IS NULL");
            case 50:
                apply("ALTER TABLE transaction DROP COLUMN referenced_transaction_id");
            case 51:
                apply("ALTER TABLE transaction DROP COLUMN hash");
            case 52:
<<<<<<< HEAD
                apply("ALTER TABLE transaction ADD COLUMN IF NOT EXISTS cluster_defining_block_height INT");
            case 53:
                apply("ALTER TABLE transaction ADD COLUMN IF NOT EXISTS cluster_defining_block_id BIGINT");
            case 54:
=======
                BlockchainProcessorImpl.getInstance().validateAtNextScan();
                apply(null);
            case 53:
                apply("DROP INDEX transaction_recipient_id_idx");
            case 54:
                apply("ALTER TABLE transaction ALTER COLUMN recipient_id SET NULL");
            case 55:
                try (Connection con = Db.getConnection();
                     Statement stmt = con.createStatement();
                     PreparedStatement pstmt = con.prepareStatement("UPDATE transaction SET recipient_id = null WHERE type = ? AND subtype = ?")) {
                    try {
                        for (byte type = 0; type <= 4; type++) {
                            for (byte subtype = 0; subtype <= 8; subtype++) {
                                TransactionType transactionType = TransactionType.findTransactionType(type, subtype);
                                if (transactionType == null) {
                                    continue;
                                }
                                if (!transactionType.hasRecipient()) {
                                    pstmt.setByte(1, type);
                                    pstmt.setByte(2, subtype);
                                    pstmt.executeUpdate();
                                }
                            }
                        }
                        stmt.executeUpdate("UPDATE version SET next_update = next_update + 1");
                        con.commit();
                    } catch (SQLException e) {
                        con.rollback();
                        throw e;
                    }
                } catch (SQLException e) {
                    throw new RuntimeException(e);
                }
            case 56:
                apply("CREATE INDEX IF NOT EXISTS transaction_recipient_id_idx ON transaction (recipient_id)");
            case 57:
                apply("DROP INDEX transaction_timestamp_idx");
            case 58:
                apply("CREATE INDEX IF NOT EXISTS transaction_timestamp_idx ON transaction (timestamp DESC)");
            case 59:
                apply("ALTER TABLE transaction ADD COLUMN version TINYINT");
            case 60:
                apply("UPDATE transaction SET version = 0");
            case 61:
                apply("ALTER TABLE transaction ALTER COLUMN version SET NOT NULL");
            case 62:
                apply("ALTER TABLE transaction ADD COLUMN has_message BOOLEAN NOT NULL DEFAULT FALSE");
            case 63:
                apply("ALTER TABLE transaction ADD COLUMN has_encrypted_message BOOLEAN NOT NULL DEFAULT FALSE");
            case 64:
                apply("UPDATE transaction SET has_message = TRUE WHERE type = 1 AND subtype = 0");
            case 65:
                apply("ALTER TABLE transaction ADD COLUMN has_public_key_announcement BOOLEAN NOT NULL DEFAULT FALSE");
            case 66:
>>>>>>> 5fda7afb
                return;
            default:
                throw new RuntimeException("Database inconsistent with code, probably trying to run older code on newer database");
        }
    }

    private DbVersion() {} //never
}<|MERGE_RESOLUTION|>--- conflicted
+++ resolved
@@ -206,12 +206,6 @@
             case 51:
                 apply("ALTER TABLE transaction DROP COLUMN hash");
             case 52:
-<<<<<<< HEAD
-                apply("ALTER TABLE transaction ADD COLUMN IF NOT EXISTS cluster_defining_block_height INT");
-            case 53:
-                apply("ALTER TABLE transaction ADD COLUMN IF NOT EXISTS cluster_defining_block_id BIGINT");
-            case 54:
-=======
                 BlockchainProcessorImpl.getInstance().validateAtNextScan();
                 apply(null);
             case 53:
@@ -266,7 +260,10 @@
             case 65:
                 apply("ALTER TABLE transaction ADD COLUMN has_public_key_announcement BOOLEAN NOT NULL DEFAULT FALSE");
             case 66:
->>>>>>> 5fda7afb
+                apply("ALTER TABLE transaction ADD COLUMN IF NOT EXISTS cluster_defining_block_height INT");
+            case 67:
+                apply("ALTER TABLE transaction ADD COLUMN IF NOT EXISTS cluster_defining_block_id BIGINT");
+            case 68:
                 return;
             default:
                 throw new RuntimeException("Database inconsistent with code, probably trying to run older code on newer database");
