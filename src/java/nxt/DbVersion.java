package nxt;

import nxt.db.Db;
import nxt.util.Logger;

import java.sql.Connection;
import java.sql.PreparedStatement;
import java.sql.ResultSet;
import java.sql.SQLException;
import java.sql.Statement;

final class DbVersion {

    static void init() {
        try (Connection con = Db.beginTransaction(); Statement stmt = con.createStatement()) {
            int nextUpdate = 1;
            try {
                ResultSet rs = stmt.executeQuery("SELECT next_update FROM version");
                if (! rs.next()) {
                    throw new RuntimeException("Invalid version table");
                }
                nextUpdate = rs.getInt("next_update");
                if (! rs.isLast()) {
                    throw new RuntimeException("Invalid version table");
                }
                rs.close();
                Logger.logMessage("Database update may take a while if needed, current db version " + (nextUpdate - 1) + "...");
            } catch (SQLException e) {
                Logger.logMessage("Initializing an empty database");
                stmt.executeUpdate("CREATE TABLE version (next_update INT NOT NULL)");
                stmt.executeUpdate("INSERT INTO version VALUES (1)");
                Db.commitTransaction();
            }
            update(nextUpdate);
        } catch (SQLException e) {
            Db.rollbackTransaction();
            throw new RuntimeException(e.toString(), e);
        } finally {
            Db.endTransaction();
        }

    }

    private static void apply(String sql) {
        try (Connection con = Db.getConnection(); Statement stmt = con.createStatement()) {
            try {
                if (sql != null) {
                    Logger.logDebugMessage("Will apply sql:\n" + sql);
                    stmt.executeUpdate(sql);
                }
                stmt.executeUpdate("UPDATE version SET next_update = next_update + 1");
                Db.commitTransaction();
            } catch (SQLException e) {
                Db.rollbackTransaction();
                throw e;
            }
        } catch (SQLException e) {
            throw new RuntimeException("Database error executing " + sql, e);
        }
    }

    private static void update(int nextUpdate) {
        switch (nextUpdate) {
            case 1:
                apply("CREATE TABLE IF NOT EXISTS block (db_id INT IDENTITY, id BIGINT NOT NULL, version INT NOT NULL, "
                        + "timestamp INT NOT NULL, previous_block_id BIGINT, "
                        + "FOREIGN KEY (previous_block_id) REFERENCES block (id) ON DELETE CASCADE, total_amount INT NOT NULL, "
                        + "total_fee INT NOT NULL, payload_length INT NOT NULL, generator_public_key BINARY(32) NOT NULL, "
                        + "previous_block_hash BINARY(32), cumulative_difficulty VARBINARY NOT NULL, base_target BIGINT NOT NULL, "
                        + "next_block_id BIGINT, FOREIGN KEY (next_block_id) REFERENCES block (id) ON DELETE SET NULL, "
                        + "index INT NOT NULL, height INT NOT NULL, generation_signature BINARY(64) NOT NULL, "
                        + "block_signature BINARY(64) NOT NULL, payload_hash BINARY(32) NOT NULL, generator_account_id BIGINT NOT NULL)");
            case 2:
                apply("CREATE UNIQUE INDEX IF NOT EXISTS block_id_idx ON block (id)");
            case 3:
                apply("CREATE TABLE IF NOT EXISTS transaction (db_id INT IDENTITY, id BIGINT NOT NULL, "
                        + "deadline SMALLINT NOT NULL, sender_public_key BINARY(32) NOT NULL, recipient_id BIGINT NOT NULL, "
                        + "amount INT NOT NULL, fee INT NOT NULL, referenced_transaction_id BIGINT, index INT NOT NULL, "
                        + "height INT NOT NULL, block_id BIGINT NOT NULL, FOREIGN KEY (block_id) REFERENCES block (id) ON DELETE CASCADE, "
                        + "signature BINARY(64) NOT NULL, timestamp INT NOT NULL, type TINYINT NOT NULL, subtype TINYINT NOT NULL, "
                        + "sender_account_id BIGINT NOT NULL, attachment OTHER)");
            case 4:
                apply("CREATE UNIQUE INDEX IF NOT EXISTS transaction_id_idx ON transaction (id)");
            case 5:
                apply("CREATE UNIQUE INDEX IF NOT EXISTS block_height_idx ON block (height)");
            case 6:
                apply("CREATE INDEX IF NOT EXISTS transaction_timestamp_idx ON transaction (timestamp)");
            case 7:
                apply("CREATE INDEX IF NOT EXISTS block_generator_account_id_idx ON block (generator_account_id)");
            case 8:
                apply("CREATE INDEX IF NOT EXISTS transaction_sender_account_id_idx ON transaction (sender_account_id)");
            case 9:
                apply("CREATE INDEX IF NOT EXISTS transaction_recipient_id_idx ON transaction (recipient_id)");
            case 10:
                apply("ALTER TABLE block ALTER COLUMN generator_account_id RENAME TO generator_id");
            case 11:
                apply("ALTER TABLE transaction ALTER COLUMN sender_account_id RENAME TO sender_id");
            case 12:
                apply("ALTER INDEX block_generator_account_id_idx RENAME TO block_generator_id_idx");
            case 13:
                apply("ALTER INDEX transaction_sender_account_id_idx RENAME TO transaction_sender_id_idx");
            case 14:
                apply("ALTER TABLE block DROP COLUMN IF EXISTS index");
            case 15:
                apply("ALTER TABLE transaction DROP COLUMN IF EXISTS index");
            case 16:
                apply("ALTER TABLE transaction ADD COLUMN IF NOT EXISTS block_timestamp INT");
            case 17:
                apply(null);
            case 18:
                apply("ALTER TABLE transaction ALTER COLUMN block_timestamp SET NOT NULL");
            case 19:
                apply("ALTER TABLE transaction ADD COLUMN IF NOT EXISTS hash BINARY(32)");
            case 20:
                apply(null);
            case 21:
                apply(null);
            case 22:
                apply("CREATE INDEX IF NOT EXISTS transaction_hash_idx ON transaction (hash)");
            case 23:
                apply(null);
            case 24:
                apply("ALTER TABLE block ALTER COLUMN total_amount BIGINT");
            case 25:
                apply("ALTER TABLE block ALTER COLUMN total_fee BIGINT");
            case 26:
                apply("ALTER TABLE transaction ALTER COLUMN amount BIGINT");
            case 27:
                apply("ALTER TABLE transaction ALTER COLUMN fee BIGINT");
            case 28:
                apply(null);
            case 29:
                apply(null);
            case 30:
                apply(null);
            case 31:
                apply(null);
            case 32:
                apply(null);
            case 33:
                apply(null);
            case 34:
                apply(null);
            case 35:
                apply(null);
            case 36:
                apply("CREATE TABLE IF NOT EXISTS peer (address VARCHAR PRIMARY KEY)");
            case 37:
                if (!Constants.isTestnet) {
                    apply("INSERT INTO peer (address) VALUES " +
<<<<<<< HEAD
                            "('samson.vps.nxtcrypto.org'), ('210.70.137.216:80'), ('178.15.99.67'), ('114.215.130.79'), " +
                            "('85.25.198.120'), ('82.192.39.33'), ('84.242.91.139'), ('178.33.203.157'), ('bitsy08.vps.nxtcrypto.org'), " +
                            "('oldnbold.vps.nxtcrypto.org'), ('46.28.111.249'), ('vps8.nxtcrypto.org'), ('95.24.81.240'), " +
                            "('85.214.222.82'), ('188.226.179.119'), ('54.187.153.45'), ('89.176.190.43'), ('nxtpi.zapto.org'), " +
                            "('89.70.254.145'), ('wallet.nxtty.com'), ('95.85.24.151'), ('95.188.237.51'), ('nrs02.nxtsolaris.info'), " +
                            "('fsom.no-ip.org'), ('nrs01.nxtsolaris.info'), ('allbits.vps.nxtcrypto.org'), ('mycrypto.no-ip.biz'), " +
                            "('72.14.177.42'), ('bitsy03.vps.nxtcrypto.org'), ('199.195.148.27'), ('bitsy06.vps.nxtcrypto.org'), " +
                            "('188.226.139.71'), ('enricoip.no-ip.biz'), ('54.200.196.116'), ('24.161.110.115'), ('88.163.78.131'), " +
                            "('vps12.nxtcrypto.org'), ('vps10.nxtcrypto.org'), ('bitsy09.vps.nxtcrypto.org'), ('nxtnode.noip.me'), " +
                            "('49.245.183.103'), ('xyzzyx.vps.nxtcrypto.org'), ('nxt.ravensbloodrealms.com'), ('nxtio.org'), " +
                            "('67.212.71.173'), ('xeqtorcreed2.vps.nxtcrypto.org'), ('195.154.127.172'), ('vps11.nxtcrypto.org'), " +
                            "('184.57.30.220'), ('213.46.57.77'), ('162.243.159.190'), ('188.138.88.154'), ('178.150.207.53'), " +
                            "('54.76.203.25'), ('146.185.168.129'), ('107.23.118.157'), ('bitsy04.vps.nxtcrypto.org'), " +
                            "('nxt.alkeron.com'), ('23.88.229.194'), ('23.88.59.40'), ('77.179.121.91'), ('58.95.145.117'), " +
                            "('188.35.156.10'), ('166.111.77.95'), ('pakisnxt.no-ip.org'), ('81.4.107.191'), ('192.241.190.156'), " +
                            "('69.141.139.8'), ('nxs2.hanza.co.id'), ('bitsy01.vps.nxtcrypto.org'), ('209.126.73.158'), " +
                            "('nxt.phukhew.com'), ('89.250.240.63'), ('cryptkeeper.vps.nxtcrypto.org'), ('54.213.122.21'), " +
                            "('zobue.com'), ('91.69.121.229'), ('vps6.nxtcrypto.org'), ('54.187.49.62'), ('vps4.nxtcrypto.org'), " +
                            "('80.86.92.139'), ('109.254.63.44'), ('nxtportal.org'), ('89.250.243.200'), ('nxt.olxp.in'), " +
                            "('46.194.184.161'), ('178.63.69.203'), ('nxt.sx'), ('185.4.72.115'), ('178.198.145.191'), " +
                            "('panzetti.vps.nxtcrypto.org'), ('miasik.no-ip.org'), ('screenname.vps.nxtcrypto.org'), ('87.230.14.1'), " +
                            "('nacho.damnserver.com'), ('87.229.77.126'), ('bitsy05.vps.nxtcrypto.org'), ('lyynx.vps.nxtcrypto.org'), " +
                            "('209.126.73.156'), ('62.57.115.23'), ('66.30.204.105'), ('vps1.nxtcrypto.org'), " +
                            "('cubie-solar.mjke.de:7873'), ('192.99.212.121'), ('109.90.16.208')");
=======
                            "('178.194.110.193'), ('nrs01.nxtsolaris.info'), ('xeqtorcreed2.vps.nxtcrypto.org'), ('5.101.101.137'), " +
                            "('54.76.203.25'), ('ns1.anameserver.de'), ('cryptkeeper.vps.nxtcrypto.org'), ('vps11.nxtcrypto.org'), " +
                            "('80.137.236.53'), ('wallet.nxtty.com'), ('2.84.130.26'), ('91.121.223.107'), ('80.137.229.25'), " +
                            "('enricoip.no-ip.biz'), ('195.154.127.172'), ('69.64.35.62'), ('88.168.85.129:7874'), ('105.229.160.133'), " +
                            "('rigel1.ddns.net'), ('59.36.74.47'), ('n2.nxtportal.org'), ('samson.vps.nxtcrypto.org'), " +
                            "('nrs02.nxtsolaris.info'), ('miasik.no-ip.org'), ('vh44.ddns.net:7873'), ('212.18.225.173'), " +
                            "('91.121.41.192'), ('serras.homenet.org'), ('217.17.88.5'), ('77.179.100.57'), ('89.98.191.95'), " +
                            "('nxt1107.no-ip.biz'), ('mycrypto.no-ip.biz'), ('89.250.240.63'), ('vps4.nxtcrypto.org'), " +
                            "('89.72.57.246'), ('bitsy10.vps.nxtcrypto.org'), ('85.191.52.188'), ('gayka.no-ip.info'), " +
                            "('77.179.99.25'), ('106.186.127.189'), ('23.238.198.218'), ('www.mycoinmine.org'), ('162.201.61.133'), " +
                            "('54.191.200.44'), ('54.186.166.78'), ('212.129.12.103'), ('node0.forgenxt.com'), ('188.226.179.119'), " +
                            "('lyynx.vps.nxtcrypto.org'), ('nxt.phukhew.com'), ('162.242.16.147'), ('pakisnxt.no-ip.org'), " +
                            "('85.214.200.59'), ('101.164.96.109'), ('nxt.alkeron.com'), ('83.212.102.244'), ('23.88.229.194'), " +
                            "('162.243.213.190'), ('87.139.122.157'), ('nxt1.webice.ru'), ('37.59.41.216'), ('46.149.84.141'), " +
                            "('87.138.143.21'), ('151.236.29.228'), ('99.244.142.34'), ('nxt10.webice.ru'), ('cobaltskky.hopto.org'), " +
                            "('83.212.103.18'), ('nxt9.webice.ru'), ('89.70.254.145'), ('190.10.9.166'), ('95.85.46.177'), " +
                            "('dreschel2.dyndns.org'), ('113.77.223.63'), ('50.98.11.195'), ('209.126.70.159'), ('178.24.158.31'), " +
                            "('54.210.102.135'), ('83.212.102.193'), ('195.154.174.124'), ('162.243.243.32'), ('87.148.12.130'), " +
                            "('83.69.2.13'), ('cryonet.de'), ('79.24.191.97'), ('nxt.homer.ru'), ('nxtpi.zapto.org'), " +
                            "('nxs1.hanza.co.id'), ('23.102.0.45'), ('2.86.61.231'), ('87.230.14.1'), ('105.224.252.123'), " +
                            "('88.163.78.131'), ('50.43.35.122'), ('80.137.233.81'), ('24.149.8.238'), ('91.34.227.212'), " +
                            "('217.186.178.66'), ('178.198.145.191'), ('73.36.141.199'), ('192.3.157.232'), ('2.225.88.10'), " +
                            "('74.192.195.151'), ('108.61.57.76'), ('109.230.224.65'), ('94.26.187.66'), ('124.244.49.12'), " +
                            "('88.12.55.125'), ('180.129.0.77'), ('162.243.145.83'), ('93.171.209.103'), ('87.139.122.48'), " +
                            "('89.250.240.60'), ('83.212.102.234'), ('112.199.191.219'), ('vps10.nxtcrypto.org'), ('85.10.201.15'), " +
                            "('179.43.128.136'), ('85.25.134.59'), ('80.86.92.70'), ('178.162.39.12'), ('46.194.145.144'), " +
                            "('bitsy09.vps.nxtcrypto.org'), ('147.32.246.247'), ('74.91.124.3'), ('95.68.87.206'), " +
                            "('115.28.220.183'), ('91.34.239.93'), ('121.40.84.99'), ('168.63.232.16'), ('105.227.3.50'), " +
                            "('211.149.213.86'), ('nxtcoint119a.no-ip.org'), ('186.220.71.26'), ('bitsy05.vps.nxtcrypto.org'), " +
                            "('80.137.229.62'), ('162.243.198.24'), ('61.131.37.210'), ('n1.nxtportal.org'), ('nxtx.ru'), " +
                            "('201.209.45.121'), ('5.35.119.103'), ('105.229.173.29'), ('114.215.142.34:15011'), ('caelum.no-ip.org'), " +
                            "('46.109.166.244'), ('89.250.240.56'), ('77.179.96.66'), ('90.184.9.47'), ('188.226.206.41'), " +
                            "('nxtnode.noip.me'), ('bitsy07.vps.nxtcrypto.org'), ('abctc.vps.nxtcrypto.org'), " +
                            "('bitsy01.vps.nxtcrypto.org'), ('107.170.189.27'), ('109.74.203.187:7874'), ('188.35.156.10'), " +
                            "('cubie-solar.mjke.de:7873'), ('46.173.9.98'), ('xyzzyx.vps.nxtcrypto.org'), ('188.226.197.131'), " +
                            "('jefdiesel.vps.nxtcrypto.org'), ('89.250.243.166'), ('46.194.14.81'), ('109.254.63.44'), " +
                            "('80.86.92.139'), ('91.121.41.45'), ('nxt01.now.im'), ('54.179.177.81'), ('83.212.124.193'), " +
                            "('bitsy03.vps.nxtcrypto.org'), ('xeqtorcreed.vps.nxtcrypto.org'), ('bitsy08.vps.nxtcrypto.org'), " +
                            "('178.62.50.75'), ('212.83.145.17'), ('107.170.164.129'), ('67.212.71.172'), ('oldnbold.vps.nxtcrypto.org'), " +
                            "('54.72.17.26'), ('24.224.68.29'), ('107.170.35.110'), ('nxt7.webice.ru'), ('88.79.173.189'), " +
                            "('83.212.102.194'), ('113.10.136.142'), ('54.187.11.72'), ('139.228.37.156'), ('105.224.252.84'), " +
                            "('bitsy02.vps.nxtcrypto.org'), ('199.217.119.33'), ('silvanoip.dhcp.biz'), ('84.242.91.139'), " +
                            "('80.153.101.190'), ('198.199.81.29'), ('54.86.132.52'), ('77.58.253.73'), ('213.46.57.77'), " +
                            "('54.84.4.195'), ('105.229.177.132'), ('217.26.24.27'), ('raspnxt.hopto.org'), ('188.138.88.154'), " +
                            "('113.78.101.129'), ('nxt2.webice.ru'), ('vps5.nxtcrypto.org'), ('80.86.92.66'), ('107.170.3.62'), " +
                            "('85.214.222.82'), ('94.74.170.10'), ('24.230.136.187'), ('99.47.218.132'), ('nxt.hofhom.nl'), " +
                            "('nxt.sx'), ('188.167.90.118'), ('77.103.104.254'), ('allbits.vps.nxtcrypto.org'), ('24.161.110.115'), " +
                            "('90.146.62.91'), ('91.69.121.229'), ('131.151.103.114'), ('82.146.36.253'), ('162.243.80.209'), " +
                            "('89.250.243.200'), ('83.167.48.253'), ('54.88.54.58'), ('105.224.252.58'), ('nxt6.webice.ru'), " +
                            "('178.15.99.67'), ('54.85.132.143'), ('89.250.243.167'), ('85.214.199.215'), ('82.46.194.21'), " +
                            "('83.212.102.247'), ('bitsy06.vps.nxtcrypto.org'), ('nxs2.hanza.co.id'), ('23.238.198.144'), " +
                            "('screenname.vps.nxtcrypto.org'), ('67.212.71.171'), ('54.191.19.147'), ('24.91.143.15'), ('83.212.103.90'), " +
                            "('83.212.97.126'), ('77.249.237.229'), ('67.212.71.173'), ('37.120.168.131'), ('nxt4.webice.ru'), " +
                            "('184.57.30.220'), ('95.24.87.207'), ('162.243.38.34'), ('14.200.16.219'), ('80.137.243.161'), " +
                            "('113.78.102.157'), ('59.37.188.95'), ('nxt8.webice.ru'), ('nxtnode.hopto.org'), ('113.77.25.179'), " +
                            "('178.33.203.157'), ('91.120.22.146'), ('178.150.207.53'), ('77.179.117.226'), ('69.141.139.8'), " +
                            "('vh44.ddns.net'), ('83.212.103.212'), ('95.85.24.151'), ('5.39.76.123'), ('209.126.70.170'), " +
                            "('cubie-solar.mjke.de'), ('106.187.95.232'), ('185.12.44.108'), ('vps9.nxtcrypto.org'), ('nxt5.webice.ru'), " +
                            "('bitsy04.vps.nxtcrypto.org'), ('nxt3.webice.ru'), ('69.122.140.198'), ('54.210.102.134'), " +
                            "('46.109.165.4'), ('panzetti.vps.nxtcrypto.org'), ('80.137.230.115')");
>>>>>>> d34e2a6d
                } else {
                    apply("INSERT INTO peer (address) VALUES " +
                            "('178.150.207.53'), ('192.241.223.132'), ('node9.mynxtcoin.org'), ('node10.mynxtcoin.org'), " +
                            "('node3.mynxtcoin.org'), ('109.87.169.253'), ('nxtnet.fr'), ('50.112.241.97'), " +
<<<<<<< HEAD
                            "('2.84.142.149'), ('bug.airdns.org'), ('83.212.103.14'), ('62.210.131.30')");
=======
                            "('2.84.142.149'), ('bug.airdns.org'), ('83.212.103.14'), ('62.210.131.30'), ('104.131.254.22'), " +
                            "('46.28.111.249')");
>>>>>>> d34e2a6d
                }
            case 38:
                apply("ALTER TABLE transaction ADD COLUMN IF NOT EXISTS full_hash BINARY(32)");
            case 39:
                apply("ALTER TABLE transaction ADD COLUMN IF NOT EXISTS referenced_transaction_full_hash BINARY(32)");
            case 40:
                apply(null);
            case 41:
                apply("ALTER TABLE transaction ALTER COLUMN full_hash SET NOT NULL");
            case 42:
                apply("CREATE UNIQUE INDEX IF NOT EXISTS transaction_full_hash_idx ON transaction (full_hash)");
            case 43:
                apply(null);
            case 44:
                apply(null);
            case 45:
                apply(null);
            case 46:
                apply("ALTER TABLE transaction ADD COLUMN IF NOT EXISTS attachment_bytes VARBINARY");
            case 47:
                BlockDb.deleteAll();
                apply(null);
            case 48:
                apply("ALTER TABLE transaction DROP COLUMN attachment");
            case 49:
                apply("UPDATE transaction a SET a.referenced_transaction_full_hash = "
                        + "(SELECT full_hash FROM transaction b WHERE b.id = a.referenced_transaction_id) "
                        + "WHERE a.referenced_transaction_full_hash IS NULL");
            case 50:
                apply("ALTER TABLE transaction DROP COLUMN referenced_transaction_id");
            case 51:
                apply("ALTER TABLE transaction DROP COLUMN hash");
            case 52:
<<<<<<< HEAD
                BlockchainProcessorImpl.getInstance().validateAtNextScan();
=======
                if (Constants.isTestnet) {
                    BlockchainProcessorImpl.getInstance().validateAtNextScan();
                }
>>>>>>> d34e2a6d
                apply(null);
            case 53:
                apply("DROP INDEX transaction_recipient_id_idx");
            case 54:
                apply("ALTER TABLE transaction ALTER COLUMN recipient_id SET NULL");
            case 55:
                try (Connection con = Db.getConnection();
                     Statement stmt = con.createStatement();
                     PreparedStatement pstmt = con.prepareStatement("UPDATE transaction SET recipient_id = null WHERE type = ? AND subtype = ?")) {
                    try {
                        for (byte type = 0; type <= 4; type++) {
                            for (byte subtype = 0; subtype <= 8; subtype++) {
                                TransactionType transactionType = TransactionType.findTransactionType(type, subtype);
                                if (transactionType == null) {
                                    continue;
                                }
                                if (!transactionType.hasRecipient()) {
                                    pstmt.setByte(1, type);
                                    pstmt.setByte(2, subtype);
                                    pstmt.executeUpdate();
                                }
                            }
                        }
                        stmt.executeUpdate("UPDATE version SET next_update = next_update + 1");
                        con.commit();
                    } catch (SQLException e) {
                        con.rollback();
                        throw e;
                    }
                } catch (SQLException e) {
                    throw new RuntimeException(e);
                }
            case 56:
                apply("CREATE INDEX IF NOT EXISTS transaction_recipient_id_idx ON transaction (recipient_id)");
            case 57:
                apply("DROP INDEX transaction_timestamp_idx");
            case 58:
                apply("CREATE INDEX IF NOT EXISTS transaction_timestamp_idx ON transaction (timestamp DESC)");
            case 59:
<<<<<<< HEAD
=======
                apply("ALTER TABLE transaction ADD COLUMN version TINYINT");
            case 60:
                apply("UPDATE transaction SET version = 0");
            case 61:
                apply("ALTER TABLE transaction ALTER COLUMN version SET NOT NULL");
            case 62:
                apply("ALTER TABLE transaction ADD COLUMN has_message BOOLEAN NOT NULL DEFAULT FALSE");
            case 63:
                apply("ALTER TABLE transaction ADD COLUMN has_encrypted_message BOOLEAN NOT NULL DEFAULT FALSE");
            case 64:
                apply("UPDATE transaction SET has_message = TRUE WHERE type = 1 AND subtype = 0");
            case 65:
                apply("ALTER TABLE transaction ADD COLUMN has_public_key_announcement BOOLEAN NOT NULL DEFAULT FALSE");
            case 66:
                apply("ALTER TABLE transaction ADD COLUMN IF NOT EXISTS ec_block_height INT DEFAULT NULL");
            case 67:
                apply("ALTER TABLE transaction ADD COLUMN IF NOT EXISTS ec_block_id BIGINT DEFAULT NULL");
            case 68:
				apply("ALTER TABLE transaction ADD COLUMN has_encrypttoself_message BOOLEAN NOT NULL DEFAULT FALSE");
            case 69:
>>>>>>> d34e2a6d
                apply("CREATE TABLE IF NOT EXISTS alias (id BIGINT NOT NULL, FOREIGN KEY (id) REFERENCES transaction (id), "
                        + "account_id BIGINT NOT NULL, alias_name VARCHAR NOT NULL, "
                        + "alias_name_lower VARCHAR AS LOWER (alias_name) NOT NULL, "
                        + "alias_uri VARCHAR NOT NULL, timestamp INT NOT NULL, "
                        + "height INT NOT NULL, latest BOOLEAN NOT NULL DEFAULT TRUE)");
<<<<<<< HEAD
            case 60:
                apply("CREATE UNIQUE INDEX IF NOT EXISTS alias_id_height_idx ON alias (id, height DESC)");
            case 61:
                apply("CREATE INDEX IF NOT EXISTS alias_account_id_idx ON alias (account_id, height DESC)");
            case 62:
                apply("CREATE INDEX IF NOT EXISTS alias_name_lower_idx ON alias (alias_name_lower)");
            case 63:
                apply("CREATE TABLE IF NOT EXISTS alias_offer (id BIGINT NOT NULL, FOREIGN KEY (id) REFERENCES alias (id), "
                        + "price BIGINT NOT NULL, buyer_id BIGINT NOT NULL, "
                        + "height INT NOT NULL, latest BOOLEAN DEFAULT TRUE NOT NULL)");
            case 64:
                apply("CREATE UNIQUE INDEX IF NOT EXISTS alias_offer_id_height_idx ON alias_offer (id, height DESC)");
            case 65:
                apply("CREATE TABLE IF NOT EXISTS asset (db_id INT IDENTITY, id BIGINT NOT NULL, FOREIGN KEY (id) REFERENCES "
                        + "transaction (id), account_id BIGINT NOT NULL, "
                        + "name VARCHAR NOT NULL, description VARCHAR, quantity BIGINT NOT NULL, decimals TINYINT NOT NULL)");
            case 66:
                apply("CREATE UNIQUE INDEX IF NOT EXISTS asset_id_idx ON asset (id)");
            case 67:
                apply("CREATE INDEX IF NOT EXISTS asset_account_id_idx ON asset (account_id)");
            case 68:
=======
            case 70:
                apply("CREATE UNIQUE INDEX IF NOT EXISTS alias_id_height_idx ON alias (id, height DESC)");
            case 71:
                apply("CREATE INDEX IF NOT EXISTS alias_account_id_idx ON alias (account_id, height DESC)");
            case 72:
                apply("CREATE INDEX IF NOT EXISTS alias_name_lower_idx ON alias (alias_name_lower)");
            case 73:
                apply("CREATE TABLE IF NOT EXISTS alias_offer (id BIGINT NOT NULL, "
                        + "price BIGINT NOT NULL, buyer_id BIGINT, "
                        + "height INT NOT NULL, latest BOOLEAN DEFAULT TRUE NOT NULL)");
            case 74:
                apply("CREATE UNIQUE INDEX IF NOT EXISTS alias_offer_id_height_idx ON alias_offer (id, height DESC)");
            case 75:
                apply("CREATE TABLE IF NOT EXISTS asset (db_id INT IDENTITY, id BIGINT NOT NULL, FOREIGN KEY (id) REFERENCES "
                        + "transaction (id), account_id BIGINT NOT NULL, "
                        + "name VARCHAR NOT NULL, description VARCHAR, quantity BIGINT NOT NULL, decimals TINYINT NOT NULL)");
            case 76:
                apply("CREATE UNIQUE INDEX IF NOT EXISTS asset_id_idx ON asset (id)");
            case 77:
                apply("CREATE INDEX IF NOT EXISTS asset_account_id_idx ON asset (account_id)");
            case 78:
>>>>>>> d34e2a6d
                apply("CREATE TABLE IF NOT EXISTS trade (db_id INT IDENTITY, asset_id BIGINT NOT NULL, FOREIGN KEY (asset_id) "
                        + "REFERENCES asset (id), block_id BIGINT NOT NULL, FOREIGN KEY (block_id) REFERENCES block (id), "
                        + "ask_order_id BIGINT NOT NULL, bid_order_id BIGINT NOT NULL, quantity BIGINT NOT NULL, "
                        + "price BIGINT NOT NULL, timestamp INT NOT NULL, height INT NOT NULL)");
<<<<<<< HEAD
            case 69:
                apply("CREATE UNIQUE INDEX IF NOT EXISTS trade_ask_bid_idx ON trade (ask_order_id, bid_order_id)");
            case 70:
                apply("CREATE INDEX IF NOT EXISTS trade_asset_id_idx ON trade (asset_id, height DESC)");
            case 71:
=======
            case 79:
                apply("CREATE UNIQUE INDEX IF NOT EXISTS trade_ask_bid_idx ON trade (ask_order_id, bid_order_id)");
            case 80:
                apply("CREATE INDEX IF NOT EXISTS trade_asset_id_idx ON trade (asset_id, height DESC)");
            case 81:
>>>>>>> d34e2a6d
                apply("CREATE TABLE IF NOT EXISTS ask_order (db_id INT IDENTITY, id BIGINT NOT NULL, FOREIGN KEY (id) REFERENCES "
                        + "transaction (id), account_id BIGINT NOT NULL, "
                        + "asset_id BIGINT NOT NULL, FOREIGN KEY (asset_id) REFERENCES asset (id), price BIGINT NOT NULL, "
                        + "quantity BIGINT NOT NULL, height INT NOT NULL, "
                        + "latest BOOLEAN NOT NULL DEFAULT TRUE)");
<<<<<<< HEAD
            case 72:
                apply("CREATE UNIQUE INDEX IF NOT EXISTS ask_order_id_height_idx ON ask_order (id, height DESC)");
            case 73:
                apply("CREATE INDEX IF NOT EXISTS ask_order_account_id_idx ON ask_order (account_id, height DESC)");
            case 74:
                apply("CREATE INDEX IF NOT EXISTS ask_order_asset_id_price_idx ON ask_order (asset_id, price)");
            case 75:
=======
            case 82:
                apply("CREATE UNIQUE INDEX IF NOT EXISTS ask_order_id_height_idx ON ask_order (id, height DESC)");
            case 83:
                apply("CREATE INDEX IF NOT EXISTS ask_order_account_id_idx ON ask_order (account_id, height DESC)");
            case 84:
                apply("CREATE INDEX IF NOT EXISTS ask_order_asset_id_price_idx ON ask_order (asset_id, price)");
            case 85:
>>>>>>> d34e2a6d
                apply("CREATE TABLE IF NOT EXISTS bid_order (db_id INT IDENTITY, id BIGINT NOT NULL, FOREIGN KEY (id) REFERENCES "
                        + "transaction (id), account_id BIGINT NOT NULL, "
                        + "asset_id BIGINT NOT NULL, FOREIGN KEY (asset_id) REFERENCES asset (id), price BIGINT NOT NULL, "
                        + "quantity BIGINT NOT NULL, height INT NOT NULL, "
                        + "latest BOOLEAN NOT NULL DEFAULT TRUE)");
<<<<<<< HEAD
            case 76:
                apply("CREATE UNIQUE INDEX IF NOT EXISTS bid_order_id_height_idx ON bid_order (id, height DESC)");
            case 77:
                apply("CREATE INDEX IF NOT EXISTS bid_order_account_id_idx ON bid_order (account_id, height DESC)");
            case 78:
                apply("CREATE INDEX IF NOT EXISTS bid_order_asset_id_price_idx ON bid_order (asset_id, price DESC)");
            case 79:
                apply("CREATE TABLE IF NOT EXISTS vote (db_id INT IDENTITY, id BIGINT NOT NULL, FOREIGN KEY (id) REFERENCES "
                        + "transaction (id), poll_id BIGINT NOT NULL, "
                        + "voter_id BIGINT NOT NULL, vote_bytes VARBINARY NOT NULL)");
            case 80:
                apply("CREATE UNIQUE INDEX IF NOT EXISTS vote_id_idx ON vote (id)");
            case 81:
                apply("CREATE INDEX IF NOT EXISTS vote_poll_id_idx ON vote (poll_id)");
            case 82:
=======
            case 86:
                apply("CREATE UNIQUE INDEX IF NOT EXISTS bid_order_id_height_idx ON bid_order (id, height DESC)");
            case 87:
                apply("CREATE INDEX IF NOT EXISTS bid_order_account_id_idx ON bid_order (account_id, height DESC)");
            case 88:
                apply("CREATE INDEX IF NOT EXISTS bid_order_asset_id_price_idx ON bid_order (asset_id, price DESC)");
            case 89:
                apply("CREATE TABLE IF NOT EXISTS vote (db_id INT IDENTITY, id BIGINT NOT NULL, FOREIGN KEY (id) REFERENCES "
                       + "transaction (id), poll_id BIGINT NOT NULL, "
                        + "voter_id BIGINT NOT NULL, vote_bytes VARBINARY NOT NULL)");
            case 90:
                apply("CREATE UNIQUE INDEX IF NOT EXISTS vote_id_idx ON vote (id)");
            case 91:
                apply("CREATE INDEX IF NOT EXISTS vote_poll_id_idx ON vote (poll_id)");
            case 92:
>>>>>>> d34e2a6d
                apply("CREATE TABLE IF NOT EXISTS poll (db_id INT IDENTITY, id BIGINT NOT NULL, FOREIGN KEY (id) REFERENCES "
                        + "transaction (id), name VARCHAR NOT NULL, "
                        + "description VARCHAR, options ARRAY NOT NULL, min_num_options TINYINT, max_num_options TINYINT, "
                        +" binary_options BOOLEAN NOT NULL)");
<<<<<<< HEAD
            case 83:
                apply("CREATE UNIQUE INDEX IF NOT EXISTS poll_id_idx ON poll (id)");
            case 84:
                apply("ALTER TABLE vote ADD FOREIGN KEY (poll_id) REFERENCES poll (id)");
            case 85:
                apply("ALTER TABLE trade ADD FOREIGN KEY (ask_order_id) REFERENCES ask_order (id)");
            case 86:
                apply("ALTER TABLE trade ADD FOREIGN KEY (bid_order_id) REFERENCES bid_order (id)");
            case 87:
                apply("CREATE TABLE IF NOT EXISTS hub (db_id INT IDENTITY, account_id BIGINT NOT NULL, min_fee_per_byte "
                        + "BIGINT NOT NULL, uris ARRAY NOT NULL, height INT NOT NULL, latest BOOLEAN NOT NULL DEFAULT TRUE)");
            case 88:
                apply("CREATE UNIQUE INDEX IF NOT EXISTS hub_account_id_height_idx ON hub (account_id, height DESC)");
            case 89:
                apply("CREATE TABLE IF NOT EXISTS goods (db_id INT IDENTITY, id BIGINT NOT NULL, seller_id BIGINT NOT NULL, "
                        + "name VARCHAR NOT NULL, description VARCHAR, tags VARCHAR, timestamp INT NOT NULL, "
                        + "quantity INT NOT NULL, price BIGINT NOT NULL, delisted BOOLEAN NOT NULL, height INT NOT NULL, "
                        + "latest BOOLEAN NOT NULL DEFAULT TRUE)");
            case 90:
                apply("CREATE UNIQUE INDEX IF NOT EXISTS goods_id_height_idx ON goods (id, height DESC)");
            case 91:
                apply("CREATE INDEX IF NOT EXISTS goods_seller_id_name_idx ON goods (seller_id, name)");
            case 92:
                apply("CREATE INDEX IF NOT EXISTS goods_timestamp_idx ON goods (timestamp DESC, height DESC)");
            case 93:
                apply("CREATE TABLE IF NOT EXISTS purchase (db_id INT IDENTITY, id BIGINT NOT NULL, buyer_id BIGINT NOT NULL, "
                        + "goods_id BIGINT NOT NULL, seller_id BIGINT NOT NULL, quantity INT NOT NULL, price BIGINT NOT NULL, "
                        + "deadline INT NOT NULL, note VARBINARY, nonce BINARY(32), timestamp INT NOT NULL, pending BOOLEAN NOT NULL, "
                        + "goods VARBINARY, goods_nonce BINARY(32), refund_note VARBINARY, refund_nonce BINARY(32), "
                        + "feedback_note VARBINARY, feedback_nonce BINARY(32), discount BIGINT NOT NULL, refund BIGINT NOT NULL, "
                        + "height INT NOT NULL, latest BOOLEAN NOT NULL DEFAULT TRUE)");
            case 94:
                apply("CREATE UNIQUE INDEX IF NOT EXISTS purchase_id_height_idx ON purchase (id, height DESC)");
            case 95:
                apply("CREATE INDEX IF NOT EXISTS purchase_buyer_id_height_idx ON purchase (buyer_id, height DESC)");
            case 96:
                apply("CREATE INDEX IF NOT EXISTS purchase_seller_id_height_idx ON purchase (seller_id, height DESC)");
            case 97:
                apply("CREATE INDEX IF NOT EXISTS purchase_deadline_idx ON purchase (deadline DESC, height DESC)");
            case 98:
                apply("ALTER TABLE poll DROP COLUMN binary_options");
            case 99:
                apply("ALTER TABLE poll ADD asset_id BIGINT");
            case 100:
                apply("ALTER TABLE poll ADD finish INT");
            case 101:
                apply("ALTER TABLE poll ADD option_model TINYINT");
            case 102:
                apply("ALTER TABLE poll ADD voting_model TINYINT");
            case 103:
                apply("ALTER TABLE poll ADD min_balance BIGINT");
            case 104:
                apply("ALTER TABLE poll ADD active BOOLEAN");
            case 105:
                apply("ALTER TABLE poll ADD FOREIGN KEY (asset_id) REFERENCES asset(id)");
            case 106:
                apply("ALTER TABLE poll ALTER COLUMN finish SET NOT NULL");
            case 107:
                apply("ALTER TABLE poll ALTER COLUMN finish SET NOT NULL");
            case 108:
                apply("ALTER TABLE poll ALTER COLUMN option_model SET NOT NULL");
            case 109:
                apply("ALTER TABLE poll ALTER COLUMN voting_model SET NOT NULL");
            case 110:
                apply("CREATE TABLE IF NOT EXISTS poll_results (db_id INT IDENTITY, id BIGINT NOT NULL, "
                        + "results_type TINYINT NOT NULL, results_json VARCHAR NOT NULL)");
            case 111:
=======
            case 93:
                apply("CREATE UNIQUE INDEX IF NOT EXISTS poll_id_idx ON poll (id)");
            case 94:
                apply("ALTER TABLE vote ADD FOREIGN KEY (poll_id) REFERENCES poll (id)");
            case 95:
                apply("CREATE TABLE IF NOT EXISTS hub (db_id INT IDENTITY, account_id BIGINT NOT NULL, min_fee_per_byte "
                        + "BIGINT NOT NULL, uris ARRAY NOT NULL, height INT NOT NULL, latest BOOLEAN NOT NULL DEFAULT TRUE)");
            case 96:
                apply("CREATE UNIQUE INDEX IF NOT EXISTS hub_account_id_height_idx ON hub (account_id, height DESC)");
            case 97:
                apply("CREATE TABLE IF NOT EXISTS goods (db_id INT IDENTITY, id BIGINT NOT NULL, FOREIGN KEY (id) REFERENCES "
                        + "transaction (id), seller_id BIGINT NOT NULL, name VARCHAR NOT NULL, description VARCHAR, "
                        + "tags VARCHAR, timestamp INT NOT NULL, quantity INT NOT NULL, price BIGINT NOT NULL, "
                        + "delisted BOOLEAN NOT NULL, height INT NOT NULL, latest BOOLEAN NOT NULL DEFAULT TRUE)");
            case 98:
                apply("CREATE UNIQUE INDEX IF NOT EXISTS goods_id_height_idx ON goods (id, height DESC)");
            case 99:
                apply("CREATE INDEX IF NOT EXISTS goods_seller_id_name_idx ON goods (seller_id, name)");
            case 100:
                apply("CREATE INDEX IF NOT EXISTS goods_timestamp_idx ON goods (timestamp DESC, height DESC)");
            case 101:
                apply("CREATE TABLE IF NOT EXISTS purchase (db_id INT IDENTITY, id BIGINT NOT NULL, FOREIGN KEY (id) "
                        + "REFERENCES transaction (id), buyer_id BIGINT NOT NULL, goods_id BIGINT NOT NULL, "
                        + "seller_id BIGINT NOT NULL, quantity INT NOT NULL, "
                        + "price BIGINT NOT NULL, deadline INT NOT NULL, note VARBINARY, nonce BINARY(32), "
                        + "timestamp INT NOT NULL, pending BOOLEAN NOT NULL, goods VARBINARY, goods_nonce BINARY(32), "
                        + "refund_note VARBINARY, refund_nonce BINARY(32), has_feedback_notes BOOLEAN NOT NULL DEFAULT FALSE, "
                        + "has_public_feedbacks BOOLEAN NOT NULL DEFAULT FALSE, discount BIGINT NOT NULL, refund BIGINT NOT NULL, "
                        + "height INT NOT NULL, latest BOOLEAN NOT NULL DEFAULT TRUE)");
            case 102:
                apply("CREATE UNIQUE INDEX IF NOT EXISTS purchase_id_height_idx ON purchase (id, height DESC)");
            case 103:
                apply("CREATE INDEX IF NOT EXISTS purchase_buyer_id_height_idx ON purchase (buyer_id, height DESC)");
            case 104:
                apply("CREATE INDEX IF NOT EXISTS purchase_seller_id_height_idx ON purchase (seller_id, height DESC)");
            case 105:
                apply("CREATE INDEX IF NOT EXISTS purchase_deadline_idx ON purchase (deadline DESC, height DESC)");
            case 106:
                apply("CREATE TABLE IF NOT EXISTS account (db_id INT IDENTITY, id BIGINT NOT NULL, creation_height INT NOT NULL, "
                        + "public_key BINARY(32), key_height INT, balance BIGINT NOT NULL, unconfirmed_balance BIGINT NOT NULL, "
                        + "forged_balance BIGINT NOT NULL, name VARCHAR, description VARCHAR, current_leasing_height_from INT, "
                        + "current_leasing_height_to INT, current_lessee_id BIGINT NULL, next_leasing_height_from INT, "
                        + "next_leasing_height_to INT, next_lessee_id BIGINT NULL, height INT NOT NULL, "
                        + "latest BOOLEAN NOT NULL DEFAULT TRUE)");
            case 107:
                apply("CREATE UNIQUE INDEX IF NOT EXISTS account_id_height_idx ON account (id, height DESC)");
            case 108:
                apply("CREATE INDEX IF NOT EXISTS account_current_lessee_id_leasing_height_idx ON account (current_lessee_id, "
                        + "current_leasing_height_to DESC)");
            case 109:
                apply("CREATE TABLE IF NOT EXISTS account_asset (db_id INT IDENTITY, account_id BIGINT NOT NULL, "
                        + "asset_id BIGINT NOT NULL, FOREIGN KEY (asset_id) REFERENCES asset (id), quantity BIGINT NOT NULL, "
                        + "unconfirmed_quantity BIGINT NOT NULL, height INT NOT NULL, "
                        + "latest BOOLEAN NOT NULL DEFAULT TRUE)");
            case 110:
                apply("CREATE UNIQUE INDEX IF NOT EXISTS account_asset_id_height_idx ON account_asset (account_id, asset_id, height DESC)");
            case 111:
                apply("CREATE TABLE IF NOT EXISTS account_guaranteed_balance (db_id INT IDENTITY, account_id BIGINT NOT NULL, "
                        + "additions BIGINT NOT NULL, height INT NOT NULL)");
            case 112:
                apply("CREATE UNIQUE INDEX IF NOT EXISTS account_guaranteed_balance_id_height_idx ON account_guaranteed_balance "
                        + "(account_id, height DESC)");
            case 113:
                apply("CREATE TABLE IF NOT EXISTS purchase_feedback (db_id INT IDENTITY, id BIGINT NOT NULL, feedback_data VARBINARY NOT NULL, "
                        + "feedback_nonce BINARY(32) NOT NULL, height INT NOT NULL, latest BOOLEAN NOT NULL DEFAULT TRUE)");
            case 114:
                apply("CREATE INDEX IF NOT EXISTS purchase_feedback_id_height_idx ON purchase_feedback (id, height DESC)");
            case 115:
                apply("CREATE TABLE IF NOT EXISTS purchase_public_feedback (db_id INT IDENTITY, id BIGINT NOT NULL, public_feedback "
                        + " VARCHAR NOT NULL, height INT NOT NULL, latest BOOLEAN NOT NULL DEFAULT TRUE)");
            case 116:
                apply("CREATE INDEX IF NOT EXISTS purchase_public_feedback_id_height_idx ON purchase_public_feedback (id, height DESC)");
            case 117:
>>>>>>> d34e2a6d
                return;
            default:
                throw new RuntimeException("Database inconsistent with code, probably trying to run older code on newer database");
        }
    }

    private DbVersion() {} //never
}<|MERGE_RESOLUTION|>--- conflicted
+++ resolved
@@ -51,7 +51,7 @@
                 stmt.executeUpdate("UPDATE version SET next_update = next_update + 1");
                 Db.commitTransaction();
             } catch (SQLException e) {
-                Db.rollbackTransaction();
+                con.rollback();
                 throw e;
             }
         } catch (SQLException e) {
@@ -148,32 +148,6 @@
             case 37:
                 if (!Constants.isTestnet) {
                     apply("INSERT INTO peer (address) VALUES " +
-<<<<<<< HEAD
-                            "('samson.vps.nxtcrypto.org'), ('210.70.137.216:80'), ('178.15.99.67'), ('114.215.130.79'), " +
-                            "('85.25.198.120'), ('82.192.39.33'), ('84.242.91.139'), ('178.33.203.157'), ('bitsy08.vps.nxtcrypto.org'), " +
-                            "('oldnbold.vps.nxtcrypto.org'), ('46.28.111.249'), ('vps8.nxtcrypto.org'), ('95.24.81.240'), " +
-                            "('85.214.222.82'), ('188.226.179.119'), ('54.187.153.45'), ('89.176.190.43'), ('nxtpi.zapto.org'), " +
-                            "('89.70.254.145'), ('wallet.nxtty.com'), ('95.85.24.151'), ('95.188.237.51'), ('nrs02.nxtsolaris.info'), " +
-                            "('fsom.no-ip.org'), ('nrs01.nxtsolaris.info'), ('allbits.vps.nxtcrypto.org'), ('mycrypto.no-ip.biz'), " +
-                            "('72.14.177.42'), ('bitsy03.vps.nxtcrypto.org'), ('199.195.148.27'), ('bitsy06.vps.nxtcrypto.org'), " +
-                            "('188.226.139.71'), ('enricoip.no-ip.biz'), ('54.200.196.116'), ('24.161.110.115'), ('88.163.78.131'), " +
-                            "('vps12.nxtcrypto.org'), ('vps10.nxtcrypto.org'), ('bitsy09.vps.nxtcrypto.org'), ('nxtnode.noip.me'), " +
-                            "('49.245.183.103'), ('xyzzyx.vps.nxtcrypto.org'), ('nxt.ravensbloodrealms.com'), ('nxtio.org'), " +
-                            "('67.212.71.173'), ('xeqtorcreed2.vps.nxtcrypto.org'), ('195.154.127.172'), ('vps11.nxtcrypto.org'), " +
-                            "('184.57.30.220'), ('213.46.57.77'), ('162.243.159.190'), ('188.138.88.154'), ('178.150.207.53'), " +
-                            "('54.76.203.25'), ('146.185.168.129'), ('107.23.118.157'), ('bitsy04.vps.nxtcrypto.org'), " +
-                            "('nxt.alkeron.com'), ('23.88.229.194'), ('23.88.59.40'), ('77.179.121.91'), ('58.95.145.117'), " +
-                            "('188.35.156.10'), ('166.111.77.95'), ('pakisnxt.no-ip.org'), ('81.4.107.191'), ('192.241.190.156'), " +
-                            "('69.141.139.8'), ('nxs2.hanza.co.id'), ('bitsy01.vps.nxtcrypto.org'), ('209.126.73.158'), " +
-                            "('nxt.phukhew.com'), ('89.250.240.63'), ('cryptkeeper.vps.nxtcrypto.org'), ('54.213.122.21'), " +
-                            "('zobue.com'), ('91.69.121.229'), ('vps6.nxtcrypto.org'), ('54.187.49.62'), ('vps4.nxtcrypto.org'), " +
-                            "('80.86.92.139'), ('109.254.63.44'), ('nxtportal.org'), ('89.250.243.200'), ('nxt.olxp.in'), " +
-                            "('46.194.184.161'), ('178.63.69.203'), ('nxt.sx'), ('185.4.72.115'), ('178.198.145.191'), " +
-                            "('panzetti.vps.nxtcrypto.org'), ('miasik.no-ip.org'), ('screenname.vps.nxtcrypto.org'), ('87.230.14.1'), " +
-                            "('nacho.damnserver.com'), ('87.229.77.126'), ('bitsy05.vps.nxtcrypto.org'), ('lyynx.vps.nxtcrypto.org'), " +
-                            "('209.126.73.156'), ('62.57.115.23'), ('66.30.204.105'), ('vps1.nxtcrypto.org'), " +
-                            "('cubie-solar.mjke.de:7873'), ('192.99.212.121'), ('109.90.16.208')");
-=======
                             "('178.194.110.193'), ('nrs01.nxtsolaris.info'), ('xeqtorcreed2.vps.nxtcrypto.org'), ('5.101.101.137'), " +
                             "('54.76.203.25'), ('ns1.anameserver.de'), ('cryptkeeper.vps.nxtcrypto.org'), ('vps11.nxtcrypto.org'), " +
                             "('80.137.236.53'), ('wallet.nxtty.com'), ('2.84.130.26'), ('91.121.223.107'), ('80.137.229.25'), " +
@@ -234,17 +208,11 @@
                             "('cubie-solar.mjke.de'), ('106.187.95.232'), ('185.12.44.108'), ('vps9.nxtcrypto.org'), ('nxt5.webice.ru'), " +
                             "('bitsy04.vps.nxtcrypto.org'), ('nxt3.webice.ru'), ('69.122.140.198'), ('54.210.102.134'), " +
                             "('46.109.165.4'), ('panzetti.vps.nxtcrypto.org'), ('80.137.230.115')");
->>>>>>> d34e2a6d
                 } else {
                     apply("INSERT INTO peer (address) VALUES " +
-                            "('178.150.207.53'), ('192.241.223.132'), ('node9.mynxtcoin.org'), ('node10.mynxtcoin.org'), " +
-                            "('node3.mynxtcoin.org'), ('109.87.169.253'), ('nxtnet.fr'), ('50.112.241.97'), " +
-<<<<<<< HEAD
-                            "('2.84.142.149'), ('bug.airdns.org'), ('83.212.103.14'), ('62.210.131.30')");
-=======
-                            "('2.84.142.149'), ('bug.airdns.org'), ('83.212.103.14'), ('62.210.131.30'), ('104.131.254.22'), " +
-                            "('46.28.111.249')");
->>>>>>> d34e2a6d
+                            "('109.87.169.253'), ('nxtnet.fr'), ('node10.mynxtcoin.org'), ('50.112.241.97'), " +
+                            "('node9.mynxtcoin.org'), ('2.84.142.149'), ('192.241.223.132'), ('node3.mynxtcoin.org'), " +
+                            "('bug.airdns.org')");
                 }
             case 38:
                 apply("ALTER TABLE transaction ADD COLUMN IF NOT EXISTS full_hash BINARY(32)");
@@ -278,13 +246,9 @@
             case 51:
                 apply("ALTER TABLE transaction DROP COLUMN hash");
             case 52:
-<<<<<<< HEAD
-                BlockchainProcessorImpl.getInstance().validateAtNextScan();
-=======
                 if (Constants.isTestnet) {
                     BlockchainProcessorImpl.getInstance().validateAtNextScan();
                 }
->>>>>>> d34e2a6d
                 apply(null);
             case 53:
                 apply("DROP INDEX transaction_recipient_id_idx");
@@ -324,8 +288,6 @@
             case 58:
                 apply("CREATE INDEX IF NOT EXISTS transaction_timestamp_idx ON transaction (timestamp DESC)");
             case 59:
-<<<<<<< HEAD
-=======
                 apply("ALTER TABLE transaction ADD COLUMN version TINYINT");
             case 60:
                 apply("UPDATE transaction SET version = 0");
@@ -346,35 +308,11 @@
             case 68:
 				apply("ALTER TABLE transaction ADD COLUMN has_encrypttoself_message BOOLEAN NOT NULL DEFAULT FALSE");
             case 69:
->>>>>>> d34e2a6d
                 apply("CREATE TABLE IF NOT EXISTS alias (id BIGINT NOT NULL, FOREIGN KEY (id) REFERENCES transaction (id), "
                         + "account_id BIGINT NOT NULL, alias_name VARCHAR NOT NULL, "
                         + "alias_name_lower VARCHAR AS LOWER (alias_name) NOT NULL, "
                         + "alias_uri VARCHAR NOT NULL, timestamp INT NOT NULL, "
                         + "height INT NOT NULL, latest BOOLEAN NOT NULL DEFAULT TRUE)");
-<<<<<<< HEAD
-            case 60:
-                apply("CREATE UNIQUE INDEX IF NOT EXISTS alias_id_height_idx ON alias (id, height DESC)");
-            case 61:
-                apply("CREATE INDEX IF NOT EXISTS alias_account_id_idx ON alias (account_id, height DESC)");
-            case 62:
-                apply("CREATE INDEX IF NOT EXISTS alias_name_lower_idx ON alias (alias_name_lower)");
-            case 63:
-                apply("CREATE TABLE IF NOT EXISTS alias_offer (id BIGINT NOT NULL, FOREIGN KEY (id) REFERENCES alias (id), "
-                        + "price BIGINT NOT NULL, buyer_id BIGINT NOT NULL, "
-                        + "height INT NOT NULL, latest BOOLEAN DEFAULT TRUE NOT NULL)");
-            case 64:
-                apply("CREATE UNIQUE INDEX IF NOT EXISTS alias_offer_id_height_idx ON alias_offer (id, height DESC)");
-            case 65:
-                apply("CREATE TABLE IF NOT EXISTS asset (db_id INT IDENTITY, id BIGINT NOT NULL, FOREIGN KEY (id) REFERENCES "
-                        + "transaction (id), account_id BIGINT NOT NULL, "
-                        + "name VARCHAR NOT NULL, description VARCHAR, quantity BIGINT NOT NULL, decimals TINYINT NOT NULL)");
-            case 66:
-                apply("CREATE UNIQUE INDEX IF NOT EXISTS asset_id_idx ON asset (id)");
-            case 67:
-                apply("CREATE INDEX IF NOT EXISTS asset_account_id_idx ON asset (account_id)");
-            case 68:
-=======
             case 70:
                 apply("CREATE UNIQUE INDEX IF NOT EXISTS alias_id_height_idx ON alias (id, height DESC)");
             case 71:
@@ -396,38 +334,20 @@
             case 77:
                 apply("CREATE INDEX IF NOT EXISTS asset_account_id_idx ON asset (account_id)");
             case 78:
->>>>>>> d34e2a6d
                 apply("CREATE TABLE IF NOT EXISTS trade (db_id INT IDENTITY, asset_id BIGINT NOT NULL, FOREIGN KEY (asset_id) "
                         + "REFERENCES asset (id), block_id BIGINT NOT NULL, FOREIGN KEY (block_id) REFERENCES block (id), "
                         + "ask_order_id BIGINT NOT NULL, bid_order_id BIGINT NOT NULL, quantity BIGINT NOT NULL, "
                         + "price BIGINT NOT NULL, timestamp INT NOT NULL, height INT NOT NULL)");
-<<<<<<< HEAD
-            case 69:
-                apply("CREATE UNIQUE INDEX IF NOT EXISTS trade_ask_bid_idx ON trade (ask_order_id, bid_order_id)");
-            case 70:
-                apply("CREATE INDEX IF NOT EXISTS trade_asset_id_idx ON trade (asset_id, height DESC)");
-            case 71:
-=======
             case 79:
                 apply("CREATE UNIQUE INDEX IF NOT EXISTS trade_ask_bid_idx ON trade (ask_order_id, bid_order_id)");
             case 80:
                 apply("CREATE INDEX IF NOT EXISTS trade_asset_id_idx ON trade (asset_id, height DESC)");
             case 81:
->>>>>>> d34e2a6d
                 apply("CREATE TABLE IF NOT EXISTS ask_order (db_id INT IDENTITY, id BIGINT NOT NULL, FOREIGN KEY (id) REFERENCES "
                         + "transaction (id), account_id BIGINT NOT NULL, "
                         + "asset_id BIGINT NOT NULL, FOREIGN KEY (asset_id) REFERENCES asset (id), price BIGINT NOT NULL, "
                         + "quantity BIGINT NOT NULL, height INT NOT NULL, "
                         + "latest BOOLEAN NOT NULL DEFAULT TRUE)");
-<<<<<<< HEAD
-            case 72:
-                apply("CREATE UNIQUE INDEX IF NOT EXISTS ask_order_id_height_idx ON ask_order (id, height DESC)");
-            case 73:
-                apply("CREATE INDEX IF NOT EXISTS ask_order_account_id_idx ON ask_order (account_id, height DESC)");
-            case 74:
-                apply("CREATE INDEX IF NOT EXISTS ask_order_asset_id_price_idx ON ask_order (asset_id, price)");
-            case 75:
-=======
             case 82:
                 apply("CREATE UNIQUE INDEX IF NOT EXISTS ask_order_id_height_idx ON ask_order (id, height DESC)");
             case 83:
@@ -435,29 +355,11 @@
             case 84:
                 apply("CREATE INDEX IF NOT EXISTS ask_order_asset_id_price_idx ON ask_order (asset_id, price)");
             case 85:
->>>>>>> d34e2a6d
                 apply("CREATE TABLE IF NOT EXISTS bid_order (db_id INT IDENTITY, id BIGINT NOT NULL, FOREIGN KEY (id) REFERENCES "
                         + "transaction (id), account_id BIGINT NOT NULL, "
                         + "asset_id BIGINT NOT NULL, FOREIGN KEY (asset_id) REFERENCES asset (id), price BIGINT NOT NULL, "
                         + "quantity BIGINT NOT NULL, height INT NOT NULL, "
                         + "latest BOOLEAN NOT NULL DEFAULT TRUE)");
-<<<<<<< HEAD
-            case 76:
-                apply("CREATE UNIQUE INDEX IF NOT EXISTS bid_order_id_height_idx ON bid_order (id, height DESC)");
-            case 77:
-                apply("CREATE INDEX IF NOT EXISTS bid_order_account_id_idx ON bid_order (account_id, height DESC)");
-            case 78:
-                apply("CREATE INDEX IF NOT EXISTS bid_order_asset_id_price_idx ON bid_order (asset_id, price DESC)");
-            case 79:
-                apply("CREATE TABLE IF NOT EXISTS vote (db_id INT IDENTITY, id BIGINT NOT NULL, FOREIGN KEY (id) REFERENCES "
-                        + "transaction (id), poll_id BIGINT NOT NULL, "
-                        + "voter_id BIGINT NOT NULL, vote_bytes VARBINARY NOT NULL)");
-            case 80:
-                apply("CREATE UNIQUE INDEX IF NOT EXISTS vote_id_idx ON vote (id)");
-            case 81:
-                apply("CREATE INDEX IF NOT EXISTS vote_poll_id_idx ON vote (poll_id)");
-            case 82:
-=======
             case 86:
                 apply("CREATE UNIQUE INDEX IF NOT EXISTS bid_order_id_height_idx ON bid_order (id, height DESC)");
             case 87:
@@ -473,80 +375,10 @@
             case 91:
                 apply("CREATE INDEX IF NOT EXISTS vote_poll_id_idx ON vote (poll_id)");
             case 92:
->>>>>>> d34e2a6d
                 apply("CREATE TABLE IF NOT EXISTS poll (db_id INT IDENTITY, id BIGINT NOT NULL, FOREIGN KEY (id) REFERENCES "
                         + "transaction (id), name VARCHAR NOT NULL, "
                         + "description VARCHAR, options ARRAY NOT NULL, min_num_options TINYINT, max_num_options TINYINT, "
                         +" binary_options BOOLEAN NOT NULL)");
-<<<<<<< HEAD
-            case 83:
-                apply("CREATE UNIQUE INDEX IF NOT EXISTS poll_id_idx ON poll (id)");
-            case 84:
-                apply("ALTER TABLE vote ADD FOREIGN KEY (poll_id) REFERENCES poll (id)");
-            case 85:
-                apply("ALTER TABLE trade ADD FOREIGN KEY (ask_order_id) REFERENCES ask_order (id)");
-            case 86:
-                apply("ALTER TABLE trade ADD FOREIGN KEY (bid_order_id) REFERENCES bid_order (id)");
-            case 87:
-                apply("CREATE TABLE IF NOT EXISTS hub (db_id INT IDENTITY, account_id BIGINT NOT NULL, min_fee_per_byte "
-                        + "BIGINT NOT NULL, uris ARRAY NOT NULL, height INT NOT NULL, latest BOOLEAN NOT NULL DEFAULT TRUE)");
-            case 88:
-                apply("CREATE UNIQUE INDEX IF NOT EXISTS hub_account_id_height_idx ON hub (account_id, height DESC)");
-            case 89:
-                apply("CREATE TABLE IF NOT EXISTS goods (db_id INT IDENTITY, id BIGINT NOT NULL, seller_id BIGINT NOT NULL, "
-                        + "name VARCHAR NOT NULL, description VARCHAR, tags VARCHAR, timestamp INT NOT NULL, "
-                        + "quantity INT NOT NULL, price BIGINT NOT NULL, delisted BOOLEAN NOT NULL, height INT NOT NULL, "
-                        + "latest BOOLEAN NOT NULL DEFAULT TRUE)");
-            case 90:
-                apply("CREATE UNIQUE INDEX IF NOT EXISTS goods_id_height_idx ON goods (id, height DESC)");
-            case 91:
-                apply("CREATE INDEX IF NOT EXISTS goods_seller_id_name_idx ON goods (seller_id, name)");
-            case 92:
-                apply("CREATE INDEX IF NOT EXISTS goods_timestamp_idx ON goods (timestamp DESC, height DESC)");
-            case 93:
-                apply("CREATE TABLE IF NOT EXISTS purchase (db_id INT IDENTITY, id BIGINT NOT NULL, buyer_id BIGINT NOT NULL, "
-                        + "goods_id BIGINT NOT NULL, seller_id BIGINT NOT NULL, quantity INT NOT NULL, price BIGINT NOT NULL, "
-                        + "deadline INT NOT NULL, note VARBINARY, nonce BINARY(32), timestamp INT NOT NULL, pending BOOLEAN NOT NULL, "
-                        + "goods VARBINARY, goods_nonce BINARY(32), refund_note VARBINARY, refund_nonce BINARY(32), "
-                        + "feedback_note VARBINARY, feedback_nonce BINARY(32), discount BIGINT NOT NULL, refund BIGINT NOT NULL, "
-                        + "height INT NOT NULL, latest BOOLEAN NOT NULL DEFAULT TRUE)");
-            case 94:
-                apply("CREATE UNIQUE INDEX IF NOT EXISTS purchase_id_height_idx ON purchase (id, height DESC)");
-            case 95:
-                apply("CREATE INDEX IF NOT EXISTS purchase_buyer_id_height_idx ON purchase (buyer_id, height DESC)");
-            case 96:
-                apply("CREATE INDEX IF NOT EXISTS purchase_seller_id_height_idx ON purchase (seller_id, height DESC)");
-            case 97:
-                apply("CREATE INDEX IF NOT EXISTS purchase_deadline_idx ON purchase (deadline DESC, height DESC)");
-            case 98:
-                apply("ALTER TABLE poll DROP COLUMN binary_options");
-            case 99:
-                apply("ALTER TABLE poll ADD asset_id BIGINT");
-            case 100:
-                apply("ALTER TABLE poll ADD finish INT");
-            case 101:
-                apply("ALTER TABLE poll ADD option_model TINYINT");
-            case 102:
-                apply("ALTER TABLE poll ADD voting_model TINYINT");
-            case 103:
-                apply("ALTER TABLE poll ADD min_balance BIGINT");
-            case 104:
-                apply("ALTER TABLE poll ADD active BOOLEAN");
-            case 105:
-                apply("ALTER TABLE poll ADD FOREIGN KEY (asset_id) REFERENCES asset(id)");
-            case 106:
-                apply("ALTER TABLE poll ALTER COLUMN finish SET NOT NULL");
-            case 107:
-                apply("ALTER TABLE poll ALTER COLUMN finish SET NOT NULL");
-            case 108:
-                apply("ALTER TABLE poll ALTER COLUMN option_model SET NOT NULL");
-            case 109:
-                apply("ALTER TABLE poll ALTER COLUMN voting_model SET NOT NULL");
-            case 110:
-                apply("CREATE TABLE IF NOT EXISTS poll_results (db_id INT IDENTITY, id BIGINT NOT NULL, "
-                        + "results_type TINYINT NOT NULL, results_json VARCHAR NOT NULL)");
-            case 111:
-=======
             case 93:
                 apply("CREATE UNIQUE INDEX IF NOT EXISTS poll_id_idx ON poll (id)");
             case 94:
@@ -620,7 +452,6 @@
             case 116:
                 apply("CREATE INDEX IF NOT EXISTS purchase_public_feedback_id_height_idx ON purchase_public_feedback (id, height DESC)");
             case 117:
->>>>>>> d34e2a6d
                 return;
             default:
                 throw new RuntimeException("Database inconsistent with code, probably trying to run older code on newer database");
