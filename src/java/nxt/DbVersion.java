--- conflicted
+++ resolved
@@ -50,13 +50,8 @@
                 }
                 stmt.executeUpdate("UPDATE version SET next_update = next_update + 1");
                 Db.commitTransaction();
-<<<<<<< HEAD
-            } catch (SQLException e) {
-                con.rollback();
-=======
             } catch (Exception e) {
                 Db.rollbackTransaction();
->>>>>>> 9aa37309
                 throw e;
             }
         } catch (SQLException e) {
@@ -215,9 +210,10 @@
                             "('46.109.165.4'), ('panzetti.vps.nxtcrypto.org'), ('80.137.230.115')");
                 } else {
                     apply("INSERT INTO peer (address) VALUES " +
-                            "('109.87.169.253'), ('nxtnet.fr'), ('node10.mynxtcoin.org'), ('50.112.241.97'), " +
-                            "('node9.mynxtcoin.org'), ('2.84.142.149'), ('192.241.223.132'), ('node3.mynxtcoin.org'), " +
-                            "('bug.airdns.org')");
+                            "('178.150.207.53'), ('192.241.223.132'), ('node9.mynxtcoin.org'), ('node10.mynxtcoin.org'), " +
+                            "('node3.mynxtcoin.org'), ('109.87.169.253'), ('nxtnet.fr'), ('50.112.241.97'), " +
+                            "('2.84.142.149'), ('bug.airdns.org'), ('83.212.103.14'), ('62.210.131.30'), ('104.131.254.22'), " +
+                            "('46.28.111.249')");
                 }
             case 38:
                 apply("ALTER TABLE transaction ADD COLUMN IF NOT EXISTS full_hash BINARY(32)");
@@ -458,7 +454,11 @@
             case 116:
                 apply("CREATE INDEX IF NOT EXISTS purchase_public_feedback_id_height_idx ON purchase_public_feedback (id, height DESC)");
             case 117:
-<<<<<<< HEAD
+                apply("CREATE TABLE IF NOT EXISTS unconfirmed_transaction (id BIGINT NOT NULL, transaction_bytes VARBINARY NOT NULL, "
+                        + "height INT NULL DEFAULT NULL)");
+            case 118:
+                apply("CREATE UNIQUE INDEX IF NOT EXISTS unconfirmed_transaction_id_idx ON unconfirmed_transaction (id)");
+            case 119:
                 apply("ALTER TABLE poll DROP COLUMN IF EXISTS binary_options");
             case 118:
                 apply("ALTER TABLE poll ADD IF NOT EXISTS asset_id BIGINT");
@@ -484,13 +484,6 @@
                 apply("CREATE TABLE IF NOT EXISTS poll_results (db_id INT IDENTITY, id BIGINT NOT NULL, "
                         + "results_type TINYINT NOT NULL, results_json VARCHAR NOT NULL)");
             case 129:
-=======
-                apply("CREATE TABLE IF NOT EXISTS unconfirmed_transaction (id BIGINT NOT NULL, transaction_bytes VARBINARY NOT NULL, "
-                        + "height INT NULL DEFAULT NULL)");
-            case 118:
-                apply("CREATE UNIQUE INDEX IF NOT EXISTS unconfirmed_transaction_id_idx ON unconfirmed_transaction (id)");
-            case 119:
->>>>>>> 9aa37309
                 return;
             default:
                 throw new RuntimeException("Database inconsistent with code, probably trying to run older code on newer database");
