package nxt;

import nxt.db.Db;
import nxt.util.Logger;

import java.sql.Connection;
import java.sql.ResultSet;
import java.sql.SQLException;
import java.sql.Statement;

final class DbVersion {

    static void init() {
        try (Connection con = Db.beginTransaction(); Statement stmt = con.createStatement()) {
            int nextUpdate = 1;
            try {
                ResultSet rs = stmt.executeQuery("SELECT next_update FROM version");
                if (! rs.next()) {
                    throw new RuntimeException("Invalid version table");
                }
                nextUpdate = rs.getInt("next_update");
                if (! rs.isLast()) {
                    throw new RuntimeException("Invalid version table");
                }
                rs.close();
                Logger.logMessage("Database update may take a while if needed, current db version " + (nextUpdate - 1) + "...");
            } catch (SQLException e) {
                Logger.logMessage("Initializing an empty database");
                stmt.executeUpdate("CREATE TABLE version (next_update INT NOT NULL)");
                stmt.executeUpdate("INSERT INTO version VALUES (1)");
                Db.commitTransaction();
            }
            update(nextUpdate);
        } catch (SQLException e) {
            Db.rollbackTransaction();
            throw new RuntimeException(e.toString(), e);
        } finally {
            Db.endTransaction();
        }

    }

    private static void apply(String sql) {
        try (Connection con = Db.getConnection(); Statement stmt = con.createStatement()) {
            try {
                if (sql != null) {
                    Logger.logDebugMessage("Will apply sql:\n" + sql);
                    stmt.executeUpdate(sql);
                }
                stmt.executeUpdate("UPDATE version SET next_update = next_update + 1");
                Db.commitTransaction();
            } catch (Exception e) {
                Db.rollbackTransaction();
                throw e;
            }
        } catch (SQLException e) {
            throw new RuntimeException("Database error executing " + sql, e);
        }
    }

    private static void update(int nextUpdate) {
        switch (nextUpdate) {
            case 1:
                apply("CREATE TABLE IF NOT EXISTS block (db_id IDENTITY, id BIGINT NOT NULL, version INT NOT NULL, "
                        + "timestamp INT NOT NULL, previous_block_id BIGINT, "
                        + "FOREIGN KEY (previous_block_id) REFERENCES block (id) ON DELETE CASCADE, total_amount INT NOT NULL, "
                        + "total_fee INT NOT NULL, payload_length INT NOT NULL, generator_public_key BINARY(32) NOT NULL, "
                        + "previous_block_hash BINARY(32), cumulative_difficulty VARBINARY NOT NULL, base_target BIGINT NOT NULL, "
                        + "next_block_id BIGINT, FOREIGN KEY (next_block_id) REFERENCES block (id) ON DELETE SET NULL, "
                        + "index INT NOT NULL, height INT NOT NULL, generation_signature BINARY(64) NOT NULL, "
                        + "block_signature BINARY(64) NOT NULL, payload_hash BINARY(32) NOT NULL, generator_account_id BIGINT NOT NULL)");
            case 2:
                apply("CREATE UNIQUE INDEX IF NOT EXISTS block_id_idx ON block (id)");
            case 3:
                apply("CREATE TABLE IF NOT EXISTS transaction (db_id IDENTITY, id BIGINT NOT NULL, "
                        + "deadline SMALLINT NOT NULL, sender_public_key BINARY(32) NOT NULL, recipient_id BIGINT NOT NULL, "
                        + "amount INT NOT NULL, fee INT NOT NULL, referenced_transaction_id BIGINT, index INT NOT NULL, "
                        + "height INT NOT NULL, block_id BIGINT NOT NULL, FOREIGN KEY (block_id) REFERENCES block (id) ON DELETE CASCADE, "
                        + "signature BINARY(64) NOT NULL, timestamp INT NOT NULL, type TINYINT NOT NULL, subtype TINYINT NOT NULL, "
                        + "sender_account_id BIGINT NOT NULL, attachment OTHER)");
            case 4:
                apply("CREATE UNIQUE INDEX IF NOT EXISTS transaction_id_idx ON transaction (id)");
            case 5:
                apply("CREATE UNIQUE INDEX IF NOT EXISTS block_height_idx ON block (height)");
            case 6:
                apply("CREATE INDEX IF NOT EXISTS transaction_timestamp_idx ON transaction (timestamp)");
            case 7:
                apply("CREATE INDEX IF NOT EXISTS block_generator_account_id_idx ON block (generator_account_id)");
            case 8:
                apply("CREATE INDEX IF NOT EXISTS transaction_sender_account_id_idx ON transaction (sender_account_id)");
            case 9:
                apply("CREATE INDEX IF NOT EXISTS transaction_recipient_id_idx ON transaction (recipient_id)");
            case 10:
                apply("ALTER TABLE block ALTER COLUMN generator_account_id RENAME TO generator_id");
            case 11:
                apply("ALTER TABLE transaction ALTER COLUMN sender_account_id RENAME TO sender_id");
            case 12:
                apply("ALTER INDEX block_generator_account_id_idx RENAME TO block_generator_id_idx");
            case 13:
                apply("ALTER INDEX transaction_sender_account_id_idx RENAME TO transaction_sender_id_idx");
            case 14:
                apply("ALTER TABLE block DROP COLUMN IF EXISTS index");
            case 15:
                apply("ALTER TABLE transaction DROP COLUMN IF EXISTS index");
            case 16:
                apply("ALTER TABLE transaction ADD COLUMN IF NOT EXISTS block_timestamp INT");
            case 17:
                apply(null);
            case 18:
                apply("ALTER TABLE transaction ALTER COLUMN block_timestamp SET NOT NULL");
            case 19:
                apply("ALTER TABLE transaction ADD COLUMN IF NOT EXISTS hash BINARY(32)");
            case 20:
                apply(null);
            case 21:
                apply(null);
            case 22:
                apply("CREATE INDEX IF NOT EXISTS transaction_hash_idx ON transaction (hash)");
            case 23:
                apply(null);
            case 24:
                apply("ALTER TABLE block ALTER COLUMN total_amount BIGINT");
            case 25:
                apply("ALTER TABLE block ALTER COLUMN total_fee BIGINT");
            case 26:
                apply("ALTER TABLE transaction ALTER COLUMN amount BIGINT");
            case 27:
                apply("ALTER TABLE transaction ALTER COLUMN fee BIGINT");
            case 28:
                apply(null);
            case 29:
                apply(null);
            case 30:
                apply(null);
            case 31:
                apply(null);
            case 32:
                apply(null);
            case 33:
                apply(null);
            case 34:
                apply(null);
            case 35:
                apply(null);
            case 36:
                apply("CREATE TABLE IF NOT EXISTS peer (address VARCHAR PRIMARY KEY)");
            case 37:
                if (!Constants.isTestnet) {
                    apply("INSERT INTO peer (address) VALUES " +
                            "('174.140.167.239'), ('181.165.178.28'), ('dtodorov.asuscomm.com'), ('88.163.78.131'), ('nxt01.now.im'), " +
                            "('89.72.57.246'), ('nxtx.ru'), ('212.47.237.7'), ('79.30.180.223'), ('nacho.damnserver.com'), " +
                            "('node6.mynxtcoin.org'), ('185.12.44.108'), ('gunka.szn.dk'), ('128.199.189.226'), ('23.89.192.151'), " +
                            "('95.24.83.220'), ('188.35.156.10'), ('oldminersnownodes.ddns.net'), ('191.238.101.73'), ('188.226.197.131'), " +
                            "('54.187.153.45'), ('23.88.104.225'), ('178.15.99.67'), ('92.222.168.75'), ('210.188.36.5'), " +
                            "('nxt.phukhew.com'), ('sluni.szn.dk'), ('node4.mynxtcoin.org'), ('cryonet.de'), ('54.194.212.248'), " +
                            "('nxtpi.zapto.org'), ('192.157.226.151'), ('67.212.71.171'), ('107.170.164.129'), ('37.139.6.166'), " +
                            "('37.187.21.28'), ('2.225.88.10'), ('198.211.127.34'), ('85.214.222.82'), ('nxtnode.hopto.org'), " +
                            "('46.109.48.18'), ('87.139.122.48'), ('190.10.9.166'), ('148.251.139.82'), ('23.102.0.45'), ('93.103.20.35'), " +
                            "('212.18.225.173'), ('168.63.232.16'), ('nxs1.hanza.co.id'), ('78.46.92.78'), ('nxt.sx'), " +
                            "('174.140.166.124'), ('54.83.4.11'), ('81.2.216.179'), ('46.237.8.30'), ('77.88.208.12'), ('54.77.63.53'), " +
                            "('37.120.168.131'), ('178.150.207.53'), ('node0.forgenxt.com'), ('46.4.212.230'), ('81.64.77.101'), " +
                            "('87.139.122.157'), ('lan.wow64.net'), ('128.199.160.141'), ('107.170.3.62'), ('212.47.228.0'), " +
                            "('54.200.114.193'), ('84.133.75.209'), ('217.26.24.27'), ('5.196.1.215'), ('67.212.71.173'), " +
                            "('nxt1.achnodes.com'), ('178.32.221.58'), ('188.226.206.41'), ('198.199.95.15'), ('nxt.alkeron.com'), " +
                            "('85.84.67.234'), ('96.251.124.95'), ('woll-e.net'), ('128.199.228.211'), ('109.230.224.65'), " +
                            "('humanoide.thican.net'), ('95.85.31.45'), ('176.9.0.19'), ('91.121.150.75'), ('213.46.57.77'), " +
                            "('178.162.198.109'), ('108.170.40.4'), ('84.128.162.237'), ('54.200.116.75'), ('miasik.no-ip.org'), " +
                            "('nxt.cybermailing.com'), ('23.88.246.117'), ('54.213.222.141'), ('185.21.192.9'), " +
                            "('dorcsforge.cloudapp.net'), ('188.226.245.226'), ('167.206.61.3'), ('107.170.75.92'), ('211.149.213.86'), " +
                            "('5.150.195.208'), ('96.240.128.221'), ('85.25.198.120'), ('80.86.92.139'), ('106.187.95.232'), " +
                            "('89.212.19.49'), ('91.98.139.194'), ('87.98.163.78'), ('54.214.232.96'), ('nxt.shscrypto.net'), " +
                            "('92.222.0.105'), ('54.191.19.147'), ('198.27.64.207'), ('178.62.240.203'), ('54.68.87.225'), " +
                            "('54.200.180.57'), ('37.59.121.207'), ('198.57.198.33'), ('90.153.106.133')");
                } else {
                    apply("INSERT INTO peer (address) VALUES " +
                            "('nxt.scryptmh.eu'), ('54.186.98.117'), ('178.150.207.53'), ('192.241.223.132'), ('node9.mynxtcoin.org'), " +
                            "('node10.mynxtcoin.org'), ('node3.mynxtcoin.org'), ('109.87.169.253'), ('nxtnet.fr'), ('50.112.241.97'), " +
                            "('2.84.142.149'), ('bug.airdns.org'), ('83.212.103.14'), ('62.210.131.30'), ('104.131.254.22'), " +
                            "('46.28.111.249'), ('94.79.54.205')");
                }
            case 38:
                apply("ALTER TABLE transaction ADD COLUMN IF NOT EXISTS full_hash BINARY(32)");
            case 39:
                apply("ALTER TABLE transaction ADD COLUMN IF NOT EXISTS referenced_transaction_full_hash BINARY(32)");
            case 40:
                apply(null);
            case 41:
                apply("ALTER TABLE transaction ALTER COLUMN full_hash SET NOT NULL");
            case 42:
                apply("CREATE UNIQUE INDEX IF NOT EXISTS transaction_full_hash_idx ON transaction (full_hash)");
            case 43:
                apply(null);
            case 44:
                apply(null);
            case 45:
                apply(null);
            case 46:
                apply("ALTER TABLE transaction ADD COLUMN IF NOT EXISTS attachment_bytes VARBINARY");
            case 47:
                apply(null);
            case 48:
                apply("ALTER TABLE transaction DROP COLUMN attachment");
            case 49:
                apply(null);
            case 50:
                apply("ALTER TABLE transaction DROP COLUMN referenced_transaction_id");
            case 51:
                apply("ALTER TABLE transaction DROP COLUMN hash");
            case 52:
                apply(null);
            case 53:
                apply("DROP INDEX transaction_recipient_id_idx");
            case 54:
                apply("ALTER TABLE transaction ALTER COLUMN recipient_id SET NULL");
            case 55:
                BlockDb.deleteAll();
                apply(null);
            case 56:
                apply("CREATE INDEX IF NOT EXISTS transaction_recipient_id_idx ON transaction (recipient_id)");
            case 57:
                apply(null);
            case 58:
                apply(null);
            case 59:
                apply("ALTER TABLE transaction ADD COLUMN IF NOT EXISTS version TINYINT");
            case 60:
                apply("UPDATE transaction SET version = 0");
            case 61:
                apply("ALTER TABLE transaction ALTER COLUMN version SET NOT NULL");
            case 62:
                apply("ALTER TABLE transaction ADD COLUMN IF NOT EXISTS has_message BOOLEAN NOT NULL DEFAULT FALSE");
            case 63:
                apply("ALTER TABLE transaction ADD COLUMN IF NOT EXISTS has_encrypted_message BOOLEAN NOT NULL DEFAULT FALSE");
            case 64:
                apply("UPDATE transaction SET has_message = TRUE WHERE type = 1 AND subtype = 0");
            case 65:
                apply("ALTER TABLE transaction ADD COLUMN IF NOT EXISTS has_public_key_announcement BOOLEAN NOT NULL DEFAULT FALSE");
            case 66:
                apply("ALTER TABLE transaction ADD COLUMN IF NOT EXISTS ec_block_height INT DEFAULT NULL");
            case 67:
                apply("ALTER TABLE transaction ADD COLUMN IF NOT EXISTS ec_block_id BIGINT DEFAULT NULL");
            case 68:
                apply("ALTER TABLE transaction ADD COLUMN IF NOT EXISTS has_encrypttoself_message BOOLEAN NOT NULL DEFAULT FALSE");
            case 69:
                apply("CREATE INDEX IF NOT EXISTS transaction_block_timestamp_idx ON transaction (block_timestamp DESC)");
            case 70:
                apply("DROP INDEX transaction_timestamp_idx");
            case 71:
                apply("CREATE TABLE IF NOT EXISTS alias (db_id IDENTITY, id BIGINT NOT NULL, "
                        + "account_id BIGINT NOT NULL, alias_name VARCHAR NOT NULL, "
                        + "alias_name_lower VARCHAR AS LOWER (alias_name) NOT NULL, "
                        + "alias_uri VARCHAR NOT NULL, timestamp INT NOT NULL, "
                        + "height INT NOT NULL, latest BOOLEAN NOT NULL DEFAULT TRUE)");
            case 72:
                apply("CREATE UNIQUE INDEX IF NOT EXISTS alias_id_height_idx ON alias (id, height DESC)");
            case 73:
                apply("CREATE INDEX IF NOT EXISTS alias_account_id_idx ON alias (account_id, height DESC)");
            case 74:
                apply("CREATE INDEX IF NOT EXISTS alias_name_lower_idx ON alias (alias_name_lower)");
            case 75:
                apply("CREATE TABLE IF NOT EXISTS alias_offer (db_id IDENTITY, id BIGINT NOT NULL, "
                        + "price BIGINT NOT NULL, buyer_id BIGINT, "
                        + "height INT NOT NULL, latest BOOLEAN DEFAULT TRUE NOT NULL)");
            case 76:
                apply("CREATE UNIQUE INDEX IF NOT EXISTS alias_offer_id_height_idx ON alias_offer (id, height DESC)");
            case 77:
                apply("CREATE TABLE IF NOT EXISTS asset (db_id IDENTITY, id BIGINT NOT NULL, account_id BIGINT NOT NULL, "
                        + "name VARCHAR NOT NULL, description VARCHAR, quantity BIGINT NOT NULL, decimals TINYINT NOT NULL, "
                        + "height INT NOT NULL)");
            case 78:
                apply("CREATE UNIQUE INDEX IF NOT EXISTS asset_id_idx ON asset (id)");
            case 79:
                apply("CREATE INDEX IF NOT EXISTS asset_account_id_idx ON asset (account_id)");
            case 80:
                apply("CREATE TABLE IF NOT EXISTS trade (db_id IDENTITY, asset_id BIGINT NOT NULL, block_id BIGINT NOT NULL, "
                        + "ask_order_id BIGINT NOT NULL, bid_order_id BIGINT NOT NULL, ask_order_height INT NOT NULL, "
                        + "bid_order_height INT NOT NULL, seller_id BIGINT NOT NULL, buyer_id BIGINT NOT NULL, "
                        + "quantity BIGINT NOT NULL, price BIGINT NOT NULL, timestamp INT NOT NULL, height INT NOT NULL)");
            case 81:
                apply("CREATE UNIQUE INDEX IF NOT EXISTS trade_ask_bid_idx ON trade (ask_order_id, bid_order_id)");
            case 82:
                apply("CREATE INDEX IF NOT EXISTS trade_asset_id_idx ON trade (asset_id, height DESC)");
            case 83:
                apply("CREATE INDEX IF NOT EXISTS trade_seller_id_idx ON trade (seller_id, height DESC)");
            case 84:
                apply("CREATE INDEX IF NOT EXISTS trade_buyer_id_idx ON trade (buyer_id, height DESC)");
            case 85:
                apply("CREATE TABLE IF NOT EXISTS ask_order (db_id IDENTITY, id BIGINT NOT NULL, account_id BIGINT NOT NULL, "
                        + "asset_id BIGINT NOT NULL, price BIGINT NOT NULL, "
                        + "quantity BIGINT NOT NULL, creation_height INT NOT NULL, height INT NOT NULL, "
                        + "latest BOOLEAN NOT NULL DEFAULT TRUE)");
            case 86:
                apply("CREATE UNIQUE INDEX IF NOT EXISTS ask_order_id_height_idx ON ask_order (id, height DESC)");
            case 87:
                apply("CREATE INDEX IF NOT EXISTS ask_order_account_id_idx ON ask_order (account_id, height DESC)");
            case 88:
                apply("CREATE INDEX IF NOT EXISTS ask_order_asset_id_price_idx ON ask_order (asset_id, price)");
            case 89:
                apply("CREATE TABLE IF NOT EXISTS bid_order (db_id IDENTITY, id BIGINT NOT NULL, account_id BIGINT NOT NULL, "
                        + "asset_id BIGINT NOT NULL, price BIGINT NOT NULL, "
                        + "quantity BIGINT NOT NULL, creation_height INT NOT NULL, height INT NOT NULL, "
                        + "latest BOOLEAN NOT NULL DEFAULT TRUE)");
            case 90:
                apply("CREATE UNIQUE INDEX IF NOT EXISTS bid_order_id_height_idx ON bid_order (id, height DESC)");
            case 91:
                apply("CREATE INDEX IF NOT EXISTS bid_order_account_id_idx ON bid_order (account_id, height DESC)");
            case 92:
                apply("CREATE INDEX IF NOT EXISTS bid_order_asset_id_price_idx ON bid_order (asset_id, price DESC)");
            case 93:
                apply("CREATE TABLE IF NOT EXISTS goods (db_id IDENTITY, id BIGINT NOT NULL, seller_id BIGINT NOT NULL, "
                        + "name VARCHAR NOT NULL, description VARCHAR, "
                        + "tags VARCHAR, timestamp INT NOT NULL, quantity INT NOT NULL, price BIGINT NOT NULL, "
                        + "delisted BOOLEAN NOT NULL, height INT NOT NULL, latest BOOLEAN NOT NULL DEFAULT TRUE)");
            case 94:
                apply("CREATE UNIQUE INDEX IF NOT EXISTS goods_id_height_idx ON goods (id, height DESC)");
            case 95:
                apply("CREATE INDEX IF NOT EXISTS goods_seller_id_name_idx ON goods (seller_id, name)");
            case 96:
                apply("CREATE INDEX IF NOT EXISTS goods_timestamp_idx ON goods (timestamp DESC, height DESC)");
            case 97:
                apply("CREATE TABLE IF NOT EXISTS purchase (db_id IDENTITY, id BIGINT NOT NULL, buyer_id BIGINT NOT NULL, "
                        + "goods_id BIGINT NOT NULL, "
                        + "seller_id BIGINT NOT NULL, quantity INT NOT NULL, "
                        + "price BIGINT NOT NULL, deadline INT NOT NULL, note VARBINARY, nonce BINARY(32), "
                        + "timestamp INT NOT NULL, pending BOOLEAN NOT NULL, goods VARBINARY, goods_nonce BINARY(32), "
                        + "refund_note VARBINARY, refund_nonce BINARY(32), has_feedback_notes BOOLEAN NOT NULL DEFAULT FALSE, "
                        + "has_public_feedbacks BOOLEAN NOT NULL DEFAULT FALSE, discount BIGINT NOT NULL, refund BIGINT NOT NULL, "
                        + "height INT NOT NULL, latest BOOLEAN NOT NULL DEFAULT TRUE)");
            case 98:
                apply("CREATE UNIQUE INDEX IF NOT EXISTS purchase_id_height_idx ON purchase (id, height DESC)");
            case 99:
                apply("CREATE INDEX IF NOT EXISTS purchase_buyer_id_height_idx ON purchase (buyer_id, height DESC)");
            case 100:
                apply("CREATE INDEX IF NOT EXISTS purchase_seller_id_height_idx ON purchase (seller_id, height DESC)");
            case 101:
                apply("CREATE INDEX IF NOT EXISTS purchase_deadline_idx ON purchase (deadline DESC, height DESC)");
            case 102:
                apply("CREATE TABLE IF NOT EXISTS account (db_id IDENTITY, id BIGINT NOT NULL, creation_height INT NOT NULL, "
                        + "public_key BINARY(32), key_height INT, balance BIGINT NOT NULL, unconfirmed_balance BIGINT NOT NULL, "
                        + "forged_balance BIGINT NOT NULL, name VARCHAR, description VARCHAR, current_leasing_height_from INT, "
                        + "current_leasing_height_to INT, current_lessee_id BIGINT NULL, next_leasing_height_from INT, "
                        + "next_leasing_height_to INT, next_lessee_id BIGINT NULL, height INT NOT NULL, "
                        + "latest BOOLEAN NOT NULL DEFAULT TRUE)");
            case 103:
                apply("CREATE UNIQUE INDEX IF NOT EXISTS account_id_height_idx ON account (id, height DESC)");
            case 104:
                apply("CREATE INDEX IF NOT EXISTS account_current_lessee_id_leasing_height_idx ON account (current_lessee_id, "
                        + "current_leasing_height_to DESC)");
            case 105:
                apply("CREATE TABLE IF NOT EXISTS account_asset (db_id IDENTITY, account_id BIGINT NOT NULL, "
                        + "asset_id BIGINT NOT NULL, quantity BIGINT NOT NULL, unconfirmed_quantity BIGINT NOT NULL, height INT NOT NULL, "
                        + "latest BOOLEAN NOT NULL DEFAULT TRUE)");
            case 106:
                apply("CREATE UNIQUE INDEX IF NOT EXISTS account_asset_id_height_idx ON account_asset (account_id, asset_id, height DESC)");
            case 107:
                apply("CREATE TABLE IF NOT EXISTS account_guaranteed_balance (db_id IDENTITY, account_id BIGINT NOT NULL, "
                        + "additions BIGINT NOT NULL, height INT NOT NULL)");
            case 108:
                apply("CREATE UNIQUE INDEX IF NOT EXISTS account_guaranteed_balance_id_height_idx ON account_guaranteed_balance "
                        + "(account_id, height DESC)");
            case 109:
                apply("CREATE TABLE IF NOT EXISTS purchase_feedback (db_id IDENTITY, id BIGINT NOT NULL, feedback_data VARBINARY NOT NULL, "
                        + "feedback_nonce BINARY(32) NOT NULL, height INT NOT NULL, latest BOOLEAN NOT NULL DEFAULT TRUE)");
            case 110:
                apply("CREATE INDEX IF NOT EXISTS purchase_feedback_id_height_idx ON purchase_feedback (id, height DESC)");
            case 111:
                apply("CREATE TABLE IF NOT EXISTS purchase_public_feedback (db_id IDENTITY, id BIGINT NOT NULL, public_feedback "
                        + "VARCHAR NOT NULL, height INT NOT NULL, latest BOOLEAN NOT NULL DEFAULT TRUE)");
            case 112:
                apply("CREATE INDEX IF NOT EXISTS purchase_public_feedback_id_height_idx ON purchase_public_feedback (id, height DESC)");
            case 113:
                apply("CREATE TABLE IF NOT EXISTS unconfirmed_transaction (db_id IDENTITY, id BIGINT NOT NULL, expiration INT NOT NULL, "
                        + "transaction_height INT NOT NULL, fee_per_byte BIGINT NOT NULL, timestamp INT NOT NULL, "
                        + "transaction_bytes VARBINARY NOT NULL, height INT NOT NULL)");
            case 114:
                apply("CREATE UNIQUE INDEX IF NOT EXISTS unconfirmed_transaction_id_idx ON unconfirmed_transaction (id)");
            case 115:
                apply("CREATE INDEX IF NOT EXISTS unconfirmed_transaction_height_fee_timestamp_idx ON unconfirmed_transaction "
                        + "(transaction_height ASC, fee_per_byte DESC, timestamp ASC)");
            case 116:
                apply("CREATE TABLE IF NOT EXISTS asset_transfer (db_id IDENTITY, id BIGINT NOT NULL, asset_id BIGINT NOT NULL, "
                        + "sender_id BIGINT NOT NULL, recipient_id BIGINT NOT NULL, quantity BIGINT NOT NULL, timestamp INT NOT NULL, "
                        + "height INT NOT NULL)");
            case 117:
                apply("CREATE UNIQUE INDEX IF NOT EXISTS asset_transfer_id_idx ON asset_transfer (id)");
            case 118:
                apply("CREATE INDEX IF NOT EXISTS asset_transfer_asset_id_idx ON asset_transfer (asset_id, height DESC)");
            case 119:
                apply("CREATE INDEX IF NOT EXISTS asset_transfer_sender_id_idx ON asset_transfer (sender_id, height DESC)");
            case 120:
                apply("CREATE INDEX IF NOT EXISTS asset_transfer_recipient_id_idx ON asset_transfer (recipient_id, height DESC)");
            case 121:
                apply(null);
            case 122:
                apply("CREATE INDEX IF NOT EXISTS account_asset_quantity_idx ON account_asset (quantity DESC)");
            case 123:
                apply("CREATE INDEX IF NOT EXISTS purchase_timestamp_idx ON purchase (timestamp DESC, id)");
            case 124:
                apply("CREATE INDEX IF NOT EXISTS ask_order_creation_idx ON ask_order (creation_height DESC)");
            case 125:
                apply("CREATE INDEX IF NOT EXISTS bid_order_creation_idx ON bid_order (creation_height DESC)");
            case 126:
                apply(null);
            case 127:
                apply("CREATE UNIQUE INDEX IF NOT EXISTS block_timestamp_idx ON block (timestamp DESC)");
            case 128:
<<<<<<< HEAD
                apply("CREATE TABLE IF NOT EXISTS currency (db_id IDENTITY, id BIGINT NOT NULL, account_id BIGINT NOT NULL, "
                        + "name VARCHAR NOT NULL, name_lower VARCHAR AS LOWER (name) NOT NULL, code VARCHAR NOT NULL, "
                        + "description VARCHAR, type INT NOT NULL, current_supply BIGINT NOT NULL, reserve_supply BIGINT NOT NULL, max_supply BIGINT NOT NULL, "
                        + "issuance_height INT NOT NULL, min_reserve_per_unit_nqt BIGINT NOT NULL, min_difficulty TINYINT NOT NULL, "
                        + "max_difficulty TINYINT NOT NULL, ruleset TINYINT NOT NULL, algorithm TINYINT NOT NULL, "
                        + "current_reserve_per_unit_nqt BIGINT NOT NULL, decimals TINYINT NOT NULL DEFAULT 0,"
                        + "height INT NOT NULL, latest BOOLEAN NOT NULL DEFAULT TRUE)");
            case 129:
                apply("CREATE UNIQUE INDEX IF NOT EXISTS currency_id_height_idx ON currency (id, height DESC)");
            case 130:
                apply("CREATE INDEX IF NOT EXISTS currency_account_id_idx ON currency (account_id)");
            case 131:
                apply("CREATE TABLE IF NOT EXISTS account_currency (db_id IDENTITY, account_id BIGINT NOT NULL, "
                        + "currency_id BIGINT NOT NULL, units BIGINT NOT NULL, unconfirmed_units BIGINT NOT NULL, height INT NOT NULL, "
                        + "latest BOOLEAN NOT NULL DEFAULT TRUE)");
            case 132:
                apply("CREATE UNIQUE INDEX IF NOT EXISTS account_currency_id_height_idx ON account_currency (account_id, currency_id, height DESC)");
            case 133:
                apply("CREATE TABLE IF NOT EXISTS currency_founder (db_id IDENTITY, currency_id BIGINT NOT NULL, "
                        + "account_id BIGINT NOT NULL, amount BIGINT NOT NULL, "
                        + "height INT NOT NULL, latest BOOLEAN NOT NULL DEFAULT TRUE)");
            case 134:
                apply("CREATE UNIQUE INDEX IF NOT EXISTS currency_founder_currency_id_idx ON currency_founder (currency_id, account_id, height DESC)");
            case 135:
                apply("CREATE TABLE IF NOT EXISTS currency_mint (db_id IDENTITY, currency_id BIGINT NOT NULL, account_id BIGINT NOT NULL, "
                        + "counter BIGINT NOT NULL, submission_height INT NOT NULL, height INT NOT NULL, latest BOOLEAN NOT NULL DEFAULT TRUE)");
            case 136:
                apply("CREATE UNIQUE INDEX IF NOT EXISTS currency_mint_currency_id_account_id_idx ON currency_mint (currency_id, account_id, height DESC)");
            case 137:
                apply("CREATE TABLE IF NOT EXISTS buy_offer (db_id INT IDENTITY, id BIGINT NOT NULL, currency_id BIGINT NOT NULL, account_id BIGINT NOT NULL,"
                        + "rate BIGINT NOT NULL, unit_limit BIGINT NOT NULL, supply BIGINT NOT NULL, expiration_height INT NOT NULL,"
                        + "creation_height INT NOT NULL, height INT NOT NULL, latest BOOLEAN NOT NULL DEFAULT TRUE)");
            case 138:
                apply("CREATE UNIQUE INDEX IF NOT EXISTS buy_offer_id_idx ON buy_offer (id, height DESC)");
            case 139:
                apply("CREATE UNIQUE INDEX IF NOT EXISTS buy_offer_currency_id_account_id_idx ON buy_offer (currency_id, account_id, height DESC)");
            case 140:
                apply("CREATE TABLE IF NOT EXISTS sell_offer (db_id INT IDENTITY, id BIGINT NOT NULL, currency_id BIGINT NOT NULL, account_id BIGINT NOT NULL, "
                        + "rate BIGINT NOT NULL, unit_limit BIGINT NOT NULL, supply BIGINT NOT NULL, expiration_height INT NOT NULL, "
                        + "creation_height INT NOT NULL, height INT NOT NULL, latest BOOLEAN NOT NULL DEFAULT TRUE)");
            case 141:
                apply("CREATE UNIQUE INDEX IF NOT EXISTS sell_offer_id_idx ON sell_offer (id, height DESC)");
            case 142:
                apply("CREATE UNIQUE INDEX IF NOT EXISTS sell_offer_currency_id_account_id_idx ON sell_offer (currency_id, account_id, height DESC)");
            case 143:
                apply("CREATE TABLE IF NOT EXISTS exchange (db_id INT IDENTITY, transaction_id BIGINT NOT NULL, currency_id BIGINT NOT NULL, block_id BIGINT NOT NULL, "
                        + "offer_id BIGINT NOT NULL, seller_id BIGINT NOT NULL, "
                        + "buyer_id BIGINT NOT NULL, units BIGINT NOT NULL, "
                        + "rate BIGINT NOT NULL, timestamp INT NOT NULL, height INT NOT NULL)");
            case 144:
                apply("CREATE UNIQUE INDEX IF NOT EXISTS exchange_offer_idx ON exchange (transaction_id, offer_id)");
            case 145:
                apply("CREATE INDEX IF NOT EXISTS exchange_currency_id_idx ON exchange (currency_id, height DESC)");
            case 146:
                apply("CREATE INDEX IF NOT EXISTS exchange_seller_id_idx ON exchange (seller_id, height DESC)");
            case 147:
                apply("CREATE INDEX IF NOT EXISTS exchange_buyer_id_idx ON exchange (buyer_id, height DESC)");
            case 148:
                apply("CREATE TABLE IF NOT EXISTS currency_transfer (db_id INT IDENTITY, id BIGINT NOT NULL, currency_id BIGINT NOT NULL, "
                        + "sender_id BIGINT NOT NULL, recipient_id BIGINT NOT NULL, units BIGINT NOT NULL, timestamp INT NOT NULL, "
                        + "height INT NOT NULL)");
            case 149:
                apply("CREATE UNIQUE INDEX IF NOT EXISTS currency_transfer_id_idx ON currency_transfer (id)");
            case 150:
                apply("CREATE INDEX IF NOT EXISTS currency_transfer_currency_id_idx ON currency_transfer (currency_id, height DESC)");
            case 151:
                apply("CREATE INDEX IF NOT EXISTS currency_transfer_sender_id_idx ON currency_transfer (sender_id, height DESC)");
            case 152:
                apply("CREATE INDEX IF NOT EXISTS currency_transfer_recipient_id_idx ON currency_transfer (recipient_id, height DESC)");
            case 153:
                apply("CREATE INDEX IF NOT EXISTS account_currency_units_idx ON account_currency (units DESC)");
            case 154:
                apply("CREATE INDEX IF NOT EXISTS currency_name_idx ON currency (name_lower, height DESC)");
            case 155:
                apply("CREATE INDEX IF NOT EXISTS currency_code_idx ON currency (code, height DESC)");
            case 156:
                apply("CREATE INDEX IF NOT EXISTS buy_offer_rate_height_idx ON buy_offer (rate DESC, creation_height ASC)");
            case 157:
                apply("CREATE INDEX IF NOT EXISTS sell_offer_rate_height_idx ON sell_offer (rate ASC, creation_height ASC)");
            case 158:
                apply("ALTER TABLE account ADD COLUMN IF NOT EXISTS message_pattern_regex VARCHAR");
            case 159:
                apply("ALTER TABLE account ADD COLUMN IF NOT EXISTS message_pattern_flags INT");
            case 160:
=======
                BlockchainProcessorImpl.getInstance().forceScanAtStart();
                apply(null);
            case 129:
>>>>>>> 85ebcff3
                return;
            default:
                throw new RuntimeException("Database inconsistent with code, probably trying to run older code on newer database");
        }
    }

    private DbVersion() {} //never
}<|MERGE_RESOLUTION|>--- conflicted
+++ resolved
@@ -404,7 +404,8 @@
             case 127:
                 apply("CREATE UNIQUE INDEX IF NOT EXISTS block_timestamp_idx ON block (timestamp DESC)");
             case 128:
-<<<<<<< HEAD
+                apply(null);
+            case 129:
                 apply("CREATE TABLE IF NOT EXISTS currency (db_id IDENTITY, id BIGINT NOT NULL, account_id BIGINT NOT NULL, "
                         + "name VARCHAR NOT NULL, name_lower VARCHAR AS LOWER (name) NOT NULL, code VARCHAR NOT NULL, "
                         + "description VARCHAR, type INT NOT NULL, current_supply BIGINT NOT NULL, reserve_supply BIGINT NOT NULL, max_supply BIGINT NOT NULL, "
@@ -412,88 +413,83 @@
                         + "max_difficulty TINYINT NOT NULL, ruleset TINYINT NOT NULL, algorithm TINYINT NOT NULL, "
                         + "current_reserve_per_unit_nqt BIGINT NOT NULL, decimals TINYINT NOT NULL DEFAULT 0,"
                         + "height INT NOT NULL, latest BOOLEAN NOT NULL DEFAULT TRUE)");
-            case 129:
+            case 130:
                 apply("CREATE UNIQUE INDEX IF NOT EXISTS currency_id_height_idx ON currency (id, height DESC)");
-            case 130:
+            case 131:
                 apply("CREATE INDEX IF NOT EXISTS currency_account_id_idx ON currency (account_id)");
-            case 131:
+            case 132:
                 apply("CREATE TABLE IF NOT EXISTS account_currency (db_id IDENTITY, account_id BIGINT NOT NULL, "
                         + "currency_id BIGINT NOT NULL, units BIGINT NOT NULL, unconfirmed_units BIGINT NOT NULL, height INT NOT NULL, "
                         + "latest BOOLEAN NOT NULL DEFAULT TRUE)");
-            case 132:
+            case 133:
                 apply("CREATE UNIQUE INDEX IF NOT EXISTS account_currency_id_height_idx ON account_currency (account_id, currency_id, height DESC)");
-            case 133:
+            case 134:
                 apply("CREATE TABLE IF NOT EXISTS currency_founder (db_id IDENTITY, currency_id BIGINT NOT NULL, "
                         + "account_id BIGINT NOT NULL, amount BIGINT NOT NULL, "
                         + "height INT NOT NULL, latest BOOLEAN NOT NULL DEFAULT TRUE)");
-            case 134:
+            case 135:
                 apply("CREATE UNIQUE INDEX IF NOT EXISTS currency_founder_currency_id_idx ON currency_founder (currency_id, account_id, height DESC)");
-            case 135:
+            case 136:
                 apply("CREATE TABLE IF NOT EXISTS currency_mint (db_id IDENTITY, currency_id BIGINT NOT NULL, account_id BIGINT NOT NULL, "
                         + "counter BIGINT NOT NULL, submission_height INT NOT NULL, height INT NOT NULL, latest BOOLEAN NOT NULL DEFAULT TRUE)");
-            case 136:
+            case 137:
                 apply("CREATE UNIQUE INDEX IF NOT EXISTS currency_mint_currency_id_account_id_idx ON currency_mint (currency_id, account_id, height DESC)");
-            case 137:
+            case 138:
                 apply("CREATE TABLE IF NOT EXISTS buy_offer (db_id INT IDENTITY, id BIGINT NOT NULL, currency_id BIGINT NOT NULL, account_id BIGINT NOT NULL,"
                         + "rate BIGINT NOT NULL, unit_limit BIGINT NOT NULL, supply BIGINT NOT NULL, expiration_height INT NOT NULL,"
                         + "creation_height INT NOT NULL, height INT NOT NULL, latest BOOLEAN NOT NULL DEFAULT TRUE)");
-            case 138:
+            case 139:
                 apply("CREATE UNIQUE INDEX IF NOT EXISTS buy_offer_id_idx ON buy_offer (id, height DESC)");
-            case 139:
+            case 140:
                 apply("CREATE UNIQUE INDEX IF NOT EXISTS buy_offer_currency_id_account_id_idx ON buy_offer (currency_id, account_id, height DESC)");
-            case 140:
+            case 141:
                 apply("CREATE TABLE IF NOT EXISTS sell_offer (db_id INT IDENTITY, id BIGINT NOT NULL, currency_id BIGINT NOT NULL, account_id BIGINT NOT NULL, "
                         + "rate BIGINT NOT NULL, unit_limit BIGINT NOT NULL, supply BIGINT NOT NULL, expiration_height INT NOT NULL, "
                         + "creation_height INT NOT NULL, height INT NOT NULL, latest BOOLEAN NOT NULL DEFAULT TRUE)");
-            case 141:
+            case 142:
                 apply("CREATE UNIQUE INDEX IF NOT EXISTS sell_offer_id_idx ON sell_offer (id, height DESC)");
-            case 142:
+            case 143:
                 apply("CREATE UNIQUE INDEX IF NOT EXISTS sell_offer_currency_id_account_id_idx ON sell_offer (currency_id, account_id, height DESC)");
-            case 143:
+            case 144:
                 apply("CREATE TABLE IF NOT EXISTS exchange (db_id INT IDENTITY, transaction_id BIGINT NOT NULL, currency_id BIGINT NOT NULL, block_id BIGINT NOT NULL, "
                         + "offer_id BIGINT NOT NULL, seller_id BIGINT NOT NULL, "
                         + "buyer_id BIGINT NOT NULL, units BIGINT NOT NULL, "
                         + "rate BIGINT NOT NULL, timestamp INT NOT NULL, height INT NOT NULL)");
-            case 144:
+            case 145:
                 apply("CREATE UNIQUE INDEX IF NOT EXISTS exchange_offer_idx ON exchange (transaction_id, offer_id)");
-            case 145:
+            case 146:
                 apply("CREATE INDEX IF NOT EXISTS exchange_currency_id_idx ON exchange (currency_id, height DESC)");
-            case 146:
+            case 147:
                 apply("CREATE INDEX IF NOT EXISTS exchange_seller_id_idx ON exchange (seller_id, height DESC)");
-            case 147:
+            case 148:
                 apply("CREATE INDEX IF NOT EXISTS exchange_buyer_id_idx ON exchange (buyer_id, height DESC)");
-            case 148:
+            case 149:
                 apply("CREATE TABLE IF NOT EXISTS currency_transfer (db_id INT IDENTITY, id BIGINT NOT NULL, currency_id BIGINT NOT NULL, "
                         + "sender_id BIGINT NOT NULL, recipient_id BIGINT NOT NULL, units BIGINT NOT NULL, timestamp INT NOT NULL, "
                         + "height INT NOT NULL)");
-            case 149:
+            case 150:
                 apply("CREATE UNIQUE INDEX IF NOT EXISTS currency_transfer_id_idx ON currency_transfer (id)");
-            case 150:
+            case 151:
                 apply("CREATE INDEX IF NOT EXISTS currency_transfer_currency_id_idx ON currency_transfer (currency_id, height DESC)");
-            case 151:
+            case 152:
                 apply("CREATE INDEX IF NOT EXISTS currency_transfer_sender_id_idx ON currency_transfer (sender_id, height DESC)");
-            case 152:
+            case 153:
                 apply("CREATE INDEX IF NOT EXISTS currency_transfer_recipient_id_idx ON currency_transfer (recipient_id, height DESC)");
-            case 153:
+            case 154:
                 apply("CREATE INDEX IF NOT EXISTS account_currency_units_idx ON account_currency (units DESC)");
-            case 154:
+            case 155:
                 apply("CREATE INDEX IF NOT EXISTS currency_name_idx ON currency (name_lower, height DESC)");
-            case 155:
+            case 156:
                 apply("CREATE INDEX IF NOT EXISTS currency_code_idx ON currency (code, height DESC)");
-            case 156:
+            case 157:
                 apply("CREATE INDEX IF NOT EXISTS buy_offer_rate_height_idx ON buy_offer (rate DESC, creation_height ASC)");
-            case 157:
+            case 158:
                 apply("CREATE INDEX IF NOT EXISTS sell_offer_rate_height_idx ON sell_offer (rate ASC, creation_height ASC)");
-            case 158:
+            case 159:
                 apply("ALTER TABLE account ADD COLUMN IF NOT EXISTS message_pattern_regex VARCHAR");
-            case 159:
+            case 160:
                 apply("ALTER TABLE account ADD COLUMN IF NOT EXISTS message_pattern_flags INT");
-            case 160:
-=======
-                BlockchainProcessorImpl.getInstance().forceScanAtStart();
-                apply(null);
-            case 129:
->>>>>>> 85ebcff3
+            case 161:
                 return;
             default:
                 throw new RuntimeException("Database inconsistent with code, probably trying to run older code on newer database");
