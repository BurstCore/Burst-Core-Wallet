--- conflicted
+++ resolved
@@ -249,119 +249,6 @@
             case 58:
                 apply("CREATE INDEX IF NOT EXISTS transaction_timestamp_idx ON transaction (timestamp DESC)");
             case 59:
-<<<<<<< HEAD
-                apply("CREATE TABLE IF NOT EXISTS alias (id BIGINT NOT NULL, FOREIGN KEY (id) REFERENCES transaction (id), "
-                        + "account_id BIGINT NOT NULL, alias_name VARCHAR NOT NULL, "
-                        + "alias_name_lower VARCHAR AS LOWER (alias_name) NOT NULL, "
-                        + "alias_uri VARCHAR NOT NULL, timestamp INT NOT NULL, "
-                        + "height INT NOT NULL, latest BOOLEAN NOT NULL DEFAULT TRUE)");
-            case 60:
-                apply("CREATE UNIQUE INDEX IF NOT EXISTS alias_id_height_idx ON alias (id, height DESC)");
-            case 61:
-                apply("CREATE INDEX IF NOT EXISTS alias_account_id_idx ON alias (account_id, height DESC)");
-            case 62:
-                apply("CREATE INDEX IF NOT EXISTS alias_name_lower_idx ON alias (alias_name_lower)");
-            case 63:
-                apply("CREATE TABLE IF NOT EXISTS alias_offer (id BIGINT NOT NULL, FOREIGN KEY (id) REFERENCES alias (id), "
-                        + "price BIGINT NOT NULL, buyer_id BIGINT NOT NULL, "
-                        + "height INT NOT NULL, latest BOOLEAN DEFAULT TRUE NOT NULL)");
-            case 64:
-                apply("CREATE UNIQUE INDEX IF NOT EXISTS alias_offer_id_height_idx ON alias_offer (id, height DESC)");
-            case 65:
-                apply("CREATE TABLE IF NOT EXISTS asset (db_id INT IDENTITY, id BIGINT NOT NULL, FOREIGN KEY (id) REFERENCES "
-                        + "transaction (id), account_id BIGINT NOT NULL, "
-                        + "name VARCHAR NOT NULL, description VARCHAR, quantity BIGINT NOT NULL, decimals TINYINT NOT NULL)");
-            case 66:
-                apply("CREATE UNIQUE INDEX IF NOT EXISTS asset_id_idx ON asset (id)");
-            case 67:
-                apply("CREATE INDEX IF NOT EXISTS asset_account_id_idx ON asset (account_id)");
-            case 68:
-                apply("CREATE TABLE IF NOT EXISTS trade (db_id INT IDENTITY, asset_id BIGINT NOT NULL, FOREIGN KEY (asset_id) "
-                        + "REFERENCES asset (id), block_id BIGINT NOT NULL, FOREIGN KEY (block_id) REFERENCES block (id), "
-                        + "ask_order_id BIGINT NOT NULL, bid_order_id BIGINT NOT NULL, quantity BIGINT NOT NULL, "
-                        + "price BIGINT NOT NULL, timestamp INT NOT NULL, height INT NOT NULL)");
-            case 69:
-                apply("CREATE UNIQUE INDEX IF NOT EXISTS trade_ask_bid_idx ON trade (ask_order_id, bid_order_id)");
-            case 70:
-                apply("CREATE INDEX IF NOT EXISTS trade_asset_id_idx ON trade (asset_id, height DESC)");
-            case 71:
-                apply("CREATE TABLE IF NOT EXISTS ask_order (db_id INT IDENTITY, id BIGINT NOT NULL, FOREIGN KEY (id) REFERENCES "
-                        + "transaction (id), account_id BIGINT NOT NULL, "
-                        + "asset_id BIGINT NOT NULL, FOREIGN KEY (asset_id) REFERENCES asset (id), price BIGINT NOT NULL, "
-                        + "quantity BIGINT NOT NULL, height INT NOT NULL, "
-                        + "latest BOOLEAN NOT NULL DEFAULT TRUE)");
-            case 72:
-                apply("CREATE UNIQUE INDEX IF NOT EXISTS ask_order_id_height_idx ON ask_order (id, height DESC)");
-            case 73:
-                apply("CREATE INDEX IF NOT EXISTS ask_order_account_id_idx ON ask_order (account_id, height DESC)");
-            case 74:
-                apply("CREATE INDEX IF NOT EXISTS ask_order_asset_id_price_idx ON ask_order (asset_id, price)");
-            case 75:
-                apply("CREATE TABLE IF NOT EXISTS bid_order (db_id INT IDENTITY, id BIGINT NOT NULL, FOREIGN KEY (id) REFERENCES "
-                        + "transaction (id), account_id BIGINT NOT NULL, "
-                        + "asset_id BIGINT NOT NULL, FOREIGN KEY (asset_id) REFERENCES asset (id), price BIGINT NOT NULL, "
-                        + "quantity BIGINT NOT NULL, height INT NOT NULL, "
-                        + "latest BOOLEAN NOT NULL DEFAULT TRUE)");
-            case 76:
-                apply("CREATE UNIQUE INDEX IF NOT EXISTS bid_order_id_height_idx ON bid_order (id, height DESC)");
-            case 77:
-                apply("CREATE INDEX IF NOT EXISTS bid_order_account_id_idx ON bid_order (account_id, height DESC)");
-            case 78:
-                apply("CREATE INDEX IF NOT EXISTS bid_order_asset_id_price_idx ON bid_order (asset_id, price DESC)");
-            case 79:
-                apply("CREATE TABLE IF NOT EXISTS vote (db_id INT IDENTITY, id BIGINT NOT NULL, FOREIGN KEY (id) REFERENCES "
-                        + "transaction (id), poll_id BIGINT NOT NULL, "
-                        + "voter_id BIGINT NOT NULL, vote_bytes VARBINARY NOT NULL)");
-            case 80:
-                apply("CREATE UNIQUE INDEX IF NOT EXISTS vote_id_idx ON vote (id)");
-            case 81:
-                apply("CREATE INDEX IF NOT EXISTS vote_poll_id_idx ON vote (poll_id)");
-            case 82:
-                apply("CREATE TABLE IF NOT EXISTS poll (db_id INT IDENTITY, id BIGINT NOT NULL, FOREIGN KEY (id) REFERENCES "
-                        + "transaction (id), name VARCHAR NOT NULL, "
-                        + "description VARCHAR, options ARRAY NOT NULL, min_num_options TINYINT, max_num_options TINYINT, "
-                        +" binary_options BOOLEAN NOT NULL)");
-            case 83:
-                apply("CREATE UNIQUE INDEX IF NOT EXISTS poll_id_idx ON poll (id)");
-            case 84:
-                apply("ALTER TABLE vote ADD FOREIGN KEY (poll_id) REFERENCES poll (id)");
-            case 85:
-                apply("ALTER TABLE trade ADD FOREIGN KEY (ask_order_id) REFERENCES ask_order (id)");
-            case 86:
-                apply("ALTER TABLE trade ADD FOREIGN KEY (bid_order_id) REFERENCES bid_order (id)");
-            case 87:
-                apply("CREATE TABLE IF NOT EXISTS hub (db_id INT IDENTITY, account_id BIGINT NOT NULL, min_fee_per_byte "
-                        + "BIGINT NOT NULL, uris ARRAY NOT NULL, height INT NOT NULL, latest BOOLEAN NOT NULL DEFAULT TRUE)");
-            case 88:
-                apply("CREATE UNIQUE INDEX IF NOT EXISTS hub_account_id_height_idx ON hub (account_id, height DESC)");
-            case 89:
-                apply("CREATE TABLE IF NOT EXISTS goods (db_id INT IDENTITY, id BIGINT NOT NULL, seller_id BIGINT NOT NULL, "
-                        + "name VARCHAR NOT NULL, description VARCHAR, tags VARCHAR, timestamp INT NOT NULL, "
-                        + "quantity INT NOT NULL, price BIGINT NOT NULL, delisted BOOLEAN NOT NULL, height INT NOT NULL, "
-                        + "latest BOOLEAN NOT NULL DEFAULT TRUE)");
-            case 90:
-                apply("CREATE UNIQUE INDEX IF NOT EXISTS goods_id_height_idx ON goods (id, height DESC)");
-            case 91:
-                apply("CREATE INDEX IF NOT EXISTS goods_seller_id_name_idx ON goods (seller_id, name)");
-            case 92:
-                apply("CREATE INDEX IF NOT EXISTS goods_timestamp_idx ON goods (timestamp DESC, height DESC)");
-            case 93:
-                apply("CREATE TABLE IF NOT EXISTS purchase (db_id INT IDENTITY, id BIGINT NOT NULL, buyer_id BIGINT NOT NULL, "
-                        + "goods_id BIGINT NOT NULL, seller_id BIGINT NOT NULL, quantity INT NOT NULL, price BIGINT NOT NULL, "
-                        + "deadline INT NOT NULL, note VARBINARY, nonce BINARY(32), timestamp INT NOT NULL, pending BOOLEAN NOT NULL, "
-                        + "goods VARBINARY, goods_nonce BINARY(32), refund_note VARBINARY, refund_nonce BINARY(32), "
-                        + "feedback_note VARBINARY, feedback_nonce BINARY(32), discount BIGINT NOT NULL, refund BIGINT NOT NULL, "
-                        + "height INT NOT NULL, latest BOOLEAN NOT NULL DEFAULT TRUE)");
-            case 94:
-                apply("CREATE UNIQUE INDEX IF NOT EXISTS purchase_id_height_idx ON purchase (id, height DESC)");
-            case 95:
-                apply("CREATE INDEX IF NOT EXISTS purchase_buyer_id_height_idx ON purchase (buyer_id, height DESC)");
-            case 96:
-                apply("CREATE INDEX IF NOT EXISTS purchase_seller_id_height_idx ON purchase (seller_id, height DESC)");
-            case 97:
-                apply("CREATE INDEX IF NOT EXISTS purchase_deadline_idx ON purchase (deadline DESC, height DESC)");
-            case 98:
-=======
                 apply("ALTER TABLE transaction ADD COLUMN version TINYINT");
             case 60:
                 apply("UPDATE transaction SET version = 0");
@@ -374,7 +261,117 @@
             case 64:
                 apply("UPDATE transaction SET has_message = TRUE WHERE type = 1 AND subtype = 0");
             case 65:
->>>>>>> 59633641
+                apply("CREATE TABLE IF NOT EXISTS alias (id BIGINT NOT NULL, FOREIGN KEY (id) REFERENCES transaction (id), "
+                        + "account_id BIGINT NOT NULL, alias_name VARCHAR NOT NULL, "
+                        + "alias_name_lower VARCHAR AS LOWER (alias_name) NOT NULL, "
+                        + "alias_uri VARCHAR NOT NULL, timestamp INT NOT NULL, "
+                        + "height INT NOT NULL, latest BOOLEAN NOT NULL DEFAULT TRUE)");
+            case 66:
+                apply("CREATE UNIQUE INDEX IF NOT EXISTS alias_id_height_idx ON alias (id, height DESC)");
+            case 67:
+                apply("CREATE INDEX IF NOT EXISTS alias_account_id_idx ON alias (account_id, height DESC)");
+            case 68:
+                apply("CREATE INDEX IF NOT EXISTS alias_name_lower_idx ON alias (alias_name_lower)");
+            case 69:
+                apply("CREATE TABLE IF NOT EXISTS alias_offer (id BIGINT NOT NULL, FOREIGN KEY (id) REFERENCES alias (id), "
+                        + "price BIGINT NOT NULL, buyer_id BIGINT NOT NULL, "
+                        + "height INT NOT NULL, latest BOOLEAN DEFAULT TRUE NOT NULL)");
+            case 70:
+                apply("CREATE UNIQUE INDEX IF NOT EXISTS alias_offer_id_height_idx ON alias_offer (id, height DESC)");
+            case 71:
+                apply("CREATE TABLE IF NOT EXISTS asset (db_id INT IDENTITY, id BIGINT NOT NULL, FOREIGN KEY (id) REFERENCES "
+                        + "transaction (id), account_id BIGINT NOT NULL, "
+                        + "name VARCHAR NOT NULL, description VARCHAR, quantity BIGINT NOT NULL, decimals TINYINT NOT NULL)");
+            case 72:
+                apply("CREATE UNIQUE INDEX IF NOT EXISTS asset_id_idx ON asset (id)");
+            case 73:
+                apply("CREATE INDEX IF NOT EXISTS asset_account_id_idx ON asset (account_id)");
+            case 74:
+                apply("CREATE TABLE IF NOT EXISTS trade (db_id INT IDENTITY, asset_id BIGINT NOT NULL, FOREIGN KEY (asset_id) "
+                        + "REFERENCES asset (id), block_id BIGINT NOT NULL, FOREIGN KEY (block_id) REFERENCES block (id), "
+                        + "ask_order_id BIGINT NOT NULL, bid_order_id BIGINT NOT NULL, quantity BIGINT NOT NULL, "
+                        + "price BIGINT NOT NULL, timestamp INT NOT NULL, height INT NOT NULL)");
+            case 75:
+                apply("CREATE UNIQUE INDEX IF NOT EXISTS trade_ask_bid_idx ON trade (ask_order_id, bid_order_id)");
+            case 76:
+                apply("CREATE INDEX IF NOT EXISTS trade_asset_id_idx ON trade (asset_id, height DESC)");
+            case 77:
+                apply("CREATE TABLE IF NOT EXISTS ask_order (db_id INT IDENTITY, id BIGINT NOT NULL, FOREIGN KEY (id) REFERENCES "
+                        + "transaction (id), account_id BIGINT NOT NULL, "
+                        + "asset_id BIGINT NOT NULL, FOREIGN KEY (asset_id) REFERENCES asset (id), price BIGINT NOT NULL, "
+                        + "quantity BIGINT NOT NULL, height INT NOT NULL, "
+                        + "latest BOOLEAN NOT NULL DEFAULT TRUE)");
+            case 78:
+                apply("CREATE UNIQUE INDEX IF NOT EXISTS ask_order_id_height_idx ON ask_order (id, height DESC)");
+            case 79:
+                apply("CREATE INDEX IF NOT EXISTS ask_order_account_id_idx ON ask_order (account_id, height DESC)");
+            case 80:
+                apply("CREATE INDEX IF NOT EXISTS ask_order_asset_id_price_idx ON ask_order (asset_id, price)");
+            case 81:
+                apply("CREATE TABLE IF NOT EXISTS bid_order (db_id INT IDENTITY, id BIGINT NOT NULL, FOREIGN KEY (id) REFERENCES "
+                        + "transaction (id), account_id BIGINT NOT NULL, "
+                        + "asset_id BIGINT NOT NULL, FOREIGN KEY (asset_id) REFERENCES asset (id), price BIGINT NOT NULL, "
+                        + "quantity BIGINT NOT NULL, height INT NOT NULL, "
+                        + "latest BOOLEAN NOT NULL DEFAULT TRUE)");
+            case 82:
+                apply("CREATE UNIQUE INDEX IF NOT EXISTS bid_order_id_height_idx ON bid_order (id, height DESC)");
+            case 83:
+                apply("CREATE INDEX IF NOT EXISTS bid_order_account_id_idx ON bid_order (account_id, height DESC)");
+            case 84:
+                apply("CREATE INDEX IF NOT EXISTS bid_order_asset_id_price_idx ON bid_order (asset_id, price DESC)");
+            case 85:
+                apply("CREATE TABLE IF NOT EXISTS vote (db_id INT IDENTITY, id BIGINT NOT NULL, FOREIGN KEY (id) REFERENCES "
+                        + "transaction (id), poll_id BIGINT NOT NULL, "
+                        + "voter_id BIGINT NOT NULL, vote_bytes VARBINARY NOT NULL)");
+            case 86:
+                apply("CREATE UNIQUE INDEX IF NOT EXISTS vote_id_idx ON vote (id)");
+            case 87:
+                apply("CREATE INDEX IF NOT EXISTS vote_poll_id_idx ON vote (poll_id)");
+            case 88:
+                apply("CREATE TABLE IF NOT EXISTS poll (db_id INT IDENTITY, id BIGINT NOT NULL, FOREIGN KEY (id) REFERENCES "
+                        + "transaction (id), name VARCHAR NOT NULL, "
+                        + "description VARCHAR, options ARRAY NOT NULL, min_num_options TINYINT, max_num_options TINYINT, "
+                        +" binary_options BOOLEAN NOT NULL)");
+            case 89:
+                apply("CREATE UNIQUE INDEX IF NOT EXISTS poll_id_idx ON poll (id)");
+            case 90:
+                apply("ALTER TABLE vote ADD FOREIGN KEY (poll_id) REFERENCES poll (id)");
+            case 91:
+                apply("ALTER TABLE trade ADD FOREIGN KEY (ask_order_id) REFERENCES ask_order (id)");
+            case 92:
+                apply("ALTER TABLE trade ADD FOREIGN KEY (bid_order_id) REFERENCES bid_order (id)");
+            case 93:
+                apply("CREATE TABLE IF NOT EXISTS hub (db_id INT IDENTITY, account_id BIGINT NOT NULL, min_fee_per_byte "
+                        + "BIGINT NOT NULL, uris ARRAY NOT NULL, height INT NOT NULL, latest BOOLEAN NOT NULL DEFAULT TRUE)");
+            case 94:
+                apply("CREATE UNIQUE INDEX IF NOT EXISTS hub_account_id_height_idx ON hub (account_id, height DESC)");
+            case 95:
+                apply("CREATE TABLE IF NOT EXISTS goods (db_id INT IDENTITY, id BIGINT NOT NULL, seller_id BIGINT NOT NULL, "
+                        + "name VARCHAR NOT NULL, description VARCHAR, tags VARCHAR, timestamp INT NOT NULL, "
+                        + "quantity INT NOT NULL, price BIGINT NOT NULL, delisted BOOLEAN NOT NULL, height INT NOT NULL, "
+                        + "latest BOOLEAN NOT NULL DEFAULT TRUE)");
+            case 96:
+                apply("CREATE UNIQUE INDEX IF NOT EXISTS goods_id_height_idx ON goods (id, height DESC)");
+            case 97:
+                apply("CREATE INDEX IF NOT EXISTS goods_seller_id_name_idx ON goods (seller_id, name)");
+            case 98:
+                apply("CREATE INDEX IF NOT EXISTS goods_timestamp_idx ON goods (timestamp DESC, height DESC)");
+            case 99:
+                apply("CREATE TABLE IF NOT EXISTS purchase (db_id INT IDENTITY, id BIGINT NOT NULL, buyer_id BIGINT NOT NULL, "
+                        + "goods_id BIGINT NOT NULL, seller_id BIGINT NOT NULL, quantity INT NOT NULL, price BIGINT NOT NULL, "
+                        + "deadline INT NOT NULL, note VARBINARY, nonce BINARY(32), timestamp INT NOT NULL, pending BOOLEAN NOT NULL, "
+                        + "goods VARBINARY, goods_nonce BINARY(32), refund_note VARBINARY, refund_nonce BINARY(32), "
+                        + "feedback_note VARBINARY, feedback_nonce BINARY(32), discount BIGINT NOT NULL, refund BIGINT NOT NULL, "
+                        + "height INT NOT NULL, latest BOOLEAN NOT NULL DEFAULT TRUE)");
+            case 100:
+                apply("CREATE UNIQUE INDEX IF NOT EXISTS purchase_id_height_idx ON purchase (id, height DESC)");
+            case 101:
+                apply("CREATE INDEX IF NOT EXISTS purchase_buyer_id_height_idx ON purchase (buyer_id, height DESC)");
+            case 102:
+                apply("CREATE INDEX IF NOT EXISTS purchase_seller_id_height_idx ON purchase (seller_id, height DESC)");
+            case 103:
+                apply("CREATE INDEX IF NOT EXISTS purchase_deadline_idx ON purchase (deadline DESC, height DESC)");
+            case 104:
                 return;
             default:
                 throw new RuntimeException("Database inconsistent with code, probably trying to run older code on newer database");
