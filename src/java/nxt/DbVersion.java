--- conflicted
+++ resolved
@@ -439,13 +439,9 @@
                 BlockchainProcessorImpl.getInstance().validateAtNextScan();
                 BlockchainProcessorImpl.getInstance().forceScanAtStart();
                 apply(null);
-<<<<<<< HEAD
-            case 138:
-=======
             case 127:
                 apply("CREATE UNIQUE INDEX IF NOT EXISTS block_timestamp_idx ON block (timestamp DESC)");
             case 128:
->>>>>>> 295fff06
                 return;
             default:
                 throw new RuntimeException("Database inconsistent with code, probably trying to run older code on newer database");
