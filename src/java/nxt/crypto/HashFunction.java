package nxt.crypto;

import org.bouncycastle.jcajce.provider.digest.SHA3;

public enum HashFunction {

    /**
     * Use Java implementation of SHA256 (code 2)
     */
    SHA256((byte)2) {
        public byte[] hash(byte[] input) {
            return Crypto.sha256().digest(input);
        }
    },
    /**
     * Use Bouncy Castle implementation of SHA3 (code 3)
     */
    SHA3((byte)3) {
        public byte[] hash(byte[] input) {
            return new SHA3.DigestSHA3(256).digest(input);
        }
    },
    /**
     * Use Java implementation of Scrypt
     */
    SCRYPT((byte)5) {
        public byte[] hash(byte[] input) {
<<<<<<< HEAD
            return Scrypt.hash(input);
=======
            return threadLocalScrypt.get().hash(input);
>>>>>>> 1f64bc66
        }
    },
    /**
     * Use proprietary NXT implementation of Keccak with 25 rounds (code 25)
     */
    Keccak25((byte)25) {
        public byte[] hash(byte[] input) {
            return KNV25.hash(input);
        }
    };

    private static final ThreadLocal<Scrypt> threadLocalScrypt = new ThreadLocal<Scrypt>() {
        @Override
        protected Scrypt initialValue() {
            return new Scrypt();
        }
    };

    private final byte id;

    HashFunction(byte id) {
        this.id = id;
    }

    public static HashFunction getHashFunction(byte id) {
        for (HashFunction function : values()) {
            if (function.id == id) {
                return function;
            }
        }
        throw new IllegalArgumentException(String.format("illegal algorithm %d", id));
    }

    public byte getId() {
        return id;
    }

    public abstract byte[] hash(byte[] input);
}<|MERGE_RESOLUTION|>--- conflicted
+++ resolved
@@ -25,11 +25,7 @@
      */
     SCRYPT((byte)5) {
         public byte[] hash(byte[] input) {
-<<<<<<< HEAD
-            return Scrypt.hash(input);
-=======
             return threadLocalScrypt.get().hash(input);
->>>>>>> 1f64bc66
         }
     },
     /**
