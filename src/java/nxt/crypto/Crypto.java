package nxt.crypto;

import nxt.util.Logger;
import org.bouncycastle.crypto.CipherParameters;
import org.bouncycastle.crypto.InvalidCipherTextException;
import org.bouncycastle.crypto.engines.AESEngine;
import org.bouncycastle.crypto.modes.CBCBlockCipher;
import org.bouncycastle.crypto.paddings.PaddedBufferedBlockCipher;
import org.bouncycastle.crypto.params.KeyParameter;
import org.bouncycastle.crypto.params.ParametersWithIV;

import java.io.ByteArrayOutputStream;
import java.io.IOException;
import java.io.UnsupportedEncodingException;
import java.security.MessageDigest;
import java.security.NoSuchAlgorithmException;
import java.security.SecureRandom;
import java.util.Arrays;

public final class Crypto {

    private static final ThreadLocal<SecureRandom> secureRandom = new ThreadLocal<SecureRandom>() {
        @Override
        protected SecureRandom initialValue() {
            return new SecureRandom();
        }
    };

    private Crypto() {} //never

    public static MessageDigest getMessageDigest(String algorithm) {
        try {
            return MessageDigest.getInstance(algorithm);
        } catch (NoSuchAlgorithmException e) {
            Logger.logMessage("Missing message digest algorithm: " + algorithm);
            throw new RuntimeException(e.getMessage(), e);
        }
    }

    public static MessageDigest sha256() {
        return getMessageDigest("SHA-256");
    }

    public static byte[] getPublicKey(String secretPhrase) {
        try {
            byte[] publicKey = new byte[32];
            Curve25519.keygen(publicKey, null, Crypto.sha256().digest(secretPhrase.getBytes("UTF-8")));
            /*
            if (! Curve25519.isCanonicalPublicKey(publicKey)) {
                throw new RuntimeException("Public key not canonical");
            }
            */
            return publicKey;
        } catch (UnsupportedEncodingException e) {
            Logger.logMessage("Error getting public key", e);
            throw new RuntimeException(e.getMessage(), e);
        }
    }

    public static byte[] getPrivateKey(String secretPhrase) {
        try {
            byte[] s = Crypto.sha256().digest(secretPhrase.getBytes("UTF-8"));
            Curve25519.clamp(s);
            return s;
        }
        catch (UnsupportedEncodingException e) {
            Logger.logMessage("Error getting private key", e);
            throw new RuntimeException(e.getMessage(), e);
        }
    }

    public static void curve(byte[] Z, byte[] k, byte[] P) {
        Curve25519.curve(Z, k, P);
    }

    public static byte[] sign(byte[] message, String secretPhrase) {

        try {

            byte[] P = new byte[32];
            byte[] s = new byte[32];
            MessageDigest digest = Crypto.sha256();
            Curve25519.keygen(P, s, digest.digest(secretPhrase.getBytes("UTF-8")));

            byte[] m = digest.digest(message);

            digest.update(m);
            byte[] x = digest.digest(s);

            byte[] Y = new byte[32];
            Curve25519.keygen(Y, null, x);

            digest.update(m);
            byte[] h = digest.digest(Y);

            byte[] v = new byte[32];
            Curve25519.sign(v, h, x, s);

            byte[] signature = new byte[64];
            System.arraycopy(v, 0, signature, 0, 32);
            System.arraycopy(h, 0, signature, 32, 32);

            /*
            if (!Curve25519.isCanonicalSignature(signature)) {
                throw new RuntimeException("Signature not canonical");
            }
            */
            return signature;

        } catch (UnsupportedEncodingException e) {
            Logger.logMessage("Error in signing message", e);
            throw new RuntimeException(e.getMessage(), e);
        }

    }

    public static boolean verify(byte[] signature, byte[] message, byte[] publicKey, boolean enforceCanonical) {

        if (enforceCanonical && !Curve25519.isCanonicalSignature(signature)) {
            Logger.logDebugMessage("Rejecting non-canonical signature");
            return false;
        }

        if (enforceCanonical && !Curve25519.isCanonicalPublicKey(publicKey)) {
            Logger.logDebugMessage("Rejecting non-canonical public key");
            return false;
        }

        byte[] Y = new byte[32];
        byte[] v = new byte[32];
        System.arraycopy(signature, 0, v, 0, 32);
        byte[] h = new byte[32];
        System.arraycopy(signature, 32, h, 0, 32);
        Curve25519.verify(Y, v, h, publicKey);

        MessageDigest digest = Crypto.sha256();
        byte[] m = digest.digest(message);
        digest.update(m);
        byte[] h2 = digest.digest(Y);

        return Arrays.equals(h, h2);
    }

    public static byte[] aesEncrypt(byte[] plaintext, byte[] myPrivateKey, byte[] theirPublicKey) {
<<<<<<< HEAD
        return aesEncrypt(plaintext, myPrivateKey, theirPublicKey, new byte[32]);
    }

    public static byte[] aesEncrypt(byte[] plaintext, byte[] myPrivateKey, byte[] theirPublicKey, byte[] nonce) {

=======
>>>>>>> adb55061
        try {
            byte[] dhSharedSecret = new byte[32];
            Curve25519.curve(dhSharedSecret, myPrivateKey, theirPublicKey);
            for (int i = 0; i < 32; i++) {
                dhSharedSecret[i] ^= nonce[i];
            }
            byte[] key = sha256().digest(dhSharedSecret);
            byte[] iv = new byte[16];
            secureRandom.get().nextBytes(iv);
            PaddedBufferedBlockCipher aes = new PaddedBufferedBlockCipher(new CBCBlockCipher(
                    new AESEngine()));
            CipherParameters ivAndKey = new ParametersWithIV(new KeyParameter(key), iv);
            aes.init(true, ivAndKey);
            byte[] output = new byte[aes.getOutputSize(plaintext.length)];
            int ciphertextLength = aes.processBytes(plaintext, 0, plaintext.length, output, 0);
            ciphertextLength += aes.doFinal(output, ciphertextLength);
            byte[] result = new byte[iv.length + ciphertextLength];
            System.arraycopy(iv, 0, result, 0, iv.length);
            System.arraycopy(output, 0, result, iv.length, ciphertextLength);
            return result;
        } catch (InvalidCipherTextException e) {
            throw new RuntimeException(e.getMessage(), e);
        }
    }

    /*
    public static byte[] aesEncrypt(byte[] plaintext, byte[] myPrivateKey, byte[] theirPublicKey)
            throws GeneralSecurityException, IOException {
        byte[] dhSharedSecret = new byte[32];
        Curve25519.curve(dhSharedSecret, myPrivateKey, theirPublicKey);
        byte[] key = sha256().digest(dhSharedSecret);
        SecretKeySpec keySpec = new SecretKeySpec(key, "AES");
        byte[] iv = new byte[16];
        secureRandom.get().nextBytes(iv);
        IvParameterSpec ivSpec = new IvParameterSpec(iv);
        Cipher cipher = Cipher.getInstance("AES/CBC/PKCS5Padding");
        cipher.init(Cipher.ENCRYPT_MODE, keySpec, ivSpec);
        ByteArrayOutputStream ciphertextOut = new ByteArrayOutputStream();
        ciphertextOut.write(iv);
        ciphertextOut.write(cipher.doFinal(plaintext));
        return ciphertextOut.toByteArray();
    }
    */

<<<<<<< HEAD

    public static byte[] aesDecrypt(byte[] ivCiphertext, byte[] myPrivateKey, byte[] theirPublicKey) {
        return aesDecrypt(ivCiphertext, myPrivateKey, theirPublicKey, new byte[32]);
    }

    public static byte[] aesDecrypt(byte[] ivCiphertext, byte[] myPrivateKey, byte[] theirPublicKey, byte[] nonce) {

=======
    public static byte[] aesDecrypt(byte[] ivCiphertext, byte[] myPrivateKey, byte theirPublicKey[]) {
>>>>>>> adb55061
        try {
            if (ivCiphertext.length < 16 || ivCiphertext.length % 16 != 0) {
                throw new InvalidCipherTextException("invalid ciphertext");
            }
            byte[] iv = Arrays.copyOfRange(ivCiphertext, 0, 16);
            byte[] ciphertext = Arrays.copyOfRange(ivCiphertext, 16, ivCiphertext.length);
            byte[] dhSharedSecret = new byte[32];
            Curve25519.curve(dhSharedSecret, myPrivateKey, theirPublicKey);
            for (int i = 0; i < 32; i++) {
                dhSharedSecret[i] ^= nonce[i];
            }
            byte[] key = sha256().digest(dhSharedSecret);
            PaddedBufferedBlockCipher aes = new PaddedBufferedBlockCipher(new CBCBlockCipher(
                    new AESEngine()));
            CipherParameters ivAndKey = new ParametersWithIV(new KeyParameter(key), iv);
            aes.init(false, ivAndKey);
            byte[] output = new byte[aes.getOutputSize(ciphertext.length)];
            int plaintextLength = aes.processBytes(ciphertext, 0, ciphertext.length, output, 0);
            plaintextLength += aes.doFinal(output, plaintextLength);
            byte[] result = new byte[plaintextLength];
            System.arraycopy(output, 0, result, 0, result.length);
            return result;
        } catch (InvalidCipherTextException e) {
            throw new RuntimeException(e.getMessage(), e);
        }
    }

    /*
    public static byte[] aesDecrypt(byte[] ivCiphertext, byte[] myPrivateKey, byte theirPublicKey[])
            throws GeneralSecurityException {
        if ( ivCiphertext.length < 16 || ivCiphertext.length % 16 != 0 ) {
            throw new GeneralSecurityException("invalid ciphertext");
        }
        byte[] iv = Arrays.copyOfRange(ivCiphertext, 0, 16);
        byte[] ciphertext = Arrays.copyOfRange(ivCiphertext, 16, ivCiphertext.length);
        byte[] dhSharedSecret = new byte[32];
        Curve25519.curve(dhSharedSecret, myPrivateKey, theirPublicKey);
        byte[] key = sha256().digest(dhSharedSecret);
        SecretKeySpec keySpec = new SecretKeySpec(key, "AES");
        IvParameterSpec ivSpec = new IvParameterSpec(iv);
        Cipher cipher = Cipher.getInstance("AES/CBC/PKCS5Padding");
        cipher.init(Cipher.DECRYPT_MODE, keySpec, ivSpec);
        return cipher.doFinal(ciphertext);
    }
    */

    private static void xorProcess(byte[] data, int position, int length, byte[] myPrivateKey, byte[] theirPublicKey,
                                   byte[] nonce) {

        byte[] seed = new byte[32];
        Curve25519.curve(seed, myPrivateKey, theirPublicKey);
        for (int i = 0; i < 32; i++) {
            seed[i] ^= nonce[i];
        }

        MessageDigest sha256 = sha256();
        seed = sha256.digest(seed);

        for (int i = 0; i < length / 32; i++) {
            byte[] key = sha256.digest(seed);
            for (int j = 0; j < 32; j++) {
                data[position++] ^= key[j];
                seed[j] = (byte)(~seed[j]);
            }
            seed = sha256.digest(seed);
        }
        byte[] key = sha256.digest(seed);
        for (int i = 0; i < length % 32; i++) {
            data[position++] ^= key[i];
        }

    }

    @Deprecated
    public static byte[] xorEncrypt(byte[] data, int position, int length, byte[] myPrivateKey, byte[] theirPublicKey) {
        byte[] nonce = new byte[32];
        secureRandom.get().nextBytes(nonce); // cfb: May block as entropy is being gathered, for example, if they need to read from /dev/random on various unix-like operating systems
        xorProcess(data, position, length, myPrivateKey, theirPublicKey, nonce);
        return nonce;
    }

    @Deprecated
    public static void xorDecrypt(byte[] data, int position, int length, byte[] myPrivateKey, byte[] theirPublicKey,
                                  byte[] nonce) {
        xorProcess(data, position, length, myPrivateKey, theirPublicKey, nonce);
    }

    public static byte[] getSharedSecret(byte[] myPrivateKey, byte[] theirPublicKey) {
        try {
            byte[] sharedSecret = new byte[32];
            Curve25519.curve(sharedSecret, myPrivateKey, theirPublicKey);
            return sharedSecret;
        } catch (RuntimeException e) {
            Logger.logMessage("Error getting shared secret", e);
            throw e;
        }
    }

    public static String rsEncode(long id) {
        return ReedSolomon.encode(id);
    }

    public static long rsDecode(String rsString) {
        rsString = rsString.toUpperCase();
        try {
            long id = ReedSolomon.decode(rsString);
            if (! rsString.equals(ReedSolomon.encode(id))) {
                throw new RuntimeException("ERROR: Reed-Solomon decoding of " + rsString
                        + " not reversible, decoded to " + id);
            }
            return id;
        } catch (ReedSolomon.DecodeException e) {
            Logger.logDebugMessage("Reed-Solomon decoding failed for " + rsString + ": " + e.toString());
            throw new RuntimeException(e.toString(), e);
        }
    }

}<|MERGE_RESOLUTION|>--- conflicted
+++ resolved
@@ -142,14 +142,10 @@
     }
 
     public static byte[] aesEncrypt(byte[] plaintext, byte[] myPrivateKey, byte[] theirPublicKey) {
-<<<<<<< HEAD
         return aesEncrypt(plaintext, myPrivateKey, theirPublicKey, new byte[32]);
     }
 
     public static byte[] aesEncrypt(byte[] plaintext, byte[] myPrivateKey, byte[] theirPublicKey, byte[] nonce) {
-
-=======
->>>>>>> adb55061
         try {
             byte[] dhSharedSecret = new byte[32];
             Curve25519.curve(dhSharedSecret, myPrivateKey, theirPublicKey);
@@ -194,17 +190,11 @@
     }
     */
 
-<<<<<<< HEAD
-
     public static byte[] aesDecrypt(byte[] ivCiphertext, byte[] myPrivateKey, byte[] theirPublicKey) {
         return aesDecrypt(ivCiphertext, myPrivateKey, theirPublicKey, new byte[32]);
     }
 
     public static byte[] aesDecrypt(byte[] ivCiphertext, byte[] myPrivateKey, byte[] theirPublicKey, byte[] nonce) {
-
-=======
-    public static byte[] aesDecrypt(byte[] ivCiphertext, byte[] myPrivateKey, byte theirPublicKey[]) {
->>>>>>> adb55061
         try {
             if (ivCiphertext.length < 16 || ivCiphertext.length % 16 != 0) {
                 throw new InvalidCipherTextException("invalid ciphertext");
