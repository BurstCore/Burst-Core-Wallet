/*
 * Copyright © 2016-2017 Jelurida IP B.V.
 *
 * See the LICENSE.txt file at the top-level directory of this distribution
 * for licensing information.
 *
 * Unless otherwise agreed in a custom licensing agreement with Jelurida B.V.,
 * no part of the Nxt software, including this file, may be copied, modified,
 * propagated, or distributed except according to the terms contained in the
 * LICENSE.txt file.
 *
 * Removal or modification of this copyright notice is prohibited.
 *
 */
package nxt.ce;

import nxt.Nxt;
import nxt.account.AccountLedger;
import nxt.account.AccountLedger.LedgerEvent;
import nxt.account.BalanceHome;
import nxt.blockchain.Block;
import nxt.blockchain.Chain;
import nxt.blockchain.Transaction;
import nxt.db.DbClause;
import nxt.db.DbIterator;
import nxt.db.DbKey;
import nxt.db.EntityDbTable;
import nxt.db.VersionedEntityDbTable;
import nxt.util.Listener;
import nxt.util.Listeners;

import java.math.BigDecimal;
import java.math.MathContext;
import java.sql.Connection;
import java.sql.PreparedStatement;
import java.sql.ResultSet;
import java.sql.SQLException;
import java.util.ArrayList;
import java.util.List;

/**
 * Coin exchange home
 */
public final class CoinExchange {

    public enum Event {
        TRADE
    }

    private static final Listeners<Trade, Event> listeners = new Listeners<>();

    public static boolean addListener(Listener<Trade> listener, Event eventType) {
        return listeners.addListener(listener, eventType);
    }

    public static boolean removeListener(Listener<Trade> listener, Event eventType) {
        return listeners.removeListener(listener, eventType);
    }

    public static final BigDecimal ASK_CONSTANT = new BigDecimal(1L, MathContext.DECIMAL128);
    private static final DbKey.LongKeyFactory<Order> orderDbKeyFactory =
            new DbKey.LongKeyFactory<Order>("id") {
        @Override
        public DbKey newKey(Order order) {
            return order.dbKey;
        }
    };
    private static final VersionedEntityDbTable<Order> orderTable =
            new VersionedEntityDbTable<Order>("PUBLIC.coin_order_fxt", orderDbKeyFactory) {
        @Override
        protected Order load(Connection con, ResultSet rs, DbKey dbKey) throws SQLException {
            return new Order(rs, dbKey);
        }
        @Override
        protected void save(Connection con, Order order) throws SQLException {
            order.save(con, schemaTable);
        }
        @Override
        protected String defaultSort() {
            return " ORDER BY creation_height DESC ";
        }
    };
    private static final DbKey.HashHashKeyFactory<Trade> tradeDbKeyFactory =
            new DbKey.HashHashKeyFactory<Trade>("order_full_hash", "order_id", "match_full_hash", "match_id") {
        @Override
        public DbKey newKey(Trade trade) {
            return trade.dbKey;
        }
    };
    private static final EntityDbTable<Trade> tradeTable =
            new EntityDbTable<Trade>("PUBLIC.coin_trade_fxt", tradeDbKeyFactory) {
        @Override
        protected Trade load(Connection con, ResultSet rs, DbKey dbKey) throws SQLException {
            return new Trade(rs, dbKey);
         }
        @Override
        protected void save(Connection con, Trade trade) throws SQLException {
            trade.save(con, schemaTable);
        }
    };

    private CoinExchange() {}

    public static void init() {}

    private static Order getNextBidOrder(int chainId, int exchangeId) {
        try (Connection con = orderTable.getConnection();
             PreparedStatement pstmt = con.prepareStatement("SELECT * FROM " + orderTable.getSchemaTable()
                     + " WHERE chain_id = ? AND exchange_id = ? AND latest = TRUE"
                     + " ORDER BY bid_price DESC, creation_height ASC, transaction_height ASC, transaction_index ASC"
                     + " LIMIT 1")) {
            pstmt.setInt(1, chainId);
            pstmt.setInt(2, exchangeId);
            try (DbIterator<Order> askOrders = orderTable.getManyBy(con, pstmt, true)) {
                return askOrders.hasNext() ? askOrders.next() : null;
            }
        } catch (SQLException e) {
            throw new RuntimeException(e.toString(), e);
        }
    }

    private static Order getNextAskOrder(int chainId, int exchangeId) {
        try (Connection con = orderTable.getConnection();
             PreparedStatement pstmt = con.prepareStatement("SELECT * FROM " + orderTable.getSchemaTable()
                     + " WHERE chain_id = ? AND exchange_id = ? AND latest = TRUE"
                     + " ORDER BY ask_price ASC, creation_height ASC, transaction_height ASC, transaction_index ASC"
                     + " LIMIT 1")) {
            pstmt.setInt(1, chainId);
            pstmt.setInt(2, exchangeId);
            try (DbIterator<Order> askOrders = orderTable.getManyBy(con, pstmt, true)) {
                return askOrders.hasNext() ? askOrders.next() : null;
            }
        } catch (SQLException e) {
            throw new RuntimeException(e.toString(), e);
        }
    }

    /**
     * Add a coin exchange order
     *
     * @param   tx                  Transaction
     * @param   attachment          Attachment
     */
    static void addOrder(Transaction tx, OrderIssueAttachment attachment) {
        Order order = new Order(tx, attachment);
        orderTable.insert(order);
        matchOrders(attachment);
    }

    /**
     * Remove a coin exchange order
     *
     * @param   orderId             Order identifier
     */
    static void removeOrder(long orderId) {
        orderTable.delete(getOrder(orderId));
    }

    /**
     * Return the number of coin exchange orders
     *
     * @return                      Order count
     */
    public static int getOrderCount() {
        return orderTable.getCount();
    }

    /**
     * Return a coin exchange order
     *
     * @param   orderId             Order identifier
     * @return                      Coin exchange order or null if not found
     */
    public static Order getOrder(long orderId) {
        return orderTable.get(orderDbKeyFactory.newKey(orderId));
    }

    /**
     * Return orders matching the supplied criteria.  All orders will be returned
     * if no search criteria are provided.  The returned results will be sorted
     * by price in descending order.
     *
     * @param   accountId           Account identifier (0 if no account criteria)
     * @param   chainId             Chain identifier (0 if no chain criteria)
     * @param   exchangeId          Exchange identifier (0 if no exchange criteria)
     * @param   from                Starting index within search results
     * @param   to                  Ending index within search results
     * @return                      Database iterator
     */
    public static DbIterator<Order> getOrders(long accountId, int chainId, int exchangeId, int from, int to) {
        List<DbClause> dbClauses = new ArrayList<>();
        if (accountId != 0) {
            dbClauses.add(new DbClause.LongClause("account_id", accountId));
        }
        if (chainId != 0) {
            dbClauses.add(new DbClause.IntClause("chain_id", chainId));
        }
        if (exchangeId != 0) {
            dbClauses.add(new DbClause.IntClause("exchange_id", exchangeId));
        }
        DbClause dbClause = null;
        if (dbClauses.isEmpty()) {
            dbClause = DbClause.EMPTY_CLAUSE;
        } else {
            for (DbClause clause : dbClauses) {
                if (dbClause == null) {
                    dbClause = clause;
                } else {
                    dbClause = dbClause.and(clause);
                }
            }
        }
        return orderTable.getManyBy(dbClause, from, to, "ORDER BY bid_price DESC");
    }

    /**
     * Add a coin exchange trade
     *
     * @param   exchangeQuantity    Number of coins received
     * @param   exchangePrice       Exchange price
     * @param   order               Order
     * @param   match               Match order
     * @return                      Trade
     */
    private static Trade addTrade(long exchangeQuantity, long exchangePrice, Order order, Order match) {
        Trade trade = new Trade(exchangeQuantity, exchangePrice, order, match);
        tradeTable.insert(trade);
        listeners.notify(trade, Event.TRADE);
        return trade;
    }

    /**
     * Return a coin exchange trade
     *
     * @param   orderFullHash       Coin exchange order full hash
     * @param   matchFullHash       Matching order full hash
     * @return                      Coin exchange trade or null if not found
     */
    public static Trade getTrade(byte[] orderFullHash, byte[] matchFullHash) {
        return tradeTable.get(tradeDbKeyFactory.newKey(orderFullHash, matchFullHash));
    }

    /**
     * Return the number of coin exchange trades
     *
     * @return                      Trade coin
     */
    public static int getTradeCount() {
        return tradeTable.getCount();
    }

    /**
     * Return trades matching the supplied criteria.  All trades will be returned
     * if no search criteria are provided.  The returned results will be sorted
     * by block height in descending order.
     *
     * @param   accountId           Account identifier (0 if no account criteria)
     * @param   chainId             Chain identifier (0 if no chain criteria)
     * @param   exchangeId          Exchange identifier (0 if no exchange criteria)
     * @param   orderFullHash       Coin exchange order full hash (null or zero-length if no order criteria)
     * @param   from                Starting index within search results
     * @param   to                  Ending index within search results
     * @return                      Database iterator
     */
    public static DbIterator<Trade> getTrades(long accountId, int chainId, int exchangeId, byte[] orderFullHash,
                                              int from, int to) {
        List<DbClause> dbClauses = new ArrayList<>();
        if (accountId != 0) {
            dbClauses.add(new DbClause.LongClause("account_id", accountId));
        }
        if (chainId != 0) {
            dbClauses.add(new DbClause.IntClause("chain_id", chainId));
        }
        if (exchangeId != 0) {
            dbClauses.add(new DbClause.IntClause("exchange_id", exchangeId));
        }
        if (orderFullHash != null && orderFullHash.length != 0) {
            dbClauses.add(new DbClause.HashClause("order_full_hash", "order_id", orderFullHash));
        }
        DbClause dbClause = null;
        if (dbClauses.isEmpty()) {
            dbClause = DbClause.EMPTY_CLAUSE;
        } else {
            for (DbClause clause : dbClauses) {
                if (dbClause == null) {
                    dbClause = clause;
                } else {
                    dbClause = dbClause.and(clause);
                }
            }
        }
        return tradeTable.getManyBy(dbClause, from, to, "ORDER BY height DESC, db_id DESC");
    }

    /**
     * Match orders after a new order is added
     *
     * The bid orders are orders for the current chain and the ask orders are
     * orders for the exchange chain.
     *
     * @param   attachment          Order issue attachment
     */
    private static void matchOrders(OrderIssueAttachment attachment) {
        Order askOrder;
        Order bidOrder;
        Chain chain = attachment.getChain();
        int bidDecimals = chain.getDecimals();
        Chain exchangeChain = attachment.getExchangeChain();
        int askDecimals = exchangeChain.getDecimals();
        //
        // Match orders until the ask price is greater than the bid price
        //
        while ((askOrder = getNextAskOrder(exchangeChain.getId(), chain.getId())) != null &&
                    (bidOrder = getNextBidOrder(chain.getId(), exchangeChain.getId())) != null) {
            BigDecimal bidOrderBid = new BigDecimal(bidOrder.getBidPrice(), MathContext.DECIMAL128)
                    .movePointLeft(bidDecimals);
            BigDecimal bidOrderAsk = new BigDecimal(bidOrder.getAskPrice(), MathContext.DECIMAL128)
                    .movePointLeft(askDecimals);
            BigDecimal askOrderBid = new BigDecimal(askOrder.getBidPrice(), MathContext.DECIMAL128)
                    .movePointLeft(askDecimals);
            BigDecimal askOrderAsk = new BigDecimal(askOrder.getAskPrice(), MathContext.DECIMAL128)
                    .movePointLeft(bidDecimals);
            if (askOrderAsk.compareTo(bidOrderBid) > 0) {
                break;
            }
            //
            // We will use the exchange price from the older order.  The number of coins
            // that can be exchanged is limited by the order quantities.
            //
            // The bid order exchange Coin A for Coin B while the ask order exchanges
            // Coin B for Coin A.
            //
            BigDecimal bidPrice;            // Coin A / Coin B
            BigDecimal askPrice;            // Coin B / Coin A
            long bidQuantity;               // Amount of Coin B to exchange
            long askQuantity;               // Amount of Coin A to exchange
            boolean isBuy = (askOrder.getHeight() < bidOrder.getHeight()) ||
                    (askOrder.getHeight() == bidOrder.getHeight() &&
                        (askOrder.getTransactionHeight() < bidOrder.getTransactionHeight() ||
                            (askOrder.getTransactionHeight() == bidOrder.getTransactionHeight() &&
                                askOrder.getTransactionIndex() < bidOrder.getTransactionIndex())));

            if (isBuy) {
                bidPrice = askOrderAsk;
                askPrice = askOrderBid;
            } else {
                bidPrice = bidOrderBid;
                askPrice = bidOrderAsk;
            }
            bidQuantity = new BigDecimal(bidOrder.getQuantity(), MathContext.DECIMAL128)
                    .movePointLeft(bidDecimals)
                    .multiply(askPrice)
                    .movePointRight(askDecimals)
                    .longValue();
            if (bidQuantity == 0) {
                bidQuantity = 1;
            }
            if (bidQuantity >= askOrder.getQuantity() - 1) {
                bidQuantity = askOrder.getQuantity();
            }
            askQuantity = new BigDecimal(askOrder.getQuantity(), MathContext.DECIMAL128)
                    .movePointLeft(askDecimals)
                    .multiply(bidPrice)
                    .movePointRight(bidDecimals)
                    .longValue();
            if (askQuantity == 0) {
                askQuantity = 1;
            }
            if (askQuantity >= bidOrder.getQuantity() - 1) {
                askQuantity = bidOrder.getQuantity();
            }
            //
            // Create the trade for bid order
            //
            addTrade(bidQuantity, bidPrice.movePointRight(bidDecimals).longValue(), bidOrder, askOrder);
            //
            // Create the trade for the ask order
            //
            addTrade(askQuantity, askPrice.movePointRight(askDecimals).longValue(), askOrder, bidOrder);
            //
            // Update the buyer balances
            //
            bidOrder.updateQuantity(bidOrder.getQuantity() - askQuantity);
            BalanceHome.Balance buyerBalance = chain.getBalanceHome().getBalance(bidOrder.getAccountId());
            AccountLedger.LedgerEventId bidEventId =
                    AccountLedger.newEventId(bidOrder.getId(), bidOrder.getFullHash(), chain);
            buyerBalance.addToBalance(LedgerEvent.COIN_EXCHANGE_TRADE, bidEventId, -askQuantity);
            buyerBalance = exchangeChain.getBalanceHome().getBalance(bidOrder.getAccountId());
            buyerBalance.addToBalanceAndUnconfirmedBalance(LedgerEvent.COIN_EXCHANGE_TRADE, bidEventId,
                    bidQuantity);
            //
            // Update the seller balances
            //
            askOrder.updateQuantity(askOrder.getQuantity() - bidQuantity);
            BalanceHome.Balance sellerBalance = exchangeChain.getBalanceHome().getBalance(askOrder.getAccountId());
            AccountLedger.LedgerEventId askEventId = AccountLedger.newEventId(askOrder.getId(),
                    askOrder.getFullHash(), exchangeChain);
            sellerBalance.addToBalance(LedgerEvent.COIN_EXCHANGE_TRADE, askEventId, -bidQuantity);
            sellerBalance = chain.getBalanceHome().getBalance(askOrder.getAccountId());
            sellerBalance.addToBalanceAndUnconfirmedBalance(LedgerEvent.COIN_EXCHANGE_TRADE, askEventId,
                    askQuantity);
        }
    }

    /**
     * Define a coin exchange order
     *
     * 'id' and 'fullHash' identify the coin exchange order
     * 'chainId' is the chain identifier for the coin being exchanged
     * 'exchangeId' is the chain identifier for the requested coin
     * 'quantity' is the number of coins being exchanged (updated after each trade)
     * 'bidPrice' is the bid price for the requested coin and is the exchange order price
     * 'askPrice' is the ask price for coin being exchanged and is 1/bidPrice
     */
    public final static class Order {
        private final DbKey dbKey;
        private final long id;
        private final byte[] fullHash;
        private final short transactionIndex;
        private final int transactionHeight;
        private final int creationHeight;
        private final long accountId;
        private final int chainId;
        private final int exchangeId;
        private long quantity;
        private final long bidPrice;
        private final long askPrice;

        private Order(Transaction transaction, OrderIssueAttachment attachment) {
            this.id = transaction.getId();
            this.fullHash = transaction.getFullHash();
            this.transactionIndex = transaction.getIndex();
            this.transactionHeight = transaction.getHeight();
            this.creationHeight = Nxt.getBlockchain().getHeight();
            this.accountId = transaction.getSenderId();
            this.chainId = attachment.getChain().getId();
            this.exchangeId = attachment.getExchangeChain().getId();
            this.quantity = attachment.getQuantityQNT();
            this.bidPrice = attachment.getPriceNQT();
            Chain chain = Chain.getChain(chainId);
            Chain exchange = Chain.getChain(exchangeId);
            BigDecimal bidValue = new BigDecimal(this.bidPrice, MathContext.DECIMAL128)
                    .movePointLeft(chain.getDecimals());
<<<<<<< HEAD
            this.askPrice = askConstant.divide(bidValue, MathContext.DECIMAL128)
=======
            long askValue = ASK_CONSTANT.divide(bidValue, MathContext.DECIMAL128)
>>>>>>> f127ef89
                    .movePointRight(exchange.getDecimals()).longValue();
            this.dbKey = orderDbKeyFactory.newKey(this.id);
        }

        private Order(ResultSet rs, DbKey dbKey) throws SQLException {
            this.dbKey = dbKey;
            this.id = rs.getLong("id");
            this.fullHash = rs.getBytes("full_hash");
            this.transactionIndex = rs.getShort("transaction_index");
            this.transactionHeight = rs.getInt("transaction_height");
            this.creationHeight = rs.getInt("transaction_height");
            this.accountId = rs.getLong("account_id");
            this.chainId = rs.getInt("chain_id");
            this.exchangeId = rs.getInt("exchange_id");
            this.quantity = rs.getLong("quantity");
            this.bidPrice = rs.getLong("bid_price");
            this.askPrice = rs.getLong("ask_price");
        }

        private void save(Connection con, String table) throws SQLException {
            try (PreparedStatement pstmt = con.prepareStatement("MERGE INTO " + table
                    + " (id, account_id, chain_id, exchange_id, quantity, bid_price, ask_price, "
                    + "full_hash, creation_height, height, transaction_height, transaction_index, latest) "
                    + "KEY(id, height, full_hash) "
                    + "VALUES(?, ?, ?, ?, ?, ?, ?, ?, ?, ?, ?, ?, TRUE)" )) {
                int i = 0;
                pstmt.setLong(++i, id);
                pstmt.setLong(++i, accountId);
                pstmt.setInt(++i, chainId);
                pstmt.setInt(++i, exchangeId);
                pstmt.setLong(++i, quantity);
                pstmt.setLong(++i, bidPrice);
                pstmt.setLong(++i, askPrice);
                pstmt.setBytes(++i, fullHash);
                pstmt.setInt(++i, creationHeight);
                pstmt.setInt(++i, Nxt.getBlockchain().getHeight());
                pstmt.setInt(++i, transactionHeight);
                pstmt.setShort(++i, transactionIndex);
                pstmt.executeUpdate();
            }
        }

        private void updateQuantity(long quantity) {
            this.quantity = quantity;
            if (quantity > 0) {
                orderTable.insert(this);
            } else if (quantity == 0) {
                orderTable.delete(this);
            } else {
                throw new IllegalArgumentException("Negative quantity: " + quantity
                        + " for order: " + Long.toUnsignedString(getId()));
            }
        }

        public final long getId() {
            return id;
        }

        public final byte[] getFullHash() {
            return fullHash;
        }

        public final long getAccountId() {
            return accountId;
        }

        public final int getChainId() {
            return chainId;
        }

        public final int getExchangeId() {
            return exchangeId;
        }

        public final long getBidPrice() {
            return bidPrice;
        }

        public final long getAskPrice() {
            return askPrice;
        }

        public final long getQuantity() {
            return quantity;
        }

        public final int getHeight() {
            return creationHeight;
        }

        public final int getTransactionIndex() {
            return transactionIndex;
        }

        public final int getTransactionHeight() {
            return transactionHeight;
        }

        @Override
        public String toString() {
            return "Coin exchange order: " + Long.toUnsignedString(id)
                    + " account: " + Long.toUnsignedString(accountId)
                    + " chain: " + Chain.getChain(chainId).getName()
                    + " exchange: " + Chain.getChain(exchangeId).getName()
                    + " quantity: " + quantity
                    + " bid: " + bidPrice
                    + " ask: " + askPrice
                    + " height: " + creationHeight
                    + " transactionIndex: " + transactionIndex
                    + " transactionHeight: " + transactionHeight;
        }
    }

    /**
     * Define a coin exchange trade
     *
     * A coin exchange consists of two trades.  One trade is entered in the trade table
     * for our coin and another trade is entered in the trade table for the
     * requested coin.  For each trade, the buyer is the order owner for the owning child chain and
     * the seller is the order owner for the requested coin child chain.
     *
     * 'exchangeId' is the child chain identifier for the exchanged coin
     * 'exchangeQuantity' is the exchanged coin amount
     * 'exchangePrice' is the price for the exchanged coins
     * 'exchangeQuantity * exchangePrice' is the number of coins spent for the exchange
     */
    public final static class Trade {
        private final DbKey dbKey;
        private final int chainId;
        private final int exchangeId;
        private final long blockId;
        private final int height;
        private final int timestamp;
        private final long exchangeQuantity;
        private final long exchangePrice;
        private final long accountId;
        private final long orderId;
        private final byte[] orderFullHash;
        private final long matchId;
        private final byte[] matchFullHash;

        private Trade(long exchangeQuantity, long exchangePrice, Order order, Order match) {
            Block block = Nxt.getBlockchain().getLastBlock();
            this.blockId = block.getId();
            this.height = block.getHeight();
            this.timestamp = block.getTimestamp();
            this.chainId = order.getChainId();
            this.exchangeId = order.getExchangeId();
            this.accountId = order.getAccountId();
            this.orderId = order.getId();
            this.orderFullHash = order.getFullHash();
            this.exchangeQuantity = exchangeQuantity;
            this.exchangePrice = exchangePrice;
            this.matchId = match.getId();
            this.matchFullHash = match.getFullHash();
            dbKey = tradeDbKeyFactory.newKey(this.orderFullHash, this.orderId, this.matchFullHash, this.matchId);
        }

        private Trade(ResultSet rs, DbKey dbKey) throws SQLException {
            this.dbKey = dbKey;
            this.blockId = rs.getLong("block_id");
            this.height = rs.getInt("height");
            this.timestamp = rs.getInt("timestamp");
            this.chainId = rs.getInt("chain_id");
            this.exchangeId = rs.getInt("exchange_id");
            this.accountId = rs.getLong("account_id");
            this.orderId = rs.getLong("order_id");
            this.orderFullHash = rs.getBytes("order_full_hash");
            this.exchangeQuantity = rs.getLong("exchange_quantity");
            this.exchangePrice = rs.getLong("exchange_price");
            this.matchId = rs.getLong("match_id");
            this.matchFullHash = rs.getBytes("match_full_hash");
        }

        private void save(Connection con, String table) throws SQLException {
            try (PreparedStatement pstmt = con.prepareStatement("INSERT INTO " + table
                    + "(chain_id, exchange_id, block_id, height, timestamp, exchange_quantity, exchange_price, "
                    + "account_id, order_id, order_full_hash, match_id, match_full_hash) "
                    + "VALUES(?, ?, ?, ?, ?, ?, ?, ?, ?, ?, ?, ?)")) {
                int i = 0;
                pstmt.setInt(++i, chainId);
                pstmt.setInt(++i, exchangeId);
                pstmt.setLong(++i, blockId);
                pstmt.setInt(++i, height);
                pstmt.setInt(++i, timestamp);
                pstmt.setLong(++i, exchangeQuantity);
                pstmt.setLong(++i, exchangePrice);
                pstmt.setLong(++i, accountId);
                pstmt.setLong(++i, orderId);
                pstmt.setBytes(++i, orderFullHash);
                pstmt.setLong(++i, matchId);
                pstmt.setBytes(++i, matchFullHash);
                pstmt.executeUpdate();
            }
        }

        public int getChainId() {
            return chainId;
        }

        public int getExchangeId() {
            return exchangeId;
        }

        public long getBlockId() {
            return blockId;
        }

        public int getHeight() {
            return height;
        }

        public int getTimestamp() {
            return timestamp;
        }

        public long getExchangeQuantity() {
            return exchangeQuantity;
        }

        public long getExchangePrice() {
            return exchangePrice;
        }

        public long getAccountId() {
            return accountId;
        }

        public long getOrderId() {
            return orderId;
        }

        public byte[] getOrderFullHash() {
            return orderFullHash;
        }

        public long getMatchId() {
            return matchId;
        }

        public byte[] getMatchFullHash() {
            return matchFullHash;
        }

        @Override
        public String toString() {
            return "Coin exchange trade: " + Chain.getChain(exchangeId).getName()
                    + " chain: " + Chain.getChain(chainId).getName()
                    + " order: " + Long.toUnsignedString(orderId)
                    + " match: " + Long.toUnsignedString(matchId)
                    + " account: " + Long.toUnsignedString(accountId)
                    + " exchange price: " + exchangePrice
                    + " exchange quantity: " + exchangeQuantity
                    + " height: " + height;
        }
    }
}<|MERGE_RESOLUTION|>--- conflicted
+++ resolved
@@ -441,11 +441,7 @@
             Chain exchange = Chain.getChain(exchangeId);
             BigDecimal bidValue = new BigDecimal(this.bidPrice, MathContext.DECIMAL128)
                     .movePointLeft(chain.getDecimals());
-<<<<<<< HEAD
-            this.askPrice = askConstant.divide(bidValue, MathContext.DECIMAL128)
-=======
-            long askValue = ASK_CONSTANT.divide(bidValue, MathContext.DECIMAL128)
->>>>>>> f127ef89
+            this.askPrice = ASK_CONSTANT.divide(bidValue, MathContext.DECIMAL128)
                     .movePointRight(exchange.getDecimals()).longValue();
             this.dbKey = orderDbKeyFactory.newKey(this.id);
         }
