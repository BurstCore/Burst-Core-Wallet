--- conflicted
+++ resolved
@@ -151,12 +151,6 @@
     }
 
     void checkApprovable() throws NxtException.NotCurrentlyValidException {
-<<<<<<< HEAD
-=======
-        if (Nxt.getBlockchain().getHeight() < Constants.BLOCK_19) {
-            return;
-        }
->>>>>>> 5981932a
         if (voteWeighting.getVotingModel() == VoteWeighting.VotingModel.CURRENCY) {
             Currency currency = Currency.getCurrency(voteWeighting.getHoldingId());
             if (currency == null) {
@@ -172,15 +166,6 @@
             }
         } else if (voteWeighting.getVotingModel() == VoteWeighting.VotingModel.ASSET) {
             Asset asset = Asset.getAsset(voteWeighting.getHoldingId());
-<<<<<<< HEAD
-            if (quorum > asset.getQuantityQNT()) {
-                throw new NxtException.NotCurrentlyValidException("Quorum of " + quorum
-                        + " exceeds total current asset quantity " + asset.getQuantityQNT());
-            }
-            if (voteWeighting.getMinBalance() > asset.getQuantityQNT()) {
-                throw new NxtException.NotCurrentlyValidException("MinBalance of " + voteWeighting.getMinBalance()
-                        + " exceeds total current asset quantity " + asset.getQuantityQNT());
-=======
             if (quorum > asset.getInitialQuantityQNT()) {
                 throw new NxtException.NotCurrentlyValidException("Quorum of " + quorum
                         + " exceeds total initial asset quantity " + asset.getInitialQuantityQNT());
@@ -188,20 +173,13 @@
             if (voteWeighting.getMinBalance() > asset.getInitialQuantityQNT()) {
                 throw new NxtException.NotCurrentlyValidException("MinBalance of " + voteWeighting.getMinBalance()
                         + " exceeds total initial asset quantity " + asset.getInitialQuantityQNT());
->>>>>>> 5981932a
             }
         } else if (voteWeighting.getMinBalance() > 0) {
             if (voteWeighting.getMinBalanceModel() == VoteWeighting.MinBalanceModel.ASSET) {
                 Asset asset = Asset.getAsset(voteWeighting.getHoldingId());
-<<<<<<< HEAD
-                if (voteWeighting.getMinBalance() > asset.getQuantityQNT()) {
-                    throw new NxtException.NotCurrentlyValidException("MinBalance of " + voteWeighting.getMinBalance()
-                            + " exceeds total current asset quantity " + asset.getQuantityQNT());
-=======
                 if (voteWeighting.getMinBalance() > asset.getInitialQuantityQNT()) {
                     throw new NxtException.NotCurrentlyValidException("MinBalance of " + voteWeighting.getMinBalance()
                             + " exceeds total initial asset quantity " + asset.getInitialQuantityQNT());
->>>>>>> 5981932a
                 }
             } else if (voteWeighting.getMinBalanceModel() == VoteWeighting.MinBalanceModel.CURRENCY) {
                 Currency currency = Currency.getCurrency(voteWeighting.getHoldingId());
