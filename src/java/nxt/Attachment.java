--- conflicted
+++ resolved
@@ -12,51 +12,7 @@
 
     TransactionType getTransactionType();
 
-<<<<<<< HEAD
-    public final static class PaymentMessage implements Attachment {
-
-        private final EncryptedData encryptedMessage;
-
-        public PaymentMessage(EncryptedData encryptedMessage) {
-            this.encryptedMessage = encryptedMessage;
-        }
-
-        @Override
-        public int getSize() {
-            return 2 + encryptedMessage.getData().length + encryptedMessage.getNonce().length;
-        }
-
-        @Override
-        public byte[] getBytes() {
-            ByteBuffer buffer = ByteBuffer.allocate(getSize());
-            buffer.order(ByteOrder.LITTLE_ENDIAN);
-            buffer.putShort((short)encryptedMessage.getData().length);
-            buffer.put(encryptedMessage.getData());
-            buffer.put(encryptedMessage.getNonce());
-            return buffer.array();
-        }
-
-        @Override
-        public JSONObject getJSONObject() {
-            JSONObject attachment = new JSONObject();
-            attachment.put("message", Convert.toHexString(encryptedMessage.getData()));
-            attachment.put("nonce", Convert.toHexString(encryptedMessage.getNonce()));
-            return attachment;
-        }
-
-        @Override
-        public TransactionType getTransactionType() {
-            return TransactionType.Payment.WITH_MESSAGE;
-        }
-
-        public EncryptedData getEncryptedMessage() {
-            return encryptedMessage;
-        }
-
-    }
-=======
     abstract static class AbstractAttachment extends AbstractAppendix implements Attachment {
->>>>>>> d34e2a6d
 
         private AbstractAttachment(ByteBuffer buffer, byte transactionVersion) {
             super(buffer, transactionVersion);
@@ -245,11 +201,7 @@
         }
 
         @Override
-<<<<<<< HEAD
-        public byte[] getBytes() {
-=======
-        void putMyBytes(ByteBuffer buffer) {
->>>>>>> d34e2a6d
+        void putMyBytes(ByteBuffer buffer) {
             byte[] aliasBytes = Convert.toBytes(aliasName);
             buffer.put((byte)aliasBytes.length);
             buffer.put(aliasBytes);
@@ -321,12 +273,7 @@
         }
     }
 
-<<<<<<< HEAD
-
-    public final static class MessagingPollCreation implements Attachment {
-=======
     public final static class MessagingPollCreation extends AbstractAttachment {
->>>>>>> d34e2a6d
 
         public final static class PollBuilder {
             private final String pollName;
@@ -378,7 +325,6 @@
         private final String pollDescription;
         private final String[] pollOptions;
 
-<<<<<<< HEAD
         private final int finishBlockHeight;
 
         private final byte optionModel;
@@ -401,52 +347,11 @@
             this.maxNumberOfOptions = builder.maxNumberOfOptions;
             this.minBalance = builder.minBalance;
             this.assetId = builder.assetId;
-=======
-        MessagingPollCreation(ByteBuffer buffer, byte transactionVersion) throws NxtException.ValidationException {
-            super(buffer, transactionVersion);
-            this.pollName = Convert.readString(buffer, buffer.getShort(), Constants.MAX_POLL_NAME_LENGTH);
-            this.pollDescription = Convert.readString(buffer, buffer.getShort(), Constants.MAX_POLL_DESCRIPTION_LENGTH);
-            int numberOfOptions = buffer.get();
-            if (numberOfOptions > Constants.MAX_POLL_OPTION_COUNT) {
-                throw new NxtException.NotValidException("Invalid number of poll options: " + numberOfOptions);
-            }
-            this.pollOptions = new String[numberOfOptions];
-            for (int i = 0; i < numberOfOptions; i++) {
-                pollOptions[i] = Convert.readString(buffer, buffer.getShort(), Constants.MAX_POLL_OPTION_LENGTH);
-            }
-            this.minNumberOfOptions = buffer.get();
-            this.maxNumberOfOptions = buffer.get();
-            this.optionsAreBinary = buffer.get() != 0;
-        }
-
-        MessagingPollCreation(JSONObject attachmentData) {
-            super(attachmentData);
-            this.pollName = ((String) attachmentData.get("name")).trim();
-            this.pollDescription = ((String) attachmentData.get("description")).trim();
-            JSONArray options = (JSONArray) attachmentData.get("options");
-            this.pollOptions = new String[options.size()];
-            for (int i = 0; i < pollOptions.length; i++) {
-                pollOptions[i] = ((String) options.get(i)).trim();
-            }
-            this.minNumberOfOptions = ((Long) attachmentData.get("minNumberOfOptions")).byteValue();
-            this.maxNumberOfOptions = ((Long) attachmentData.get("maxNumberOfOptions")).byteValue();
-            this.optionsAreBinary = (Boolean) attachmentData.get("optionsAreBinary");
-        }
-
-        public MessagingPollCreation(String pollName, String pollDescription, String[] pollOptions, byte minNumberOfOptions,
-                                     byte maxNumberOfOptions, boolean optionsAreBinary) {
-            this.pollName = pollName;
-            this.pollDescription = pollDescription;
-            this.pollOptions = pollOptions;
-            this.minNumberOfOptions = minNumberOfOptions;
-            this.maxNumberOfOptions = maxNumberOfOptions;
-            this.optionsAreBinary = optionsAreBinary;
         }
 
         @Override
         String getAppendixName() {
             return "PollCreation";
->>>>>>> d34e2a6d
         }
 
         @Override
@@ -479,14 +384,10 @@
             for (int i = 0; i < this.pollOptions.length; i++) {
                 options[i] = Convert.toBytes(this.pollOptions[i]);
             }
-<<<<<<< HEAD
 
             ByteBuffer buffer = ByteBuffer.allocate(getSize());
             buffer.order(ByteOrder.LITTLE_ENDIAN);
             buffer.putShort((short) name.length);
-=======
-            buffer.putShort((short)name.length);
->>>>>>> d34e2a6d
             buffer.put(name);
             buffer.putShort((short) description.length);
             buffer.put(description);
@@ -495,7 +396,6 @@
                 buffer.putShort((short) option.length);
                 buffer.put(option);
             }
-<<<<<<< HEAD
             buffer.putInt(finishBlockHeight);
             buffer.put(this.optionModel);
             buffer.put(this.votingModel);
@@ -511,11 +411,6 @@
             }
 
             return buffer.array();
-=======
-            buffer.put(this.minNumberOfOptions);
-            buffer.put(this.maxNumberOfOptions);
-            buffer.put(this.optionsAreBinary ? (byte)1 : (byte)0);
->>>>>>> d34e2a6d
         }
 
         @Override
@@ -528,7 +423,6 @@
                 Collections.addAll(options, this.pollOptions);
             }
             attachment.put("options", options);
-<<<<<<< HEAD
 
             attachment.put("optionModel", this.optionModel);
 
@@ -546,11 +440,6 @@
             attachment.put("minBalance", this.minBalance);
 
             return attachment;
-=======
-            attachment.put("minNumberOfOptions", this.minNumberOfOptions);
-            attachment.put("maxNumberOfOptions", this.maxNumberOfOptions);
-            attachment.put("optionsAreBinary", this.optionsAreBinary);
->>>>>>> d34e2a6d
         }
 
         @Override
@@ -604,41 +493,10 @@
         private final Long pollId;
         private final byte[] pollVote;
 
-<<<<<<< HEAD
         public MessagingVoteCasting(Long pollId, byte[] pollVote) {
             this.pollId = pollId;
             this.pollVote = pollVote;
-=======
-        MessagingVoteCasting(ByteBuffer buffer, byte transactionVersion) throws NxtException.ValidationException {
-            super(buffer, transactionVersion);
-            this.pollId = buffer.getLong();
-            int numberOfOptions = buffer.get();
-            if (numberOfOptions > Constants.MAX_POLL_OPTION_COUNT) {
-                throw new NxtException.NotValidException("Error parsing vote casting parameters");
-            }
-            this.pollVote = new byte[numberOfOptions];
-            buffer.get(pollVote);
-        }
-
-        MessagingVoteCasting(JSONObject attachmentData) {
-            super(attachmentData);
-            this.pollId = Convert.parseUnsignedLong((String)attachmentData.get("pollId"));
-            JSONArray vote = (JSONArray)attachmentData.get("vote");
-            this.pollVote = new byte[vote.size()];
-            for (int i = 0; i < pollVote.length; i++) {
-                pollVote[i] = ((Long) vote.get(i)).byteValue();
-            }
-        }
-
-        public MessagingVoteCasting(Long pollId, byte[] pollVote) {
-            this.pollId = pollId;
-            this.pollVote = pollVote;
-        }
-
-        @Override
-        String getAppendixName() {
-            return "VoteCasting";
->>>>>>> d34e2a6d
+
         }
 
         @Override
@@ -647,7 +505,6 @@
         }
 
         @Override
-<<<<<<< HEAD
         public byte[] getBytes() {
             ByteBuffer buffer = ByteBuffer.allocate(getSize());
             buffer.order(ByteOrder.LITTLE_ENDIAN);
@@ -656,12 +513,6 @@
             buffer.put(this.pollVote);
 
             return buffer.array();
-=======
-        void putMyBytes(ByteBuffer buffer) {
-            buffer.putLong(this.pollId);
-            buffer.put((byte) this.pollVote.length);
-            buffer.put(this.pollVote);
->>>>>>> d34e2a6d
         }
 
         @Override
