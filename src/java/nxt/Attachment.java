--- conflicted
+++ resolved
@@ -2421,25 +2421,6 @@
 
     }
 
-<<<<<<< HEAD
-    public class SetPhasingOnly extends AbstractAttachment {
-
-        private final PhasingParams phasingParams;
-
-        public SetPhasingOnly(PhasingParams params) {
-            phasingParams = params;
-        }
-
-        public SetPhasingOnly(ByteBuffer buffer, byte transactionVersion) {
-            super(buffer, transactionVersion);
-            phasingParams = new PhasingParams(buffer);
-        }
-
-        public SetPhasingOnly(JSONObject attachmentData) {
-            super(attachmentData);
-            JSONObject phasingControlParams = (JSONObject) attachmentData.get("phasingControlParams");
-            phasingParams = new PhasingParams(phasingControlParams);
-=======
     abstract class TaggedDataAttachment extends AbstractAttachment implements Prunable {
 
         private final String name;
@@ -2666,14 +2647,10 @@
         void putMyJSON(JSONObject attachment) {
             super.putMyJSON(attachment);
             attachment.put("hash", Convert.toHexString(getHash()));
->>>>>>> e4e887a8
-        }
-
-        @Override
-        public TransactionType getTransactionType() {
-<<<<<<< HEAD
-            return TransactionType.AccountControl.SET_PHASING_ONLY;
-=======
+        }
+
+        @Override
+        public TransactionType getTransactionType() {
             return TransactionType.Data.TAGGED_DATA_UPLOAD;
         }
 
@@ -2722,21 +2699,87 @@
                     taggedData.getChannel(), taggedData.isText(), taggedData.getFilename(), taggedData.getData());
             this.taggedDataId = taggedData.getId();
             this.jsonIsPruned = false;
->>>>>>> e4e887a8
-        }
-
-        @Override
-        int getMySize() {
-<<<<<<< HEAD
+        }
+
+        @Override
+        int getMySize() {
+            return 8;
+        }
+
+        @Override
+        void putMyBytes(ByteBuffer buffer) {
+            buffer.putLong(taggedDataId);
+        }
+
+        @Override
+        void putMyJSON(JSONObject attachment) {
+            super.putMyJSON(attachment);
+            attachment.put("taggedData", Long.toUnsignedString(taggedDataId));
+        }
+
+        @Override
+        public TransactionType getTransactionType() {
+            return TransactionType.Data.TAGGED_DATA_EXTEND;
+        }
+
+        public long getTaggedDataId() {
+            return taggedDataId;
+        }
+
+        @Override
+        public byte[] getHash() {
+            if (hash == null) {
+                hash = super.getHash();
+            }
+            if (hash == null) {
+                TaggedDataUpload taggedDataUpload = (TaggedDataUpload)TransactionDb.findTransaction(taggedDataId).getAttachment();
+                hash = taggedDataUpload.getHash();
+            }
+            return hash;
+        }
+
+        @Override
+        long getTaggedDataId(Transaction transaction) {
+            return taggedDataId;
+        }
+
+        boolean jsonIsPruned() {
+            return jsonIsPruned;
+        }
+
+    }
+
+    public class SetPhasingOnly extends AbstractAttachment {
+
+        private final PhasingParams phasingParams;
+
+        public SetPhasingOnly(PhasingParams params) {
+            phasingParams = params;
+        }
+
+        public SetPhasingOnly(ByteBuffer buffer, byte transactionVersion) {
+            super(buffer, transactionVersion);
+            phasingParams = new PhasingParams(buffer);
+        }
+
+        public SetPhasingOnly(JSONObject attachmentData) {
+            super(attachmentData);
+            JSONObject phasingControlParams = (JSONObject) attachmentData.get("phasingControlParams");
+            phasingParams = new PhasingParams(phasingControlParams);
+        }
+
+        @Override
+        public TransactionType getTransactionType() {
+            return TransactionType.AccountControl.SET_PHASING_ONLY;
+        }
+
+        @Override
+        int getMySize() {
             return phasingParams.getMySize();
-=======
-            return 8;
->>>>>>> e4e887a8
-        }
-
-        @Override
-        void putMyBytes(ByteBuffer buffer) {
-<<<<<<< HEAD
+        }
+
+        @Override
+        void putMyBytes(ByteBuffer buffer) {
             phasingParams.putMyBytes(buffer);
         }
 
@@ -2751,47 +2794,4 @@
             return phasingParams;
         }
     }
-=======
-            buffer.putLong(taggedDataId);
-        }
-
-        @Override
-        void putMyJSON(JSONObject attachment) {
-            super.putMyJSON(attachment);
-            attachment.put("taggedData", Long.toUnsignedString(taggedDataId));
-        }
-
-        @Override
-        public TransactionType getTransactionType() {
-            return TransactionType.Data.TAGGED_DATA_EXTEND;
-        }
-
-        public long getTaggedDataId() {
-            return taggedDataId;
-        }
-
-        @Override
-        public byte[] getHash() {
-            if (hash == null) {
-                hash = super.getHash();
-            }
-            if (hash == null) {
-                TaggedDataUpload taggedDataUpload = (TaggedDataUpload)TransactionDb.findTransaction(taggedDataId).getAttachment();
-                hash = taggedDataUpload.getHash();
-            }
-            return hash;
-        }
-
-        @Override
-        long getTaggedDataId(Transaction transaction) {
-            return taggedDataId;
-        }
-
-        boolean jsonIsPruned() {
-            return jsonIsPruned;
-        }
-
-    }
-
->>>>>>> e4e887a8
 }