--- conflicted
+++ resolved
@@ -12,7 +12,7 @@
 
     TransactionType getTransactionType();
 
-    abstract static class AbstractAttachment extends Appendix.AbstractAppendix implements Attachment {
+    abstract static class AbstractAttachment extends AbstractAppendix implements Attachment {
 
         private AbstractAttachment(ByteBuffer buffer, byte transactionVersion) {
             super(buffer, transactionVersion);
@@ -655,19 +655,10 @@
             return TransactionType.Messaging.VOTE_CASTING;
         }
 
-<<<<<<< HEAD
-        public Long getPollId() {
-            return pollId;
-        }
-=======
-        public long getPollId() { return pollId; }
+        public Long getPollId() { return pollId; }
 
         public byte[] getPollVote() { return pollVote; }
->>>>>>> 7673711f
-
-        public byte[] getPollVote() {
-            return pollVote;
-        }
+
     }
 
     public final static class MessagingHubAnnouncement extends AbstractAttachment {
@@ -1217,7 +1208,7 @@
         @Override
         int getMySize() {
             return 2 + Convert.toBytes(name).length + 2 + Convert.toBytes(description).length + 2
-                    + Convert.toBytes(tags).length + 4 + 8;
+                        + Convert.toBytes(tags).length + 4 + 8;
         }
 
         @Override
