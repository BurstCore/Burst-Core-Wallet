--- conflicted
+++ resolved
@@ -6,11 +6,8 @@
 import org.json.simple.JSONArray;
 import org.json.simple.JSONObject;
 
-<<<<<<< HEAD
 import java.io.UnsupportedEncodingException;
-=======
 import java.io.Serializable;
->>>>>>> fc783058
 import java.nio.ByteBuffer;
 import java.nio.ByteOrder;
 import java.util.Collections;
@@ -124,9 +121,6 @@
         }
     }
 
-<<<<<<< HEAD
-    public final static class MessagingPollCreation implements Attachment {
-=======
     public final static class MessagingAliasSell implements Attachment, Serializable {
         static final long serialVersionUID = 0;
         private final String aliasName;
@@ -222,7 +216,6 @@
     public final static class MessagingPollCreation implements Attachment, Serializable {
 
         static final long serialVersionUID = 0;
->>>>>>> fc783058
 
         private final String pollName;
         private final String pollDescription;
