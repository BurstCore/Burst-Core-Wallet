package nxt;

import nxt.crypto.EncryptedData;
import nxt.util.Convert;
import nxt.util.Logger;
import org.json.simple.JSONArray;
import org.json.simple.JSONObject;

<<<<<<< HEAD
import java.io.Serializable;
=======
>>>>>>> fc33a9ae
import java.nio.ByteBuffer;
import java.nio.ByteOrder;
import java.util.Collections;

public interface Attachment {

    public int getSize();
    public byte[] getBytes();
    public JSONObject getJSONObject();

    TransactionType getTransactionType();


    public final static class MessagingArbitraryMessage implements Attachment {

        private final byte[] message;

        public MessagingArbitraryMessage(byte[] message) {
            this.message = message;
        }

        @Override
        public int getSize() {
            return 4 + message.length;
        }

        @Override
        public byte[] getBytes() {

            ByteBuffer buffer = ByteBuffer.allocate(getSize());
            buffer.order(ByteOrder.LITTLE_ENDIAN);
            buffer.putInt(message.length);
            buffer.put(message);

            return buffer.array();
        }

        @Override
        public JSONObject getJSONObject() {

            JSONObject attachment = new JSONObject();
            attachment.put("message", message == null ? null : Convert.toHexString(message));

            return attachment;

        }

        @Override
        public TransactionType getTransactionType() {
            return TransactionType.Messaging.ARBITRARY_MESSAGE;
        }

        public byte[] getMessage() {
            return message;
        }
    }

    public final static class MessagingAliasAssignment implements Attachment {

        private final String aliasName;
        private final String aliasURI;

        public MessagingAliasAssignment(String aliasName, String aliasURI) {

            this.aliasName = aliasName.trim().intern();
            this.aliasURI = aliasURI.trim().intern();

        }

        @Override
        public int getSize() {
            return 1 + Convert.toBytes(aliasName).length + 2 + Convert.toBytes(aliasURI).length;
        }

        @Override
        public byte[] getBytes() {
            byte[] alias = Convert.toBytes(this.aliasName);
            byte[] uri = Convert.toBytes(this.aliasURI);

            ByteBuffer buffer = ByteBuffer.allocate(1 + alias.length + 2 + uri.length);
            buffer.order(ByteOrder.LITTLE_ENDIAN);
            buffer.put((byte)alias.length);
            buffer.put(alias);
            buffer.putShort((short)uri.length);
            buffer.put(uri);
            return buffer.array();
        }

        @Override
        public JSONObject getJSONObject() {

            JSONObject attachment = new JSONObject();
            attachment.put("alias", aliasName);
            attachment.put("uri", aliasURI);

            return attachment;

        }

        @Override
        public TransactionType getTransactionType() {
            return TransactionType.Messaging.ALIAS_ASSIGNMENT;
        }

        public String getAliasName() {
            return aliasName;
        }

        public String getAliasURI() {
            return aliasURI;
        }
    }

<<<<<<< HEAD
    public final static class MessagingAliasSell implements Attachment, Serializable {
        static final long serialVersionUID = 0;
=======
    public final static class MessagingAliasSell implements Attachment {

>>>>>>> fc33a9ae
        private final String aliasName;
        private final long priceNQT;

        public MessagingAliasSell(String aliasName, long priceNQT) {
            this.aliasName = aliasName;
            this.priceNQT = priceNQT;
        }

        @Override
        public TransactionType getTransactionType() {
            return TransactionType.Messaging.ALIAS_SELL;
        }

        @Override
        public int getSize() {
            return 1 + Convert.toBytes(aliasName).length + 8;
        }

        @Override
        //todo: fix ???
        public byte[] getBytes() {
            byte[] aliasBytes = Convert.toBytes(aliasName);

            ByteBuffer buffer = ByteBuffer.allocate(getSize());
            buffer.order(ByteOrder.LITTLE_ENDIAN);
            buffer.put((byte)aliasBytes.length);
            buffer.put(aliasBytes);
            buffer.putLong(priceNQT);
            return buffer.array();
        }

        @Override
        public JSONObject getJSONObject() {
            JSONObject attachment = new JSONObject();
            attachment.put("alias", aliasName);
            attachment.put("priceNQT", priceNQT);
            return attachment;
        }

        public String getAliasName(){
            return aliasName;
        }

        public long getPriceNQT(){
            return priceNQT;
        }
    }

<<<<<<< HEAD
    public final static class MessagingAliasBuy implements Attachment, Serializable {
        static final long serialVersionUID = 0;
=======
    public final static class MessagingAliasBuy implements Attachment {

>>>>>>> fc33a9ae
        private final String aliasName;

        public MessagingAliasBuy(String aliasName) {
            this.aliasName = aliasName;
        }

        @Override
        public TransactionType getTransactionType() {
            return TransactionType.Messaging.ALIAS_BUY;
        }

        @Override
        public int getSize() {
            return 1 + Convert.toBytes(aliasName).length;
        }

        @Override
        //todo: fix ???
        public byte[] getBytes() {
            byte[] aliasBytes = Convert.toBytes(aliasName);
<<<<<<< HEAD

            ByteBuffer buffer = ByteBuffer.allocate(getSize());
            buffer.order(ByteOrder.LITTLE_ENDIAN);
            buffer.put((byte)aliasBytes.length);
            buffer.put(aliasBytes);
            return buffer.array();
        }

        @Override
        public JSONObject getJSONObject() {
            JSONObject attachment = new JSONObject();
            attachment.put("alias", aliasName);
            return attachment;
        }

        public String getAliasName(){
            return aliasName;
        }
    }

    public final static class MessagingPollCreation implements Attachment, Serializable {
=======
>>>>>>> fc33a9ae

            ByteBuffer buffer = ByteBuffer.allocate(getSize());
            buffer.order(ByteOrder.LITTLE_ENDIAN);
            buffer.put((byte)aliasBytes.length);
            buffer.put(aliasBytes);
            return buffer.array();
        }

        @Override
        public JSONObject getJSONObject() {
            JSONObject attachment = new JSONObject();
            attachment.put("alias", aliasName);
            return attachment;
        }

        public String getAliasName(){
            return aliasName;
        }
    }

    public final static class MessagingPollCreation implements Attachment {

        private final String pollName;
        private final String pollDescription;
        private final String[] pollOptions;
        private final byte minNumberOfOptions, maxNumberOfOptions;
        private final boolean optionsAreBinary;

        public MessagingPollCreation(String pollName, String pollDescription, String[] pollOptions, byte minNumberOfOptions, byte maxNumberOfOptions, boolean optionsAreBinary) {

            this.pollName = pollName;
            this.pollDescription = pollDescription;
            this.pollOptions = pollOptions;
            this.minNumberOfOptions = minNumberOfOptions;
            this.maxNumberOfOptions = maxNumberOfOptions;
            this.optionsAreBinary = optionsAreBinary;

        }

        @Override
        public int getSize() {
            int size = 2 + Convert.toBytes(pollName).length + 2 + Convert.toBytes(pollDescription).length + 1;
            for (String pollOption : pollOptions) {
                size += 2 + Convert.toBytes(pollOption).length;
            }
            size +=  1 + 1 + 1;
            return size;
        }

        @Override
        public byte[] getBytes() {
            byte[] name = Convert.toBytes(this.pollName);
            byte[] description = Convert.toBytes(this.pollDescription);
            byte[][] options = new byte[this.pollOptions.length][];
            for (int i = 0; i < this.pollOptions.length; i++) {
                options[i] = Convert.toBytes(this.pollOptions[i]);
            }

            ByteBuffer buffer = ByteBuffer.allocate(getSize());
            buffer.order(ByteOrder.LITTLE_ENDIAN);
            buffer.putShort((short)name.length);
            buffer.put(name);
            buffer.putShort((short)description.length);
            buffer.put(description);
            buffer.put((byte)options.length);
            for (byte[] option : options) {
                buffer.putShort((short) option.length);
                buffer.put(option);
            }
            buffer.put(this.minNumberOfOptions);
            buffer.put(this.maxNumberOfOptions);
            buffer.put(this.optionsAreBinary ? (byte)1 : (byte)0);

            return buffer.array();
        }

        @Override
        public JSONObject getJSONObject() {

            JSONObject attachment = new JSONObject();
            attachment.put("name", this.pollName);
            attachment.put("description", this.pollDescription);
            JSONArray options = new JSONArray();
            if (this.pollOptions != null) {
                Collections.addAll(options, this.pollOptions);
            }
            attachment.put("options", options);
            attachment.put("minNumberOfOptions", this.minNumberOfOptions);
            attachment.put("maxNumberOfOptions", this.maxNumberOfOptions);
            attachment.put("optionsAreBinary", this.optionsAreBinary);

            return attachment;

        }

        @Override
        public TransactionType getTransactionType() {
            return TransactionType.Messaging.POLL_CREATION;
        }

        public String getPollName() { return pollName; }

        public String getPollDescription() { return pollDescription; }

        public String[] getPollOptions() { return pollOptions; }

        public byte getMinNumberOfOptions() { return minNumberOfOptions; }

        public byte getMaxNumberOfOptions() { return maxNumberOfOptions; }

        public boolean isOptionsAreBinary() { return optionsAreBinary; }

    }

    public final static class MessagingVoteCasting implements Attachment {

        private final Long pollId;
        private final byte[] pollVote;

        public MessagingVoteCasting(Long pollId, byte[] pollVote) {

            this.pollId = pollId;
            this.pollVote = pollVote;

        }

        @Override
        public int getSize() {
            return 8 + 1 + this.pollVote.length;
        }

        @Override
        public byte[] getBytes() {

            ByteBuffer buffer = ByteBuffer.allocate(getSize());
            buffer.order(ByteOrder.LITTLE_ENDIAN);
            buffer.putLong(this.pollId);
            buffer.put((byte)this.pollVote.length);
            buffer.put(this.pollVote);

            return buffer.array();

        }

        @Override
        public JSONObject getJSONObject() {

            JSONObject attachment = new JSONObject();
            attachment.put("pollId", Convert.toUnsignedLong(this.pollId));
            JSONArray vote = new JSONArray();
            if (this.pollVote != null) {
                for (byte aPollVote : this.pollVote) {
                    vote.add(aPollVote);
                }
            }
            attachment.put("vote", vote);
            return attachment;

        }

        @Override
        public TransactionType getTransactionType() {
            return TransactionType.Messaging.VOTE_CASTING;
        }

        public Long getPollId() { return pollId; }

        public byte[] getPollVote() { return pollVote; }

    }

    public final static class MessagingHubAnnouncement implements Attachment {

        private final long minFeePerByteNQT;
        private final String[] uris;

        public MessagingHubAnnouncement(long minFeePerByteNQT, String[] uris) {
            this.minFeePerByteNQT = minFeePerByteNQT;
            this.uris = uris;
        }

        @Override
        public int getSize() {
            int size = 8 + 1;
            for (String uri : uris) {
                size += 2 + Convert.toBytes(uri).length;
            }
            return size;
        }

        @Override
        public byte[] getBytes() {
            ByteBuffer buffer = ByteBuffer.allocate(getSize());
            buffer.order(ByteOrder.LITTLE_ENDIAN);
            buffer.putLong(minFeePerByteNQT);
            buffer.put((byte) uris.length);
            for (String uri : uris) {
                byte[] uriBytes = Convert.toBytes(uri);
                buffer.putShort((short)uriBytes.length);
                buffer.put(uriBytes);
            }
            return buffer.array();
        }

        @Override
        public JSONObject getJSONObject() {

            JSONObject attachment = new JSONObject();
            attachment.put("minFeePerByteNQT", minFeePerByteNQT);
            JSONArray uris = new JSONArray();
            Collections.addAll(uris, this.uris);
            attachment.put("uris", uris);
            return attachment;

        }

        @Override
        public TransactionType getTransactionType() {
            return TransactionType.Messaging.HUB_ANNOUNCEMENT;
        }

        public long getMinFeePerByteNQT() {
            return minFeePerByteNQT;
        }

        public String[] getUris() {
            return uris;
        }

    }

    public final static class MessagingAccountInfo implements Attachment {

        private final String name;
        private final String description;

        public MessagingAccountInfo(String name, String description) {
            this.name = name;
            this.description = description;
        }

        @Override
        public int getSize() {
            return 1 + Convert.toBytes(name).length + 2 + Convert.toBytes(description).length;
        }

        @Override
        public byte[] getBytes() {
            byte[] name = Convert.toBytes(this.name);
            byte[] description = Convert.toBytes(this.description);

            ByteBuffer buffer = ByteBuffer.allocate(1 + name.length + 2 + description.length);
            buffer.order(ByteOrder.LITTLE_ENDIAN);
            buffer.put((byte)name.length);
            buffer.put(name);
            buffer.putShort((short)description.length);
            buffer.put(description);
            return buffer.array();
        }

        @Override
        public JSONObject getJSONObject() {
            JSONObject attachment = new JSONObject();
            attachment.put("name", name);
            attachment.put("description", description);
            return attachment;
        }

        @Override
        public TransactionType getTransactionType() {
            return TransactionType.Messaging.ACCOUNT_INFO;
        }

        public String getName() {
            return name;
        }

        public String getDescription() {
            return description;
        }

    }

    public final static class ColoredCoinsAssetIssuance implements Attachment {

        private final String name;
        private final String description;
        private final long quantityQNT;
        private final byte decimals;

        public ColoredCoinsAssetIssuance(String name, String description, long quantityQNT, byte decimals) {

            this.name = name;
            this.description = Convert.nullToEmpty(description);
            this.quantityQNT = quantityQNT;
            this.decimals = decimals;

        }

        @Override
        public int getSize() {
            return 1 + Convert.toBytes(name).length + 2 + Convert.toBytes(description).length + 8 + 1;
        }

        @Override
        public byte[] getBytes() {
            byte[] name = Convert.toBytes(this.name);
            byte[] description = Convert.toBytes(this.description);

            ByteBuffer buffer = ByteBuffer.allocate(1 + name.length + 2 + description.length + 8 + 1);
            buffer.order(ByteOrder.LITTLE_ENDIAN);
            buffer.put((byte)name.length);
            buffer.put(name);
            buffer.putShort((short)description.length);
            buffer.put(description);
            buffer.putLong(quantityQNT);
            buffer.put(decimals);
            return buffer.array();
        }

        @Override
        public JSONObject getJSONObject() {

            JSONObject attachment = new JSONObject();
            attachment.put("name", name);
            attachment.put("description", description);
            attachment.put("quantityQNT", quantityQNT);
            attachment.put("decimals", decimals);

            return attachment;

        }

        @Override
        public TransactionType getTransactionType() {
            return TransactionType.ColoredCoins.ASSET_ISSUANCE;
        }

        public String getName() {
            return name;
        }

        public String getDescription() {
            return description;
        }

        public long getQuantityQNT() {
            return quantityQNT;
        }

        public byte getDecimals() {
            return decimals;
        }
    }

    public final static class ColoredCoinsAssetTransfer implements Attachment {

        private final Long assetId;
        private final long quantityQNT;
        private final String comment;

        public ColoredCoinsAssetTransfer(Long assetId, long quantityQNT, String comment) {
            this.assetId = assetId;
            this.quantityQNT = quantityQNT;
            this.comment = Convert.nullToEmpty(comment);
        }

        @Override
        public int getSize() {
            return 8 + 8 + 2 + Convert.toBytes(comment).length;
        }

        @Override
        public byte[] getBytes() {
            byte[] commentBytes = Convert.toBytes(this.comment);
            ByteBuffer buffer = ByteBuffer.allocate(8 + 8 + 2 + commentBytes.length);
            buffer.order(ByteOrder.LITTLE_ENDIAN);
            buffer.putLong(Convert.nullToZero(assetId));
            buffer.putLong(quantityQNT);
            buffer.putShort((short) commentBytes.length);
            buffer.put(commentBytes);
            return buffer.array();
        }

        @Override
        public JSONObject getJSONObject() {

            JSONObject attachment = new JSONObject();
            attachment.put("asset", Convert.toUnsignedLong(assetId));
            attachment.put("quantityQNT", quantityQNT);
            attachment.put("comment", comment);

            return attachment;

        }

        @Override
        public TransactionType getTransactionType() {
            return TransactionType.ColoredCoins.ASSET_TRANSFER;
        }

        public Long getAssetId() {
            return assetId;
        }

        public long getQuantityQNT() {
            return quantityQNT;
        }

        public String getComment() {
            return comment;
        }

    }

    abstract static class ColoredCoinsOrderPlacement implements Attachment {

        private final Long assetId;
        private final long quantityQNT;
        private final long priceNQT;

        private ColoredCoinsOrderPlacement(Long assetId, long quantityQNT, long priceNQT) {

            this.assetId = assetId;
            this.quantityQNT = quantityQNT;
            this.priceNQT = priceNQT;

        }

        @Override
        public int getSize() {
            return 8 + 8 + 8;
        }

        @Override
        public byte[] getBytes() {

            ByteBuffer buffer = ByteBuffer.allocate(getSize());
            buffer.order(ByteOrder.LITTLE_ENDIAN);
            buffer.putLong(Convert.nullToZero(assetId));
            buffer.putLong(quantityQNT);
            buffer.putLong(priceNQT);

            return buffer.array();

        }

        @Override
        public JSONObject getJSONObject() {

            JSONObject attachment = new JSONObject();
            attachment.put("asset", Convert.toUnsignedLong(assetId));
            attachment.put("quantityQNT", quantityQNT);
            attachment.put("priceNQT", priceNQT);

            return attachment;

        }

        public Long getAssetId() {
            return assetId;
        }

        public long getQuantityQNT() {
            return quantityQNT;
        }

        public long getPriceNQT() {
            return priceNQT;
        }
    }

    public final static class ColoredCoinsAskOrderPlacement extends ColoredCoinsOrderPlacement {

        public ColoredCoinsAskOrderPlacement(Long assetId, long quantityQNT, long priceNQT) {
            super(assetId, quantityQNT, priceNQT);
        }

        @Override
        public TransactionType getTransactionType() {
            return TransactionType.ColoredCoins.ASK_ORDER_PLACEMENT;
        }

    }

    public final static class ColoredCoinsBidOrderPlacement extends ColoredCoinsOrderPlacement {

        public ColoredCoinsBidOrderPlacement(Long assetId, long quantityQNT, long priceNQT) {
            super(assetId, quantityQNT, priceNQT);
        }

        @Override
        public TransactionType getTransactionType() {
            return TransactionType.ColoredCoins.BID_ORDER_PLACEMENT;
        }

    }

    abstract static class ColoredCoinsOrderCancellation implements Attachment {

        private final Long orderId;

        private ColoredCoinsOrderCancellation(Long orderId) {
            this.orderId = orderId;
        }

        @Override
        public int getSize() {
            return 8;
        }

        @Override
        public byte[] getBytes() {

            ByteBuffer buffer = ByteBuffer.allocate(getSize());
            buffer.order(ByteOrder.LITTLE_ENDIAN);
            buffer.putLong(Convert.nullToZero(orderId));

            return buffer.array();

        }

        @Override
        public JSONObject getJSONObject() {

            JSONObject attachment = new JSONObject();
            attachment.put("order", Convert.toUnsignedLong(orderId));

            return attachment;

        }

        public Long getOrderId() {
            return orderId;
        }
    }

    public final static class ColoredCoinsAskOrderCancellation extends ColoredCoinsOrderCancellation {

        public ColoredCoinsAskOrderCancellation(Long orderId) {
            super(orderId);
        }

        @Override
        public TransactionType getTransactionType() {
            return TransactionType.ColoredCoins.ASK_ORDER_CANCELLATION;
        }

    }

    public final static class ColoredCoinsBidOrderCancellation extends ColoredCoinsOrderCancellation {

        public ColoredCoinsBidOrderCancellation(Long orderId) {
            super(orderId);
        }

        @Override
        public TransactionType getTransactionType() {
            return TransactionType.ColoredCoins.BID_ORDER_CANCELLATION;
        }

    }

    public final static class DigitalGoodsListing implements Attachment {

        private final String name;
        private final String description;
        private final String tags;
        private final int quantity;
        private final long priceNQT;

        public DigitalGoodsListing(String name, String description, String tags, int quantity, long priceNQT) {
            this.name = name;
            this.description = description;
            this.tags = tags;
            this.quantity = quantity;
            this.priceNQT = priceNQT;
        }

        @Override
        public int getSize() {
            return 2 + Convert.toBytes(name).length + 2 + Convert.toBytes(description).length + 2
                        + Convert.toBytes(tags).length + 4 + 8;
        }

        @Override
        public byte[] getBytes() {
            ByteBuffer buffer = ByteBuffer.allocate(getSize());
            buffer.order(ByteOrder.LITTLE_ENDIAN);
            byte[] nameBytes = Convert.toBytes(name);
            buffer.putShort((short)nameBytes.length);
            buffer.put(nameBytes);
            byte[] descriptionBytes = Convert.toBytes(description);
            buffer.putShort((short)descriptionBytes.length);
            buffer.put(descriptionBytes);
            byte[] tagsBytes = Convert.toBytes(tags);
            buffer.putShort((short)tagsBytes.length);
            buffer.put(tagsBytes);
            buffer.putInt(quantity);
            buffer.putLong(priceNQT);
            return buffer.array();
        }

        @Override
        public JSONObject getJSONObject() {
            JSONObject attachment = new JSONObject();
            attachment.put("name", name);
            attachment.put("description", description);
            attachment.put("tags", tags);
            attachment.put("quantity", quantity);
            attachment.put("priceNQT", priceNQT);
            return attachment;
        }

        @Override
        public TransactionType getTransactionType() {
            return TransactionType.DigitalGoods.LISTING;
        }

        public String getName() { return name; }

        public String getDescription() { return description; }

        public String getTags() { return tags; }

        public int getQuantity() { return quantity; }

        public long getPriceNQT() { return priceNQT; }

    }

    public final static class DigitalGoodsDelisting implements Attachment {

        private final Long goodsId;

        public DigitalGoodsDelisting(Long goodsId) {
            this.goodsId = goodsId;
        }

        @Override
        public int getSize() {
            return 8;
        }

        @Override
        public byte[] getBytes() {
            try {
                ByteBuffer buffer = ByteBuffer.allocate(getSize());
                buffer.order(ByteOrder.LITTLE_ENDIAN);
                buffer.putLong(goodsId);
                return buffer.array();
            } catch (RuntimeException e) {
                Logger.logMessage("Error in getBytes", e);
                return null;
            }
        }

        @Override
        public JSONObject getJSONObject() {
            JSONObject attachment = new JSONObject();
            attachment.put("goods", Convert.toUnsignedLong(goodsId));
            return attachment;
        }

        @Override
        public TransactionType getTransactionType() {
            return TransactionType.DigitalGoods.DELISTING;
        }

        public Long getGoodsId() { return goodsId; }

    }

    public final static class DigitalGoodsPriceChange implements Attachment {

        private final Long goodsId;
        private final long priceNQT;

        public DigitalGoodsPriceChange(Long goodsId, long priceNQT) {
            this.goodsId = goodsId;
            this.priceNQT = priceNQT;
        }

        @Override
        public int getSize() {
            return 8 + 8;
        }

        @Override
        public byte[] getBytes() {
            try {
                ByteBuffer buffer = ByteBuffer.allocate(getSize());
                buffer.order(ByteOrder.LITTLE_ENDIAN);
                buffer.putLong(goodsId);
                buffer.putLong(priceNQT);
                return buffer.array();
            } catch (RuntimeException e) {
                Logger.logMessage("Error in getBytes", e);
                return null;
            }
        }

        @Override
        public JSONObject getJSONObject() {
            JSONObject attachment = new JSONObject();
            attachment.put("goods", Convert.toUnsignedLong(goodsId));
            attachment.put("priceNQT", priceNQT);
            return attachment;
        }

        @Override
        public TransactionType getTransactionType() {
            return TransactionType.DigitalGoods.PRICE_CHANGE;
        }

        public Long getGoodsId() { return goodsId; }

        public long getPriceNQT() { return priceNQT; }

    }

    public final static class DigitalGoodsQuantityChange implements Attachment {

        private final Long goodsId;
        private final int deltaQuantity;

        public DigitalGoodsQuantityChange(Long goodsId, int deltaQuantity) {
            this.goodsId = goodsId;
            this.deltaQuantity = deltaQuantity;
        }

        @Override
        public int getSize() {
            return 8 + 4;
        }

        @Override
        public byte[] getBytes() {
            try {
                ByteBuffer buffer = ByteBuffer.allocate(getSize());
                buffer.order(ByteOrder.LITTLE_ENDIAN);
                buffer.putLong(goodsId);
                buffer.putInt(deltaQuantity);
                return buffer.array();
            } catch (RuntimeException e) {
                Logger.logMessage("Error in getBytes", e);
                return null;
            }
        }

        @Override
        public JSONObject getJSONObject() {
            JSONObject attachment = new JSONObject();
            attachment.put("goods", Convert.toUnsignedLong(goodsId));
            attachment.put("deltaQuantity", deltaQuantity);
            return attachment;
        }

        @Override
        public TransactionType getTransactionType() {
            return TransactionType.DigitalGoods.QUANTITY_CHANGE;
        }

        public Long getGoodsId() { return goodsId; }

        public int getDeltaQuantity() { return deltaQuantity; }

    }

    public final static class DigitalGoodsPurchase implements Attachment {

        private final Long goodsId;
        private final int quantity;
        private final long priceNQT;
        private final int deliveryDeadlineTimestamp;
        private final EncryptedData note;

        public DigitalGoodsPurchase(Long goodsId, int quantity, long priceNQT, int deliveryDeadlineTimestamp, EncryptedData note) {
            this.goodsId = goodsId;
            this.quantity = quantity;
            this.priceNQT = priceNQT;
            this.deliveryDeadlineTimestamp = deliveryDeadlineTimestamp;
            this.note = note;
        }

        @Override
        public int getSize() {
            return 8 + 4 + 8 + 4 + 2 + note.getData().length + 32;
        }

        @Override
        public byte[] getBytes() {
            try {
                ByteBuffer buffer = ByteBuffer.allocate(getSize());
                buffer.order(ByteOrder.LITTLE_ENDIAN);
                buffer.putLong(goodsId);
                buffer.putInt(quantity);
                buffer.putLong(priceNQT);
                buffer.putInt(deliveryDeadlineTimestamp);
                buffer.putShort((short)note.getData().length);
                buffer.put(note.getData());
                buffer.put(note.getNonce());
                return buffer.array();
            } catch (RuntimeException e) {
                Logger.logMessage("Error in getBytes", e);
                return null;
            }
        }

        @Override
        public JSONObject getJSONObject() {
            JSONObject attachment = new JSONObject();
            attachment.put("goods", Convert.toUnsignedLong(goodsId));
            attachment.put("quantity", quantity);
            attachment.put("priceNQT", priceNQT);
            attachment.put("deliveryDeadlineTimestamp", deliveryDeadlineTimestamp);
            attachment.put("note", Convert.toHexString(note.getData()));
            attachment.put("noteNonce", Convert.toHexString(note.getNonce()));
            return attachment;
        }

        @Override
        public TransactionType getTransactionType() {
            return TransactionType.DigitalGoods.PURCHASE;
        }

        public Long getGoodsId() { return goodsId; }

        public int getQuantity() { return quantity; }

        public long getPriceNQT() { return priceNQT; }

        public int getDeliveryDeadlineTimestamp() { return deliveryDeadlineTimestamp; }

        public EncryptedData getNote() { return note; }

    }

    public final static class DigitalGoodsDelivery implements Attachment {

        private final Long purchaseId;
        private final EncryptedData goods;
        private final long discountNQT;

        public DigitalGoodsDelivery(Long purchaseId, EncryptedData goods, long discountNQT) {
            this.purchaseId = purchaseId;
            this.goods = goods;
            this.discountNQT = discountNQT;
        }

        @Override
        public int getSize() {
            return 8 + 2 + goods.getData().length + 32 + 8;
        }

        @Override
        public byte[] getBytes() {
            try {
                ByteBuffer buffer = ByteBuffer.allocate(getSize());
                buffer.order(ByteOrder.LITTLE_ENDIAN);
                buffer.putLong(purchaseId);
                buffer.putShort((short)goods.getData().length);
                buffer.put(goods.getData());
                buffer.put(goods.getNonce());
                buffer.putLong(discountNQT);
                return buffer.array();
            } catch (RuntimeException e) {
                Logger.logMessage("Error in getBytes", e);
                return null;
            }
        }

        @Override
        public JSONObject getJSONObject() {
            JSONObject attachment = new JSONObject();
            attachment.put("purchase", Convert.toUnsignedLong(purchaseId));
            attachment.put("goodsData", Convert.toHexString(goods.getData()));
            attachment.put("goodsNonce", Convert.toHexString(goods.getNonce()));
            attachment.put("discountNQT", discountNQT);
            return attachment;
        }

        @Override
        public TransactionType getTransactionType() {
            return TransactionType.DigitalGoods.DELIVERY;
        }

        public Long getPurchaseId() { return purchaseId; }

        public EncryptedData getGoods() { return goods; }

        public long getDiscountNQT() { return discountNQT; }

    }

    public final static class DigitalGoodsFeedback implements Attachment {

        private final Long purchaseId;
        private final EncryptedData note;

        public DigitalGoodsFeedback(Long purchaseId, EncryptedData note) {
            this.purchaseId = purchaseId;
            this.note = note;
        }

        @Override
        public int getSize() {
            try {
                return 8 + 2 + note.getData().length + 32;
            } catch (RuntimeException e) {
                Logger.logMessage("Error in getBytes", e);
                return 0;
            }
        }

        @Override
        public byte[] getBytes() {
            try {
                ByteBuffer buffer = ByteBuffer.allocate(getSize());
                buffer.order(ByteOrder.LITTLE_ENDIAN);
                buffer.putLong(purchaseId);
                buffer.putShort((short)note.getData().length);
                buffer.put(note.getData());
                buffer.put(note.getNonce());
                return buffer.array();
            } catch (RuntimeException e) {
                Logger.logMessage("Error in getBytes", e);
                return null;
            }
        }

        @Override
        public JSONObject getJSONObject() {
            JSONObject attachment = new JSONObject();
            attachment.put("purchase", Convert.toUnsignedLong(purchaseId));
            attachment.put("note", Convert.toHexString(note.getData()));
            attachment.put("noteNonce", Convert.toHexString(note.getNonce()));
            return attachment;
        }

        @Override
        public TransactionType getTransactionType() {
            return TransactionType.DigitalGoods.FEEDBACK;
        }

        public Long getPurchaseId() { return purchaseId; }

        public EncryptedData getNote() { return note; }

    }

    public final static class DigitalGoodsRefund implements Attachment {

        private final Long purchaseId;
        private final long refundNQT;
        private final EncryptedData note;

        public DigitalGoodsRefund(Long purchaseId, long refundNQT, EncryptedData note) {
            this.purchaseId = purchaseId;
            this.refundNQT = refundNQT;
            this.note = note;
        }

        @Override
        public int getSize() {
            try {
                return 8 + 8 + 2 + note.getData().length + 32;
            } catch (RuntimeException e) {
                Logger.logMessage("Error in getBytes", e);
                return 0;
            }
        }

        @Override
        public byte[] getBytes() {
            try {
                ByteBuffer buffer = ByteBuffer.allocate(getSize());
                buffer.order(ByteOrder.LITTLE_ENDIAN);
                buffer.putLong(purchaseId);
                buffer.putLong(refundNQT);
                buffer.putShort((short)note.getData().length);
                buffer.put(note.getData());
                buffer.put(note.getNonce());
                return buffer.array();
            } catch (RuntimeException e) {
                Logger.logMessage("Error in getBytes", e);
                return null;
            }
        }

        @Override
        public JSONObject getJSONObject() {
            JSONObject attachment = new JSONObject();
            attachment.put("purchase", Convert.toUnsignedLong(purchaseId));
            attachment.put("refundNQT", refundNQT);
            attachment.put("note", Convert.toHexString(note.getData()));
            attachment.put("noteNonce", Convert.toHexString(note.getNonce()));
            return attachment;
        }

        @Override
        public TransactionType getTransactionType() {
            return TransactionType.DigitalGoods.REFUND;
        }

        public Long getPurchaseId() { return purchaseId; }

        public long getRefundNQT() { return refundNQT; }

        public EncryptedData getNote() { return note; }

    }

    public final static class AccountControlEffectiveBalanceLeasing implements Attachment {

        private final short period;

        public AccountControlEffectiveBalanceLeasing(short period) {
            this.period = period;
        }

        @Override
        public int getSize() {
            return 2;
        }

        @Override
        public byte[] getBytes() {
            try {
                ByteBuffer buffer = ByteBuffer.allocate(getSize());
                buffer.order(ByteOrder.LITTLE_ENDIAN);
                buffer.putShort(period);
                return buffer.array();
            } catch (RuntimeException e) {
                Logger.logMessage("Error in getBytes", e);
                return null;
            }
        }

        @Override
        public JSONObject getJSONObject() {
            JSONObject attachment = new JSONObject();
            attachment.put("period", period);
            return attachment;
        }

        @Override
        public TransactionType getTransactionType() {
            return TransactionType.AccountControl.EFFECTIVE_BALANCE_LEASING;
        }

        public short getPeriod() {
            return period;
        }
    }
}<|MERGE_RESOLUTION|>--- conflicted
+++ resolved
@@ -6,10 +6,6 @@
 import org.json.simple.JSONArray;
 import org.json.simple.JSONObject;
 
-<<<<<<< HEAD
-import java.io.Serializable;
-=======
->>>>>>> fc33a9ae
 import java.nio.ByteBuffer;
 import java.nio.ByteOrder;
 import java.util.Collections;
@@ -123,13 +119,8 @@
         }
     }
 
-<<<<<<< HEAD
-    public final static class MessagingAliasSell implements Attachment, Serializable {
-        static final long serialVersionUID = 0;
-=======
     public final static class MessagingAliasSell implements Attachment {
 
->>>>>>> fc33a9ae
         private final String aliasName;
         private final long priceNQT;
 
@@ -178,13 +169,8 @@
         }
     }
 
-<<<<<<< HEAD
-    public final static class MessagingAliasBuy implements Attachment, Serializable {
-        static final long serialVersionUID = 0;
-=======
     public final static class MessagingAliasBuy implements Attachment {
 
->>>>>>> fc33a9ae
         private final String aliasName;
 
         public MessagingAliasBuy(String aliasName) {
@@ -205,30 +191,6 @@
         //todo: fix ???
         public byte[] getBytes() {
             byte[] aliasBytes = Convert.toBytes(aliasName);
-<<<<<<< HEAD
-
-            ByteBuffer buffer = ByteBuffer.allocate(getSize());
-            buffer.order(ByteOrder.LITTLE_ENDIAN);
-            buffer.put((byte)aliasBytes.length);
-            buffer.put(aliasBytes);
-            return buffer.array();
-        }
-
-        @Override
-        public JSONObject getJSONObject() {
-            JSONObject attachment = new JSONObject();
-            attachment.put("alias", aliasName);
-            return attachment;
-        }
-
-        public String getAliasName(){
-            return aliasName;
-        }
-    }
-
-    public final static class MessagingPollCreation implements Attachment, Serializable {
-=======
->>>>>>> fc33a9ae
 
             ByteBuffer buffer = ByteBuffer.allocate(getSize());
             buffer.order(ByteOrder.LITTLE_ENDIAN);
