--- conflicted
+++ resolved
@@ -171,13 +171,8 @@
     abstract boolean applyAttachmentUnconfirmed(Transaction transaction, Account senderAccount);
 
     final void apply(Transaction transaction, Account senderAccount, Account recipientAccount) {
-<<<<<<< HEAD
-        senderAccount.addToBalanceNQT(-(Convert.safeAdd(transaction.getAmountNQT(), transaction.getFeeNQT())));
-        if (transaction.getReferencedTransactionId() != null) {
-=======
         senderAccount.addToBalanceNQT(- (Convert.safeAdd(transaction.getAmountNQT(), transaction.getFeeNQT())));
         if (transaction.getReferencedTransactionFullHash() != null) {
->>>>>>> d4b1fa69
             senderAccount.addToUnconfirmedBalanceNQT(Constants.UNCONFIRMED_POOL_DEPOSIT_NQT);
         }
         applyAttachment(transaction, senderAccount, recipientAccount);
@@ -197,13 +192,8 @@
 
     final void undo(Transaction transaction, Account senderAccount, Account recipientAccount) throws UndoNotSupportedException {
         senderAccount.addToBalanceNQT(Convert.safeAdd(transaction.getAmountNQT(), transaction.getFeeNQT()));
-<<<<<<< HEAD
-        if (transaction.getReferencedTransactionId() != null) {
-            senderAccount.addToUnconfirmedBalanceNQT(-Constants.UNCONFIRMED_POOL_DEPOSIT_NQT);
-=======
         if (transaction.getReferencedTransactionFullHash() != null) {
             senderAccount.addToUnconfirmedBalanceNQT(- Constants.UNCONFIRMED_POOL_DEPOSIT_NQT);
->>>>>>> d4b1fa69
         }
         undoAttachment(transaction, senderAccount, recipientAccount);
     }
@@ -904,16 +894,8 @@
 
             @Override
             void validateAttachment(Transaction transaction) throws NxtException.ValidationException {
-<<<<<<< HEAD
-                if (Nxt.getBlockchain().getLastBlock().getHeight() < Constants.NQT_BLOCK) {
-                    throw new NotYetEnabledException("Account info not yet enabled at height " + Nxt.getBlockchain().getLastBlock().getHeight());
-                }
-                Attachment.MessagingAccountInfo attachment = (Attachment.MessagingAccountInfo) transaction.getAttachment();
-                if (!Genesis.CREATOR_ID.equals(transaction.getRecipientId()) || transaction.getAmountNQT() != 0
-=======
                 Attachment.MessagingAccountInfo attachment = (Attachment.MessagingAccountInfo)transaction.getAttachment();
                 if (! Genesis.CREATOR_ID.equals(transaction.getRecipientId()) || transaction.getAmountNQT() != 0
->>>>>>> d4b1fa69
                         || attachment.getName().length() > Constants.MAX_ACCOUNT_NAME_LENGTH
                         || attachment.getDescription().length() > Constants.MAX_ACCOUNT_DESCRIPTION_LENGTH
                         ) {
@@ -1019,16 +1001,8 @@
 
             @Override
             void validateAttachment(Transaction transaction) throws NxtException.ValidationException {
-<<<<<<< HEAD
-                if (Nxt.getBlockchain().getLastBlock().getHeight() < Constants.ASSET_EXCHANGE_BLOCK) {
-                    throw new NotYetEnabledException("Asset Exchange not yet enabled at height " + Nxt.getBlockchain().getLastBlock().getHeight());
-                }
-                Attachment.ColoredCoinsAssetIssuance attachment = (Attachment.ColoredCoinsAssetIssuance) transaction.getAttachment();
-                if (!Genesis.CREATOR_ID.equals(transaction.getRecipientId()) || transaction.getAmountNQT() != 0
-=======
                 Attachment.ColoredCoinsAssetIssuance attachment = (Attachment.ColoredCoinsAssetIssuance)transaction.getAttachment();
                 if (! Genesis.CREATOR_ID.equals(transaction.getRecipientId()) || transaction.getAmountNQT() != 0
->>>>>>> d4b1fa69
                         || transaction.getFeeNQT() < Constants.ASSET_ISSUANCE_FEE_NQT
                         || attachment.getName().length() < Constants.MIN_ASSET_NAME_LENGTH
                         || attachment.getName().length() > Constants.MAX_ASSET_NAME_LENGTH
@@ -1133,14 +1107,7 @@
 
             @Override
             void validateAttachment(Transaction transaction) throws NxtException.ValidationException {
-<<<<<<< HEAD
-                if (Nxt.getBlockchain().getLastBlock().getHeight() < Constants.ASSET_EXCHANGE_BLOCK) {
-                    throw new NotYetEnabledException("Asset Exchange not yet enabled at height " + Nxt.getBlockchain().getLastBlock().getHeight());
-                }
-                Attachment.ColoredCoinsAssetTransfer attachment = (Attachment.ColoredCoinsAssetTransfer) transaction.getAttachment();
-=======
                 Attachment.ColoredCoinsAssetTransfer attachment = (Attachment.ColoredCoinsAssetTransfer)transaction.getAttachment();
->>>>>>> d4b1fa69
                 if (transaction.getAmountNQT() != 0
                         || attachment.getComment().length() > Constants.MAX_ASSET_TRANSFER_COMMENT_LENGTH
                         || attachment.getAssetId() == null) {
@@ -1176,16 +1143,8 @@
 
             @Override
             final void validateAttachment(Transaction transaction) throws NxtException.ValidationException {
-<<<<<<< HEAD
-                if (Nxt.getBlockchain().getLastBlock().getHeight() < Constants.ASSET_EXCHANGE_BLOCK) {
-                    throw new NotYetEnabledException("Asset Exchange not yet enabled at height " + Nxt.getBlockchain().getLastBlock().getHeight());
-                }
-                Attachment.ColoredCoinsOrderPlacement attachment = (Attachment.ColoredCoinsOrderPlacement) transaction.getAttachment();
-                if (!Genesis.CREATOR_ID.equals(transaction.getRecipientId()) || transaction.getAmountNQT() != 0
-=======
                 Attachment.ColoredCoinsOrderPlacement attachment = (Attachment.ColoredCoinsOrderPlacement)transaction.getAttachment();
                 if (! Genesis.CREATOR_ID.equals(transaction.getRecipientId()) || transaction.getAmountNQT() != 0
->>>>>>> d4b1fa69
                         || attachment.getPriceNQT() <= 0 || attachment.getPriceNQT() > Constants.MAX_BALANCE_NQT
                         || attachment.getAssetId() == null) {
                     throw new NxtException.ValidationException("Invalid asset order placement: " + attachment.getJSONObject());
@@ -1326,14 +1285,7 @@
 
             @Override
             final void validateAttachment(Transaction transaction) throws NxtException.ValidationException {
-<<<<<<< HEAD
-                if (Nxt.getBlockchain().getLastBlock().getHeight() < Constants.ASSET_EXCHANGE_BLOCK) {
-                    throw new NotYetEnabledException("Asset Exchange not yet enabled at height " + Nxt.getBlockchain().getLastBlock().getHeight());
-                }
-                if (!Genesis.CREATOR_ID.equals(transaction.getRecipientId()) || transaction.getAmountNQT() != 0) {
-=======
                 if (! Genesis.CREATOR_ID.equals(transaction.getRecipientId()) || transaction.getAmountNQT() != 0) {
->>>>>>> d4b1fa69
                     throw new NxtException.ValidationException("Invalid asset order cancellation amount or recipient");
                 }
                 Attachment.ColoredCoinsOrderCancellation attachment = (Attachment.ColoredCoinsOrderCancellation) transaction.getAttachment();
@@ -2038,14 +1990,7 @@
 
             @Override
             void validateAttachment(Transaction transaction) throws NxtException.ValidationException {
-<<<<<<< HEAD
-                if (Nxt.getBlockchain().getLastBlock().getHeight() < Constants.TRANSPARENT_FORGING_BLOCK_6) {
-                    throw new NotYetEnabledException("Effective balance leasing not yet enabled at height " + Nxt.getBlockchain().getLastBlock().getHeight());
-                }
-                Attachment.AccountControlEffectiveBalanceLeasing attachment = (Attachment.AccountControlEffectiveBalanceLeasing) transaction.getAttachment();
-=======
                 Attachment.AccountControlEffectiveBalanceLeasing attachment = (Attachment.AccountControlEffectiveBalanceLeasing)transaction.getAttachment();
->>>>>>> d4b1fa69
                 Account recipientAccount = Account.getAccount(transaction.getRecipientId());
                 if (transaction.getRecipientId().equals(transaction.getSenderId())
                         || transaction.getAmountNQT() != 0
