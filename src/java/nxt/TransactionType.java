/******************************************************************************
 * Copyright © 2013-2015 The Nxt Core Developers.                             *
 *                                                                            *
 * See the AUTHORS.txt, DEVELOPER-AGREEMENT.txt and LICENSE.txt files at      *
 * the top-level directory of this distribution for the individual copyright  *
 * holder information and the developer policies on copyright and licensing.  *
 *                                                                            *
 * Unless otherwise agreed in a custom licensing agreement, no part of the    *
 * Nxt software, including this file, may be copied, modified, propagated,    *
 * or distributed except according to the terms contained in the LICENSE.txt  *
 * file.                                                                      *
 *                                                                            *
 * Removal or modification of this copyright notice is prohibited.            *
 *                                                                            *
 ******************************************************************************/

package nxt;

import nxt.Account.ControlType;
import nxt.Attachment.AbstractAttachment;
import nxt.NxtException.NotValidException;
import nxt.NxtException.ValidationException;
import nxt.VoteWeighting.VotingModel;
import nxt.AccountLedger.LedgerEvent;
import nxt.util.Convert;

import org.json.simple.JSONObject;

import java.nio.ByteBuffer;
import java.util.Arrays;
import java.util.HashMap;
import java.util.List;
import java.util.Map;


public abstract class TransactionType {

    private static final byte TYPE_PAYMENT = 0;
    private static final byte TYPE_MESSAGING = 1;
    private static final byte TYPE_COLORED_COINS = 2;
    private static final byte TYPE_DIGITAL_GOODS = 3;
    private static final byte TYPE_ACCOUNT_CONTROL = 4;
    static final byte TYPE_MONETARY_SYSTEM = 5;
    private static final byte TYPE_DATA = 6;
    static final byte TYPE_SHUFFLING = 7;

    private static final byte SUBTYPE_PAYMENT_ORDINARY_PAYMENT = 0;

    private static final byte SUBTYPE_MESSAGING_ARBITRARY_MESSAGE = 0;
    private static final byte SUBTYPE_MESSAGING_ALIAS_ASSIGNMENT = 1;
    private static final byte SUBTYPE_MESSAGING_POLL_CREATION = 2;
    private static final byte SUBTYPE_MESSAGING_VOTE_CASTING = 3;
    private static final byte SUBTYPE_MESSAGING_HUB_ANNOUNCEMENT = 4;
    private static final byte SUBTYPE_MESSAGING_ACCOUNT_INFO = 5;
    private static final byte SUBTYPE_MESSAGING_ALIAS_SELL = 6;
    private static final byte SUBTYPE_MESSAGING_ALIAS_BUY = 7;
    private static final byte SUBTYPE_MESSAGING_ALIAS_DELETE = 8;
    private static final byte SUBTYPE_MESSAGING_PHASING_VOTE_CASTING = 9;

    private static final byte SUBTYPE_COLORED_COINS_ASSET_ISSUANCE = 0;
    private static final byte SUBTYPE_COLORED_COINS_ASSET_TRANSFER = 1;
    private static final byte SUBTYPE_COLORED_COINS_ASK_ORDER_PLACEMENT = 2;
    private static final byte SUBTYPE_COLORED_COINS_BID_ORDER_PLACEMENT = 3;
    private static final byte SUBTYPE_COLORED_COINS_ASK_ORDER_CANCELLATION = 4;
    private static final byte SUBTYPE_COLORED_COINS_BID_ORDER_CANCELLATION = 5;
    private static final byte SUBTYPE_COLORED_COINS_DIVIDEND_PAYMENT = 6;
    private static final byte SUBTYPE_COLORED_COINS_ASSET_DELETE = 7;

    private static final byte SUBTYPE_DIGITAL_GOODS_LISTING = 0;
    private static final byte SUBTYPE_DIGITAL_GOODS_DELISTING = 1;
    private static final byte SUBTYPE_DIGITAL_GOODS_PRICE_CHANGE = 2;
    private static final byte SUBTYPE_DIGITAL_GOODS_QUANTITY_CHANGE = 3;
    private static final byte SUBTYPE_DIGITAL_GOODS_PURCHASE = 4;
    private static final byte SUBTYPE_DIGITAL_GOODS_DELIVERY = 5;
    private static final byte SUBTYPE_DIGITAL_GOODS_FEEDBACK = 6;
    private static final byte SUBTYPE_DIGITAL_GOODS_REFUND = 7;

    private static final byte SUBTYPE_ACCOUNT_CONTROL_EFFECTIVE_BALANCE_LEASING = 0;
    private static final byte SUBTYPE_ACCOUNT_CONTROL_PHASING_ONLY = 1;
    
    private static final byte SUBTYPE_DATA_TAGGED_DATA_UPLOAD = 0;
    private static final byte SUBTYPE_DATA_TAGGED_DATA_EXTEND = 1;

    public static TransactionType findTransactionType(byte type, byte subtype) {
        switch (type) {
            case TYPE_PAYMENT:
                switch (subtype) {
                    case SUBTYPE_PAYMENT_ORDINARY_PAYMENT:
                        return Payment.ORDINARY;
                    default:
                        return null;
                }
            case TYPE_MESSAGING:
                switch (subtype) {
                    case SUBTYPE_MESSAGING_ARBITRARY_MESSAGE:
                        return Messaging.ARBITRARY_MESSAGE;
                    case SUBTYPE_MESSAGING_ALIAS_ASSIGNMENT:
                        return Messaging.ALIAS_ASSIGNMENT;
                    case SUBTYPE_MESSAGING_POLL_CREATION:
                        return Messaging.POLL_CREATION;
                    case SUBTYPE_MESSAGING_VOTE_CASTING:
                        return Messaging.VOTE_CASTING;
                    case SUBTYPE_MESSAGING_HUB_ANNOUNCEMENT:
                        return Messaging.HUB_ANNOUNCEMENT;
                    case SUBTYPE_MESSAGING_ACCOUNT_INFO:
                        return Messaging.ACCOUNT_INFO;
                    case SUBTYPE_MESSAGING_ALIAS_SELL:
                        return Messaging.ALIAS_SELL;
                    case SUBTYPE_MESSAGING_ALIAS_BUY:
                        return Messaging.ALIAS_BUY;
                    case SUBTYPE_MESSAGING_ALIAS_DELETE:
                        return Messaging.ALIAS_DELETE;
                    case SUBTYPE_MESSAGING_PHASING_VOTE_CASTING:
                        return Messaging.PHASING_VOTE_CASTING;
                    default:
                        return null;
                }
            case TYPE_COLORED_COINS:
                switch (subtype) {
                    case SUBTYPE_COLORED_COINS_ASSET_ISSUANCE:
                        return ColoredCoins.ASSET_ISSUANCE;
                    case SUBTYPE_COLORED_COINS_ASSET_TRANSFER:
                        return ColoredCoins.ASSET_TRANSFER;
                    case SUBTYPE_COLORED_COINS_ASK_ORDER_PLACEMENT:
                        return ColoredCoins.ASK_ORDER_PLACEMENT;
                    case SUBTYPE_COLORED_COINS_BID_ORDER_PLACEMENT:
                        return ColoredCoins.BID_ORDER_PLACEMENT;
                    case SUBTYPE_COLORED_COINS_ASK_ORDER_CANCELLATION:
                        return ColoredCoins.ASK_ORDER_CANCELLATION;
                    case SUBTYPE_COLORED_COINS_BID_ORDER_CANCELLATION:
                        return ColoredCoins.BID_ORDER_CANCELLATION;
                    case SUBTYPE_COLORED_COINS_DIVIDEND_PAYMENT:
                        return ColoredCoins.DIVIDEND_PAYMENT;
                    case SUBTYPE_COLORED_COINS_ASSET_DELETE:
                        return ColoredCoins.ASSET_DELETE;
                    default:
                        return null;
                }
            case TYPE_DIGITAL_GOODS:
                switch (subtype) {
                    case SUBTYPE_DIGITAL_GOODS_LISTING:
                        return DigitalGoods.LISTING;
                    case SUBTYPE_DIGITAL_GOODS_DELISTING:
                        return DigitalGoods.DELISTING;
                    case SUBTYPE_DIGITAL_GOODS_PRICE_CHANGE:
                        return DigitalGoods.PRICE_CHANGE;
                    case SUBTYPE_DIGITAL_GOODS_QUANTITY_CHANGE:
                        return DigitalGoods.QUANTITY_CHANGE;
                    case SUBTYPE_DIGITAL_GOODS_PURCHASE:
                        return DigitalGoods.PURCHASE;
                    case SUBTYPE_DIGITAL_GOODS_DELIVERY:
                        return DigitalGoods.DELIVERY;
                    case SUBTYPE_DIGITAL_GOODS_FEEDBACK:
                        return DigitalGoods.FEEDBACK;
                    case SUBTYPE_DIGITAL_GOODS_REFUND:
                        return DigitalGoods.REFUND;
                    default:
                        return null;
                }
            case TYPE_ACCOUNT_CONTROL:
                switch (subtype) {
                    case SUBTYPE_ACCOUNT_CONTROL_EFFECTIVE_BALANCE_LEASING:
                        return AccountControl.EFFECTIVE_BALANCE_LEASING;
                    case SUBTYPE_ACCOUNT_CONTROL_PHASING_ONLY:
                        return AccountControl.SET_PHASING_ONLY;
                    default:
                        return null;
                }
            case TYPE_MONETARY_SYSTEM:
                return MonetarySystem.findTransactionType(subtype);
            case TYPE_DATA:
                switch (subtype) {
                    case SUBTYPE_DATA_TAGGED_DATA_UPLOAD:
                        return Data.TAGGED_DATA_UPLOAD;
                    case SUBTYPE_DATA_TAGGED_DATA_EXTEND:
                        return Data.TAGGED_DATA_EXTEND;
<<<<<<< HEAD
=======
                    default:
                        return null;
                }
            case TYPE_SHUFFLING:
                return ShufflingTransaction.findTransactionType(subtype);
>>>>>>> 55073e1a
            default:
                return null;
        }
            default:
                return null;
    }
    }


    TransactionType() {}

    public abstract byte getType();

    public abstract byte getSubtype();

    public abstract LedgerEvent getLedgerEvent();

    abstract Attachment.AbstractAttachment parseAttachment(ByteBuffer buffer, byte transactionVersion) throws NxtException.NotValidException;

    abstract Attachment.AbstractAttachment parseAttachment(JSONObject attachmentData) throws NxtException.NotValidException;

    abstract void validateAttachment(Transaction transaction) throws NxtException.ValidationException;

    // return false iff double spending
    final boolean applyUnconfirmed(TransactionImpl transaction, Account senderAccount) {
        long amountNQT = transaction.getAmountNQT();
        long feeNQT = transaction.getFeeNQT();
        if (transaction.referencedTransactionFullHash() != null
                && transaction.getTimestamp() > Constants.REFERENCED_TRANSACTION_FULL_HASH_BLOCK_TIMESTAMP) {
            feeNQT = Math.addExact(feeNQT, Constants.UNCONFIRMED_POOL_DEPOSIT_NQT);
        }
        long totalAmountNQT = Math.addExact(amountNQT, feeNQT);
        if (senderAccount.getUnconfirmedBalanceNQT() < totalAmountNQT
                && !(transaction.getTimestamp() == 0 && Arrays.equals(senderAccount.getPublicKey(), Genesis.CREATOR_PUBLIC_KEY))) {
            return false;
        }
        senderAccount.addToUnconfirmedBalanceNQT(getLedgerEvent(), transaction.getId(), -amountNQT, -feeNQT);
        if (!applyAttachmentUnconfirmed(transaction, senderAccount)) {
            senderAccount.addToUnconfirmedBalanceNQT(getLedgerEvent(), transaction.getId(), amountNQT, feeNQT);
            return false;
        }
        return true;
    }

    abstract boolean applyAttachmentUnconfirmed(Transaction transaction, Account senderAccount);

    final void apply(TransactionImpl transaction, Account senderAccount, Account recipientAccount) {
        long amount = transaction.getAmountNQT();
        long transactionId = transaction.getId();
        if (!transaction.attachmentIsPhased()) {
            senderAccount.addToBalanceNQT(getLedgerEvent(), transactionId, -amount, -transaction.getFeeNQT());
        } else {
            senderAccount.addToBalanceNQT(getLedgerEvent(), transactionId, -amount);
        }
        if (recipientAccount != null) {
            recipientAccount.addToBalanceAndUnconfirmedBalanceNQT(getLedgerEvent(), transactionId, amount);
        }
        applyAttachment(transaction, senderAccount, recipientAccount);
    }

    abstract void applyAttachment(Transaction transaction, Account senderAccount, Account recipientAccount);

    final void undoUnconfirmed(TransactionImpl transaction, Account senderAccount) {
        undoAttachmentUnconfirmed(transaction, senderAccount);
        senderAccount.addToUnconfirmedBalanceNQT(getLedgerEvent(), transaction.getId(),
                transaction.getAmountNQT(), transaction.getFeeNQT());
        if (transaction.referencedTransactionFullHash() != null
                && transaction.getTimestamp() > Constants.REFERENCED_TRANSACTION_FULL_HASH_BLOCK_TIMESTAMP) {
            senderAccount.addToUnconfirmedBalanceNQT(getLedgerEvent(), transaction.getId(), 0,
                    Constants.UNCONFIRMED_POOL_DEPOSIT_NQT);
        }
    }

    abstract void undoAttachmentUnconfirmed(Transaction transaction, Account senderAccount);

    boolean isDuplicate(Transaction transaction, Map<TransactionType, Map<String, Integer>> duplicates) {
        return false;
    }

    boolean isUnconfirmedDuplicate(Transaction transaction, Map<TransactionType, Map<String, Integer>> duplicates) {
        return false;
    }

    static boolean isDuplicate(TransactionType uniqueType, String key, Map<TransactionType, Map<String, Integer>> duplicates, boolean exclusive) {
        return isDuplicate(uniqueType, key, duplicates, exclusive ? 0 : Integer.MAX_VALUE);
    }

    static boolean isDuplicate(TransactionType uniqueType, String key, Map<TransactionType, Map<String, Integer>> duplicates, int maxCount) {
        Map<String,Integer> typeDuplicates = duplicates.get(uniqueType);
        if (typeDuplicates == null) {
            typeDuplicates = new HashMap<>();
            duplicates.put(uniqueType, typeDuplicates);
        }
        Integer currentCount = typeDuplicates.get(key);
        if (currentCount == null) {
            typeDuplicates.put(key, maxCount > 0 ? 1 : 0);
            return false;
        }
        if (currentCount == 0) {
            return true;
        }
        if (currentCount < maxCount) {
            typeDuplicates.put(key, currentCount + 1);
            return false;
        }
        return true;
    }

    boolean isPruned(long transactionId) {
        return false;
    }

    public abstract boolean canHaveRecipient();

    public boolean mustHaveRecipient() {
        return canHaveRecipient();
    }

    public abstract boolean isPhasingSafe();

    public boolean isPhasable() {
        return true;
    }

    public Fee getBaselineFee(Transaction transaction) {
        return Fee.DEFAULT_FEE;
    }

    public Fee getNextFee(Transaction transaction) {
        return getBaselineFee(transaction);
    }

    public abstract String getName();

    @Override
    public final String toString() {
        return getName() + " type: " + getType() + ", subtype: " + getSubtype();
    }

    public static abstract class Payment extends TransactionType {

        private Payment() {
        }

        @Override
        public final byte getType() {
            return TransactionType.TYPE_PAYMENT;
        }

        @Override
        final boolean applyAttachmentUnconfirmed(Transaction transaction, Account senderAccount) {
            return true;
        }

        @Override
        final void applyAttachment(Transaction transaction, Account senderAccount, Account recipientAccount) {
        }

        @Override
        final void undoAttachmentUnconfirmed(Transaction transaction, Account senderAccount) {
        }

        @Override
        public final boolean canHaveRecipient() {
            return true;
        }

        @Override
        public final boolean isPhasingSafe() {
            return true;
        }

        public static final TransactionType ORDINARY = new Payment() {

            @Override
            public final byte getSubtype() {
                return TransactionType.SUBTYPE_PAYMENT_ORDINARY_PAYMENT;
            }

            @Override
            public final LedgerEvent getLedgerEvent() {
                return LedgerEvent.ORDINARY_PAYMENT;
            }

            @Override
            public String getName() {
                return "OrdinaryPayment";
            }

            @Override
            Attachment.EmptyAttachment parseAttachment(ByteBuffer buffer, byte transactionVersion) throws NxtException.NotValidException {
                return Attachment.ORDINARY_PAYMENT;
            }

            @Override
            Attachment.EmptyAttachment parseAttachment(JSONObject attachmentData) throws NxtException.NotValidException {
                return Attachment.ORDINARY_PAYMENT;
            }

            @Override
            void validateAttachment(Transaction transaction) throws NxtException.ValidationException {
                if (transaction.getAmountNQT() <= 0 || transaction.getAmountNQT() >= Constants.MAX_BALANCE_NQT) {
                    throw new NxtException.NotValidException("Invalid ordinary payment");
                }
            }

        };

    }

    public static abstract class Messaging extends TransactionType {

        private Messaging() {
        }

        @Override
        public final byte getType() {
            return TransactionType.TYPE_MESSAGING;
        }

        @Override
        final boolean applyAttachmentUnconfirmed(Transaction transaction, Account senderAccount) {
            return true;
        }

        @Override
        final void undoAttachmentUnconfirmed(Transaction transaction, Account senderAccount) {
        }

        public final static TransactionType ARBITRARY_MESSAGE = new Messaging() {

            @Override
            public final byte getSubtype() {
                return TransactionType.SUBTYPE_MESSAGING_ARBITRARY_MESSAGE;
            }

            @Override
            public LedgerEvent getLedgerEvent() {
                return LedgerEvent.ARBITRARY_MESSAGE;
            }

            @Override
            public String getName() {
                return "ArbitraryMessage";
            }

            @Override
            Attachment.EmptyAttachment parseAttachment(ByteBuffer buffer, byte transactionVersion) throws NxtException.NotValidException {
                return Attachment.ARBITRARY_MESSAGE;
            }

            @Override
            Attachment.EmptyAttachment parseAttachment(JSONObject attachmentData) throws NxtException.NotValidException {
                return Attachment.ARBITRARY_MESSAGE;
            }

            @Override
            void applyAttachment(Transaction transaction, Account senderAccount, Account recipientAccount) {
            }

            @Override
            void validateAttachment(Transaction transaction) throws NxtException.ValidationException {
                Attachment attachment = transaction.getAttachment();
                if (transaction.getAmountNQT() != 0) {
                    throw new NxtException.NotValidException("Invalid arbitrary message: " + attachment.getJSONObject());
                }
                if (transaction.getRecipientId() == Genesis.CREATOR_ID && Nxt.getBlockchain().getHeight() > Constants.MONETARY_SYSTEM_BLOCK) {
                    throw new NxtException.NotCurrentlyValidException("Sending messages to Genesis not allowed.");
                }
            }

            @Override
            public boolean canHaveRecipient() {
                return true;
            }

            @Override
            public boolean mustHaveRecipient() {
                return false;
            }

            @Override
            public boolean isPhasingSafe() {
                return false;
            }

        };

        public static final TransactionType ALIAS_ASSIGNMENT = new Messaging() {

            @Override
            public final byte getSubtype() {
                return TransactionType.SUBTYPE_MESSAGING_ALIAS_ASSIGNMENT;
            }

            @Override
            public LedgerEvent getLedgerEvent() {
                return LedgerEvent.ALIAS_ASSIGNMENT;
            }

            @Override
            public String getName() {
                return "AliasAssignment";
            }

            @Override
            Attachment.MessagingAliasAssignment parseAttachment(ByteBuffer buffer, byte transactionVersion) throws NxtException.NotValidException {
                return new Attachment.MessagingAliasAssignment(buffer, transactionVersion);
            }

            @Override
            Attachment.MessagingAliasAssignment parseAttachment(JSONObject attachmentData) throws NxtException.NotValidException {
                return new Attachment.MessagingAliasAssignment(attachmentData);
            }

            @Override
            void applyAttachment(Transaction transaction, Account senderAccount, Account recipientAccount) {
                Attachment.MessagingAliasAssignment attachment = (Attachment.MessagingAliasAssignment) transaction.getAttachment();
                Alias.addOrUpdateAlias(transaction, attachment);
            }

            @Override
            boolean isDuplicate(Transaction transaction, Map<TransactionType, Map<String, Integer>> duplicates) {
                Attachment.MessagingAliasAssignment attachment = (Attachment.MessagingAliasAssignment) transaction.getAttachment();
                return isDuplicate(Messaging.ALIAS_ASSIGNMENT, attachment.getAliasName().toLowerCase(), duplicates, true);
            }

            @Override
            void validateAttachment(Transaction transaction) throws NxtException.ValidationException {
                Attachment.MessagingAliasAssignment attachment = (Attachment.MessagingAliasAssignment) transaction.getAttachment();
                if (attachment.getAliasName().length() == 0
                        || attachment.getAliasName().length() > Constants.MAX_ALIAS_LENGTH
                        || attachment.getAliasURI().length() > Constants.MAX_ALIAS_URI_LENGTH) {
                    throw new NxtException.NotValidException("Invalid alias assignment: " + attachment.getJSONObject());
                }
                String normalizedAlias = attachment.getAliasName().toLowerCase();
                for (int i = 0; i < normalizedAlias.length(); i++) {
                    if (Constants.ALPHABET.indexOf(normalizedAlias.charAt(i)) < 0) {
                        throw new NxtException.NotValidException("Invalid alias name: " + normalizedAlias);
                    }
                }
                Alias alias = Alias.getAlias(normalizedAlias);
                if (alias != null && alias.getAccountId() != transaction.getSenderId()) {
                    throw new NxtException.NotCurrentlyValidException("Alias already owned by another account: " + normalizedAlias);
                }
            }

            @Override
            public boolean canHaveRecipient() {
                return false;
            }

            @Override
            public boolean isPhasingSafe() {
                return false;
            }

        };

        public static final TransactionType ALIAS_SELL = new Messaging() {

            @Override
            public final byte getSubtype() {
                return TransactionType.SUBTYPE_MESSAGING_ALIAS_SELL;
            }

            @Override
            public LedgerEvent getLedgerEvent() {
                return LedgerEvent.ALIAS_SELL;
            }
            @Override
            public String getName() {
                return "AliasSell";
            }

            @Override
            Attachment.MessagingAliasSell parseAttachment(ByteBuffer buffer, byte transactionVersion) throws NxtException.NotValidException {
                return new Attachment.MessagingAliasSell(buffer, transactionVersion);
            }

            @Override
            Attachment.MessagingAliasSell parseAttachment(JSONObject attachmentData) throws NxtException.NotValidException {
                return new Attachment.MessagingAliasSell(attachmentData);
            }

            @Override
            void applyAttachment(Transaction transaction, Account senderAccount, Account recipientAccount) {
                final Attachment.MessagingAliasSell attachment =
                        (Attachment.MessagingAliasSell) transaction.getAttachment();
                Alias.sellAlias(transaction, attachment);
            }

            @Override
            boolean isDuplicate(Transaction transaction, Map<TransactionType, Map<String, Integer>> duplicates) {
                Attachment.MessagingAliasSell attachment = (Attachment.MessagingAliasSell) transaction.getAttachment();
                // not a bug, uniqueness is based on Messaging.ALIAS_ASSIGNMENT
                return isDuplicate(Messaging.ALIAS_ASSIGNMENT, attachment.getAliasName().toLowerCase(), duplicates, true);
            }

            @Override
            void validateAttachment(Transaction transaction) throws NxtException.ValidationException {
                if (transaction.getAmountNQT() != 0) {
                    throw new NxtException.NotValidException("Invalid sell alias transaction: " +
                            transaction.getJSONObject());
                }
                final Attachment.MessagingAliasSell attachment =
                        (Attachment.MessagingAliasSell) transaction.getAttachment();
                final String aliasName = attachment.getAliasName();
                if (aliasName == null || aliasName.length() == 0) {
                    throw new NxtException.NotValidException("Missing alias name");
                }
                long priceNQT = attachment.getPriceNQT();
                if (priceNQT < 0 || priceNQT > Constants.MAX_BALANCE_NQT) {
                    throw new NxtException.NotValidException("Invalid alias sell price: " + priceNQT);
                }
                if (priceNQT == 0) {
                    if (Genesis.CREATOR_ID == transaction.getRecipientId()) {
                        throw new NxtException.NotValidException("Transferring aliases to Genesis account not allowed");
                    } else if (transaction.getRecipientId() == 0) {
                        throw new NxtException.NotValidException("Missing alias transfer recipient");
                    }
                }
                final Alias alias = Alias.getAlias(aliasName);
                if (alias == null) {
                    throw new NxtException.NotCurrentlyValidException("No such alias: " + aliasName);
                } else if (alias.getAccountId() != transaction.getSenderId()) {
                    throw new NxtException.NotCurrentlyValidException("Alias doesn't belong to sender: " + aliasName);
                }
                if (transaction.getRecipientId() == Genesis.CREATOR_ID) {
                    throw new NxtException.NotCurrentlyValidException("Selling alias to Genesis not allowed");
                }
            }

            @Override
            public boolean canHaveRecipient() {
                return true;
            }

            @Override
            public boolean mustHaveRecipient() {
                return false;
            }

            @Override
            public boolean isPhasingSafe() {
                return false;
            }

        };

        public static final TransactionType ALIAS_BUY = new Messaging() {

            @Override
            public final byte getSubtype() {
                return TransactionType.SUBTYPE_MESSAGING_ALIAS_BUY;
            }

            @Override
            public LedgerEvent getLedgerEvent() {
                return LedgerEvent.ALIAS_BUY;
            }

            @Override
            public String getName() {
                return "AliasBuy";
            }

            @Override
            Attachment.MessagingAliasBuy parseAttachment(ByteBuffer buffer, byte transactionVersion) throws NxtException.NotValidException {
                return new Attachment.MessagingAliasBuy(buffer, transactionVersion);
            }

            @Override
            Attachment.MessagingAliasBuy parseAttachment(JSONObject attachmentData) throws NxtException.NotValidException {
                return new Attachment.MessagingAliasBuy(attachmentData);
            }

            @Override
            void applyAttachment(Transaction transaction, Account senderAccount, Account recipientAccount) {
                final Attachment.MessagingAliasBuy attachment =
                        (Attachment.MessagingAliasBuy) transaction.getAttachment();
                final String aliasName = attachment.getAliasName();
                Alias.changeOwner(transaction.getSenderId(), aliasName);
            }

            @Override
            boolean isDuplicate(Transaction transaction, Map<TransactionType, Map<String, Integer>> duplicates) {
                Attachment.MessagingAliasBuy attachment = (Attachment.MessagingAliasBuy) transaction.getAttachment();
                // not a bug, uniqueness is based on Messaging.ALIAS_ASSIGNMENT
                return isDuplicate(Messaging.ALIAS_ASSIGNMENT, attachment.getAliasName().toLowerCase(), duplicates, true);
            }

            @Override
            void validateAttachment(Transaction transaction) throws NxtException.ValidationException {
                final Attachment.MessagingAliasBuy attachment =
                        (Attachment.MessagingAliasBuy) transaction.getAttachment();
                final String aliasName = attachment.getAliasName();
                final Alias alias = Alias.getAlias(aliasName);
                if (alias == null) {
                    throw new NxtException.NotCurrentlyValidException("No such alias: " + aliasName);
                } else if (alias.getAccountId() != transaction.getRecipientId()) {
                    throw new NxtException.NotCurrentlyValidException("Alias is owned by account other than recipient: "
                            + Long.toUnsignedString(alias.getAccountId()));
                }
                Alias.Offer offer = Alias.getOffer(alias);
                if (offer == null) {
                    throw new NxtException.NotCurrentlyValidException("Alias is not for sale: " + aliasName);
                }
                if (transaction.getAmountNQT() < offer.getPriceNQT()) {
                    String msg = "Price is too low for: " + aliasName + " ("
                            + transaction.getAmountNQT() + " < " + offer.getPriceNQT() + ")";
                    throw new NxtException.NotCurrentlyValidException(msg);
                }
                if (offer.getBuyerId() != 0 && offer.getBuyerId() != transaction.getSenderId()) {
                    throw new NxtException.NotCurrentlyValidException("Wrong buyer for " + aliasName + ": "
                            + Long.toUnsignedString(transaction.getSenderId()) + " expected: "
                            + Long.toUnsignedString(offer.getBuyerId()));
                }
            }

            @Override
            public boolean canHaveRecipient() {
                return true;
            }

            @Override
            public boolean isPhasingSafe() {
                return false;
            }

        };

        public static final TransactionType ALIAS_DELETE = new Messaging() {

            @Override
            public final byte getSubtype() {
                return TransactionType.SUBTYPE_MESSAGING_ALIAS_DELETE;
            }

            @Override
            public LedgerEvent getLedgerEvent() {
                return LedgerEvent.ALIAS_DELETE;
            }

            @Override
            public String getName() {
                return "AliasDelete";
            }

            @Override
            Attachment.MessagingAliasDelete parseAttachment(final ByteBuffer buffer, final byte transactionVersion) throws NxtException.NotValidException {
                return new Attachment.MessagingAliasDelete(buffer, transactionVersion);
            }

            @Override
            Attachment.MessagingAliasDelete parseAttachment(final JSONObject attachmentData) throws NxtException.NotValidException {
                return new Attachment.MessagingAliasDelete(attachmentData);
            }

            @Override
            void applyAttachment(final Transaction transaction, final Account senderAccount, final Account recipientAccount) {
                final Attachment.MessagingAliasDelete attachment =
                        (Attachment.MessagingAliasDelete) transaction.getAttachment();
                Alias.deleteAlias(attachment.getAliasName());
            }

            @Override
            boolean isDuplicate(final Transaction transaction, final Map<TransactionType, Map<String, Integer>> duplicates) {
                Attachment.MessagingAliasDelete attachment = (Attachment.MessagingAliasDelete) transaction.getAttachment();
                // not a bug, uniqueness is based on Messaging.ALIAS_ASSIGNMENT
                return isDuplicate(Messaging.ALIAS_ASSIGNMENT, attachment.getAliasName().toLowerCase(), duplicates, true);
            }

            @Override
            void validateAttachment(final Transaction transaction) throws NxtException.ValidationException {
                final Attachment.MessagingAliasDelete attachment =
                        (Attachment.MessagingAliasDelete) transaction.getAttachment();
                final String aliasName = attachment.getAliasName();
                if (aliasName == null || aliasName.length() == 0) {
                    throw new NxtException.NotValidException("Missing alias name");
                }
                final Alias alias = Alias.getAlias(aliasName);
                if (alias == null) {
                    throw new NxtException.NotCurrentlyValidException("No such alias: " + aliasName);
                } else if (alias.getAccountId() != transaction.getSenderId()) {
                    throw new NxtException.NotCurrentlyValidException("Alias doesn't belong to sender: " + aliasName);
                }
            }

            @Override
            public boolean canHaveRecipient() {
                return false;
            }

            @Override
            public boolean isPhasingSafe() {
                return false;
            }

        };

        public final static TransactionType POLL_CREATION = new Messaging() {

            private final Fee POLL_FEE = (transaction, appendage) -> {
                int numOptions = ((Attachment.MessagingPollCreation)appendage).getPollOptions().length;
                return numOptions <= 20 ? 10 * Constants.ONE_NXT : (10 + numOptions - 20) * Constants.ONE_NXT;
            };

            @Override
            public final byte getSubtype() {
                return TransactionType.SUBTYPE_MESSAGING_POLL_CREATION;
            }

            @Override
            public LedgerEvent getLedgerEvent() {
                return LedgerEvent.POLL_CREATION;
            }

            @Override
            public String getName() {
                return "PollCreation";
            }

            @Override
            public Fee getBaselineFee(Transaction transaction) {
                return POLL_FEE;
            }

            @Override
            Attachment.MessagingPollCreation parseAttachment(ByteBuffer buffer, byte transactionVersion) throws NxtException.NotValidException {
                return new Attachment.MessagingPollCreation(buffer, transactionVersion);
            }

            @Override
            Attachment.MessagingPollCreation parseAttachment(JSONObject attachmentData) throws NxtException.NotValidException {
                return new Attachment.MessagingPollCreation(attachmentData);
            }

            @Override
            void applyAttachment(Transaction transaction, Account senderAccount, Account recipientAccount) {
                Attachment.MessagingPollCreation attachment = (Attachment.MessagingPollCreation) transaction.getAttachment();
                Poll.addPoll(transaction, attachment);
            }

            @Override
            void validateAttachment(Transaction transaction) throws NxtException.ValidationException {

                Attachment.MessagingPollCreation attachment = (Attachment.MessagingPollCreation) transaction.getAttachment();

                int optionsCount = attachment.getPollOptions().length;

                if (attachment.getPollName().length() > Constants.MAX_POLL_NAME_LENGTH
                        || attachment.getPollName().isEmpty()
                        || attachment.getPollDescription().length() > Constants.MAX_POLL_DESCRIPTION_LENGTH
                        || optionsCount > Constants.MAX_POLL_OPTION_COUNT
                        || optionsCount == 0) {
                    throw new NxtException.NotValidException("Invalid poll attachment: " + attachment.getJSONObject());
                }

                if (attachment.getMinNumberOfOptions() < 1
                        || attachment.getMinNumberOfOptions() > optionsCount) {
                    throw new NxtException.NotValidException("Invalid min number of options: " + attachment.getJSONObject());
                }

                if (attachment.getMaxNumberOfOptions() < 1
                        || attachment.getMaxNumberOfOptions() < attachment.getMinNumberOfOptions()
                        || attachment.getMaxNumberOfOptions() > optionsCount) {
                    throw new NxtException.NotValidException("Invalid max number of options: " + attachment.getJSONObject());
                }

                for (int i = 0; i < optionsCount; i++) {
                    if (attachment.getPollOptions()[i].length() > Constants.MAX_POLL_OPTION_LENGTH
                            || attachment.getPollOptions()[i].isEmpty()) {
                        throw new NxtException.NotValidException("Invalid poll options length: " + attachment.getJSONObject());
                    }
                }

                if (attachment.getMinRangeValue() < Constants.MIN_VOTE_VALUE
                        || attachment.getMaxRangeValue() > Constants.MAX_VOTE_VALUE){
                    throw new NxtException.NotValidException("Invalid range: " + attachment.getJSONObject());
                }

                if (attachment.getFinishHeight() <= attachment.getFinishValidationHeight(transaction) + 1
                        || attachment.getFinishHeight() >= attachment.getFinishValidationHeight(transaction) + Constants.MAX_POLL_DURATION) {
                    throw new NxtException.NotCurrentlyValidException("Invalid finishing height" + attachment.getJSONObject());
                }

                if (! attachment.getVoteWeighting().acceptsVotes() || attachment.getVoteWeighting().getVotingModel() == VoteWeighting.VotingModel.HASH) {
                    throw new NxtException.NotValidException("VotingModel " + attachment.getVoteWeighting().getVotingModel() + " not valid for regular polls");
                }

                attachment.getVoteWeighting().validate();

            }

            @Override
            public boolean canHaveRecipient() {
                return false;
            }

            @Override
            public boolean isPhasingSafe() {
                return false;
            }

        };

        public final static TransactionType VOTE_CASTING = new Messaging() {

            @Override
            public final byte getSubtype() {
                return TransactionType.SUBTYPE_MESSAGING_VOTE_CASTING;
            }

            @Override
            public LedgerEvent getLedgerEvent() {
                return LedgerEvent.VOTE_CASTING;
            }

            @Override
            public String getName() {
                return "VoteCasting";
            }

            @Override
            Attachment.MessagingVoteCasting parseAttachment(ByteBuffer buffer, byte transactionVersion) throws NxtException.NotValidException {
                return new Attachment.MessagingVoteCasting(buffer, transactionVersion);
            }

            @Override
            Attachment.MessagingVoteCasting parseAttachment(JSONObject attachmentData) throws NxtException.NotValidException {
                return new Attachment.MessagingVoteCasting(attachmentData);
            }

            @Override
            void applyAttachment(Transaction transaction, Account senderAccount, Account recipientAccount) {
                Attachment.MessagingVoteCasting attachment = (Attachment.MessagingVoteCasting) transaction.getAttachment();
                Vote.addVote(transaction, attachment);
            }

            @Override
            void validateAttachment(Transaction transaction) throws NxtException.ValidationException {

                Attachment.MessagingVoteCasting attachment = (Attachment.MessagingVoteCasting) transaction.getAttachment();
                if (attachment.getPollId() == 0 || attachment.getPollVote() == null
                        || attachment.getPollVote().length > Constants.MAX_POLL_OPTION_COUNT) {
                    throw new NxtException.NotValidException("Invalid vote casting attachment: " + attachment.getJSONObject());
                }

                long pollId = attachment.getPollId();

                Poll poll = Poll.getPoll(pollId);
                if (poll == null) {
                    throw new NxtException.NotCurrentlyValidException("Invalid poll: " + Long.toUnsignedString(attachment.getPollId()));
                }

                if (Vote.getVote(pollId, transaction.getSenderId()) != null) {
                    throw new NxtException.NotCurrentlyValidException("Double voting attempt");
                }

                if (poll.getFinishHeight() <= attachment.getFinishValidationHeight(transaction)) {
                    throw new NxtException.NotCurrentlyValidException("Voting for this poll finishes at " + poll.getFinishHeight());
                }

                byte[] votes = attachment.getPollVote();
                int positiveCount = 0;
                for (byte vote : votes) {
                    if (vote != Constants.NO_VOTE_VALUE && (vote < poll.getMinRangeValue() || vote > poll.getMaxRangeValue())) {
                        throw new NxtException.NotValidException(String.format("Invalid vote %d, vote must be between %d and %d",
                                vote, poll.getMinRangeValue(), poll.getMaxRangeValue()));
                    }
                    if (vote != Constants.NO_VOTE_VALUE) {
                        positiveCount++;
                    }
                }

                if (positiveCount < poll.getMinNumberOfOptions() || positiveCount > poll.getMaxNumberOfOptions()) {
                    throw new NxtException.NotValidException(String.format("Invalid num of choices %d, number of choices must be between %d and %d",
                            positiveCount, poll.getMinNumberOfOptions(), poll.getMaxNumberOfOptions()));
                }
            }

            @Override
            boolean isDuplicate(final Transaction transaction, final Map<TransactionType, Map<String, Integer>> duplicates) {
                Attachment.MessagingVoteCasting attachment = (Attachment.MessagingVoteCasting) transaction.getAttachment();
                String key = Long.toUnsignedString(attachment.getPollId()) + ":" + Long.toUnsignedString(transaction.getSenderId());
                return isDuplicate(Messaging.VOTE_CASTING, key, duplicates, true);
            }

            @Override
            public boolean canHaveRecipient() {
                return false;
            }

            @Override
            public boolean isPhasingSafe() {
                return false;
            }

        };

        public static final TransactionType PHASING_VOTE_CASTING = new Messaging() {

            private final Fee PHASING_VOTE_FEE = (transaction, appendage) -> {
                Attachment.MessagingPhasingVoteCasting attachment = (Attachment.MessagingPhasingVoteCasting) transaction.getAttachment();
                return attachment.getTransactionFullHashes().size() * Constants.ONE_NXT;
            };

            @Override
            public final byte getSubtype() {
                return TransactionType.SUBTYPE_MESSAGING_PHASING_VOTE_CASTING;
            }

            @Override
            public LedgerEvent getLedgerEvent() {
                return LedgerEvent.PHASING_VOTE_CASTING;
            }

            @Override
            public String getName() {
                return "PhasingVoteCasting";
            }

            @Override
            public Fee getBaselineFee(Transaction transaction) {
                return PHASING_VOTE_FEE;
            }

            @Override
            Attachment.MessagingPhasingVoteCasting parseAttachment(ByteBuffer buffer, byte transactionVersion) throws NxtException.NotValidException {
                return new Attachment.MessagingPhasingVoteCasting(buffer, transactionVersion);
            }

            @Override
            Attachment.MessagingPhasingVoteCasting parseAttachment(JSONObject attachmentData) throws NxtException.NotValidException {
                return new Attachment.MessagingPhasingVoteCasting(attachmentData);
            }

            @Override
            public boolean canHaveRecipient() {
                return false;
            }

            @Override
            void validateAttachment(Transaction transaction) throws NxtException.ValidationException {

                Attachment.MessagingPhasingVoteCasting attachment = (Attachment.MessagingPhasingVoteCasting) transaction.getAttachment();
                byte[] revealedSecret = attachment.getRevealedSecret();
                if (revealedSecret.length > Constants.MAX_PHASING_REVEALED_SECRET_LENGTH) {
                    throw new NxtException.NotValidException("Invalid revealed secret length " + revealedSecret.length);
                }
                byte[] hashedSecret = null;
                byte algorithm = 0;

                List<byte[]> hashes = attachment.getTransactionFullHashes();
                if (hashes.size() > Constants.MAX_PHASING_VOTE_TRANSACTIONS) {
                    throw new NxtException.NotValidException("No more than " + Constants.MAX_PHASING_VOTE_TRANSACTIONS + " votes allowed for two-phased multi-voting");
                }

                long voterId = transaction.getSenderId();
                for (byte[] hash : hashes) {
                    long phasedTransactionId = Convert.fullHashToId(hash);
                    if (phasedTransactionId == 0) {
                        throw new NxtException.NotValidException("Invalid phased transactionFullHash " + Convert.toHexString(hash));
                    }

                    PhasingPoll poll = PhasingPoll.getPoll(phasedTransactionId);
                    if (poll == null) {
                        throw new NxtException.NotCurrentlyValidException("Invalid phased transaction " + Long.toUnsignedString(phasedTransactionId)
                                + ", or phasing is finished");
                    }
                    if (! poll.getVoteWeighting().acceptsVotes()) {
                        throw new NxtException.NotValidException("This phased transaction does not require or accept voting");
                    }
                    long[] whitelist = poll.getWhitelist();
                    if (whitelist.length > 0 && Arrays.binarySearch(whitelist, voterId) < 0) {
                        throw new NxtException.NotValidException("Voter is not in the phased transaction whitelist");
                    }
                    if (revealedSecret.length > 0) {
                        if (poll.getVoteWeighting().getVotingModel() != VoteWeighting.VotingModel.HASH) {
                            throw new NxtException.NotValidException("Phased transaction " + Long.toUnsignedString(phasedTransactionId) + " does not accept by-hash voting");
                        }
                        if (hashedSecret != null && !Arrays.equals(poll.getHashedSecret(), hashedSecret)) {
                            throw new NxtException.NotValidException("Phased transaction " + Long.toUnsignedString(phasedTransactionId) + " is using a different hashedSecret");
                        }
                        if (algorithm != 0 && algorithm != poll.getAlgorithm()) {
                            throw new NxtException.NotValidException("Phased transaction " + Long.toUnsignedString(phasedTransactionId) + " is using a different hashedSecretAlgorithm");
                        }
                        if (hashedSecret == null && ! poll.verifySecret(revealedSecret)) {
                            throw new NxtException.NotValidException("Revealed secret does not match phased transaction hashed secret");
                        }
                        hashedSecret = poll.getHashedSecret();
                        algorithm = poll.getAlgorithm();
                    } else if (poll.getVoteWeighting().getVotingModel() == VoteWeighting.VotingModel.HASH) {
                        throw new NxtException.NotValidException("Phased transaction " + Long.toUnsignedString(phasedTransactionId) + " requires revealed secret for approval");
                    }
                    if (!Arrays.equals(poll.getFullHash(), hash)) {
                        throw new NxtException.NotCurrentlyValidException("Phased transaction hash does not match hash in voting transaction");
                    }
                    if (poll.getFinishHeight() <= attachment.getFinishValidationHeight(transaction) + 1) {
                        throw new NxtException.NotCurrentlyValidException(String.format("Phased transaction finishes at height %d which is not after approval transaction height %d",
                                poll.getFinishHeight(), attachment.getFinishValidationHeight(transaction) + 1));
                    }
                }
            }

            @Override
            final void applyAttachment(Transaction transaction, Account senderAccount, Account recipientAccount) {
                Attachment.MessagingPhasingVoteCasting attachment = (Attachment.MessagingPhasingVoteCasting) transaction.getAttachment();
                List<byte[]> hashes = attachment.getTransactionFullHashes();
                for (byte[] hash : hashes) {
                    PhasingVote.addVote(transaction, senderAccount, Convert.fullHashToId(hash));
                }
            }

            @Override
            public boolean isPhasingSafe() {
                return true;
            }

        };

        public static final TransactionType HUB_ANNOUNCEMENT = new Messaging() {

            @Override
            public final byte getSubtype() {
                return TransactionType.SUBTYPE_MESSAGING_HUB_ANNOUNCEMENT;
            }

            @Override
            public LedgerEvent getLedgerEvent() {
                return LedgerEvent.HUB_ANNOUNCEMENT;
            }

            @Override
            public String getName() {
                return "HubAnnouncement";
            }

            @Override
            Attachment.MessagingHubAnnouncement parseAttachment(ByteBuffer buffer, byte transactionVersion) throws NxtException.NotValidException {
                return new Attachment.MessagingHubAnnouncement(buffer, transactionVersion);
            }

            @Override
            Attachment.MessagingHubAnnouncement parseAttachment(JSONObject attachmentData) throws NxtException.NotValidException {
                return new Attachment.MessagingHubAnnouncement(attachmentData);
            }

            @Override
            void applyAttachment(Transaction transaction, Account senderAccount, Account recipientAccount) {
                Attachment.MessagingHubAnnouncement attachment = (Attachment.MessagingHubAnnouncement) transaction.getAttachment();
                Hub.addOrUpdateHub(transaction, attachment);
            }

            @Override
            void validateAttachment(Transaction transaction) throws NxtException.ValidationException {
                if (Nxt.getBlockchain().getHeight() < Constants.TRANSPARENT_FORGING_BLOCK_7) {
                    throw new NxtException.NotYetEnabledException("Hub terminal announcement not yet enabled at height " + Nxt.getBlockchain().getHeight());
                }
                Attachment.MessagingHubAnnouncement attachment = (Attachment.MessagingHubAnnouncement) transaction.getAttachment();
                if (attachment.getMinFeePerByteNQT() < 0 || attachment.getMinFeePerByteNQT() > Constants.MAX_BALANCE_NQT
                        || attachment.getUris().length > Constants.MAX_HUB_ANNOUNCEMENT_URIS) {
                    // cfb: "0" is allowed to show that another way to determine the min fee should be used
                    throw new NxtException.NotValidException("Invalid hub terminal announcement: " + attachment.getJSONObject());
                }
                for (String uri : attachment.getUris()) {
                    if (uri.length() > Constants.MAX_HUB_ANNOUNCEMENT_URI_LENGTH) {
                        throw new NxtException.NotValidException("Invalid URI length: " + uri.length());
                    }
                    //also check URI validity here?
                }
            }

            @Override
            public boolean canHaveRecipient() {
                return false;
            }

            @Override
            public boolean isPhasingSafe() {
                return true;
            }

        };

        public static final Messaging ACCOUNT_INFO = new Messaging() {

            @Override
            public byte getSubtype() {
                return TransactionType.SUBTYPE_MESSAGING_ACCOUNT_INFO;
            }

            @Override
            public LedgerEvent getLedgerEvent() {
                return LedgerEvent.ACCOUNT_INFO;
            }

            @Override
            public String getName() {
                return "AccountInfo";
            }

            @Override
            Attachment.MessagingAccountInfo parseAttachment(ByteBuffer buffer, byte transactionVersion) throws NxtException.NotValidException {
                return new Attachment.MessagingAccountInfo(buffer, transactionVersion);
            }

            @Override
            Attachment.MessagingAccountInfo parseAttachment(JSONObject attachmentData) throws NxtException.NotValidException {
                return new Attachment.MessagingAccountInfo(attachmentData);
            }

            @Override
            void validateAttachment(Transaction transaction) throws NxtException.ValidationException {
                Attachment.MessagingAccountInfo attachment = (Attachment.MessagingAccountInfo)transaction.getAttachment();
                if (attachment.getName().length() > Constants.MAX_ACCOUNT_NAME_LENGTH
                        || attachment.getDescription().length() > Constants.MAX_ACCOUNT_DESCRIPTION_LENGTH) {
                    throw new NxtException.NotValidException("Invalid account info issuance: " + attachment.getJSONObject());
                }
            }

            @Override
            void applyAttachment(Transaction transaction, Account senderAccount, Account recipientAccount) {
                Attachment.MessagingAccountInfo attachment = (Attachment.MessagingAccountInfo) transaction.getAttachment();
                senderAccount.setAccountInfo(attachment.getName(), attachment.getDescription());
            }

            @Override
            public boolean canHaveRecipient() {
                return false;
            }

            @Override
            public boolean isPhasingSafe() {
                return true;
            }

        };

    }

    public static abstract class ColoredCoins extends TransactionType {

        private ColoredCoins() {}

        @Override
        public final byte getType() {
            return TransactionType.TYPE_COLORED_COINS;
        }

        public static final TransactionType ASSET_ISSUANCE = new ColoredCoins() {

            private final Fee ASSET_ISSUANCE_FEE = new Fee.ConstantFee(1000 * Constants.ONE_NXT);

            @Override
            public final byte getSubtype() {
                return TransactionType.SUBTYPE_COLORED_COINS_ASSET_ISSUANCE;
            }

            @Override
            public LedgerEvent getLedgerEvent() {
                return LedgerEvent.ASSET_ISSUANCE;
            }

            @Override
            public String getName() {
                return "AssetIssuance";
            }

            @Override
            public Fee getBaselineFee(Transaction transaction) {
                return ASSET_ISSUANCE_FEE;
            }

            @Override
            Attachment.ColoredCoinsAssetIssuance parseAttachment(ByteBuffer buffer, byte transactionVersion) throws NxtException.NotValidException {
                return new Attachment.ColoredCoinsAssetIssuance(buffer, transactionVersion);
            }

            @Override
            Attachment.ColoredCoinsAssetIssuance parseAttachment(JSONObject attachmentData) throws NxtException.NotValidException {
                return new Attachment.ColoredCoinsAssetIssuance(attachmentData);
            }

            @Override
            boolean applyAttachmentUnconfirmed(Transaction transaction, Account senderAccount) {
                return true;
            }

            @Override
            void applyAttachment(Transaction transaction, Account senderAccount, Account recipientAccount) {
                Attachment.ColoredCoinsAssetIssuance attachment = (Attachment.ColoredCoinsAssetIssuance) transaction.getAttachment();
                long assetId = transaction.getId();
                Asset.addAsset(transaction, attachment);
                senderAccount.addToAssetAndUnconfirmedAssetBalanceQNT(getLedgerEvent(), assetId, assetId, attachment.getQuantityQNT());
            }

            @Override
            void undoAttachmentUnconfirmed(Transaction transaction, Account senderAccount) {
            }

            @Override
            void validateAttachment(Transaction transaction) throws NxtException.ValidationException {
                Attachment.ColoredCoinsAssetIssuance attachment = (Attachment.ColoredCoinsAssetIssuance)transaction.getAttachment();
                if (attachment.getName().length() < Constants.MIN_ASSET_NAME_LENGTH
                        || attachment.getName().length() > Constants.MAX_ASSET_NAME_LENGTH
                        || attachment.getDescription().length() > Constants.MAX_ASSET_DESCRIPTION_LENGTH
                        || attachment.getDecimals() < 0 || attachment.getDecimals() > 8
                        || attachment.getQuantityQNT() <= 0
                        || attachment.getQuantityQNT() > Constants.MAX_ASSET_QUANTITY_QNT
                        ) {
                    throw new NxtException.NotValidException("Invalid asset issuance: " + attachment.getJSONObject());
                }
                String normalizedName = attachment.getName().toLowerCase();
                for (int i = 0; i < normalizedName.length(); i++) {
                    if (Constants.ALPHABET.indexOf(normalizedName.charAt(i)) < 0) {
                        throw new NxtException.NotValidException("Invalid asset name: " + normalizedName);
                    }
                }
            }

            @Override
            public boolean canHaveRecipient() {
                return false;
            }

            @Override
            public boolean isPhasingSafe() {
                return true;
            }

        };

        public static final TransactionType ASSET_TRANSFER = new ColoredCoins() {

            @Override
            public final byte getSubtype() {
                return TransactionType.SUBTYPE_COLORED_COINS_ASSET_TRANSFER;
            }

            @Override
            public LedgerEvent getLedgerEvent() {
                return LedgerEvent.ASSET_TRANSFER;
            }

            @Override
            public String getName() {
                return "AssetTransfer";
            }

            @Override
            Attachment.ColoredCoinsAssetTransfer parseAttachment(ByteBuffer buffer, byte transactionVersion) throws NxtException.NotValidException {
                return new Attachment.ColoredCoinsAssetTransfer(buffer, transactionVersion);
            }

            @Override
            Attachment.ColoredCoinsAssetTransfer parseAttachment(JSONObject attachmentData) throws NxtException.NotValidException {
                return new Attachment.ColoredCoinsAssetTransfer(attachmentData);
            }

            @Override
            boolean applyAttachmentUnconfirmed(Transaction transaction, Account senderAccount) {
                Attachment.ColoredCoinsAssetTransfer attachment = (Attachment.ColoredCoinsAssetTransfer) transaction.getAttachment();
                long unconfirmedAssetBalance = senderAccount.getUnconfirmedAssetBalanceQNT(attachment.getAssetId());
                if (unconfirmedAssetBalance >= 0 && unconfirmedAssetBalance >= attachment.getQuantityQNT()) {
                    senderAccount.addToUnconfirmedAssetBalanceQNT(getLedgerEvent(), transaction.getId(),
                            attachment.getAssetId(), -attachment.getQuantityQNT());
                    return true;
                }
                return false;
            }

            @Override
            void applyAttachment(Transaction transaction, Account senderAccount, Account recipientAccount) {
                Attachment.ColoredCoinsAssetTransfer attachment = (Attachment.ColoredCoinsAssetTransfer) transaction.getAttachment();
                senderAccount.addToAssetBalanceQNT(getLedgerEvent(), transaction.getId(), attachment.getAssetId(),
                        -attachment.getQuantityQNT());
                if (recipientAccount.getId() == Genesis.CREATOR_ID) {
                    Asset.deleteAsset(senderAccount.getId(), attachment.getAssetId(), attachment.getQuantityQNT());
                } else {
                    recipientAccount.addToAssetAndUnconfirmedAssetBalanceQNT(getLedgerEvent(), transaction.getId(),
                            attachment.getAssetId(), attachment.getQuantityQNT());
                    AssetTransfer.addAssetTransfer(transaction, attachment);
                }
            }

            @Override
            void undoAttachmentUnconfirmed(Transaction transaction, Account senderAccount) {
                Attachment.ColoredCoinsAssetTransfer attachment = (Attachment.ColoredCoinsAssetTransfer) transaction.getAttachment();
                senderAccount.addToUnconfirmedAssetBalanceQNT(getLedgerEvent(), transaction.getId(),
                        attachment.getAssetId(), attachment.getQuantityQNT());
            }

            @Override
            void validateAttachment(Transaction transaction) throws NxtException.ValidationException {
                Attachment.ColoredCoinsAssetTransfer attachment = (Attachment.ColoredCoinsAssetTransfer)transaction.getAttachment();
                if (transaction.getAmountNQT() != 0
                        || attachment.getComment() != null && attachment.getComment().length() > Constants.MAX_ASSET_TRANSFER_COMMENT_LENGTH
                        || attachment.getAssetId() == 0) {
                    throw new NxtException.NotValidException("Invalid asset transfer amount or comment: " + attachment.getJSONObject());
                }
                if (transaction.getRecipientId() == Genesis.CREATOR_ID && Nxt.getBlockchain().getHeight() > Constants.SHUFFLING_BLOCK) {
                    throw new NxtException.NotCurrentlyValidException("Asset transfer to Genesis no longer allowed, "
                            + "use asset delete attachment instead");
                }
                if (transaction.getVersion() > 0 && attachment.getComment() != null) {
                    throw new NxtException.NotValidException("Asset transfer comments no longer allowed, use message " +
                            "or encrypted message appendix instead");
                }
                Asset asset = Asset.getAsset(attachment.getAssetId());
                if (attachment.getQuantityQNT() <= 0 || (asset != null && attachment.getQuantityQNT() > asset.getInitialQuantityQNT())) {
                    throw new NxtException.NotValidException("Invalid asset transfer asset or quantity: " + attachment.getJSONObject());
                }
                if (asset == null) {
                    throw new NxtException.NotCurrentlyValidException("Asset " + Long.toUnsignedString(attachment.getAssetId()) +
                            " does not exist yet");
                }
            }

            @Override
            public boolean canHaveRecipient() {
                return true;
            }

            @Override
            public boolean isPhasingSafe() {
                return true;
            }

        };

        public static final TransactionType ASSET_DELETE = new ColoredCoins() {

            @Override
            public final byte getSubtype() {
                return TransactionType.SUBTYPE_COLORED_COINS_ASSET_DELETE;
            }

            @Override
            public LedgerEvent getLedgerEvent() {
                return LedgerEvent.ASSET_DELETE;
            }

            @Override
            public String getName() {
                return "AssetDelete";
            }

            @Override
            Attachment.ColoredCoinsAssetDelete parseAttachment(ByteBuffer buffer, byte transactionVersion) throws NxtException.NotValidException {
                return new Attachment.ColoredCoinsAssetDelete(buffer, transactionVersion);
            }

            @Override
            Attachment.ColoredCoinsAssetDelete parseAttachment(JSONObject attachmentData) throws NxtException.NotValidException {
                return new Attachment.ColoredCoinsAssetDelete(attachmentData);
            }

            @Override
            boolean applyAttachmentUnconfirmed(Transaction transaction, Account senderAccount) {
                Attachment.ColoredCoinsAssetDelete attachment = (Attachment.ColoredCoinsAssetDelete)transaction.getAttachment();
                long unconfirmedAssetBalance = senderAccount.getUnconfirmedAssetBalanceQNT(attachment.getAssetId());
                if (unconfirmedAssetBalance >= 0 && unconfirmedAssetBalance >= attachment.getQuantityQNT()) {
                    senderAccount.addToUnconfirmedAssetBalanceQNT(getLedgerEvent(), transaction.getId(),
                            attachment.getAssetId(), -attachment.getQuantityQNT());
                    return true;
                }
                return false;
            }

            @Override
            void applyAttachment(Transaction transaction, Account senderAccount, Account recipientAccount) {
                Attachment.ColoredCoinsAssetDelete attachment = (Attachment.ColoredCoinsAssetDelete)transaction.getAttachment();
                senderAccount.addToAssetBalanceQNT(getLedgerEvent(), transaction.getId(), attachment.getAssetId(),
                        -attachment.getQuantityQNT());
                Asset.deleteAsset(transaction.getSenderId(), attachment.getAssetId(), attachment.getQuantityQNT());
            }

            @Override
            void undoAttachmentUnconfirmed(Transaction transaction, Account senderAccount) {
                Attachment.ColoredCoinsAssetDelete attachment = (Attachment.ColoredCoinsAssetDelete)transaction.getAttachment();
                senderAccount.addToUnconfirmedAssetBalanceQNT(getLedgerEvent(), transaction.getId(),
                        attachment.getAssetId(), attachment.getQuantityQNT());
            }

            @Override
            void validateAttachment(Transaction transaction) throws NxtException.ValidationException {
                if (Nxt.getBlockchain().getHeight() < Constants.SHUFFLING_BLOCK) {
                    throw new NxtException.NotCurrentlyValidException("Asset delete not yet enabled at height " + Nxt.getBlockchain().getHeight());
                }
                Attachment.ColoredCoinsAssetDelete attachment = (Attachment.ColoredCoinsAssetDelete)transaction.getAttachment();
                if (attachment.getAssetId() == 0) {
                    throw new NxtException.NotValidException("Invalid asset identifier: " + attachment.getJSONObject());
                }
                Asset asset = Asset.getAsset(attachment.getAssetId());
                if (attachment.getQuantityQNT() <= 0 || (asset != null && attachment.getQuantityQNT() > asset.getInitialQuantityQNT())) {
                    throw new NxtException.NotValidException("Invalid asset delete asset or quantity: " + attachment.getJSONObject());
                }
                if (asset == null) {
                    throw new NxtException.NotCurrentlyValidException("Asset " + Long.toUnsignedString(attachment.getAssetId()) +
                            " does not exist yet");
                }
            }

            @Override
            public boolean canHaveRecipient() {
                return false;
            }

            @Override
            public boolean isPhasingSafe() {
                return true;
            }

        };

        abstract static class ColoredCoinsOrderPlacement extends ColoredCoins {

            @Override
            final void validateAttachment(Transaction transaction) throws NxtException.ValidationException {
                Attachment.ColoredCoinsOrderPlacement attachment = (Attachment.ColoredCoinsOrderPlacement)transaction.getAttachment();
                if (attachment.getPriceNQT() <= 0 || attachment.getPriceNQT() > Constants.MAX_BALANCE_NQT
                        || attachment.getAssetId() == 0) {
                    throw new NxtException.NotValidException("Invalid asset order placement: " + attachment.getJSONObject());
                }
                Asset asset = Asset.getAsset(attachment.getAssetId());
                if (attachment.getQuantityQNT() <= 0 || (asset != null && attachment.getQuantityQNT() > asset.getInitialQuantityQNT())) {
                    throw new NxtException.NotValidException("Invalid asset order placement asset or quantity: " + attachment.getJSONObject());
                }
                if (asset == null) {
                    throw new NxtException.NotCurrentlyValidException("Asset " + Long.toUnsignedString(attachment.getAssetId()) +
                            " does not exist yet");
                }
            }

            @Override
            public final boolean canHaveRecipient() {
                return false;
            }

            @Override
            public final boolean isPhasingSafe() {
                return true;
            }

        }

        public static final TransactionType ASK_ORDER_PLACEMENT = new ColoredCoins.ColoredCoinsOrderPlacement() {

            @Override
            public final byte getSubtype() {
                return TransactionType.SUBTYPE_COLORED_COINS_ASK_ORDER_PLACEMENT;
            }

            @Override
            public LedgerEvent getLedgerEvent() {
                return LedgerEvent.ASSET_ASK_ORDER_PLACEMENT;
            }

            @Override
            public String getName() {
                return "AskOrderPlacement";
            }

            @Override
            Attachment.ColoredCoinsAskOrderPlacement parseAttachment(ByteBuffer buffer, byte transactionVersion) throws NxtException.NotValidException {
                return new Attachment.ColoredCoinsAskOrderPlacement(buffer, transactionVersion);
            }

            @Override
            Attachment.ColoredCoinsAskOrderPlacement parseAttachment(JSONObject attachmentData) throws NxtException.NotValidException {
                return new Attachment.ColoredCoinsAskOrderPlacement(attachmentData);
            }

            @Override
            boolean applyAttachmentUnconfirmed(Transaction transaction, Account senderAccount) {
                Attachment.ColoredCoinsAskOrderPlacement attachment = (Attachment.ColoredCoinsAskOrderPlacement) transaction.getAttachment();
                long unconfirmedAssetBalance = senderAccount.getUnconfirmedAssetBalanceQNT(attachment.getAssetId());
                if (unconfirmedAssetBalance >= 0 && unconfirmedAssetBalance >= attachment.getQuantityQNT()) {
                    senderAccount.addToUnconfirmedAssetBalanceQNT(getLedgerEvent(), transaction.getId(),
                            attachment.getAssetId(), -attachment.getQuantityQNT());
                    return true;
                }
                return false;
            }

            @Override
            void applyAttachment(Transaction transaction, Account senderAccount, Account recipientAccount) {
                Attachment.ColoredCoinsAskOrderPlacement attachment = (Attachment.ColoredCoinsAskOrderPlacement) transaction.getAttachment();
                Order.Ask.addOrder(transaction, attachment);
            }

            @Override
            void undoAttachmentUnconfirmed(Transaction transaction, Account senderAccount) {
                Attachment.ColoredCoinsAskOrderPlacement attachment = (Attachment.ColoredCoinsAskOrderPlacement) transaction.getAttachment();
                senderAccount.addToUnconfirmedAssetBalanceQNT(getLedgerEvent(), transaction.getId(),
                        attachment.getAssetId(), attachment.getQuantityQNT());
            }

        };

        public final static TransactionType BID_ORDER_PLACEMENT = new ColoredCoins.ColoredCoinsOrderPlacement() {

            @Override
            public final byte getSubtype() {
                return TransactionType.SUBTYPE_COLORED_COINS_BID_ORDER_PLACEMENT;
            }

            @Override
            public LedgerEvent getLedgerEvent() {
                return LedgerEvent.ASSET_BID_ORDER_PLACEMENT;
            }

            @Override
            public String getName() {
                return "BidOrderPlacement";
            }

            @Override
            Attachment.ColoredCoinsBidOrderPlacement parseAttachment(ByteBuffer buffer, byte transactionVersion) throws NxtException.NotValidException {
                return new Attachment.ColoredCoinsBidOrderPlacement(buffer, transactionVersion);
            }

            @Override
            Attachment.ColoredCoinsBidOrderPlacement parseAttachment(JSONObject attachmentData) throws NxtException.NotValidException {
                return new Attachment.ColoredCoinsBidOrderPlacement(attachmentData);
            }

            @Override
            boolean applyAttachmentUnconfirmed(Transaction transaction, Account senderAccount) {
                Attachment.ColoredCoinsBidOrderPlacement attachment = (Attachment.ColoredCoinsBidOrderPlacement) transaction.getAttachment();
                if (senderAccount.getUnconfirmedBalanceNQT() >= Math.multiplyExact(attachment.getQuantityQNT(), attachment.getPriceNQT())) {
                    senderAccount.addToUnconfirmedBalanceNQT(getLedgerEvent(), transaction.getId(),
                            -Math.multiplyExact(attachment.getQuantityQNT(), attachment.getPriceNQT()));
                    return true;
                }
                return false;
            }

            @Override
            void applyAttachment(Transaction transaction, Account senderAccount, Account recipientAccount) {
                Attachment.ColoredCoinsBidOrderPlacement attachment = (Attachment.ColoredCoinsBidOrderPlacement) transaction.getAttachment();
                Order.Bid.addOrder(transaction, attachment);
            }

            @Override
            void undoAttachmentUnconfirmed(Transaction transaction, Account senderAccount) {
                Attachment.ColoredCoinsBidOrderPlacement attachment = (Attachment.ColoredCoinsBidOrderPlacement) transaction.getAttachment();
                senderAccount.addToUnconfirmedBalanceNQT(getLedgerEvent(), transaction.getId(),
                        Math.multiplyExact(attachment.getQuantityQNT(), attachment.getPriceNQT()));
            }

        };

        abstract static class ColoredCoinsOrderCancellation extends ColoredCoins {

            @Override
            final boolean applyAttachmentUnconfirmed(Transaction transaction, Account senderAccount) {
                return true;
            }

            @Override
            final void undoAttachmentUnconfirmed(Transaction transaction, Account senderAccount) {
            }

            @Override
            public final boolean canHaveRecipient() {
                return false;
            }

            @Override
            public final boolean isPhasingSafe() {
                return true;
            }

        }

        public static final TransactionType ASK_ORDER_CANCELLATION = new ColoredCoins.ColoredCoinsOrderCancellation() {

            @Override
            public final byte getSubtype() {
                return TransactionType.SUBTYPE_COLORED_COINS_ASK_ORDER_CANCELLATION;
            }

            @Override
            public LedgerEvent getLedgerEvent() {
                return LedgerEvent.ASSET_ASK_ORDER_CANCELLATION;
            }

            @Override
            public String getName() {
                return "AskOrderCancellation";
            }

            @Override
            Attachment.ColoredCoinsAskOrderCancellation parseAttachment(ByteBuffer buffer, byte transactionVersion) throws NxtException.NotValidException {
                return new Attachment.ColoredCoinsAskOrderCancellation(buffer, transactionVersion);
            }

            @Override
            Attachment.ColoredCoinsAskOrderCancellation parseAttachment(JSONObject attachmentData) throws NxtException.NotValidException {
                return new Attachment.ColoredCoinsAskOrderCancellation(attachmentData);
            }

            @Override
            void applyAttachment(Transaction transaction, Account senderAccount, Account recipientAccount) {
                Attachment.ColoredCoinsAskOrderCancellation attachment = (Attachment.ColoredCoinsAskOrderCancellation) transaction.getAttachment();
                Order order = Order.Ask.getAskOrder(attachment.getOrderId());
                Order.Ask.removeOrder(attachment.getOrderId());
                if (order != null) {
                    senderAccount.addToUnconfirmedAssetBalanceQNT(getLedgerEvent(), transaction.getId(),
                            order.getAssetId(), order.getQuantityQNT());
                }
            }

            @Override
            void validateAttachment(Transaction transaction) throws NxtException.ValidationException {
                Attachment.ColoredCoinsAskOrderCancellation attachment = (Attachment.ColoredCoinsAskOrderCancellation) transaction.getAttachment();
                Order ask = Order.Ask.getAskOrder(attachment.getOrderId());
                if (ask == null) {
                    throw new NxtException.NotCurrentlyValidException("Invalid ask order: " + Long.toUnsignedString(attachment.getOrderId()));
                }
                if (ask.getAccountId() != transaction.getSenderId()) {
                    throw new NxtException.NotValidException("Order " + Long.toUnsignedString(attachment.getOrderId()) + " was created by account "
                            + Long.toUnsignedString(ask.getAccountId()));
            }
            }

        };

        public static final TransactionType BID_ORDER_CANCELLATION = new ColoredCoins.ColoredCoinsOrderCancellation() {

            @Override
            public final byte getSubtype() {
                return TransactionType.SUBTYPE_COLORED_COINS_BID_ORDER_CANCELLATION;
            }

            @Override
            public LedgerEvent getLedgerEvent() {
                return LedgerEvent.ASSET_BID_ORDER_CANCELLATION;
            }

            @Override
            public String getName() {
                return "BidOrderCancellation";
            }

            @Override
            Attachment.ColoredCoinsBidOrderCancellation parseAttachment(ByteBuffer buffer, byte transactionVersion) throws NxtException.NotValidException {
                return new Attachment.ColoredCoinsBidOrderCancellation(buffer, transactionVersion);
            }

            @Override
            Attachment.ColoredCoinsBidOrderCancellation parseAttachment(JSONObject attachmentData) throws NxtException.NotValidException {
                return new Attachment.ColoredCoinsBidOrderCancellation(attachmentData);
            }

            @Override
            void applyAttachment(Transaction transaction, Account senderAccount, Account recipientAccount) {
                Attachment.ColoredCoinsBidOrderCancellation attachment = (Attachment.ColoredCoinsBidOrderCancellation) transaction.getAttachment();
                Order order = Order.Bid.getBidOrder(attachment.getOrderId());
                Order.Bid.removeOrder(attachment.getOrderId());
                if (order != null) {
                    senderAccount.addToUnconfirmedBalanceNQT(getLedgerEvent(), transaction.getId(),
                            Math.multiplyExact(order.getQuantityQNT(), order.getPriceNQT()));
                }
            }

            @Override
            void validateAttachment(Transaction transaction) throws NxtException.ValidationException {
                Attachment.ColoredCoinsBidOrderCancellation attachment = (Attachment.ColoredCoinsBidOrderCancellation) transaction.getAttachment();
                Order bid = Order.Bid.getBidOrder(attachment.getOrderId());
                if (bid == null) {
                    throw new NxtException.NotCurrentlyValidException("Invalid bid order: " + Long.toUnsignedString(attachment.getOrderId()));
                }
                if (bid.getAccountId() != transaction.getSenderId()) {
                    throw new NxtException.NotValidException("Order " + Long.toUnsignedString(attachment.getOrderId()) + " was created by account "
                            + Long.toUnsignedString(bid.getAccountId()));
            }
            }

        };

        public static final TransactionType DIVIDEND_PAYMENT = new ColoredCoins() {

            @Override
            public final byte getSubtype() {
                return TransactionType.SUBTYPE_COLORED_COINS_DIVIDEND_PAYMENT;
            }

            @Override
            public LedgerEvent getLedgerEvent() {
                return LedgerEvent.ASSET_DIVIDEND_PAYMENT;
            }

            @Override
            public String getName() {
                return "DividendPayment";
            }

            @Override
            Attachment.ColoredCoinsDividendPayment parseAttachment(ByteBuffer buffer, byte transactionVersion) {
                return new Attachment.ColoredCoinsDividendPayment(buffer, transactionVersion);
            }

            @Override
            Attachment.ColoredCoinsDividendPayment parseAttachment(JSONObject attachmentData) {
                return new Attachment.ColoredCoinsDividendPayment(attachmentData);
            }

            @Override
            boolean applyAttachmentUnconfirmed(Transaction transaction, Account senderAccount) {
                Attachment.ColoredCoinsDividendPayment attachment = (Attachment.ColoredCoinsDividendPayment)transaction.getAttachment();
                long assetId = attachment.getAssetId();
                Asset asset = Asset.getAsset(assetId, attachment.getHeight());
                long quantityQNT = (asset == null ? Asset.getAsset(assetId).getInitialQuantityQNT() : asset.getQuantityQNT())
                        - senderAccount.getAssetBalanceQNT(assetId, attachment.getHeight());
                long totalDividendPayment = Math.multiplyExact(attachment.getAmountNQTPerQNT(), quantityQNT);
                if (senderAccount.getUnconfirmedBalanceNQT() >= totalDividendPayment) {
                    senderAccount.addToUnconfirmedBalanceNQT(getLedgerEvent(), transaction.getId(), -totalDividendPayment);
                    return true;
                }
                return false;
            }

            @Override
            void applyAttachment(Transaction transaction, Account senderAccount, Account recipientAccount) {
                Attachment.ColoredCoinsDividendPayment attachment = (Attachment.ColoredCoinsDividendPayment)transaction.getAttachment();
                senderAccount.payDividends(transaction.getId(), attachment.getAssetId(), attachment.getHeight(),
                        attachment.getAmountNQTPerQNT());
            }

            @Override
            void undoAttachmentUnconfirmed(Transaction transaction, Account senderAccount) {
                Attachment.ColoredCoinsDividendPayment attachment = (Attachment.ColoredCoinsDividendPayment)transaction.getAttachment();
                long assetId = attachment.getAssetId();
                Asset asset = Asset.getAsset(assetId, attachment.getHeight());
                long quantityQNT = (asset == null ? Asset.getAsset(assetId).getInitialQuantityQNT() : asset.getQuantityQNT())
                        - senderAccount.getAssetBalanceQNT(assetId, attachment.getHeight());
                long totalDividendPayment = Math.multiplyExact(attachment.getAmountNQTPerQNT(), quantityQNT);
                senderAccount.addToUnconfirmedBalanceNQT(getLedgerEvent(), transaction.getId(), totalDividendPayment);
            }

            @Override
            void validateAttachment(Transaction transaction) throws NxtException.ValidationException {
                Attachment.ColoredCoinsDividendPayment attachment = (Attachment.ColoredCoinsDividendPayment)transaction.getAttachment();
                Asset asset;
                if (Nxt.getBlockchain().getHeight() > Constants.SHUFFLING_BLOCK) {
                    asset = Asset.getAsset(attachment.getAssetId(), attachment.getHeight());
                } else {
                    asset = Asset.getAsset(attachment.getAssetId());
                }
                if (asset == null) {
                    throw new NxtException.NotCurrentlyValidException("Asset " + Long.toUnsignedString(attachment.getAssetId())
                            + " for dividend payment doesn't exist yet");
                }
                if (asset.getAccountId() != transaction.getSenderId() || attachment.getAmountNQTPerQNT() <= 0) {
                    throw new NxtException.NotValidException("Invalid dividend payment sender or amount " + attachment.getJSONObject());
                }
                if (attachment.getHeight() > Nxt.getBlockchain().getHeight()
                        || attachment.getHeight() <= attachment.getFinishValidationHeight(transaction) - Constants.MAX_DIVIDEND_PAYMENT_ROLLBACK) {
                    throw new NxtException.NotCurrentlyValidException("Invalid dividend payment height: " + attachment.getHeight());
                }
            }

            @Override
            public boolean canHaveRecipient() {
                return false;
            }

            @Override
            public boolean isPhasingSafe() {
                return true;
            }

        };

    }

    public static abstract class DigitalGoods extends TransactionType {

        private DigitalGoods() {
        }

        @Override
        public final byte getType() {
            return TransactionType.TYPE_DIGITAL_GOODS;
        }

        @Override
        boolean applyAttachmentUnconfirmed(Transaction transaction, Account senderAccount) {
            return true;
        }

        @Override
        void undoAttachmentUnconfirmed(Transaction transaction, Account senderAccount) {
        }

        @Override
        final void validateAttachment(Transaction transaction) throws NxtException.ValidationException {
            if (transaction.getAmountNQT() != 0) {
                throw new NxtException.NotValidException("Invalid digital goods transaction");
            }
            doValidateAttachment(transaction);
        }

        abstract void doValidateAttachment(Transaction transaction) throws NxtException.ValidationException;


        public static final TransactionType LISTING = new DigitalGoods() {

            @Override
            public final byte getSubtype() {
                return TransactionType.SUBTYPE_DIGITAL_GOODS_LISTING;
            }

            @Override
            public LedgerEvent getLedgerEvent() {
                return LedgerEvent.DIGITAL_GOODS_LISTING;
            }

            @Override
            public String getName() {
                return "DigitalGoodsListing";
            }

            @Override
            Attachment.DigitalGoodsListing parseAttachment(ByteBuffer buffer, byte transactionVersion) throws NxtException.NotValidException {
                return new Attachment.DigitalGoodsListing(buffer, transactionVersion);
            }

            @Override
            Attachment.DigitalGoodsListing parseAttachment(JSONObject attachmentData) throws NxtException.NotValidException {
                return new Attachment.DigitalGoodsListing(attachmentData);
            }

            @Override
            void applyAttachment(Transaction transaction, Account senderAccount, Account recipientAccount) {
                Attachment.DigitalGoodsListing attachment = (Attachment.DigitalGoodsListing) transaction.getAttachment();
                DigitalGoodsStore.listGoods(transaction, attachment);
            }

            @Override
            void doValidateAttachment(Transaction transaction) throws NxtException.ValidationException {
                Attachment.DigitalGoodsListing attachment = (Attachment.DigitalGoodsListing) transaction.getAttachment();
                if (attachment.getName().length() == 0
                        || attachment.getName().length() > Constants.MAX_DGS_LISTING_NAME_LENGTH
                        || attachment.getDescription().length() > Constants.MAX_DGS_LISTING_DESCRIPTION_LENGTH
                        || attachment.getTags().length() > Constants.MAX_DGS_LISTING_TAGS_LENGTH
                        || attachment.getQuantity() < 0 || attachment.getQuantity() > Constants.MAX_DGS_LISTING_QUANTITY
                        || attachment.getPriceNQT() <= 0 || attachment.getPriceNQT() > Constants.MAX_BALANCE_NQT) {
                    throw new NxtException.NotValidException("Invalid digital goods listing: " + attachment.getJSONObject());
                }
            }

            @Override
            public boolean canHaveRecipient() {
                return false;
            }

            @Override
            public boolean isPhasingSafe() {
                return true;
            }

        };

        public static final TransactionType DELISTING = new DigitalGoods() {

            @Override
            public final byte getSubtype() {
                return TransactionType.SUBTYPE_DIGITAL_GOODS_DELISTING;
            }

            @Override
            public LedgerEvent getLedgerEvent() {
                return LedgerEvent.DIGITAL_GOODS_DELISTING;
            }

            @Override
            public String getName() {
                return "DigitalGoodsDelisting";
            }

            @Override
            Attachment.DigitalGoodsDelisting parseAttachment(ByteBuffer buffer, byte transactionVersion) throws NxtException.NotValidException {
                return new Attachment.DigitalGoodsDelisting(buffer, transactionVersion);
            }

            @Override
            Attachment.DigitalGoodsDelisting parseAttachment(JSONObject attachmentData) throws NxtException.NotValidException {
                return new Attachment.DigitalGoodsDelisting(attachmentData);
            }

            @Override
            void applyAttachment(Transaction transaction, Account senderAccount, Account recipientAccount) {
                Attachment.DigitalGoodsDelisting attachment = (Attachment.DigitalGoodsDelisting) transaction.getAttachment();
                DigitalGoodsStore.delistGoods(attachment.getGoodsId());
            }

            @Override
            void doValidateAttachment(Transaction transaction) throws NxtException.ValidationException {
                Attachment.DigitalGoodsDelisting attachment = (Attachment.DigitalGoodsDelisting) transaction.getAttachment();
                DigitalGoodsStore.Goods goods = DigitalGoodsStore.Goods.getGoods(attachment.getGoodsId());
                if (goods != null && transaction.getSenderId() != goods.getSellerId()) {
                    throw new NxtException.NotValidException("Invalid digital goods delisting - seller is different: " + attachment.getJSONObject());
                }
                if (goods == null || goods.isDelisted()) {
                    throw new NxtException.NotCurrentlyValidException("Goods " + Long.toUnsignedString(attachment.getGoodsId()) +
                            "not yet listed or already delisted");
                }
            }

            @Override
            boolean isDuplicate(Transaction transaction, Map<TransactionType, Map<String, Integer>> duplicates) {
                Attachment.DigitalGoodsDelisting attachment = (Attachment.DigitalGoodsDelisting) transaction.getAttachment();
                return isDuplicate(DigitalGoods.DELISTING, Long.toUnsignedString(attachment.getGoodsId()), duplicates, true);
            }

            @Override
            public boolean canHaveRecipient() {
                return false;
            }

            @Override
            public boolean isPhasingSafe() {
                return true;
            }

        };

        public static final TransactionType PRICE_CHANGE = new DigitalGoods() {

            @Override
            public final byte getSubtype() {
                return TransactionType.SUBTYPE_DIGITAL_GOODS_PRICE_CHANGE;
            }

            @Override
            public LedgerEvent getLedgerEvent() {
                return LedgerEvent.DIGITAL_GOODS_PRICE_CHANGE;
            }

            @Override
            public String getName() {
                return "DigitalGoodsPriceChange";
            }

            @Override
            Attachment.DigitalGoodsPriceChange parseAttachment(ByteBuffer buffer, byte transactionVersion) throws NxtException.NotValidException {
                return new Attachment.DigitalGoodsPriceChange(buffer, transactionVersion);
            }

            @Override
            Attachment.DigitalGoodsPriceChange parseAttachment(JSONObject attachmentData) throws NxtException.NotValidException {
                return new Attachment.DigitalGoodsPriceChange(attachmentData);
            }

            @Override
            void applyAttachment(Transaction transaction, Account senderAccount, Account recipientAccount) {
                Attachment.DigitalGoodsPriceChange attachment = (Attachment.DigitalGoodsPriceChange) transaction.getAttachment();
                DigitalGoodsStore.changePrice(attachment.getGoodsId(), attachment.getPriceNQT());
            }

            @Override
            void doValidateAttachment(Transaction transaction) throws NxtException.ValidationException {
                Attachment.DigitalGoodsPriceChange attachment = (Attachment.DigitalGoodsPriceChange) transaction.getAttachment();
                DigitalGoodsStore.Goods goods = DigitalGoodsStore.Goods.getGoods(attachment.getGoodsId());
                if (attachment.getPriceNQT() <= 0 || attachment.getPriceNQT() > Constants.MAX_BALANCE_NQT
                        || (goods != null && transaction.getSenderId() != goods.getSellerId())) {
                    throw new NxtException.NotValidException("Invalid digital goods price change: " + attachment.getJSONObject());
                }
                if (goods == null || goods.isDelisted()) {
                    throw new NxtException.NotCurrentlyValidException("Goods " + Long.toUnsignedString(attachment.getGoodsId()) +
                            "not yet listed or already delisted");
                }
            }

            @Override
            boolean isDuplicate(Transaction transaction, Map<TransactionType, Map<String, Integer>> duplicates) {
                Attachment.DigitalGoodsPriceChange attachment = (Attachment.DigitalGoodsPriceChange) transaction.getAttachment();
                // not a bug, uniqueness is based on DigitalGoods.DELISTING
                return isDuplicate(DigitalGoods.DELISTING, Long.toUnsignedString(attachment.getGoodsId()), duplicates, true);
            }

            @Override
            public boolean canHaveRecipient() {
                return false;
            }

            @Override
            public boolean isPhasingSafe() {
                return false;
            }

        };

        public static final TransactionType QUANTITY_CHANGE = new DigitalGoods() {

            @Override
            public final byte getSubtype() {
                return TransactionType.SUBTYPE_DIGITAL_GOODS_QUANTITY_CHANGE;
            }

            @Override
            public LedgerEvent getLedgerEvent() {
                return LedgerEvent.DIGITAL_GOODS_QUANTITY_CHANGE;
            }

            @Override
            public String getName() {
                return "DigitalGoodsQuantityChange";
            }

            @Override
            Attachment.DigitalGoodsQuantityChange parseAttachment(ByteBuffer buffer, byte transactionVersion) throws NxtException.NotValidException {
                return new Attachment.DigitalGoodsQuantityChange(buffer, transactionVersion);
            }

            @Override
            Attachment.DigitalGoodsQuantityChange parseAttachment(JSONObject attachmentData) throws NxtException.NotValidException {
                return new Attachment.DigitalGoodsQuantityChange(attachmentData);
            }

            @Override
            void applyAttachment(Transaction transaction, Account senderAccount, Account recipientAccount) {
                Attachment.DigitalGoodsQuantityChange attachment = (Attachment.DigitalGoodsQuantityChange) transaction.getAttachment();
                DigitalGoodsStore.changeQuantity(attachment.getGoodsId(), attachment.getDeltaQuantity());
            }

            @Override
            void doValidateAttachment(Transaction transaction) throws NxtException.ValidationException {
                Attachment.DigitalGoodsQuantityChange attachment = (Attachment.DigitalGoodsQuantityChange) transaction.getAttachment();
                DigitalGoodsStore.Goods goods = DigitalGoodsStore.Goods.getGoods(attachment.getGoodsId());
                if (attachment.getDeltaQuantity() < -Constants.MAX_DGS_LISTING_QUANTITY
                        || attachment.getDeltaQuantity() > Constants.MAX_DGS_LISTING_QUANTITY
                        || (goods != null && transaction.getSenderId() != goods.getSellerId())) {
                    throw new NxtException.NotValidException("Invalid digital goods quantity change: " + attachment.getJSONObject());
                }
                if (goods == null || goods.isDelisted()) {
                    throw new NxtException.NotCurrentlyValidException("Goods " + Long.toUnsignedString(attachment.getGoodsId()) +
                            "not yet listed or already delisted");
                }
            }

            @Override
            boolean isDuplicate(Transaction transaction, Map<TransactionType, Map<String, Integer>> duplicates) {
                Attachment.DigitalGoodsQuantityChange attachment = (Attachment.DigitalGoodsQuantityChange) transaction.getAttachment();
                // not a bug, uniqueness is based on DigitalGoods.DELISTING
                return isDuplicate(DigitalGoods.DELISTING, Long.toUnsignedString(attachment.getGoodsId()), duplicates, true);
            }

            @Override
            public boolean canHaveRecipient() {
                return false;
            }

            @Override
            public boolean isPhasingSafe() {
                return false;
            }

        };

        public static final TransactionType PURCHASE = new DigitalGoods() {

            @Override
            public final byte getSubtype() {
                return TransactionType.SUBTYPE_DIGITAL_GOODS_PURCHASE;
            }

            @Override
            public LedgerEvent getLedgerEvent() {
                return LedgerEvent.DIGITAL_GOODS_PURCHASE;
            }

            @Override
            public String getName() {
                return "DigitalGoodsPurchase";
            }

            @Override
            Attachment.DigitalGoodsPurchase parseAttachment(ByteBuffer buffer, byte transactionVersion) throws NxtException.NotValidException {
                return new Attachment.DigitalGoodsPurchase(buffer, transactionVersion);
            }

            @Override
            Attachment.DigitalGoodsPurchase parseAttachment(JSONObject attachmentData) throws NxtException.NotValidException {
                return new Attachment.DigitalGoodsPurchase(attachmentData);
            }

            @Override
            boolean applyAttachmentUnconfirmed(Transaction transaction, Account senderAccount) {
                Attachment.DigitalGoodsPurchase attachment = (Attachment.DigitalGoodsPurchase) transaction.getAttachment();
                if (senderAccount.getUnconfirmedBalanceNQT() >= Math.multiplyExact((long) attachment.getQuantity(), attachment.getPriceNQT())) {
                    senderAccount.addToUnconfirmedBalanceNQT(getLedgerEvent(), transaction.getId(),
                            -Math.multiplyExact((long) attachment.getQuantity(), attachment.getPriceNQT()));
                    return true;
                }
                return false;
            }

            @Override
            void undoAttachmentUnconfirmed(Transaction transaction, Account senderAccount) {
                Attachment.DigitalGoodsPurchase attachment = (Attachment.DigitalGoodsPurchase) transaction.getAttachment();
                senderAccount.addToUnconfirmedBalanceNQT(getLedgerEvent(), transaction.getId(),
                        Math.multiplyExact((long) attachment.getQuantity(), attachment.getPriceNQT()));
            }

            @Override
            void applyAttachment(Transaction transaction, Account senderAccount, Account recipientAccount) {
                Attachment.DigitalGoodsPurchase attachment = (Attachment.DigitalGoodsPurchase) transaction.getAttachment();
                DigitalGoodsStore.purchase(transaction, attachment);
            }

            @Override
            void doValidateAttachment(Transaction transaction) throws NxtException.ValidationException {
                Attachment.DigitalGoodsPurchase attachment = (Attachment.DigitalGoodsPurchase) transaction.getAttachment();
                DigitalGoodsStore.Goods goods = DigitalGoodsStore.Goods.getGoods(attachment.getGoodsId());
                if (attachment.getQuantity() <= 0 || attachment.getQuantity() > Constants.MAX_DGS_LISTING_QUANTITY
                        || attachment.getPriceNQT() <= 0 || attachment.getPriceNQT() > Constants.MAX_BALANCE_NQT
                        || (goods != null && goods.getSellerId() != transaction.getRecipientId())) {
                    throw new NxtException.NotValidException("Invalid digital goods purchase: " + attachment.getJSONObject());
                }
                if (transaction.getEncryptedMessage() != null && ! transaction.getEncryptedMessage().isText()) {
                    throw new NxtException.NotValidException("Only text encrypted messages allowed");
                }
                if (goods == null || goods.isDelisted()) {
                    throw new NxtException.NotCurrentlyValidException("Goods " + Long.toUnsignedString(attachment.getGoodsId()) +
                            "not yet listed or already delisted");
                }
                if (attachment.getQuantity() > goods.getQuantity() || attachment.getPriceNQT() != goods.getPriceNQT()) {
                    throw new NxtException.NotCurrentlyValidException("Goods price or quantity changed: " + attachment.getJSONObject());
                }
                if (attachment.getDeliveryDeadlineTimestamp() <= Nxt.getBlockchain().getLastBlockTimestamp()) {
                    throw new NxtException.NotCurrentlyValidException("Delivery deadline has already expired: " + attachment.getDeliveryDeadlineTimestamp());
                }
            }

            @Override
            boolean isDuplicate(Transaction transaction, Map<TransactionType, Map<String, Integer>> duplicates) {
                if (Nxt.getBlockchain().getHeight() < Constants.MONETARY_SYSTEM_BLOCK) {
                    return false;
                }
                Attachment.DigitalGoodsPurchase attachment = (Attachment.DigitalGoodsPurchase) transaction.getAttachment();
                // not a bug, uniqueness is based on DigitalGoods.DELISTING
                return isDuplicate(DigitalGoods.DELISTING, Long.toUnsignedString(attachment.getGoodsId()), duplicates, false);
            }

            @Override
            public boolean canHaveRecipient() {
                return true;
            }

            @Override
            public boolean isPhasingSafe() {
                return false;
            }

        };

        public static final TransactionType DELIVERY = new DigitalGoods() {

            @Override
            public final byte getSubtype() {
                return TransactionType.SUBTYPE_DIGITAL_GOODS_DELIVERY;
            }

            @Override
            public LedgerEvent getLedgerEvent() {
                return LedgerEvent.DIGITAL_GOODS_DELIVERY;
            }

            @Override
            public String getName() {
                return "DigitalGoodsDelivery";
            }

            @Override
            Attachment.DigitalGoodsDelivery parseAttachment(ByteBuffer buffer, byte transactionVersion) throws NxtException.NotValidException {
                return new Attachment.DigitalGoodsDelivery(buffer, transactionVersion);
            }

            @Override
            Attachment.DigitalGoodsDelivery parseAttachment(JSONObject attachmentData) throws NxtException.NotValidException {
                if (attachmentData.get("goodsData") == null) {
                    return new Attachment.UnencryptedDigitalGoodsDelivery(attachmentData);
                }
                return new Attachment.DigitalGoodsDelivery(attachmentData);
            }

            @Override
            void applyAttachment(Transaction transaction, Account senderAccount, Account recipientAccount) {
                Attachment.DigitalGoodsDelivery attachment = (Attachment.DigitalGoodsDelivery)transaction.getAttachment();
                DigitalGoodsStore.deliver(transaction, attachment);
            }

            @Override
            void doValidateAttachment(Transaction transaction) throws NxtException.ValidationException {
                Attachment.DigitalGoodsDelivery attachment = (Attachment.DigitalGoodsDelivery) transaction.getAttachment();
                DigitalGoodsStore.Purchase purchase = DigitalGoodsStore.Purchase.getPendingPurchase(attachment.getPurchaseId());
                if (attachment.getGoods() == null) {
                    throw new NxtException.NotYetEncryptedException("Goods data not yet encrypted");
                }
                if (attachment.getGoods().getData().length > Constants.MAX_DGS_GOODS_LENGTH
                        || attachment.getGoods().getData().length == 0
                        || attachment.getGoods().getNonce().length != 32
                        || attachment.getDiscountNQT() < 0 || attachment.getDiscountNQT() > Constants.MAX_BALANCE_NQT
                        || (purchase != null &&
                        (purchase.getBuyerId() != transaction.getRecipientId()
                                || transaction.getSenderId() != purchase.getSellerId()
                                || attachment.getDiscountNQT() > Math.multiplyExact(purchase.getPriceNQT(), (long) purchase.getQuantity())))) {
                    throw new NxtException.NotValidException("Invalid digital goods delivery: " + attachment.getJSONObject());
                }
                if (purchase == null || purchase.getEncryptedGoods() != null) {
                    throw new NxtException.NotCurrentlyValidException("Purchase does not exist yet, or already delivered: "
                            + attachment.getJSONObject());
                }
            }

            @Override
            boolean isDuplicate(Transaction transaction, Map<TransactionType, Map<String, Integer>> duplicates) {
                Attachment.DigitalGoodsDelivery attachment = (Attachment.DigitalGoodsDelivery) transaction.getAttachment();
                return isDuplicate(DigitalGoods.DELIVERY, Long.toUnsignedString(attachment.getPurchaseId()), duplicates, true);
            }

            @Override
            public boolean canHaveRecipient() {
                return true;
            }

            @Override
            public boolean isPhasingSafe() {
                return false;
            }

        };

        public static final TransactionType FEEDBACK = new DigitalGoods() {

            @Override
            public final byte getSubtype() {
                return TransactionType.SUBTYPE_DIGITAL_GOODS_FEEDBACK;
            }

            @Override
            public LedgerEvent getLedgerEvent() {
                return LedgerEvent.DIGITAL_GOODS_FEEDBACK;
            }

            @Override
            public String getName() {
                return "DigitalGoodsFeedback";
            }

            @Override
            Attachment.DigitalGoodsFeedback parseAttachment(ByteBuffer buffer, byte transactionVersion) throws NxtException.NotValidException {
                return new Attachment.DigitalGoodsFeedback(buffer, transactionVersion);
            }

            @Override
            Attachment.DigitalGoodsFeedback parseAttachment(JSONObject attachmentData) throws NxtException.NotValidException {
                return new Attachment.DigitalGoodsFeedback(attachmentData);
            }

            @Override
            void applyAttachment(Transaction transaction, Account senderAccount, Account recipientAccount) {
                Attachment.DigitalGoodsFeedback attachment = (Attachment.DigitalGoodsFeedback)transaction.getAttachment();
                DigitalGoodsStore.feedback(attachment.getPurchaseId(), transaction.getEncryptedMessage(), transaction.getMessage());
            }

            @Override
            void doValidateAttachment(Transaction transaction) throws NxtException.ValidationException {
                Attachment.DigitalGoodsFeedback attachment = (Attachment.DigitalGoodsFeedback) transaction.getAttachment();
                DigitalGoodsStore.Purchase purchase = DigitalGoodsStore.Purchase.getPurchase(attachment.getPurchaseId());
                if (purchase != null &&
                        (purchase.getSellerId() != transaction.getRecipientId()
                                || transaction.getSenderId() != purchase.getBuyerId())) {
                    throw new NxtException.NotValidException("Invalid digital goods feedback: " + attachment.getJSONObject());
                }
                if (transaction.getEncryptedMessage() == null && transaction.getMessage() == null) {
                    throw new NxtException.NotValidException("Missing feedback message");
                }
                if (transaction.getEncryptedMessage() != null && ! transaction.getEncryptedMessage().isText()) {
                    throw new NxtException.NotValidException("Only text encrypted messages allowed");
                }
                if (transaction.getMessage() != null && ! transaction.getMessage().isText()) {
                    throw new NxtException.NotValidException("Only text public messages allowed");
                }
                if (purchase == null || purchase.getEncryptedGoods() == null) {
                    throw new NxtException.NotCurrentlyValidException("Purchase does not exist yet or not yet delivered");
                }
            }

            @Override
            public boolean canHaveRecipient() {
                return true;
            }

            @Override
            public boolean isPhasingSafe() {
                return false;
            }

        };

        public static final TransactionType REFUND = new DigitalGoods() {

            @Override
            public final byte getSubtype() {
                return TransactionType.SUBTYPE_DIGITAL_GOODS_REFUND;
            }

            @Override
            public LedgerEvent getLedgerEvent() {
                return LedgerEvent.DIGITAL_GOODS_REFUND;
            }

            @Override
            public String getName() {
                return "DigitalGoodsRefund";
            }

            @Override
            Attachment.DigitalGoodsRefund parseAttachment(ByteBuffer buffer, byte transactionVersion) throws NxtException.NotValidException {
                return new Attachment.DigitalGoodsRefund(buffer, transactionVersion);
            }

            @Override
            Attachment.DigitalGoodsRefund parseAttachment(JSONObject attachmentData) throws NxtException.NotValidException {
                return new Attachment.DigitalGoodsRefund(attachmentData);
            }

            @Override
            boolean applyAttachmentUnconfirmed(Transaction transaction, Account senderAccount) {
                Attachment.DigitalGoodsRefund attachment = (Attachment.DigitalGoodsRefund) transaction.getAttachment();
                if (senderAccount.getUnconfirmedBalanceNQT() >= attachment.getRefundNQT()) {
                    senderAccount.addToUnconfirmedBalanceNQT(getLedgerEvent(), transaction.getId(), -attachment.getRefundNQT());
                    return true;
                }
                return false;
            }

            @Override
            void undoAttachmentUnconfirmed(Transaction transaction, Account senderAccount) {
                Attachment.DigitalGoodsRefund attachment = (Attachment.DigitalGoodsRefund) transaction.getAttachment();
                senderAccount.addToUnconfirmedBalanceNQT(getLedgerEvent(), transaction.getId(), attachment.getRefundNQT());
            }

            @Override
            void applyAttachment(Transaction transaction, Account senderAccount, Account recipientAccount) {
                Attachment.DigitalGoodsRefund attachment = (Attachment.DigitalGoodsRefund) transaction.getAttachment();
                DigitalGoodsStore.refund(getLedgerEvent(), transaction.getId(), transaction.getSenderId(),
                        attachment.getPurchaseId(), attachment.getRefundNQT(), transaction.getEncryptedMessage());
            }

            @Override
            void doValidateAttachment(Transaction transaction) throws NxtException.ValidationException {
                Attachment.DigitalGoodsRefund attachment = (Attachment.DigitalGoodsRefund) transaction.getAttachment();
                DigitalGoodsStore.Purchase purchase = DigitalGoodsStore.Purchase.getPurchase(attachment.getPurchaseId());
                if (attachment.getRefundNQT() < 0 || attachment.getRefundNQT() > Constants.MAX_BALANCE_NQT
                        || (purchase != null &&
                        (purchase.getBuyerId() != transaction.getRecipientId()
                                || transaction.getSenderId() != purchase.getSellerId()))) {
                    throw new NxtException.NotValidException("Invalid digital goods refund: " + attachment.getJSONObject());
                }
                if (transaction.getEncryptedMessage() != null && ! transaction.getEncryptedMessage().isText()) {
                    throw new NxtException.NotValidException("Only text encrypted messages allowed");
                }
                if (purchase == null || purchase.getEncryptedGoods() == null || purchase.getRefundNQT() != 0) {
                    throw new NxtException.NotCurrentlyValidException("Purchase does not exist or is not delivered or is already refunded");
                }
            }

            @Override
            boolean isDuplicate(Transaction transaction, Map<TransactionType, Map<String, Integer>> duplicates) {
                Attachment.DigitalGoodsRefund attachment = (Attachment.DigitalGoodsRefund) transaction.getAttachment();
                return isDuplicate(DigitalGoods.REFUND, Long.toUnsignedString(attachment.getPurchaseId()), duplicates, true);
            }

            @Override
            public boolean canHaveRecipient() {
                return true;
            }

            @Override
            public boolean isPhasingSafe() {
                return false;
            }

        };

    }

    public static abstract class AccountControl extends TransactionType {

        private AccountControl() {
        }

        @Override
        public final byte getType() {
            return TransactionType.TYPE_ACCOUNT_CONTROL;
        }

        @Override
        final boolean applyAttachmentUnconfirmed(Transaction transaction, Account senderAccount) {
            return true;
        }

        @Override
        final void undoAttachmentUnconfirmed(Transaction transaction, Account senderAccount) {
        }

        public static final TransactionType EFFECTIVE_BALANCE_LEASING = new AccountControl() {

            @Override
            public final byte getSubtype() {
                return TransactionType.SUBTYPE_ACCOUNT_CONTROL_EFFECTIVE_BALANCE_LEASING;
            }

            @Override
            public LedgerEvent getLedgerEvent() {
                return LedgerEvent.ACCOUNT_CONTROL_EFFECTIVE_BALANCE_LEASING;
            }

            @Override
            public String getName() {
                return "EffectiveBalanceLeasing";
            }

            @Override
            Attachment.AccountControlEffectiveBalanceLeasing parseAttachment(ByteBuffer buffer, byte transactionVersion) throws NxtException.NotValidException {
                return new Attachment.AccountControlEffectiveBalanceLeasing(buffer, transactionVersion);
            }

            @Override
            Attachment.AccountControlEffectiveBalanceLeasing parseAttachment(JSONObject attachmentData) throws NxtException.NotValidException {
                return new Attachment.AccountControlEffectiveBalanceLeasing(attachmentData);
            }

            @Override
            void applyAttachment(Transaction transaction, Account senderAccount, Account recipientAccount) {
                Attachment.AccountControlEffectiveBalanceLeasing attachment = (Attachment.AccountControlEffectiveBalanceLeasing) transaction.getAttachment();
                Account.getAccount(transaction.getSenderId()).leaseEffectiveBalance(transaction.getRecipientId(), attachment.getPeriod());
            }

            @Override
            void validateAttachment(Transaction transaction) throws NxtException.ValidationException {
                Attachment.AccountControlEffectiveBalanceLeasing attachment = (Attachment.AccountControlEffectiveBalanceLeasing)transaction.getAttachment();
                if (transaction.getSenderId() == transaction.getRecipientId()
                        || transaction.getAmountNQT() != 0
                        || attachment.getPeriod() < Constants.LEASING_DELAY) {
                    throw new NxtException.NotValidException("Invalid effective balance leasing: "
                            + transaction.getJSONObject() + " transaction " + transaction.getStringId());
                }
                byte[] recipientPublicKey = Account.getPublicKey(transaction.getRecipientId());
                if (recipientPublicKey == null && ! transaction.getStringId().equals("5081403377391821646")) {
                    throw new NxtException.NotCurrentlyValidException("Invalid effective balance leasing: "
                            + " recipient account " + transaction.getRecipientId() + " not found or no public key published");
                }
                if (transaction.getRecipientId() == Genesis.CREATOR_ID) {
                    throw new NxtException.NotCurrentlyValidException("Leasing to Genesis account not allowed");
                }
            }

            @Override
            public boolean canHaveRecipient() {
                return true;
            }

            @Override
            public boolean isPhasingSafe() {
                return true;
            }

        };

        public static final TransactionType SET_PHASING_ONLY = new AccountControl(){

            @Override
            public byte getSubtype() {
                return SUBTYPE_ACCOUNT_CONTROL_PHASING_ONLY;
            }

            @Override
            public LedgerEvent getLedgerEvent() {
                return null;
            }

            @Override
            AbstractAttachment parseAttachment(ByteBuffer buffer,
                    byte transactionVersion) throws NotValidException {
                return new Attachment.SetPhasingOnly(buffer, transactionVersion);
            }

            @Override
            AbstractAttachment parseAttachment(JSONObject attachmentData)
                    throws NotValidException {
                return new Attachment.SetPhasingOnly(attachmentData);
            }

            @Override
            void validateAttachment(Transaction transaction) throws ValidationException {
                Attachment.SetPhasingOnly attachment = (Attachment.SetPhasingOnly)transaction.getAttachment();
                attachment.getPhasingParams().validate();
                Account senderAccount = Account.getAccount(transaction.getSenderId());
                if (attachment.getPhasingParams().getVoteWeighting().getVotingModel() == VotingModel.NONE) {
                    if (!senderAccount.getControls().contains(ControlType.PHASING_ONLY)) {
                        new NxtException.NotCurrentlyValidException("Phasing only account control is not enabled for account " + transaction.getSenderId() +
                                ", consequently cannot be removed");
                    }
                }
            }

            @Override
            void applyAttachment(Transaction transaction, Account senderAccount, Account recipientAccount) {
                Attachment.SetPhasingOnly attachment = (Attachment.SetPhasingOnly)transaction.getAttachment();
                AccountControlTxBlocking.PhasingOnly.set(transaction, attachment);
            }

            @Override
            public boolean canHaveRecipient() {
                return false;
            }

            @Override
            public String getName() {
                return "SetPhasingOnly";
            }

            @Override
            public boolean isPhasingSafe() {
                return true;
            }
            
        };
        
    }

    public static abstract class Data extends TransactionType {

        private static final Fee TAGGED_DATA_FEE = new Fee.SizeBasedFee(Constants.ONE_NXT, Constants.ONE_NXT/10) {
            @Override
            public int getSize(TransactionImpl transaction, Appendix appendix) {
                return appendix.getFullSize();
            }
        };

        private Data() {
        }

        @Override
        public final byte getType() {
            return TransactionType.TYPE_DATA;
        }

        @Override
        public final Fee getBaselineFee(Transaction transaction) {
            return TAGGED_DATA_FEE;
        }

        @Override
        final boolean applyAttachmentUnconfirmed(Transaction transaction, Account senderAccount) {
            return true;
        }

        @Override
        final void undoAttachmentUnconfirmed(Transaction transaction, Account senderAccount) {
        }

        @Override
        public final boolean canHaveRecipient() {
            return false;
        }

        @Override
        public final boolean isPhasingSafe() {
            return false;
        }

        @Override
        public final boolean isPhasable() {
            return false;
        }

        public static final TransactionType TAGGED_DATA_UPLOAD = new Data() {

            @Override
            public byte getSubtype() {
                return SUBTYPE_DATA_TAGGED_DATA_UPLOAD;
            }

            @Override
            public LedgerEvent getLedgerEvent() {
                return LedgerEvent.TAGGED_DATA_UPLOAD;
            }

            @Override
            Attachment.TaggedDataUpload parseAttachment(ByteBuffer buffer, byte transactionVersion) throws NxtException.NotValidException {
                return new Attachment.TaggedDataUpload(buffer, transactionVersion);
            }

            @Override
            Attachment.TaggedDataUpload parseAttachment(JSONObject attachmentData) throws NxtException.NotValidException {
                return new Attachment.TaggedDataUpload(attachmentData);
            }

            @Override
            void validateAttachment(Transaction transaction) throws NxtException.ValidationException {
                Attachment.TaggedDataUpload attachment = (Attachment.TaggedDataUpload) transaction.getAttachment();
                if (attachment.getData() == null && Nxt.getEpochTime() - transaction.getTimestamp() < Constants.MIN_PRUNABLE_LIFETIME) {
                    throw new NxtException.NotCurrentlyValidException("Data has been pruned prematurely");
                }
                if (attachment.getData() != null) {
                    if (attachment.getName().length() == 0 || attachment.getName().length() > Constants.MAX_TAGGED_DATA_NAME_LENGTH) {
                        throw new NxtException.NotValidException("Invalid name length: " + attachment.getName().length());
                    }
                    if (attachment.getDescription().length() > Constants.MAX_TAGGED_DATA_DESCRIPTION_LENGTH) {
                        throw new NxtException.NotValidException("Invalid description length: " + attachment.getDescription().length());
                    }
                    if (attachment.getTags().length() > Constants.MAX_TAGGED_DATA_TAGS_LENGTH) {
                        throw new NxtException.NotValidException("Invalid tags length: " + attachment.getTags().length());
                    }
                    if (attachment.getType().length() > Constants.MAX_TAGGED_DATA_TYPE_LENGTH) {
                        throw new NxtException.NotValidException("Invalid type length: " + attachment.getType().length());
                    }
                    if (attachment.getChannel().length() > Constants.MAX_TAGGED_DATA_CHANNEL_LENGTH) {
                        throw new NxtException.NotValidException("Invalid channel length: " + attachment.getChannel().length());
                    }
                    if (attachment.getFilename().length() > Constants.MAX_TAGGED_DATA_FILENAME_LENGTH) {
                        throw new NxtException.NotValidException("Invalid filename length: " + attachment.getFilename().length());
                    }
                    if (attachment.getData().length == 0 || attachment.getData().length > Constants.MAX_TAGGED_DATA_DATA_LENGTH) {
                        throw new NxtException.NotValidException("Invalid data length: " + attachment.getData().length);
                    }
                }
            }

            @Override
            void applyAttachment(Transaction transaction, Account senderAccount, Account recipientAccount) {
                Attachment.TaggedDataUpload attachment = (Attachment.TaggedDataUpload) transaction.getAttachment();
                TaggedData.add(transaction, attachment);
            }

            @Override
            public String getName() {
                return "TaggedDataUpload";
            }

            @Override
            boolean isPruned(long transactionId) {
                return TaggedData.isPruned(transactionId);
            }

        };

        public static final TransactionType TAGGED_DATA_EXTEND = new Data() {

            @Override
            public byte getSubtype() {
                return SUBTYPE_DATA_TAGGED_DATA_EXTEND;
            }

            @Override
            public LedgerEvent getLedgerEvent() {
                return LedgerEvent.TAGGED_DATA_EXTEND;
            }

            @Override
            Attachment.TaggedDataExtend parseAttachment(ByteBuffer buffer, byte transactionVersion) throws NxtException.NotValidException {
                return new Attachment.TaggedDataExtend(buffer, transactionVersion);
            }

            @Override
            Attachment.TaggedDataExtend parseAttachment(JSONObject attachmentData) throws NxtException.NotValidException {
                return new Attachment.TaggedDataExtend(attachmentData);
            }

            @Override
            void validateAttachment(Transaction transaction) throws NxtException.ValidationException {
                Attachment.TaggedDataExtend attachment = (Attachment.TaggedDataExtend) transaction.getAttachment();
                if ((attachment.jsonIsPruned() || attachment.getData() == null) && Nxt.getEpochTime() - transaction.getTimestamp() < Constants.MIN_PRUNABLE_LIFETIME) {
                    throw new NxtException.NotCurrentlyValidException("Data has been pruned prematurely");
                }
                TransactionImpl uploadTransaction = TransactionDb.findTransaction(attachment.getTaggedDataId(), Nxt.getBlockchain().getHeight());
                if (uploadTransaction == null) {
                    throw new NxtException.NotCurrentlyValidException("No such tagged data upload " + Long.toUnsignedString(attachment.getTaggedDataId()));
                }
                if (uploadTransaction.getType() != TAGGED_DATA_UPLOAD) {
                    throw new NxtException.NotValidException("Transaction " + Long.toUnsignedString(attachment.getTaggedDataId())
                            + " is not a tagged data upload");
                }
                if (attachment.getData() != null) {
                    Attachment.TaggedDataUpload taggedDataUpload = (Attachment.TaggedDataUpload)uploadTransaction.getAttachment();
                    if (!Arrays.equals(attachment.getHash(), taggedDataUpload.getHash())) {
                        throw new NxtException.NotValidException("Hashes don't match! Extend hash: " + Convert.toHexString(attachment.getHash())
                                + " upload hash: " + Convert.toHexString(taggedDataUpload.getHash()));
                    }
                }
            }

            @Override
            void applyAttachment(Transaction transaction, Account senderAccount, Account recipientAccount) {
                Attachment.TaggedDataExtend attachment = (Attachment.TaggedDataExtend) transaction.getAttachment();
                TaggedData.extend(transaction, attachment);
            }

            @Override
            public String getName() {
                return "TaggedDataExtend";
            }

            @Override
            boolean isPruned(long transactionId) {
                return false;
            }

        };

    }

}<|MERGE_RESOLUTION|>--- conflicted
+++ resolved
@@ -174,20 +174,14 @@
                         return Data.TAGGED_DATA_UPLOAD;
                     case SUBTYPE_DATA_TAGGED_DATA_EXTEND:
                         return Data.TAGGED_DATA_EXTEND;
-<<<<<<< HEAD
-=======
                     default:
                         return null;
                 }
             case TYPE_SHUFFLING:
                 return ShufflingTransaction.findTransactionType(subtype);
->>>>>>> 55073e1a
             default:
                 return null;
         }
-            default:
-                return null;
-    }
     }
 
 
