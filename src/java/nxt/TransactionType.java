package nxt;

import nxt.Account.ControlType;
import nxt.Attachment.AbstractAttachment;
import nxt.NxtException.NotValidException;
import nxt.NxtException.ValidationException;
import nxt.VoteWeighting.VotingModel;
import nxt.util.Convert;

import org.json.simple.JSONObject;

import java.nio.ByteBuffer;
import java.util.Arrays;
import java.util.HashMap;
import java.util.List;
import java.util.Map;


public abstract class TransactionType {

    private static final byte TYPE_PAYMENT = 0;
    private static final byte TYPE_MESSAGING = 1;
    private static final byte TYPE_COLORED_COINS = 2;
    private static final byte TYPE_DIGITAL_GOODS = 3;
    private static final byte TYPE_ACCOUNT_CONTROL = 4;
    static final byte TYPE_MONETARY_SYSTEM = 5;
    private static final byte TYPE_DATA = 6;

    private static final byte SUBTYPE_PAYMENT_ORDINARY_PAYMENT = 0;

    private static final byte SUBTYPE_MESSAGING_ARBITRARY_MESSAGE = 0;
    private static final byte SUBTYPE_MESSAGING_ALIAS_ASSIGNMENT = 1;
    private static final byte SUBTYPE_MESSAGING_POLL_CREATION = 2;
    private static final byte SUBTYPE_MESSAGING_VOTE_CASTING = 3;
    private static final byte SUBTYPE_MESSAGING_HUB_ANNOUNCEMENT = 4;
    private static final byte SUBTYPE_MESSAGING_ACCOUNT_INFO = 5;
    private static final byte SUBTYPE_MESSAGING_ALIAS_SELL = 6;
    private static final byte SUBTYPE_MESSAGING_ALIAS_BUY = 7;
    private static final byte SUBTYPE_MESSAGING_ALIAS_DELETE = 8;
    private static final byte SUBTYPE_MESSAGING_PHASING_VOTE_CASTING = 9;

    private static final byte SUBTYPE_COLORED_COINS_ASSET_ISSUANCE = 0;
    private static final byte SUBTYPE_COLORED_COINS_ASSET_TRANSFER = 1;
    private static final byte SUBTYPE_COLORED_COINS_ASK_ORDER_PLACEMENT = 2;
    private static final byte SUBTYPE_COLORED_COINS_BID_ORDER_PLACEMENT = 3;
    private static final byte SUBTYPE_COLORED_COINS_ASK_ORDER_CANCELLATION = 4;
    private static final byte SUBTYPE_COLORED_COINS_BID_ORDER_CANCELLATION = 5;
    private static final byte SUBTYPE_COLORED_COINS_DIVIDEND_PAYMENT = 6;

    private static final byte SUBTYPE_DIGITAL_GOODS_LISTING = 0;
    private static final byte SUBTYPE_DIGITAL_GOODS_DELISTING = 1;
    private static final byte SUBTYPE_DIGITAL_GOODS_PRICE_CHANGE = 2;
    private static final byte SUBTYPE_DIGITAL_GOODS_QUANTITY_CHANGE = 3;
    private static final byte SUBTYPE_DIGITAL_GOODS_PURCHASE = 4;
    private static final byte SUBTYPE_DIGITAL_GOODS_DELIVERY = 5;
    private static final byte SUBTYPE_DIGITAL_GOODS_FEEDBACK = 6;
    private static final byte SUBTYPE_DIGITAL_GOODS_REFUND = 7;

    private static final byte SUBTYPE_ACCOUNT_CONTROL_EFFECTIVE_BALANCE_LEASING = 0;
<<<<<<< HEAD
    private static final byte SUBTYPE_ACCOUNT_CONTROL_PHASING_ONLY = 1;
    
=======

    private static final byte SUBTYPE_DATA_TAGGED_DATA_UPLOAD = 0;
    private static final byte SUBTYPE_DATA_TAGGED_DATA_EXTEND = 1;

>>>>>>> e4e887a8
    public static TransactionType findTransactionType(byte type, byte subtype) {
        switch (type) {
            case TYPE_PAYMENT:
                switch (subtype) {
                    case SUBTYPE_PAYMENT_ORDINARY_PAYMENT:
                        return Payment.ORDINARY;
                    default:
                        return null;
                }
            case TYPE_MESSAGING:
                switch (subtype) {
                    case SUBTYPE_MESSAGING_ARBITRARY_MESSAGE:
                        return Messaging.ARBITRARY_MESSAGE;
                    case SUBTYPE_MESSAGING_ALIAS_ASSIGNMENT:
                        return Messaging.ALIAS_ASSIGNMENT;
                    case SUBTYPE_MESSAGING_POLL_CREATION:
                        return Messaging.POLL_CREATION;
                    case SUBTYPE_MESSAGING_VOTE_CASTING:
                        return Messaging.VOTE_CASTING;
                    case SUBTYPE_MESSAGING_HUB_ANNOUNCEMENT:
                        return Messaging.HUB_ANNOUNCEMENT;
                    case SUBTYPE_MESSAGING_ACCOUNT_INFO:
                        return Messaging.ACCOUNT_INFO;
                    case SUBTYPE_MESSAGING_ALIAS_SELL:
                        return Messaging.ALIAS_SELL;
                    case SUBTYPE_MESSAGING_ALIAS_BUY:
                        return Messaging.ALIAS_BUY;
                    case SUBTYPE_MESSAGING_ALIAS_DELETE:
                        return Messaging.ALIAS_DELETE;
                    case SUBTYPE_MESSAGING_PHASING_VOTE_CASTING:
                        return Messaging.PHASING_VOTE_CASTING;
                    default:
                        return null;
                }
            case TYPE_COLORED_COINS:
                switch (subtype) {
                    case SUBTYPE_COLORED_COINS_ASSET_ISSUANCE:
                        return ColoredCoins.ASSET_ISSUANCE;
                    case SUBTYPE_COLORED_COINS_ASSET_TRANSFER:
                        return ColoredCoins.ASSET_TRANSFER;
                    case SUBTYPE_COLORED_COINS_ASK_ORDER_PLACEMENT:
                        return ColoredCoins.ASK_ORDER_PLACEMENT;
                    case SUBTYPE_COLORED_COINS_BID_ORDER_PLACEMENT:
                        return ColoredCoins.BID_ORDER_PLACEMENT;
                    case SUBTYPE_COLORED_COINS_ASK_ORDER_CANCELLATION:
                        return ColoredCoins.ASK_ORDER_CANCELLATION;
                    case SUBTYPE_COLORED_COINS_BID_ORDER_CANCELLATION:
                        return ColoredCoins.BID_ORDER_CANCELLATION;
                    case SUBTYPE_COLORED_COINS_DIVIDEND_PAYMENT:
                        return ColoredCoins.DIVIDEND_PAYMENT;
                    default:
                        return null;
                }
            case TYPE_DIGITAL_GOODS:
                switch (subtype) {
                    case SUBTYPE_DIGITAL_GOODS_LISTING:
                        return DigitalGoods.LISTING;
                    case SUBTYPE_DIGITAL_GOODS_DELISTING:
                        return DigitalGoods.DELISTING;
                    case SUBTYPE_DIGITAL_GOODS_PRICE_CHANGE:
                        return DigitalGoods.PRICE_CHANGE;
                    case SUBTYPE_DIGITAL_GOODS_QUANTITY_CHANGE:
                        return DigitalGoods.QUANTITY_CHANGE;
                    case SUBTYPE_DIGITAL_GOODS_PURCHASE:
                        return DigitalGoods.PURCHASE;
                    case SUBTYPE_DIGITAL_GOODS_DELIVERY:
                        return DigitalGoods.DELIVERY;
                    case SUBTYPE_DIGITAL_GOODS_FEEDBACK:
                        return DigitalGoods.FEEDBACK;
                    case SUBTYPE_DIGITAL_GOODS_REFUND:
                        return DigitalGoods.REFUND;
                    default:
                        return null;
                }
            case TYPE_ACCOUNT_CONTROL:
                switch (subtype) {
                    case SUBTYPE_ACCOUNT_CONTROL_EFFECTIVE_BALANCE_LEASING:
                        return AccountControl.EFFECTIVE_BALANCE_LEASING;
                    case SUBTYPE_ACCOUNT_CONTROL_PHASING_ONLY:
                        return AccountControl.SET_PHASING_ONLY;
                    default:
                        return null;
                }
            case TYPE_MONETARY_SYSTEM:
                return MonetarySystem.findTransactionType(subtype);
            case (TYPE_DATA):
                switch (subtype) {
                    case SUBTYPE_DATA_TAGGED_DATA_UPLOAD:
                        return Data.TAGGED_DATA_UPLOAD;
                    case SUBTYPE_DATA_TAGGED_DATA_EXTEND:
                        return Data.TAGGED_DATA_EXTEND;
                    default:
                        return null;
                }
            default:
                return null;
        }
    }


    TransactionType() {}

    public abstract byte getType();

    public abstract byte getSubtype();

    abstract Attachment.AbstractAttachment parseAttachment(ByteBuffer buffer, byte transactionVersion) throws NxtException.NotValidException;

    abstract Attachment.AbstractAttachment parseAttachment(JSONObject attachmentData) throws NxtException.NotValidException;

    abstract void validateAttachment(Transaction transaction) throws NxtException.ValidationException;

    // return false iff double spending
    final boolean applyUnconfirmed(TransactionImpl transaction, Account senderAccount) {
        long totalAmountNQT = Math.addExact(transaction.getAmountNQT(), transaction.getFeeNQT());
        if (transaction.referencedTransactionFullHash() != null
                && transaction.getTimestamp() > Constants.REFERENCED_TRANSACTION_FULL_HASH_BLOCK_TIMESTAMP) {
            totalAmountNQT = Math.addExact(totalAmountNQT, Constants.UNCONFIRMED_POOL_DEPOSIT_NQT);
        }
        if (senderAccount.getUnconfirmedBalanceNQT() < totalAmountNQT
                && !(transaction.getTimestamp() == 0 && Arrays.equals(senderAccount.getPublicKey(), Genesis.CREATOR_PUBLIC_KEY))) {
            return false;
        }
        senderAccount.addToUnconfirmedBalanceNQT(-totalAmountNQT);
        if (!applyAttachmentUnconfirmed(transaction, senderAccount)) {
            senderAccount.addToUnconfirmedBalanceNQT(totalAmountNQT);
            return false;
        }
        return true;
    }

    abstract boolean applyAttachmentUnconfirmed(Transaction transaction, Account senderAccount);

    final void apply(TransactionImpl transaction, Account senderAccount, Account recipientAccount) {
        long amount = transaction.getAmountNQT();
        if (transaction.getPhasing() == null || !transaction.getAttachment().isPhasable()) {
            senderAccount.addToBalanceNQT(-Math.addExact(amount, transaction.getFeeNQT()));
        } else {
            senderAccount.addToBalanceNQT(-amount);
        }
        if (recipientAccount != null) {
            recipientAccount.addToBalanceAndUnconfirmedBalanceNQT(amount);
        }
        applyAttachment(transaction, senderAccount, recipientAccount);
    }

    abstract void applyAttachment(Transaction transaction, Account senderAccount, Account recipientAccount);

    final void undoUnconfirmed(TransactionImpl transaction, Account senderAccount) {
        undoAttachmentUnconfirmed(transaction, senderAccount);
        senderAccount.addToUnconfirmedBalanceNQT(Math.addExact(transaction.getAmountNQT(), transaction.getFeeNQT()));
        if (transaction.referencedTransactionFullHash() != null
                && transaction.getTimestamp() > Constants.REFERENCED_TRANSACTION_FULL_HASH_BLOCK_TIMESTAMP) {
            senderAccount.addToUnconfirmedBalanceNQT(Constants.UNCONFIRMED_POOL_DEPOSIT_NQT);
        }
    }

    abstract void undoAttachmentUnconfirmed(Transaction transaction, Account senderAccount);

    boolean isDuplicate(Transaction transaction, Map<TransactionType, Map<String,Boolean>> duplicates) {
        return false;
    }

    boolean isUnconfirmedDuplicate(Transaction transaction, Map<TransactionType, Map<String,Boolean>> duplicates) {
        return false;
    }

    static boolean isDuplicate(TransactionType uniqueType, String key, Map<TransactionType, Map<String, Boolean>> duplicates, boolean exclusive) {
        Map<String,Boolean> typeDuplicates = duplicates.get(uniqueType);
        if (typeDuplicates == null) {
            typeDuplicates = new HashMap<>();
            duplicates.put(uniqueType, typeDuplicates);
        }
        Boolean hasExclusive = typeDuplicates.get(key);
        if (hasExclusive == null) {
            typeDuplicates.put(key, exclusive);
            return false;
        }
        return hasExclusive || exclusive;
    }

    public abstract boolean canHaveRecipient();

    public boolean mustHaveRecipient() {
        return canHaveRecipient();
    }

    public abstract boolean isPhasingSafe();

    public Fee getBaselineFee(Transaction transaction) {
        return Fee.DEFAULT_FEE;
    }

    public Fee getNextFee(Transaction transaction) {
        return getBaselineFee(transaction);
    }

    public abstract String getName();

    @Override
    public final String toString() {
        return getName() + " type: " + getType() + ", subtype: " + getSubtype();
    }

    public static abstract class Payment extends TransactionType {

        private Payment() {
        }

        @Override
        public final byte getType() {
            return TransactionType.TYPE_PAYMENT;
        }

        @Override
        final boolean applyAttachmentUnconfirmed(Transaction transaction, Account senderAccount) {
            return true;
        }

        @Override
        final void applyAttachment(Transaction transaction, Account senderAccount, Account recipientAccount) {
        }

        @Override
        final void undoAttachmentUnconfirmed(Transaction transaction, Account senderAccount) {
        }

        @Override
        public final boolean canHaveRecipient() {
            return true;
        }

        @Override
        public final boolean isPhasingSafe() {
            return true;
        }

        public static final TransactionType ORDINARY = new Payment() {

            @Override
            public final byte getSubtype() {
                return TransactionType.SUBTYPE_PAYMENT_ORDINARY_PAYMENT;
            }

            @Override
            public String getName() {
                return "OrdinaryPayment";
            }

            @Override
            Attachment.EmptyAttachment parseAttachment(ByteBuffer buffer, byte transactionVersion) throws NxtException.NotValidException {
                return Attachment.ORDINARY_PAYMENT;
            }

            @Override
            Attachment.EmptyAttachment parseAttachment(JSONObject attachmentData) throws NxtException.NotValidException {
                return Attachment.ORDINARY_PAYMENT;
            }

            @Override
            void validateAttachment(Transaction transaction) throws NxtException.ValidationException {
                if (transaction.getAmountNQT() <= 0 || transaction.getAmountNQT() >= Constants.MAX_BALANCE_NQT) {
                    throw new NxtException.NotValidException("Invalid ordinary payment");
                }
            }

        };

    }

    public static abstract class Messaging extends TransactionType {

        private Messaging() {
        }

        @Override
        public final byte getType() {
            return TransactionType.TYPE_MESSAGING;
        }

        @Override
        final boolean applyAttachmentUnconfirmed(Transaction transaction, Account senderAccount) {
            return true;
        }

        @Override
        final void undoAttachmentUnconfirmed(Transaction transaction, Account senderAccount) {
        }

        public final static TransactionType ARBITRARY_MESSAGE = new Messaging() {

            @Override
            public final byte getSubtype() {
                return TransactionType.SUBTYPE_MESSAGING_ARBITRARY_MESSAGE;
            }

            @Override
            public String getName() {
                return "ArbitraryMessage";
            }

            @Override
            Attachment.EmptyAttachment parseAttachment(ByteBuffer buffer, byte transactionVersion) throws NxtException.NotValidException {
                return Attachment.ARBITRARY_MESSAGE;
            }

            @Override
            Attachment.EmptyAttachment parseAttachment(JSONObject attachmentData) throws NxtException.NotValidException {
                return Attachment.ARBITRARY_MESSAGE;
            }

            @Override
            void applyAttachment(Transaction transaction, Account senderAccount, Account recipientAccount) {
            }

            @Override
            void validateAttachment(Transaction transaction) throws NxtException.ValidationException {
                Attachment attachment = transaction.getAttachment();
                if (transaction.getAmountNQT() != 0) {
                    throw new NxtException.NotValidException("Invalid arbitrary message: " + attachment.getJSONObject());
                }
                if (transaction.getRecipientId() == Genesis.CREATOR_ID && Nxt.getBlockchain().getHeight() > Constants.MONETARY_SYSTEM_BLOCK) {
                    throw new NxtException.NotCurrentlyValidException("Sending messages to Genesis not allowed.");
                }
            }

            @Override
            public boolean canHaveRecipient() {
                return true;
            }

            @Override
            public boolean mustHaveRecipient() {
                return false;
            }

            @Override
            public boolean isPhasingSafe() {
                return false;
            }

        };

        public static final TransactionType ALIAS_ASSIGNMENT = new Messaging() {

            @Override
            public final byte getSubtype() {
                return TransactionType.SUBTYPE_MESSAGING_ALIAS_ASSIGNMENT;
            }

            @Override
            public String getName() {
                return "AliasAssignment";
            }

            @Override
            Attachment.MessagingAliasAssignment parseAttachment(ByteBuffer buffer, byte transactionVersion) throws NxtException.NotValidException {
                return new Attachment.MessagingAliasAssignment(buffer, transactionVersion);
            }

            @Override
            Attachment.MessagingAliasAssignment parseAttachment(JSONObject attachmentData) throws NxtException.NotValidException {
                return new Attachment.MessagingAliasAssignment(attachmentData);
            }

            @Override
            void applyAttachment(Transaction transaction, Account senderAccount, Account recipientAccount) {
                Attachment.MessagingAliasAssignment attachment = (Attachment.MessagingAliasAssignment) transaction.getAttachment();
                Alias.addOrUpdateAlias(transaction, attachment);
            }

            @Override
            boolean isDuplicate(Transaction transaction, Map<TransactionType, Map<String,Boolean>> duplicates) {
                Attachment.MessagingAliasAssignment attachment = (Attachment.MessagingAliasAssignment) transaction.getAttachment();
                return isDuplicate(Messaging.ALIAS_ASSIGNMENT, attachment.getAliasName().toLowerCase(), duplicates, true);
            }

            @Override
            void validateAttachment(Transaction transaction) throws NxtException.ValidationException {
                Attachment.MessagingAliasAssignment attachment = (Attachment.MessagingAliasAssignment) transaction.getAttachment();
                if (attachment.getAliasName().length() == 0
                        || attachment.getAliasName().length() > Constants.MAX_ALIAS_LENGTH
                        || attachment.getAliasURI().length() > Constants.MAX_ALIAS_URI_LENGTH) {
                    throw new NxtException.NotValidException("Invalid alias assignment: " + attachment.getJSONObject());
                }
                String normalizedAlias = attachment.getAliasName().toLowerCase();
                for (int i = 0; i < normalizedAlias.length(); i++) {
                    if (Constants.ALPHABET.indexOf(normalizedAlias.charAt(i)) < 0) {
                        throw new NxtException.NotValidException("Invalid alias name: " + normalizedAlias);
                    }
                }
                Alias alias = Alias.getAlias(normalizedAlias);
                if (alias != null && alias.getAccountId() != transaction.getSenderId()) {
                    throw new NxtException.NotCurrentlyValidException("Alias already owned by another account: " + normalizedAlias);
                }
            }

            @Override
            public boolean canHaveRecipient() {
                return false;
            }

            @Override
            public boolean isPhasingSafe() {
                return false;
            }

        };

        public static final TransactionType ALIAS_SELL = new Messaging() {

            @Override
            public final byte getSubtype() {
                return TransactionType.SUBTYPE_MESSAGING_ALIAS_SELL;
            }

            @Override
            public String getName() {
                return "AliasSell";
            }

            @Override
            Attachment.MessagingAliasSell parseAttachment(ByteBuffer buffer, byte transactionVersion) throws NxtException.NotValidException {
                return new Attachment.MessagingAliasSell(buffer, transactionVersion);
            }

            @Override
            Attachment.MessagingAliasSell parseAttachment(JSONObject attachmentData) throws NxtException.NotValidException {
                return new Attachment.MessagingAliasSell(attachmentData);
            }

            @Override
            void applyAttachment(Transaction transaction, Account senderAccount, Account recipientAccount) {
                final Attachment.MessagingAliasSell attachment =
                        (Attachment.MessagingAliasSell) transaction.getAttachment();
                Alias.sellAlias(transaction, attachment);
            }

            @Override
            boolean isDuplicate(Transaction transaction, Map<TransactionType, Map<String,Boolean>> duplicates) {
                Attachment.MessagingAliasSell attachment = (Attachment.MessagingAliasSell) transaction.getAttachment();
                // not a bug, uniqueness is based on Messaging.ALIAS_ASSIGNMENT
                return isDuplicate(Messaging.ALIAS_ASSIGNMENT, attachment.getAliasName().toLowerCase(), duplicates, true);
            }

            @Override
            void validateAttachment(Transaction transaction) throws NxtException.ValidationException {
                if (transaction.getAmountNQT() != 0) {
                    throw new NxtException.NotValidException("Invalid sell alias transaction: " +
                            transaction.getJSONObject());
                }
                final Attachment.MessagingAliasSell attachment =
                        (Attachment.MessagingAliasSell) transaction.getAttachment();
                final String aliasName = attachment.getAliasName();
                if (aliasName == null || aliasName.length() == 0) {
                    throw new NxtException.NotValidException("Missing alias name");
                }
                long priceNQT = attachment.getPriceNQT();
                if (priceNQT < 0 || priceNQT > Constants.MAX_BALANCE_NQT) {
                    throw new NxtException.NotValidException("Invalid alias sell price: " + priceNQT);
                }
                if (priceNQT == 0) {
                    if (Genesis.CREATOR_ID == transaction.getRecipientId()) {
                        throw new NxtException.NotValidException("Transferring aliases to Genesis account not allowed");
                    } else if (transaction.getRecipientId() == 0) {
                        throw new NxtException.NotValidException("Missing alias transfer recipient");
                    }
                }
                final Alias alias = Alias.getAlias(aliasName);
                if (alias == null) {
                    throw new NxtException.NotCurrentlyValidException("Alias hasn't been registered yet: " + aliasName);
                } else if (alias.getAccountId() != transaction.getSenderId()) {
                    throw new NxtException.NotCurrentlyValidException("Alias doesn't belong to sender: " + aliasName);
                }
                if (transaction.getRecipientId() == Genesis.CREATOR_ID) {
                    throw new NxtException.NotCurrentlyValidException("Selling alias to Genesis not allowed");
                }
            }

            @Override
            public boolean canHaveRecipient() {
                return true;
            }

            @Override
            public boolean mustHaveRecipient() {
                return false;
            }

            @Override
            public boolean isPhasingSafe() {
                return false;
            }

        };

        public static final TransactionType ALIAS_BUY = new Messaging() {

            @Override
            public final byte getSubtype() {
                return TransactionType.SUBTYPE_MESSAGING_ALIAS_BUY;
            }

            @Override
            public String getName() {
                return "AliasBuy";
            }

            @Override
            Attachment.MessagingAliasBuy parseAttachment(ByteBuffer buffer, byte transactionVersion) throws NxtException.NotValidException {
                return new Attachment.MessagingAliasBuy(buffer, transactionVersion);
            }

            @Override
            Attachment.MessagingAliasBuy parseAttachment(JSONObject attachmentData) throws NxtException.NotValidException {
                return new Attachment.MessagingAliasBuy(attachmentData);
            }

            @Override
            void applyAttachment(Transaction transaction, Account senderAccount, Account recipientAccount) {
                final Attachment.MessagingAliasBuy attachment =
                        (Attachment.MessagingAliasBuy) transaction.getAttachment();
                final String aliasName = attachment.getAliasName();
                Alias.changeOwner(transaction.getSenderId(), aliasName);
            }

            @Override
            boolean isDuplicate(Transaction transaction, Map<TransactionType, Map<String,Boolean>> duplicates) {
                Attachment.MessagingAliasBuy attachment = (Attachment.MessagingAliasBuy) transaction.getAttachment();
                // not a bug, uniqueness is based on Messaging.ALIAS_ASSIGNMENT
                return isDuplicate(Messaging.ALIAS_ASSIGNMENT, attachment.getAliasName().toLowerCase(), duplicates, true);
            }

            @Override
            void validateAttachment(Transaction transaction) throws NxtException.ValidationException {
                final Attachment.MessagingAliasBuy attachment =
                        (Attachment.MessagingAliasBuy) transaction.getAttachment();
                final String aliasName = attachment.getAliasName();
                final Alias alias = Alias.getAlias(aliasName);
                if (alias == null) {
                    throw new NxtException.NotCurrentlyValidException("Alias hasn't been registered yet: " + aliasName);
                } else if (alias.getAccountId() != transaction.getRecipientId()) {
                    throw new NxtException.NotCurrentlyValidException("Alias is owned by account other than recipient: "
                            + Long.toUnsignedString(alias.getAccountId()));
                }
                Alias.Offer offer = Alias.getOffer(alias);
                if (offer == null) {
                    throw new NxtException.NotCurrentlyValidException("Alias is not for sale: " + aliasName);
                }
                if (transaction.getAmountNQT() < offer.getPriceNQT()) {
                    String msg = "Price is too low for: " + aliasName + " ("
                            + transaction.getAmountNQT() + " < " + offer.getPriceNQT() + ")";
                    throw new NxtException.NotCurrentlyValidException(msg);
                }
                if (offer.getBuyerId() != 0 && offer.getBuyerId() != transaction.getSenderId()) {
                    throw new NxtException.NotCurrentlyValidException("Wrong buyer for " + aliasName + ": "
                            + Long.toUnsignedString(transaction.getSenderId()) + " expected: "
                            + Long.toUnsignedString(offer.getBuyerId()));
                }
            }

            @Override
            public boolean canHaveRecipient() {
                return true;
            }

            @Override
            public boolean isPhasingSafe() {
                return false;
            }

        };

        public static final TransactionType ALIAS_DELETE = new Messaging() {

            @Override
            public final byte getSubtype() {
                return TransactionType.SUBTYPE_MESSAGING_ALIAS_DELETE;
            }

            @Override
            public String getName() {
                return "AliasDelete";
            }

            @Override
            Attachment.MessagingAliasDelete parseAttachment(final ByteBuffer buffer, final byte transactionVersion) throws NxtException.NotValidException {
                return new Attachment.MessagingAliasDelete(buffer, transactionVersion);
            }

            @Override
            Attachment.MessagingAliasDelete parseAttachment(final JSONObject attachmentData) throws NxtException.NotValidException {
                return new Attachment.MessagingAliasDelete(attachmentData);
            }

            @Override
            void applyAttachment(final Transaction transaction, final Account senderAccount, final Account recipientAccount) {
                final Attachment.MessagingAliasDelete attachment =
                        (Attachment.MessagingAliasDelete) transaction.getAttachment();
                Alias.deleteAlias(attachment.getAliasName());
            }

            @Override
            boolean isDuplicate(final Transaction transaction, final Map<TransactionType, Map<String, Boolean>> duplicates) {
                Attachment.MessagingAliasDelete attachment = (Attachment.MessagingAliasDelete) transaction.getAttachment();
                // not a bug, uniqueness is based on Messaging.ALIAS_ASSIGNMENT
                return isDuplicate(Messaging.ALIAS_ASSIGNMENT, attachment.getAliasName().toLowerCase(), duplicates, true);
            }

            @Override
            void validateAttachment(final Transaction transaction) throws NxtException.ValidationException {
                final Attachment.MessagingAliasDelete attachment =
                        (Attachment.MessagingAliasDelete) transaction.getAttachment();
                final String aliasName = attachment.getAliasName();
                if (aliasName == null || aliasName.length() == 0) {
                    throw new NxtException.NotValidException("Missing alias name");
                }
                final Alias alias = Alias.getAlias(aliasName);
                if (alias == null) {
                    throw new NxtException.NotCurrentlyValidException("Alias hasn't been registered yet: " + aliasName);
                } else if (alias.getAccountId() != transaction.getSenderId()) {
                    throw new NxtException.NotCurrentlyValidException("Alias doesn't belong to sender: " + aliasName);
                }
            }

            @Override
            public boolean canHaveRecipient() {
                return false;
            }

            @Override
            public boolean isPhasingSafe() {
                return false;
            }

        };

        public final static TransactionType POLL_CREATION = new Messaging() {

            private final Fee POLL_FEE = (transaction, appendage) -> {
                int numOptions = ((Attachment.MessagingPollCreation)appendage).getPollOptions().length;
                return numOptions <= 20 ? 10 * Constants.ONE_NXT : (10 + numOptions - 20) * Constants.ONE_NXT;
            };

            @Override
            public final byte getSubtype() {
                return TransactionType.SUBTYPE_MESSAGING_POLL_CREATION;
            }

            @Override
            public String getName() {
                return "PollCreation";
            }

            @Override
            public Fee getBaselineFee(Transaction transaction) {
                return POLL_FEE;
            }

            @Override
            Attachment.MessagingPollCreation parseAttachment(ByteBuffer buffer, byte transactionVersion) throws NxtException.NotValidException {
                return new Attachment.MessagingPollCreation(buffer, transactionVersion);
            }

            @Override
            Attachment.MessagingPollCreation parseAttachment(JSONObject attachmentData) throws NxtException.NotValidException {
                return new Attachment.MessagingPollCreation(attachmentData);
            }

            @Override
            void applyAttachment(Transaction transaction, Account senderAccount, Account recipientAccount) {
                Attachment.MessagingPollCreation attachment = (Attachment.MessagingPollCreation) transaction.getAttachment();
                Poll.addPoll(transaction, attachment);
            }

            @Override
            void validateAttachment(Transaction transaction) throws NxtException.ValidationException {

                if (Nxt.getBlockchain().getHeight() < Constants.VOTING_SYSTEM_BLOCK) {
                    throw new NxtException.NotYetEnabledException("Voting System not yet enabled at height " + Nxt.getBlockchain().getHeight());
                }

                Attachment.MessagingPollCreation attachment = (Attachment.MessagingPollCreation) transaction.getAttachment();

                int optionsCount = attachment.getPollOptions().length;

                if (attachment.getPollName().length() > Constants.MAX_POLL_NAME_LENGTH
                        || attachment.getPollName().isEmpty()
                        || attachment.getPollDescription().length() > Constants.MAX_POLL_DESCRIPTION_LENGTH
                        || optionsCount > Constants.MAX_POLL_OPTION_COUNT
                        || optionsCount == 0) {
                    throw new NxtException.NotValidException("Invalid poll attachment: " + attachment.getJSONObject());
                }

                if (attachment.getMinNumberOfOptions() < 1
                        || attachment.getMinNumberOfOptions() > optionsCount) {
                    throw new NxtException.NotValidException("Invalid min number of options: " + attachment.getJSONObject());
                }

                if (attachment.getMaxNumberOfOptions() < 1
                        || attachment.getMaxNumberOfOptions() < attachment.getMinNumberOfOptions()
                        || attachment.getMaxNumberOfOptions() > optionsCount) {
                    throw new NxtException.NotValidException("Invalid max number of options: " + attachment.getJSONObject());
                }

                for (int i = 0; i < optionsCount; i++) {
                    if (attachment.getPollOptions()[i].length() > Constants.MAX_POLL_OPTION_LENGTH
                            || attachment.getPollOptions()[i].isEmpty()) {
                        throw new NxtException.NotValidException("Invalid poll options length: " + attachment.getJSONObject());
                    }
                }

                if (attachment.getMinRangeValue() < Constants.MIN_VOTE_VALUE
                        || attachment.getMaxRangeValue() > Constants.MAX_VOTE_VALUE){
                    throw new NxtException.NotValidException("Invalid range: " + attachment.getJSONObject());
                }

                if (attachment.getFinishHeight() <= transaction.getValidationHeight() + 1
                    || attachment.getFinishHeight() >= transaction.getValidationHeight() + Constants.MAX_POLL_DURATION) {
                    throw new NxtException.NotCurrentlyValidException("Invalid finishing height" + attachment.getJSONObject());
                }

                if (! attachment.getVoteWeighting().acceptsVotes() || attachment.getVoteWeighting().getVotingModel() == VoteWeighting.VotingModel.HASH) {
                    throw new NxtException.NotValidException("VotingModel " + attachment.getVoteWeighting().getVotingModel() + " not valid for regular polls");
                }

                attachment.getVoteWeighting().validate();

            }

            @Override
            public boolean canHaveRecipient() {
                return false;
            }

            @Override
            public boolean isPhasingSafe() {
                return false;
            }

        };

        public final static TransactionType VOTE_CASTING = new Messaging() {

            @Override
            public final byte getSubtype() {
                return TransactionType.SUBTYPE_MESSAGING_VOTE_CASTING;
            }

            @Override
            public String getName() {
                return "VoteCasting";
            }

            @Override
            Attachment.MessagingVoteCasting parseAttachment(ByteBuffer buffer, byte transactionVersion) throws NxtException.NotValidException {
                return new Attachment.MessagingVoteCasting(buffer, transactionVersion);
            }

            @Override
            Attachment.MessagingVoteCasting parseAttachment(JSONObject attachmentData) throws NxtException.NotValidException {
                return new Attachment.MessagingVoteCasting(attachmentData);
            }

            @Override
            void applyAttachment(Transaction transaction, Account senderAccount, Account recipientAccount) {
                Attachment.MessagingVoteCasting attachment = (Attachment.MessagingVoteCasting) transaction.getAttachment();
                Vote.addVote(transaction, attachment);
            }

            @Override
            void validateAttachment(Transaction transaction) throws NxtException.ValidationException {
                if (Nxt.getBlockchain().getHeight() < Constants.VOTING_SYSTEM_BLOCK) {
                    throw new NxtException.NotYetEnabledException("Voting System not yet enabled at height " + Nxt.getBlockchain().getHeight());
                }

                Attachment.MessagingVoteCasting attachment = (Attachment.MessagingVoteCasting) transaction.getAttachment();
                if (attachment.getPollId() == 0 || attachment.getPollVote() == null
                        || attachment.getPollVote().length > Constants.MAX_POLL_OPTION_COUNT) {
                    throw new NxtException.NotValidException("Invalid vote casting attachment: " + attachment.getJSONObject());
                }

                long pollId = attachment.getPollId();

                Poll poll = Poll.getPoll(pollId);
                if (poll == null) {
                    throw new NxtException.NotCurrentlyValidException("Invalid poll: " + Long.toUnsignedString(attachment.getPollId()));
                }

                if (Vote.getVote(pollId, transaction.getSenderId()) != null) {
                    throw new NxtException.NotCurrentlyValidException("Double voting attempt");
                }

                if (poll.getFinishHeight() <= transaction.getValidationHeight()) {
                    throw new NxtException.NotCurrentlyValidException("Voting for this poll finishes at " + poll.getFinishHeight());
                }

                byte[] votes = attachment.getPollVote();
                int positiveCount = 0;
                for (byte vote : votes) {
                    if (vote != Constants.NO_VOTE_VALUE && (vote < poll.getMinRangeValue() || vote > poll.getMaxRangeValue())) {
                        throw new NxtException.NotValidException(String.format("Invalid vote %d, vote must be between %d and %d",
                                vote, poll.getMinRangeValue(), poll.getMaxRangeValue()));
                    }
                    if (vote != Constants.NO_VOTE_VALUE) {
                        positiveCount++;
                    }
                }

                if (positiveCount < poll.getMinNumberOfOptions() || positiveCount > poll.getMaxNumberOfOptions()) {
                    throw new NxtException.NotValidException(String.format("Invalid num of choices %d, number of choices must be between %d and %d",
                            positiveCount, poll.getMinNumberOfOptions(), poll.getMaxNumberOfOptions()));
                }
            }

            @Override
            boolean isDuplicate(final Transaction transaction, final Map<TransactionType, Map<String, Boolean>> duplicates) {
                Attachment.MessagingVoteCasting attachment = (Attachment.MessagingVoteCasting) transaction.getAttachment();
                String key = Long.toUnsignedString(attachment.getPollId()) + ":" + Long.toUnsignedString(transaction.getSenderId());
                return isDuplicate(Messaging.VOTE_CASTING, key, duplicates, true);
            }

            @Override
            public boolean canHaveRecipient() {
                return false;
            }

            @Override
            public boolean isPhasingSafe() {
                return false;
            }

        };

        public static final TransactionType PHASING_VOTE_CASTING = new Messaging() {

            private final Fee PHASING_VOTE_FEE = (transaction, appendage) -> {
                Attachment.MessagingPhasingVoteCasting attachment = (Attachment.MessagingPhasingVoteCasting) transaction.getAttachment();
                return attachment.getTransactionFullHashes().size() * Constants.ONE_NXT;
            };

            @Override
            public final byte getSubtype() {
                return TransactionType.SUBTYPE_MESSAGING_PHASING_VOTE_CASTING;
            }

            @Override
            public String getName() {
                return "PhasingVoteCasting";
            }

            @Override
            public Fee getBaselineFee(Transaction transaction) {
                return PHASING_VOTE_FEE;
            }

            @Override
            Attachment.MessagingPhasingVoteCasting parseAttachment(ByteBuffer buffer, byte transactionVersion) throws NxtException.NotValidException {
                return new Attachment.MessagingPhasingVoteCasting(buffer, transactionVersion);
            }

            @Override
            Attachment.MessagingPhasingVoteCasting parseAttachment(JSONObject attachmentData) throws NxtException.NotValidException {
                return new Attachment.MessagingPhasingVoteCasting(attachmentData);
            }

            @Override
            public boolean canHaveRecipient() {
                return false;
            }

            @Override
            void validateAttachment(Transaction transaction) throws NxtException.ValidationException {

                if (Nxt.getBlockchain().getHeight() < Constants.VOTING_SYSTEM_BLOCK) {
                    throw new NxtException.NotYetEnabledException("Voting System not yet enabled at height " + Nxt.getBlockchain().getHeight());
                }

                Attachment.MessagingPhasingVoteCasting attachment = (Attachment.MessagingPhasingVoteCasting) transaction.getAttachment();
                byte[] revealedSecret = attachment.getRevealedSecret();
                if (revealedSecret.length > Constants.MAX_PHASING_REVEALED_SECRET_LENGTH) {
                    throw new NxtException.NotValidException("Invalid revealed secret length " + revealedSecret.length);
                }
                byte[] hashedSecret = null;
                byte algorithm = 0;

                List<byte[]> hashes = attachment.getTransactionFullHashes();
                if (hashes.size() > Constants.MAX_PHASING_VOTE_TRANSACTIONS) {
                    throw new NxtException.NotValidException("No more than " + Constants.MAX_PHASING_VOTE_TRANSACTIONS + " votes allowed for two-phased multivoting");
                }

                long voterId = transaction.getSenderId();
                for (byte[] hash : hashes) {
                    long phasedTransactionId = Convert.fullHashToId(hash);
                    if (phasedTransactionId == 0) {
                        throw new NxtException.NotValidException("Invalid phased transactionFullHash " + Convert.toHexString(hash));
                    }

                    PhasingPoll poll = PhasingPoll.getPoll(phasedTransactionId);
                    if (poll == null) {
                        throw new NxtException.NotCurrentlyValidException("Invalid phased transaction " + Long.toUnsignedString(phasedTransactionId)
                                + ", or phasing is finished");
                    }
                    if (! poll.getVoteWeighting().acceptsVotes()) {
                        throw new NxtException.NotValidException("This phased transaction does not require or accept voting");
                    }
                    long[] whitelist = poll.getWhitelist();
                    if (whitelist.length > 0 && Arrays.binarySearch(whitelist, voterId) < 0) {
                        throw new NxtException.NotValidException("Voter is not in the phased transaction whitelist");
                    }
                    if (revealedSecret.length > 0) {
                        if (poll.getVoteWeighting().getVotingModel() != VoteWeighting.VotingModel.HASH) {
                            throw new NxtException.NotValidException("Phased transaction " + Long.toUnsignedString(phasedTransactionId) + " does not accept by-hash voting");
                        }
                        if (hashedSecret != null && !Arrays.equals(poll.getHashedSecret(), hashedSecret)) {
                            throw new NxtException.NotValidException("Phased transaction " + Long.toUnsignedString(phasedTransactionId) + " is using a different hashedSecret");
                        }
                        if (algorithm != 0 && algorithm != poll.getAlgorithm()) {
                            throw new NxtException.NotValidException("Phased transaction " + Long.toUnsignedString(phasedTransactionId) + " is using a different hashedSecretAlgorithm");
                        }
                        if (hashedSecret == null && ! poll.verifySecret(revealedSecret)) {
                            throw new NxtException.NotValidException("Revealed secret does not match phased transaction hashed secret");
                        }
                        hashedSecret = poll.getHashedSecret();
                        algorithm = poll.getAlgorithm();
                    } else if (poll.getVoteWeighting().getVotingModel() == VoteWeighting.VotingModel.HASH) {
                        throw new NxtException.NotValidException("Phased transaction " + Long.toUnsignedString(phasedTransactionId) + " requires revealed secret for approval");
                    }
                    if (!Arrays.equals(poll.getFullHash(), hash)) {
                        throw new NxtException.NotCurrentlyValidException("Phased transaction hash does not match hash in voting transaction");
                    }
                    if (poll.getFinishHeight() <= transaction.getValidationHeight() + 1) {
                        throw new NxtException.NotCurrentlyValidException(String.format("Poll voting finishes at height %d before transaction validation height %d",
                                poll.getFinishHeight(), transaction.getValidationHeight() + 1));
                    }
                }
            }

            @Override
            final void applyAttachment(Transaction transaction, Account senderAccount, Account recipientAccount) {
                Attachment.MessagingPhasingVoteCasting attachment = (Attachment.MessagingPhasingVoteCasting) transaction.getAttachment();
                List<byte[]> hashes = attachment.getTransactionFullHashes();
                for (byte[] hash : hashes) {
                    PhasingVote.addVote(transaction, senderAccount, Convert.fullHashToId(hash));
                }
            }

            @Override
            public boolean isPhasingSafe() {
                return true;
            }

        };

        public static final TransactionType HUB_ANNOUNCEMENT = new Messaging() {

            @Override
            public final byte getSubtype() {
                return TransactionType.SUBTYPE_MESSAGING_HUB_ANNOUNCEMENT;
            }

            @Override
            public String getName() {
                return "HubAnnouncement";
            }

            @Override
            Attachment.MessagingHubAnnouncement parseAttachment(ByteBuffer buffer, byte transactionVersion) throws NxtException.NotValidException {
                return new Attachment.MessagingHubAnnouncement(buffer, transactionVersion);
            }

            @Override
            Attachment.MessagingHubAnnouncement parseAttachment(JSONObject attachmentData) throws NxtException.NotValidException {
                return new Attachment.MessagingHubAnnouncement(attachmentData);
            }

            @Override
            void applyAttachment(Transaction transaction, Account senderAccount, Account recipientAccount) {
                Attachment.MessagingHubAnnouncement attachment = (Attachment.MessagingHubAnnouncement) transaction.getAttachment();
                Hub.addOrUpdateHub(transaction, attachment);
            }

            @Override
            void validateAttachment(Transaction transaction) throws NxtException.ValidationException {
                if (Nxt.getBlockchain().getHeight() < Constants.TRANSPARENT_FORGING_BLOCK_7) {
                    throw new NxtException.NotYetEnabledException("Hub terminal announcement not yet enabled at height " + Nxt.getBlockchain().getHeight());
                }
                Attachment.MessagingHubAnnouncement attachment = (Attachment.MessagingHubAnnouncement) transaction.getAttachment();
                if (attachment.getMinFeePerByteNQT() < 0 || attachment.getMinFeePerByteNQT() > Constants.MAX_BALANCE_NQT
                        || attachment.getUris().length > Constants.MAX_HUB_ANNOUNCEMENT_URIS) {
                    // cfb: "0" is allowed to show that another way to determine the min fee should be used
                    throw new NxtException.NotValidException("Invalid hub terminal announcement: " + attachment.getJSONObject());
                }
                for (String uri : attachment.getUris()) {
                    if (uri.length() > Constants.MAX_HUB_ANNOUNCEMENT_URI_LENGTH) {
                        throw new NxtException.NotValidException("Invalid URI length: " + uri.length());
                    }
                    //TODO: also check URI validity here?
                }
            }

            @Override
            public boolean canHaveRecipient() {
                return false;
            }

            @Override
            public boolean isPhasingSafe() {
                return true;
            }

        };

        public static final Messaging ACCOUNT_INFO = new Messaging() {

            @Override
            public byte getSubtype() {
                return TransactionType.SUBTYPE_MESSAGING_ACCOUNT_INFO;
            }

            @Override
            public String getName() {
                return "AccountInfo";
            }

            @Override
            Attachment.MessagingAccountInfo parseAttachment(ByteBuffer buffer, byte transactionVersion) throws NxtException.NotValidException {
                return new Attachment.MessagingAccountInfo(buffer, transactionVersion);
            }

            @Override
            Attachment.MessagingAccountInfo parseAttachment(JSONObject attachmentData) throws NxtException.NotValidException {
                return new Attachment.MessagingAccountInfo(attachmentData);
            }

            @Override
            void validateAttachment(Transaction transaction) throws NxtException.ValidationException {
                Attachment.MessagingAccountInfo attachment = (Attachment.MessagingAccountInfo)transaction.getAttachment();
                if (attachment.getName().length() > Constants.MAX_ACCOUNT_NAME_LENGTH
                        || attachment.getDescription().length() > Constants.MAX_ACCOUNT_DESCRIPTION_LENGTH) {
                    throw new NxtException.NotValidException("Invalid account info issuance: " + attachment.getJSONObject());
                }
            }

            @Override
            void applyAttachment(Transaction transaction, Account senderAccount, Account recipientAccount) {
                Attachment.MessagingAccountInfo attachment = (Attachment.MessagingAccountInfo) transaction.getAttachment();
                senderAccount.setAccountInfo(attachment.getName(), attachment.getDescription());
            }

            @Override
            public boolean canHaveRecipient() {
                return false;
            }

            @Override
            public boolean isPhasingSafe() {
                return true;
            }

        };

    }

    public static abstract class ColoredCoins extends TransactionType {

        private ColoredCoins() {}

        @Override
        public final byte getType() {
            return TransactionType.TYPE_COLORED_COINS;
        }

        public static final TransactionType ASSET_ISSUANCE = new ColoredCoins() {

            private final Fee ASSET_ISSUANCE_FEE = new Fee.ConstantFee(1000 * Constants.ONE_NXT);

            @Override
            public final byte getSubtype() {
                return TransactionType.SUBTYPE_COLORED_COINS_ASSET_ISSUANCE;
            }

            @Override
            public String getName() {
                return "AssetIssuance";
            }

            @Override
            public Fee getBaselineFee(Transaction transaction) {
                return ASSET_ISSUANCE_FEE;
            }

            @Override
            Attachment.ColoredCoinsAssetIssuance parseAttachment(ByteBuffer buffer, byte transactionVersion) throws NxtException.NotValidException {
                return new Attachment.ColoredCoinsAssetIssuance(buffer, transactionVersion);
            }

            @Override
            Attachment.ColoredCoinsAssetIssuance parseAttachment(JSONObject attachmentData) throws NxtException.NotValidException {
                return new Attachment.ColoredCoinsAssetIssuance(attachmentData);
            }

            @Override
            boolean applyAttachmentUnconfirmed(Transaction transaction, Account senderAccount) {
                return true;
            }

            @Override
            void applyAttachment(Transaction transaction, Account senderAccount, Account recipientAccount) {
                Attachment.ColoredCoinsAssetIssuance attachment = (Attachment.ColoredCoinsAssetIssuance) transaction.getAttachment();
                long assetId = transaction.getId();
                Asset.addAsset(transaction, attachment);
                senderAccount.addToAssetAndUnconfirmedAssetBalanceQNT(assetId, attachment.getQuantityQNT());
            }

            @Override
            void undoAttachmentUnconfirmed(Transaction transaction, Account senderAccount) {
            }

            @Override
            void validateAttachment(Transaction transaction) throws NxtException.ValidationException {
                Attachment.ColoredCoinsAssetIssuance attachment = (Attachment.ColoredCoinsAssetIssuance)transaction.getAttachment();
                if (attachment.getName().length() < Constants.MIN_ASSET_NAME_LENGTH
                        || attachment.getName().length() > Constants.MAX_ASSET_NAME_LENGTH
                        || attachment.getDescription().length() > Constants.MAX_ASSET_DESCRIPTION_LENGTH
                        || attachment.getDecimals() < 0 || attachment.getDecimals() > 8
                        || attachment.getQuantityQNT() <= 0
                        || attachment.getQuantityQNT() > Constants.MAX_ASSET_QUANTITY_QNT
                        ) {
                    throw new NxtException.NotValidException("Invalid asset issuance: " + attachment.getJSONObject());
                }
                String normalizedName = attachment.getName().toLowerCase();
                for (int i = 0; i < normalizedName.length(); i++) {
                    if (Constants.ALPHABET.indexOf(normalizedName.charAt(i)) < 0) {
                        throw new NxtException.NotValidException("Invalid asset name: " + normalizedName);
                    }
                }
            }

            @Override
            public boolean canHaveRecipient() {
                return false;
            }

            @Override
            public boolean isPhasingSafe() {
                return true;
            }

        };

        public static final TransactionType ASSET_TRANSFER = new ColoredCoins() {

            @Override
            public final byte getSubtype() {
                return TransactionType.SUBTYPE_COLORED_COINS_ASSET_TRANSFER;
            }

            @Override
            public String getName() {
                return "AssetTransfer";
            }

            @Override
            Attachment.ColoredCoinsAssetTransfer parseAttachment(ByteBuffer buffer, byte transactionVersion) throws NxtException.NotValidException {
                return new Attachment.ColoredCoinsAssetTransfer(buffer, transactionVersion);
            }

            @Override
            Attachment.ColoredCoinsAssetTransfer parseAttachment(JSONObject attachmentData) throws NxtException.NotValidException {
                return new Attachment.ColoredCoinsAssetTransfer(attachmentData);
            }

            @Override
            boolean applyAttachmentUnconfirmed(Transaction transaction, Account senderAccount) {
                Attachment.ColoredCoinsAssetTransfer attachment = (Attachment.ColoredCoinsAssetTransfer) transaction.getAttachment();
                long unconfirmedAssetBalance = senderAccount.getUnconfirmedAssetBalanceQNT(attachment.getAssetId());
                if (unconfirmedAssetBalance >= 0 && unconfirmedAssetBalance >= attachment.getQuantityQNT()) {
                    senderAccount.addToUnconfirmedAssetBalanceQNT(attachment.getAssetId(), -attachment.getQuantityQNT());
                    return true;
                }
                return false;
            }

            @Override
            void applyAttachment(Transaction transaction, Account senderAccount, Account recipientAccount) {
                Attachment.ColoredCoinsAssetTransfer attachment = (Attachment.ColoredCoinsAssetTransfer) transaction.getAttachment();
                senderAccount.addToAssetBalanceQNT(attachment.getAssetId(), -attachment.getQuantityQNT());
                recipientAccount.addToAssetAndUnconfirmedAssetBalanceQNT(attachment.getAssetId(), attachment.getQuantityQNT());
                AssetTransfer.addAssetTransfer(transaction, attachment);
            }

            @Override
            void undoAttachmentUnconfirmed(Transaction transaction, Account senderAccount) {
                Attachment.ColoredCoinsAssetTransfer attachment = (Attachment.ColoredCoinsAssetTransfer) transaction.getAttachment();
                senderAccount.addToUnconfirmedAssetBalanceQNT(attachment.getAssetId(), attachment.getQuantityQNT());
            }

            @Override
            void validateAttachment(Transaction transaction) throws NxtException.ValidationException {
                Attachment.ColoredCoinsAssetTransfer attachment = (Attachment.ColoredCoinsAssetTransfer)transaction.getAttachment();
                if (transaction.getAmountNQT() != 0
                        || attachment.getComment() != null && attachment.getComment().length() > Constants.MAX_ASSET_TRANSFER_COMMENT_LENGTH
                        || attachment.getAssetId() == 0) {
                    throw new NxtException.NotValidException("Invalid asset transfer amount or comment: " + attachment.getJSONObject());
                }
                if (transaction.getVersion() > 0 && attachment.getComment() != null) {
                    throw new NxtException.NotValidException("Asset transfer comments no longer allowed, use message " +
                            "or encrypted message appendix instead");
                }
                Asset asset = Asset.getAsset(attachment.getAssetId());
                if (attachment.getQuantityQNT() <= 0 || (asset != null && attachment.getQuantityQNT() > asset.getQuantityQNT())) {
                    throw new NxtException.NotValidException("Invalid asset transfer asset or quantity: " + attachment.getJSONObject());
                }
                if (asset == null) {
                    throw new NxtException.NotCurrentlyValidException("Asset " + Long.toUnsignedString(attachment.getAssetId()) +
                            " does not exist yet");
                }
            }

            @Override
            public boolean canHaveRecipient() {
                return true;
            }

            @Override
            public boolean isPhasingSafe() {
                return true;
            }

        };

        abstract static class ColoredCoinsOrderPlacement extends ColoredCoins {

            @Override
            final void validateAttachment(Transaction transaction) throws NxtException.ValidationException {
                Attachment.ColoredCoinsOrderPlacement attachment = (Attachment.ColoredCoinsOrderPlacement)transaction.getAttachment();
                if (attachment.getPriceNQT() <= 0 || attachment.getPriceNQT() > Constants.MAX_BALANCE_NQT
                        || attachment.getAssetId() == 0) {
                    throw new NxtException.NotValidException("Invalid asset order placement: " + attachment.getJSONObject());
                }
                Asset asset = Asset.getAsset(attachment.getAssetId());
                if (attachment.getQuantityQNT() <= 0 || (asset != null && attachment.getQuantityQNT() > asset.getQuantityQNT())) {
                    throw new NxtException.NotValidException("Invalid asset order placement asset or quantity: " + attachment.getJSONObject());
                }
                if (asset == null) {
                    throw new NxtException.NotCurrentlyValidException("Asset " + Long.toUnsignedString(attachment.getAssetId()) +
                            " does not exist yet");
                }
            }

            @Override
            public final boolean canHaveRecipient() {
                return false;
            }

            @Override
            public final boolean isPhasingSafe() {
                return true;
            }

        }

        public static final TransactionType ASK_ORDER_PLACEMENT = new ColoredCoins.ColoredCoinsOrderPlacement() {

            @Override
            public final byte getSubtype() {
                return TransactionType.SUBTYPE_COLORED_COINS_ASK_ORDER_PLACEMENT;
            }

            @Override
            public String getName() {
                return "AskOrderPlacement";
            }

            @Override
            Attachment.ColoredCoinsAskOrderPlacement parseAttachment(ByteBuffer buffer, byte transactionVersion) throws NxtException.NotValidException {
                return new Attachment.ColoredCoinsAskOrderPlacement(buffer, transactionVersion);
            }

            @Override
            Attachment.ColoredCoinsAskOrderPlacement parseAttachment(JSONObject attachmentData) throws NxtException.NotValidException {
                return new Attachment.ColoredCoinsAskOrderPlacement(attachmentData);
            }

            @Override
            boolean applyAttachmentUnconfirmed(Transaction transaction, Account senderAccount) {
                Attachment.ColoredCoinsAskOrderPlacement attachment = (Attachment.ColoredCoinsAskOrderPlacement) transaction.getAttachment();
                long unconfirmedAssetBalance = senderAccount.getUnconfirmedAssetBalanceQNT(attachment.getAssetId());
                if (unconfirmedAssetBalance >= 0 && unconfirmedAssetBalance >= attachment.getQuantityQNT()) {
                    senderAccount.addToUnconfirmedAssetBalanceQNT(attachment.getAssetId(), -attachment.getQuantityQNT());
                    return true;
                }
                return false;
            }

            @Override
            void applyAttachment(Transaction transaction, Account senderAccount, Account recipientAccount) {
                Attachment.ColoredCoinsAskOrderPlacement attachment = (Attachment.ColoredCoinsAskOrderPlacement) transaction.getAttachment();
                Order.Ask.addOrder(transaction, attachment);
            }

            @Override
            void undoAttachmentUnconfirmed(Transaction transaction, Account senderAccount) {
                Attachment.ColoredCoinsAskOrderPlacement attachment = (Attachment.ColoredCoinsAskOrderPlacement) transaction.getAttachment();
                senderAccount.addToUnconfirmedAssetBalanceQNT(attachment.getAssetId(), attachment.getQuantityQNT());
            }

        };

        public final static TransactionType BID_ORDER_PLACEMENT = new ColoredCoins.ColoredCoinsOrderPlacement() {

            @Override
            public final byte getSubtype() {
                return TransactionType.SUBTYPE_COLORED_COINS_BID_ORDER_PLACEMENT;
            }

            @Override
            public String getName() {
                return "BidOrderPlacement";
            }

            @Override
            Attachment.ColoredCoinsBidOrderPlacement parseAttachment(ByteBuffer buffer, byte transactionVersion) throws NxtException.NotValidException {
                return new Attachment.ColoredCoinsBidOrderPlacement(buffer, transactionVersion);
            }

            @Override
            Attachment.ColoredCoinsBidOrderPlacement parseAttachment(JSONObject attachmentData) throws NxtException.NotValidException {
                return new Attachment.ColoredCoinsBidOrderPlacement(attachmentData);
            }

            @Override
            boolean applyAttachmentUnconfirmed(Transaction transaction, Account senderAccount) {
                Attachment.ColoredCoinsBidOrderPlacement attachment = (Attachment.ColoredCoinsBidOrderPlacement) transaction.getAttachment();
                if (senderAccount.getUnconfirmedBalanceNQT() >= Math.multiplyExact(attachment.getQuantityQNT(), attachment.getPriceNQT())) {
                    senderAccount.addToUnconfirmedBalanceNQT(-Math.multiplyExact(attachment.getQuantityQNT(), attachment.getPriceNQT()));
                    return true;
                }
                return false;
            }

            @Override
            void applyAttachment(Transaction transaction, Account senderAccount, Account recipientAccount) {
                Attachment.ColoredCoinsBidOrderPlacement attachment = (Attachment.ColoredCoinsBidOrderPlacement) transaction.getAttachment();
                Order.Bid.addOrder(transaction, attachment);
            }

            @Override
            void undoAttachmentUnconfirmed(Transaction transaction, Account senderAccount) {
                Attachment.ColoredCoinsBidOrderPlacement attachment = (Attachment.ColoredCoinsBidOrderPlacement) transaction.getAttachment();
                senderAccount.addToUnconfirmedBalanceNQT(Math.multiplyExact(attachment.getQuantityQNT(), attachment.getPriceNQT()));
            }

        };

        abstract static class ColoredCoinsOrderCancellation extends ColoredCoins {

            @Override
            final boolean applyAttachmentUnconfirmed(Transaction transaction, Account senderAccount) {
                return true;
            }

            @Override
            final void undoAttachmentUnconfirmed(Transaction transaction, Account senderAccount) {
            }

            @Override
            public final boolean canHaveRecipient() {
                return false;
            }

            @Override
            public final boolean isPhasingSafe() {
                return true;
            }

        }

        public static final TransactionType ASK_ORDER_CANCELLATION = new ColoredCoins.ColoredCoinsOrderCancellation() {

            @Override
            public final byte getSubtype() {
                return TransactionType.SUBTYPE_COLORED_COINS_ASK_ORDER_CANCELLATION;
            }

            @Override
            public String getName() {
                return "AskOrderCancellation";
            }

            @Override
            Attachment.ColoredCoinsAskOrderCancellation parseAttachment(ByteBuffer buffer, byte transactionVersion) throws NxtException.NotValidException {
                return new Attachment.ColoredCoinsAskOrderCancellation(buffer, transactionVersion);
            }

            @Override
            Attachment.ColoredCoinsAskOrderCancellation parseAttachment(JSONObject attachmentData) throws NxtException.NotValidException {
                return new Attachment.ColoredCoinsAskOrderCancellation(attachmentData);
            }

            @Override
            void applyAttachment(Transaction transaction, Account senderAccount, Account recipientAccount) {
                Attachment.ColoredCoinsAskOrderCancellation attachment = (Attachment.ColoredCoinsAskOrderCancellation) transaction.getAttachment();
                Order order = Order.Ask.getAskOrder(attachment.getOrderId());
                Order.Ask.removeOrder(attachment.getOrderId());
                if (order != null) {
                    senderAccount.addToUnconfirmedAssetBalanceQNT(order.getAssetId(), order.getQuantityQNT());
                }
            }

            @Override
            void validateAttachment(Transaction transaction) throws NxtException.ValidationException {
                Attachment.ColoredCoinsAskOrderCancellation attachment = (Attachment.ColoredCoinsAskOrderCancellation) transaction.getAttachment();
                Order ask = Order.Ask.getAskOrder(attachment.getOrderId());
                if (ask == null) {
                    throw new NxtException.NotCurrentlyValidException("Invalid ask order: " + Long.toUnsignedString(attachment.getOrderId()));
                }
                if (ask.getAccountId() != transaction.getSenderId()) {
                    throw new NxtException.NotValidException("Order " + Long.toUnsignedString(attachment.getOrderId()) + " was created by account "
                            + Long.toUnsignedString(ask.getAccountId()));
                }
            }

        };

        public static final TransactionType BID_ORDER_CANCELLATION = new ColoredCoins.ColoredCoinsOrderCancellation() {

            @Override
            public final byte getSubtype() {
                return TransactionType.SUBTYPE_COLORED_COINS_BID_ORDER_CANCELLATION;
            }

            @Override
            public String getName() {
                return "BidOrderCancellation";
            }

            @Override
            Attachment.ColoredCoinsBidOrderCancellation parseAttachment(ByteBuffer buffer, byte transactionVersion) throws NxtException.NotValidException {
                return new Attachment.ColoredCoinsBidOrderCancellation(buffer, transactionVersion);
            }

            @Override
            Attachment.ColoredCoinsBidOrderCancellation parseAttachment(JSONObject attachmentData) throws NxtException.NotValidException {
                return new Attachment.ColoredCoinsBidOrderCancellation(attachmentData);
            }

            @Override
            void applyAttachment(Transaction transaction, Account senderAccount, Account recipientAccount) {
                Attachment.ColoredCoinsBidOrderCancellation attachment = (Attachment.ColoredCoinsBidOrderCancellation) transaction.getAttachment();
                Order order = Order.Bid.getBidOrder(attachment.getOrderId());
                Order.Bid.removeOrder(attachment.getOrderId());
                if (order != null) {
                    senderAccount.addToUnconfirmedBalanceNQT(Math.multiplyExact(order.getQuantityQNT(), order.getPriceNQT()));
                }
            }

            @Override
            void validateAttachment(Transaction transaction) throws NxtException.ValidationException {
                Attachment.ColoredCoinsBidOrderCancellation attachment = (Attachment.ColoredCoinsBidOrderCancellation) transaction.getAttachment();
                Order bid = Order.Bid.getBidOrder(attachment.getOrderId());
                if (bid == null) {
                    throw new NxtException.NotCurrentlyValidException("Invalid bid order: " + Long.toUnsignedString(attachment.getOrderId()));
                }
                if (bid.getAccountId() != transaction.getSenderId()) {
                    throw new NxtException.NotValidException("Order " + Long.toUnsignedString(attachment.getOrderId()) + " was created by account "
                            + Long.toUnsignedString(bid.getAccountId()));
                }
            }

        };

        public static final TransactionType DIVIDEND_PAYMENT = new ColoredCoins() {

            @Override
            public final byte getSubtype() {
                return TransactionType.SUBTYPE_COLORED_COINS_DIVIDEND_PAYMENT;
            }

            @Override
            public String getName() {
                return "DividendPayment";
            }

            @Override
            Attachment.ColoredCoinsDividendPayment parseAttachment(ByteBuffer buffer, byte transactionVersion) {
                return new Attachment.ColoredCoinsDividendPayment(buffer, transactionVersion);
            }

            @Override
            Attachment.ColoredCoinsDividendPayment parseAttachment(JSONObject attachmentData) {
                return new Attachment.ColoredCoinsDividendPayment(attachmentData);
            }

            @Override
            boolean applyAttachmentUnconfirmed(Transaction transaction, Account senderAccount) {
                Attachment.ColoredCoinsDividendPayment attachment = (Attachment.ColoredCoinsDividendPayment)transaction.getAttachment();
                long quantityQNT = Asset.getAsset(attachment.getAssetId()).getQuantityQNT()
                        - senderAccount.getAssetBalanceQNT(attachment.getAssetId(), attachment.getHeight())
                        - Account.getAssetBalanceQNT(Genesis.CREATOR_ID, attachment.getAssetId(), attachment.getHeight());
                long totalDividendPayment = Math.multiplyExact(attachment.getAmountNQTPerQNT(), quantityQNT);
                if (senderAccount.getUnconfirmedBalanceNQT() >= totalDividendPayment) {
                    senderAccount.addToUnconfirmedBalanceNQT(-totalDividendPayment);
                    return true;
                }
                return false;
            }

            @Override
            void applyAttachment(Transaction transaction, Account senderAccount, Account recipientAccount) {
                Attachment.ColoredCoinsDividendPayment attachment = (Attachment.ColoredCoinsDividendPayment)transaction.getAttachment();
                senderAccount.payDividends(attachment.getAssetId(), attachment.getHeight(), attachment.getAmountNQTPerQNT());
            }

            @Override
            void undoAttachmentUnconfirmed(Transaction transaction, Account senderAccount) {
                Attachment.ColoredCoinsDividendPayment attachment = (Attachment.ColoredCoinsDividendPayment)transaction.getAttachment();
                long quantityQNT = Asset.getAsset(attachment.getAssetId()).getQuantityQNT()
                        - senderAccount.getAssetBalanceQNT(attachment.getAssetId(), attachment.getHeight())
                        - Account.getAssetBalanceQNT(Genesis.CREATOR_ID, attachment.getAssetId(), attachment.getHeight());
                long totalDividendPayment = Math.multiplyExact(attachment.getAmountNQTPerQNT(), quantityQNT);
                senderAccount.addToUnconfirmedBalanceNQT(totalDividendPayment);
            }

            @Override
            void validateAttachment(Transaction transaction) throws NxtException.ValidationException {
                Attachment.ColoredCoinsDividendPayment attachment = (Attachment.ColoredCoinsDividendPayment)transaction.getAttachment();
                Asset asset = Asset.getAsset(attachment.getAssetId());
                if (asset == null) {
                    throw new NxtException.NotCurrentlyValidException("Asset " + Long.toUnsignedString(attachment.getAssetId())
                            + "for dividend payment doesn't exist yet");
                }
                if (asset.getAccountId() != transaction.getSenderId() || attachment.getAmountNQTPerQNT() <= 0) {
                    throw new NxtException.NotValidException("Invalid dividend payment sender or amount " + attachment.getJSONObject());
                }
                if (attachment.getHeight() > Nxt.getBlockchain().getHeight()
                        || attachment.getHeight() <= transaction.getValidationHeight() - Constants.MAX_DIVIDEND_PAYMENT_ROLLBACK) {
                    throw new NxtException.NotCurrentlyValidException("Invalid dividend payment height: " + attachment.getHeight());
                }
            }

            @Override
            public boolean canHaveRecipient() {
                return false;
            }

            @Override
            public boolean isPhasingSafe() {
                return true;
            }

        };

    }

    public static abstract class DigitalGoods extends TransactionType {

        private DigitalGoods() {
        }

        @Override
        public final byte getType() {
            return TransactionType.TYPE_DIGITAL_GOODS;
        }

        @Override
        boolean applyAttachmentUnconfirmed(Transaction transaction, Account senderAccount) {
            return true;
        }

        @Override
        void undoAttachmentUnconfirmed(Transaction transaction, Account senderAccount) {
        }

        @Override
        final void validateAttachment(Transaction transaction) throws NxtException.ValidationException {
            if (transaction.getAmountNQT() != 0) {
                throw new NxtException.NotValidException("Invalid digital goods transaction");
            }
            doValidateAttachment(transaction);
        }

        abstract void doValidateAttachment(Transaction transaction) throws NxtException.ValidationException;


        public static final TransactionType LISTING = new DigitalGoods() {

            @Override
            public final byte getSubtype() {
                return TransactionType.SUBTYPE_DIGITAL_GOODS_LISTING;
            }

            @Override
            public String getName() {
                return "DigitalGoodsListing";
            }

            @Override
            Attachment.DigitalGoodsListing parseAttachment(ByteBuffer buffer, byte transactionVersion) throws NxtException.NotValidException {
                return new Attachment.DigitalGoodsListing(buffer, transactionVersion);
            }

            @Override
            Attachment.DigitalGoodsListing parseAttachment(JSONObject attachmentData) throws NxtException.NotValidException {
                return new Attachment.DigitalGoodsListing(attachmentData);
            }

            @Override
            void applyAttachment(Transaction transaction, Account senderAccount, Account recipientAccount) {
                Attachment.DigitalGoodsListing attachment = (Attachment.DigitalGoodsListing) transaction.getAttachment();
                DigitalGoodsStore.listGoods(transaction, attachment);
            }

            @Override
            void doValidateAttachment(Transaction transaction) throws NxtException.ValidationException {
                Attachment.DigitalGoodsListing attachment = (Attachment.DigitalGoodsListing) transaction.getAttachment();
                if (attachment.getName().length() == 0
                        || attachment.getName().length() > Constants.MAX_DGS_LISTING_NAME_LENGTH
                        || attachment.getDescription().length() > Constants.MAX_DGS_LISTING_DESCRIPTION_LENGTH
                        || attachment.getTags().length() > Constants.MAX_DGS_LISTING_TAGS_LENGTH
                        || attachment.getQuantity() < 0 || attachment.getQuantity() > Constants.MAX_DGS_LISTING_QUANTITY
                        || attachment.getPriceNQT() <= 0 || attachment.getPriceNQT() > Constants.MAX_BALANCE_NQT) {
                    throw new NxtException.NotValidException("Invalid digital goods listing: " + attachment.getJSONObject());
                }
            }

            @Override
            public boolean canHaveRecipient() {
                return false;
            }

            @Override
            public boolean isPhasingSafe() {
                return true;
            }

        };

        public static final TransactionType DELISTING = new DigitalGoods() {

            @Override
            public final byte getSubtype() {
                return TransactionType.SUBTYPE_DIGITAL_GOODS_DELISTING;
            }

            @Override
            public String getName() {
                return "DigitalGoodsDelisting";
            }

            @Override
            Attachment.DigitalGoodsDelisting parseAttachment(ByteBuffer buffer, byte transactionVersion) throws NxtException.NotValidException {
                return new Attachment.DigitalGoodsDelisting(buffer, transactionVersion);
            }

            @Override
            Attachment.DigitalGoodsDelisting parseAttachment(JSONObject attachmentData) throws NxtException.NotValidException {
                return new Attachment.DigitalGoodsDelisting(attachmentData);
            }

            @Override
            void applyAttachment(Transaction transaction, Account senderAccount, Account recipientAccount) {
                Attachment.DigitalGoodsDelisting attachment = (Attachment.DigitalGoodsDelisting) transaction.getAttachment();
                DigitalGoodsStore.delistGoods(attachment.getGoodsId());
            }

            @Override
            void doValidateAttachment(Transaction transaction) throws NxtException.ValidationException {
                Attachment.DigitalGoodsDelisting attachment = (Attachment.DigitalGoodsDelisting) transaction.getAttachment();
                DigitalGoodsStore.Goods goods = DigitalGoodsStore.Goods.getGoods(attachment.getGoodsId());
                if (goods != null && transaction.getSenderId() != goods.getSellerId()) {
                    throw new NxtException.NotValidException("Invalid digital goods delisting - seller is different: " + attachment.getJSONObject());
                }
                if (goods == null || goods.isDelisted()) {
                    throw new NxtException.NotCurrentlyValidException("Goods " + Long.toUnsignedString(attachment.getGoodsId()) +
                            "not yet listed or already delisted");
                }
            }

            @Override
            boolean isDuplicate(Transaction transaction, Map<TransactionType, Map<String,Boolean>> duplicates) {
                Attachment.DigitalGoodsDelisting attachment = (Attachment.DigitalGoodsDelisting) transaction.getAttachment();
                return isDuplicate(DigitalGoods.DELISTING, Long.toUnsignedString(attachment.getGoodsId()), duplicates, true);
            }

            @Override
            public boolean canHaveRecipient() {
                return false;
            }

            @Override
            public boolean isPhasingSafe() {
                return true;
            }

        };

        public static final TransactionType PRICE_CHANGE = new DigitalGoods() {

            @Override
            public final byte getSubtype() {
                return TransactionType.SUBTYPE_DIGITAL_GOODS_PRICE_CHANGE;
            }

            @Override
            public String getName() {
                return "DigitalGoodsPriceChange";
            }

            @Override
            Attachment.DigitalGoodsPriceChange parseAttachment(ByteBuffer buffer, byte transactionVersion) throws NxtException.NotValidException {
                return new Attachment.DigitalGoodsPriceChange(buffer, transactionVersion);
            }

            @Override
            Attachment.DigitalGoodsPriceChange parseAttachment(JSONObject attachmentData) throws NxtException.NotValidException {
                return new Attachment.DigitalGoodsPriceChange(attachmentData);
            }

            @Override
            void applyAttachment(Transaction transaction, Account senderAccount, Account recipientAccount) {
                Attachment.DigitalGoodsPriceChange attachment = (Attachment.DigitalGoodsPriceChange) transaction.getAttachment();
                DigitalGoodsStore.changePrice(attachment.getGoodsId(), attachment.getPriceNQT());
            }

            @Override
            void doValidateAttachment(Transaction transaction) throws NxtException.ValidationException {
                Attachment.DigitalGoodsPriceChange attachment = (Attachment.DigitalGoodsPriceChange) transaction.getAttachment();
                DigitalGoodsStore.Goods goods = DigitalGoodsStore.Goods.getGoods(attachment.getGoodsId());
                if (attachment.getPriceNQT() <= 0 || attachment.getPriceNQT() > Constants.MAX_BALANCE_NQT
                        || (goods != null && transaction.getSenderId() != goods.getSellerId())) {
                    throw new NxtException.NotValidException("Invalid digital goods price change: " + attachment.getJSONObject());
                }
                if (goods == null || goods.isDelisted()) {
                    throw new NxtException.NotCurrentlyValidException("Goods " + Long.toUnsignedString(attachment.getGoodsId()) +
                            "not yet listed or already delisted");
                }
            }

            @Override
            boolean isDuplicate(Transaction transaction, Map<TransactionType, Map<String, Boolean>> duplicates) {
                Attachment.DigitalGoodsPriceChange attachment = (Attachment.DigitalGoodsPriceChange) transaction.getAttachment();
                // not a bug, uniqueness is based on DigitalGoods.DELISTING
                return isDuplicate(DigitalGoods.DELISTING, Long.toUnsignedString(attachment.getGoodsId()), duplicates, true);
            }

            @Override
            public boolean canHaveRecipient() {
                return false;
            }

            @Override
            public boolean isPhasingSafe() {
                return false;
            }

        };

        public static final TransactionType QUANTITY_CHANGE = new DigitalGoods() {

            @Override
            public final byte getSubtype() {
                return TransactionType.SUBTYPE_DIGITAL_GOODS_QUANTITY_CHANGE;
            }

            @Override
            public String getName() {
                return "DigitalGoodsQuantityChange";
            }

            @Override
            Attachment.DigitalGoodsQuantityChange parseAttachment(ByteBuffer buffer, byte transactionVersion) throws NxtException.NotValidException {
                return new Attachment.DigitalGoodsQuantityChange(buffer, transactionVersion);
            }

            @Override
            Attachment.DigitalGoodsQuantityChange parseAttachment(JSONObject attachmentData) throws NxtException.NotValidException {
                return new Attachment.DigitalGoodsQuantityChange(attachmentData);
            }

            @Override
            void applyAttachment(Transaction transaction, Account senderAccount, Account recipientAccount) {
                Attachment.DigitalGoodsQuantityChange attachment = (Attachment.DigitalGoodsQuantityChange) transaction.getAttachment();
                DigitalGoodsStore.changeQuantity(attachment.getGoodsId(), attachment.getDeltaQuantity());
            }

            @Override
            void doValidateAttachment(Transaction transaction) throws NxtException.ValidationException {
                Attachment.DigitalGoodsQuantityChange attachment = (Attachment.DigitalGoodsQuantityChange) transaction.getAttachment();
                DigitalGoodsStore.Goods goods = DigitalGoodsStore.Goods.getGoods(attachment.getGoodsId());
                if (attachment.getDeltaQuantity() < -Constants.MAX_DGS_LISTING_QUANTITY
                        || attachment.getDeltaQuantity() > Constants.MAX_DGS_LISTING_QUANTITY
                        || (goods != null && transaction.getSenderId() != goods.getSellerId())) {
                    throw new NxtException.NotValidException("Invalid digital goods quantity change: " + attachment.getJSONObject());
                }
                if (goods == null || goods.isDelisted()) {
                    throw new NxtException.NotCurrentlyValidException("Goods " + Long.toUnsignedString(attachment.getGoodsId()) +
                            "not yet listed or already delisted");
                }
            }

            @Override
            boolean isDuplicate(Transaction transaction, Map<TransactionType, Map<String, Boolean>> duplicates) {
                Attachment.DigitalGoodsQuantityChange attachment = (Attachment.DigitalGoodsQuantityChange) transaction.getAttachment();
                // not a bug, uniqueness is based on DigitalGoods.DELISTING
                return isDuplicate(DigitalGoods.DELISTING, Long.toUnsignedString(attachment.getGoodsId()), duplicates, true);
            }

            @Override
            public boolean canHaveRecipient() {
                return false;
            }

            @Override
            public boolean isPhasingSafe() {
                return false;
            }

        };

        public static final TransactionType PURCHASE = new DigitalGoods() {

            @Override
            public final byte getSubtype() {
                return TransactionType.SUBTYPE_DIGITAL_GOODS_PURCHASE;
            }

            @Override
            public String getName() {
                return "DigitalGoodsPurchase";
            }

            @Override
            Attachment.DigitalGoodsPurchase parseAttachment(ByteBuffer buffer, byte transactionVersion) throws NxtException.NotValidException {
                return new Attachment.DigitalGoodsPurchase(buffer, transactionVersion);
            }

            @Override
            Attachment.DigitalGoodsPurchase parseAttachment(JSONObject attachmentData) throws NxtException.NotValidException {
                return new Attachment.DigitalGoodsPurchase(attachmentData);
            }

            @Override
            boolean applyAttachmentUnconfirmed(Transaction transaction, Account senderAccount) {
                Attachment.DigitalGoodsPurchase attachment = (Attachment.DigitalGoodsPurchase) transaction.getAttachment();
                if (senderAccount.getUnconfirmedBalanceNQT() >= Math.multiplyExact((long) attachment.getQuantity(), attachment.getPriceNQT())) {
                    senderAccount.addToUnconfirmedBalanceNQT(-Math.multiplyExact((long) attachment.getQuantity(), attachment.getPriceNQT()));
                    return true;
                }
                return false;
            }

            @Override
            void undoAttachmentUnconfirmed(Transaction transaction, Account senderAccount) {
                Attachment.DigitalGoodsPurchase attachment = (Attachment.DigitalGoodsPurchase) transaction.getAttachment();
                senderAccount.addToUnconfirmedBalanceNQT(Math.multiplyExact((long) attachment.getQuantity(), attachment.getPriceNQT()));
            }

            @Override
            void applyAttachment(Transaction transaction, Account senderAccount, Account recipientAccount) {
                Attachment.DigitalGoodsPurchase attachment = (Attachment.DigitalGoodsPurchase) transaction.getAttachment();
                DigitalGoodsStore.purchase(transaction, attachment);
            }

            @Override
            void doValidateAttachment(Transaction transaction) throws NxtException.ValidationException {
                Attachment.DigitalGoodsPurchase attachment = (Attachment.DigitalGoodsPurchase) transaction.getAttachment();
                DigitalGoodsStore.Goods goods = DigitalGoodsStore.Goods.getGoods(attachment.getGoodsId());
                if (attachment.getQuantity() <= 0 || attachment.getQuantity() > Constants.MAX_DGS_LISTING_QUANTITY
                        || attachment.getPriceNQT() <= 0 || attachment.getPriceNQT() > Constants.MAX_BALANCE_NQT
                        || (goods != null && goods.getSellerId() != transaction.getRecipientId())) {
                    throw new NxtException.NotValidException("Invalid digital goods purchase: " + attachment.getJSONObject());
                }
                if (transaction.getEncryptedMessage() != null && ! transaction.getEncryptedMessage().isText()) {
                    throw new NxtException.NotValidException("Only text encrypted messages allowed");
                }
                if (goods == null || goods.isDelisted()) {
                    throw new NxtException.NotCurrentlyValidException("Goods " + Long.toUnsignedString(attachment.getGoodsId()) +
                            "not yet listed or already delisted");
                }
                if (attachment.getQuantity() > goods.getQuantity() || attachment.getPriceNQT() != goods.getPriceNQT()) {
                    throw new NxtException.NotCurrentlyValidException("Goods price or quantity changed: " + attachment.getJSONObject());
                }
                if (attachment.getDeliveryDeadlineTimestamp() <= Nxt.getBlockchain().getLastBlockTimestamp()) {
                    throw new NxtException.NotCurrentlyValidException("Delivery deadline has already expired: " + attachment.getDeliveryDeadlineTimestamp());
                }
            }

            @Override
            boolean isDuplicate(Transaction transaction, Map<TransactionType, Map<String, Boolean>> duplicates) {
                if (Nxt.getBlockchain().getHeight() < Constants.MONETARY_SYSTEM_BLOCK) {
                    return false;
                }
                Attachment.DigitalGoodsPurchase attachment = (Attachment.DigitalGoodsPurchase) transaction.getAttachment();
                // not a bug, uniqueness is based on DigitalGoods.DELISTING
                return isDuplicate(DigitalGoods.DELISTING, Long.toUnsignedString(attachment.getGoodsId()), duplicates, false);
            }

            @Override
            public boolean canHaveRecipient() {
                return true;
            }

            @Override
            public boolean isPhasingSafe() {
                return false;
            }

        };

        public static final TransactionType DELIVERY = new DigitalGoods() {

            private final Fee DGS_DELIVERY_FEE = new Fee.SizeBasedFee(Constants.ONE_NXT) {
                @Override
                public int getSize(TransactionImpl transaction, Appendix attachment) {
                    int length = ((Attachment.DigitalGoodsDelivery)attachment).getGoods().getData().length;
                    return length <= 10240 ? 1024 : (length - 8 * 1024);
                }
            };

            @Override
            public final byte getSubtype() {
                return TransactionType.SUBTYPE_DIGITAL_GOODS_DELIVERY;
            }

            @Override
            public String getName() {
                return "DigitalGoodsDelivery";
            }

            @Override
            public Fee getBaselineFee(Transaction transaction) {
                return DGS_DELIVERY_FEE;
            }

            @Override
            Attachment.DigitalGoodsDelivery parseAttachment(ByteBuffer buffer, byte transactionVersion) throws NxtException.NotValidException {
                return new Attachment.DigitalGoodsDelivery(buffer, transactionVersion);
            }

            @Override
            Attachment.DigitalGoodsDelivery parseAttachment(JSONObject attachmentData) throws NxtException.NotValidException {
                return new Attachment.DigitalGoodsDelivery(attachmentData);
            }

            @Override
            void applyAttachment(Transaction transaction, Account senderAccount, Account recipientAccount) {
                Attachment.DigitalGoodsDelivery attachment = (Attachment.DigitalGoodsDelivery)transaction.getAttachment();
                DigitalGoodsStore.deliver(transaction, attachment);
            }

            @Override
            void doValidateAttachment(Transaction transaction) throws NxtException.ValidationException {
                Attachment.DigitalGoodsDelivery attachment = (Attachment.DigitalGoodsDelivery) transaction.getAttachment();
                DigitalGoodsStore.Purchase purchase = DigitalGoodsStore.Purchase.getPendingPurchase(attachment.getPurchaseId());
                int maxGoodsLength = Nxt.getBlockchain().getHeight() > Constants.VOTING_SYSTEM_BLOCK
                        ? Constants.MAX_DGS_GOODS_LENGTH_2 : Constants.MAX_DGS_GOODS_LENGTH;
                if (attachment.getGoods().getData().length > maxGoodsLength
                        || attachment.getGoods().getData().length == 0
                        || attachment.getGoods().getNonce().length != 32
                        || attachment.getDiscountNQT() < 0 || attachment.getDiscountNQT() > Constants.MAX_BALANCE_NQT
                        || (purchase != null &&
                        (purchase.getBuyerId() != transaction.getRecipientId()
                                || transaction.getSenderId() != purchase.getSellerId()
                                || attachment.getDiscountNQT() > Math.multiplyExact(purchase.getPriceNQT(), (long) purchase.getQuantity())))) {
                    throw new NxtException.NotValidException("Invalid digital goods delivery: " + attachment.getJSONObject());
                }
                if (purchase == null || purchase.getEncryptedGoods() != null) {
                    throw new NxtException.NotCurrentlyValidException("Purchase does not exist yet, or already delivered: "
                            + attachment.getJSONObject());
                }
            }

            @Override
            boolean isDuplicate(Transaction transaction, Map<TransactionType, Map<String, Boolean>> duplicates) {
                Attachment.DigitalGoodsDelivery attachment = (Attachment.DigitalGoodsDelivery) transaction.getAttachment();
                return isDuplicate(DigitalGoods.DELIVERY, Long.toUnsignedString(attachment.getPurchaseId()), duplicates, true);
            }

            @Override
            public boolean canHaveRecipient() {
                return true;
            }

            @Override
            public boolean isPhasingSafe() {
                return false;
            }

        };

        public static final TransactionType FEEDBACK = new DigitalGoods() {

            @Override
            public final byte getSubtype() {
                return TransactionType.SUBTYPE_DIGITAL_GOODS_FEEDBACK;
            }

            @Override
            public String getName() {
                return "DigitalGoodsFeedback";
            }

            @Override
            Attachment.DigitalGoodsFeedback parseAttachment(ByteBuffer buffer, byte transactionVersion) throws NxtException.NotValidException {
                return new Attachment.DigitalGoodsFeedback(buffer, transactionVersion);
            }

            @Override
            Attachment.DigitalGoodsFeedback parseAttachment(JSONObject attachmentData) throws NxtException.NotValidException {
                return new Attachment.DigitalGoodsFeedback(attachmentData);
            }

            @Override
            void applyAttachment(Transaction transaction, Account senderAccount, Account recipientAccount) {
                Attachment.DigitalGoodsFeedback attachment = (Attachment.DigitalGoodsFeedback)transaction.getAttachment();
                DigitalGoodsStore.feedback(attachment.getPurchaseId(), transaction.getEncryptedMessage(), transaction.getMessage());
            }

            @Override
            void doValidateAttachment(Transaction transaction) throws NxtException.ValidationException {
                Attachment.DigitalGoodsFeedback attachment = (Attachment.DigitalGoodsFeedback) transaction.getAttachment();
                DigitalGoodsStore.Purchase purchase = DigitalGoodsStore.Purchase.getPurchase(attachment.getPurchaseId());
                if (purchase != null &&
                        (purchase.getSellerId() != transaction.getRecipientId()
                                || transaction.getSenderId() != purchase.getBuyerId())) {
                    throw new NxtException.NotValidException("Invalid digital goods feedback: " + attachment.getJSONObject());
                }
                if (transaction.getEncryptedMessage() == null && transaction.getMessage() == null) {
                    throw new NxtException.NotValidException("Missing feedback message");
                }
                if (transaction.getEncryptedMessage() != null && ! transaction.getEncryptedMessage().isText()) {
                    throw new NxtException.NotValidException("Only text encrypted messages allowed");
                }
                if (transaction.getMessage() != null && ! transaction.getMessage().isText()) {
                    throw new NxtException.NotValidException("Only text public messages allowed");
                }
                if (purchase == null || purchase.getEncryptedGoods() == null) {
                    throw new NxtException.NotCurrentlyValidException("Purchase does not exist yet or not yet delivered");
                }
            }

            @Override
            public boolean canHaveRecipient() {
                return true;
            }

            @Override
            public boolean isPhasingSafe() {
                return false;
            }

        };

        public static final TransactionType REFUND = new DigitalGoods() {

            @Override
            public final byte getSubtype() {
                return TransactionType.SUBTYPE_DIGITAL_GOODS_REFUND;
            }

            @Override
            public String getName() {
                return "DigitalGoodsRefund";
            }

            @Override
            Attachment.DigitalGoodsRefund parseAttachment(ByteBuffer buffer, byte transactionVersion) throws NxtException.NotValidException {
                return new Attachment.DigitalGoodsRefund(buffer, transactionVersion);
            }

            @Override
            Attachment.DigitalGoodsRefund parseAttachment(JSONObject attachmentData) throws NxtException.NotValidException {
                return new Attachment.DigitalGoodsRefund(attachmentData);
            }

            @Override
            boolean applyAttachmentUnconfirmed(Transaction transaction, Account senderAccount) {
                Attachment.DigitalGoodsRefund attachment = (Attachment.DigitalGoodsRefund) transaction.getAttachment();
                if (senderAccount.getUnconfirmedBalanceNQT() >= attachment.getRefundNQT()) {
                    senderAccount.addToUnconfirmedBalanceNQT(-attachment.getRefundNQT());
                    return true;
                }
                return false;
            }

            @Override
            void undoAttachmentUnconfirmed(Transaction transaction, Account senderAccount) {
                Attachment.DigitalGoodsRefund attachment = (Attachment.DigitalGoodsRefund) transaction.getAttachment();
                senderAccount.addToUnconfirmedBalanceNQT(attachment.getRefundNQT());
            }

            @Override
            void applyAttachment(Transaction transaction, Account senderAccount, Account recipientAccount) {
                Attachment.DigitalGoodsRefund attachment = (Attachment.DigitalGoodsRefund) transaction.getAttachment();
                DigitalGoodsStore.refund(transaction.getSenderId(), attachment.getPurchaseId(),
                        attachment.getRefundNQT(), transaction.getEncryptedMessage());
            }

            @Override
            void doValidateAttachment(Transaction transaction) throws NxtException.ValidationException {
                Attachment.DigitalGoodsRefund attachment = (Attachment.DigitalGoodsRefund) transaction.getAttachment();
                DigitalGoodsStore.Purchase purchase = DigitalGoodsStore.Purchase.getPurchase(attachment.getPurchaseId());
                if (attachment.getRefundNQT() < 0 || attachment.getRefundNQT() > Constants.MAX_BALANCE_NQT
                        || (purchase != null &&
                        (purchase.getBuyerId() != transaction.getRecipientId()
                                || transaction.getSenderId() != purchase.getSellerId()))) {
                    throw new NxtException.NotValidException("Invalid digital goods refund: " + attachment.getJSONObject());
                }
                if (transaction.getEncryptedMessage() != null && ! transaction.getEncryptedMessage().isText()) {
                    throw new NxtException.NotValidException("Only text encrypted messages allowed");
                }
                if (purchase == null || purchase.getEncryptedGoods() == null || purchase.getRefundNQT() != 0) {
                    throw new NxtException.NotCurrentlyValidException("Purchase does not exist or is not delivered or is already refunded");
                }
            }

            @Override
            boolean isDuplicate(Transaction transaction, Map<TransactionType, Map<String, Boolean>> duplicates) {
                Attachment.DigitalGoodsRefund attachment = (Attachment.DigitalGoodsRefund) transaction.getAttachment();
                return isDuplicate(DigitalGoods.REFUND, Long.toUnsignedString(attachment.getPurchaseId()), duplicates, true);
            }

            @Override
            public boolean canHaveRecipient() {
                return true;
            }

            @Override
            public boolean isPhasingSafe() {
                return false;
            }

        };

    }

    public static abstract class AccountControl extends TransactionType {

        private AccountControl() {
        }

        @Override
        public final byte getType() {
            return TransactionType.TYPE_ACCOUNT_CONTROL;
        }

        @Override
        final boolean applyAttachmentUnconfirmed(Transaction transaction, Account senderAccount) {
            return true;
        }

        @Override
        final void undoAttachmentUnconfirmed(Transaction transaction, Account senderAccount) {
        }

        public static final TransactionType EFFECTIVE_BALANCE_LEASING = new AccountControl() {

            @Override
            public final byte getSubtype() {
                return TransactionType.SUBTYPE_ACCOUNT_CONTROL_EFFECTIVE_BALANCE_LEASING;
            }

            @Override
            public String getName() {
                return "EffectiveBalanceLeasing";
            }

            @Override
            Attachment.AccountControlEffectiveBalanceLeasing parseAttachment(ByteBuffer buffer, byte transactionVersion) throws NxtException.NotValidException {
                return new Attachment.AccountControlEffectiveBalanceLeasing(buffer, transactionVersion);
            }

            @Override
            Attachment.AccountControlEffectiveBalanceLeasing parseAttachment(JSONObject attachmentData) throws NxtException.NotValidException {
                return new Attachment.AccountControlEffectiveBalanceLeasing(attachmentData);
            }

            @Override
            void applyAttachment(Transaction transaction, Account senderAccount, Account recipientAccount) {
                Attachment.AccountControlEffectiveBalanceLeasing attachment = (Attachment.AccountControlEffectiveBalanceLeasing) transaction.getAttachment();
                Account.getAccount(transaction.getSenderId()).leaseEffectiveBalance(transaction.getRecipientId(), attachment.getPeriod());
            }

            @Override
            void validateAttachment(Transaction transaction) throws NxtException.ValidationException {
                Attachment.AccountControlEffectiveBalanceLeasing attachment = (Attachment.AccountControlEffectiveBalanceLeasing)transaction.getAttachment();
                Account recipientAccount = Account.getAccount(transaction.getRecipientId());
                if (transaction.getSenderId() == transaction.getRecipientId()
                        || transaction.getAmountNQT() != 0
                        || attachment.getPeriod() < Constants.LEASING_DELAY) {
                    throw new NxtException.NotValidException("Invalid effective balance leasing: "
                            + transaction.getJSONObject() + " transaction " + transaction.getStringId());
                }
                if (recipientAccount == null
                        || (recipientAccount.getKeyHeight() <= 0 && ! transaction.getStringId().equals("5081403377391821646"))) {
                    throw new NxtException.NotCurrentlyValidException("Invalid effective balance leasing: "
                            + " recipient account " + transaction.getRecipientId() + " not found or no public key published");
                }
                if (transaction.getRecipientId() == Genesis.CREATOR_ID) {
                    throw new NxtException.NotCurrentlyValidException("Leasing to Genesis account not allowed");
                }
            }

            @Override
            public boolean canHaveRecipient() {
                return true;
            }

            @Override
            public boolean isPhasingSafe() {
                return true;
            }

        };

        public static final TransactionType SET_PHASING_ONLY = new AccountControl(){

            @Override
            public byte getSubtype() {
                return SUBTYPE_ACCOUNT_CONTROL_PHASING_ONLY;
            }

            @Override
            AbstractAttachment parseAttachment(ByteBuffer buffer,
                    byte transactionVersion) throws NotValidException {
                return new Attachment.SetPhasingOnly(buffer, transactionVersion);
            }

            @Override
            AbstractAttachment parseAttachment(JSONObject attachmentData)
                    throws NotValidException {
                return new Attachment.SetPhasingOnly(attachmentData);
            }

            @Override
            void validateAttachment(Transaction transaction) throws ValidationException {
                Attachment.SetPhasingOnly attachment = (Attachment.SetPhasingOnly)transaction.getAttachment();
                attachment.getPhasingParams().validate();
                Account senderAccount = Account.getAccount(transaction.getSenderId());
                if (attachment.getPhasingParams().getVoteWeighting().getVotingModel() == VotingModel.NONE) {
                    if (!senderAccount.getControls().contains(ControlType.PHASING_ONLY)) {
                        new NxtException.NotCurrentlyValidException("Phasing only account control is not enabled for account " + transaction.getSenderId() +
                                ", consequently cannot be removed");
                    }
                }
            }

            @Override
            void applyAttachment(Transaction transaction, Account senderAccount, Account recipientAccount) {
                Attachment.SetPhasingOnly attachment = (Attachment.SetPhasingOnly)transaction.getAttachment();
                AccountControlTxBlocking.PhasingOnly.set(transaction, attachment);
            }

            @Override
            public boolean canHaveRecipient() {
                return false;
            }

            @Override
            public String getName() {
                return "SetPhasingOnly";
            }

            @Override
            public boolean isPhasingSafe() {
                return true;
            }
            
        };
        
    }

    public static abstract class Data extends TransactionType {

        private static final Fee TAGGED_DATA_FEE = new Fee.SizeBasedFee(Constants.ONE_NXT, Constants.ONE_NXT/10) {
            @Override
            public int getSize(TransactionImpl transaction, Appendix appendix) {
                return appendix.getFullSize();
            }
        };

        private Data() {
        }

        @Override
        public final byte getType() {
            return TransactionType.TYPE_DATA;
        }

        @Override
        public final Fee getBaselineFee(Transaction transaction) {
            return TAGGED_DATA_FEE;
        }

        @Override
        final boolean applyAttachmentUnconfirmed(Transaction transaction, Account senderAccount) {
            return true;
        }

        @Override
        final void undoAttachmentUnconfirmed(Transaction transaction, Account senderAccount) {
        }

        @Override
        public final boolean canHaveRecipient() {
            return false;
        }

        @Override
        public final boolean isPhasingSafe() {
            return false;
        }

        public static final TransactionType TAGGED_DATA_UPLOAD = new Data() {

            @Override
            public byte getSubtype() {
                return SUBTYPE_DATA_TAGGED_DATA_UPLOAD;
            }

            @Override
            Attachment.TaggedDataUpload parseAttachment(ByteBuffer buffer, byte transactionVersion) throws NxtException.NotValidException {
                return new Attachment.TaggedDataUpload(buffer, transactionVersion);
            }

            @Override
            Attachment.TaggedDataUpload parseAttachment(JSONObject attachmentData) throws NxtException.NotValidException {
                return new Attachment.TaggedDataUpload(attachmentData);
            }

            @Override
            void validateAttachment(Transaction transaction) throws NxtException.ValidationException {
                if (Nxt.getBlockchain().getHeight() < Constants.VOTING_SYSTEM_BLOCK) {
                    throw new NxtException.NotYetEnabledException("Prunable Tagged Data not yet enabled");
                }
                Attachment.TaggedDataUpload attachment = (Attachment.TaggedDataUpload) transaction.getAttachment();
                if (attachment.getData() == null && Nxt.getEpochTime() - transaction.getTimestamp() < Constants.MIN_PRUNABLE_LIFETIME) {
                    throw new NxtException.NotCurrentlyValidException("Data has been pruned prematurely");
                }
                if (attachment.getData() != null) {
                    if (attachment.getName().length() == 0 || attachment.getName().length() > Constants.MAX_TAGGED_DATA_NAME_LENGTH) {
                        throw new NxtException.NotValidException("Invalid name length: " + attachment.getName().length());
                    }
                    if (attachment.getDescription().length() > Constants.MAX_TAGGED_DATA_DESCRIPTION_LENGTH) {
                        throw new NxtException.NotValidException("Invalid description length: " + attachment.getDescription().length());
                    }
                    if (attachment.getTags().length() > Constants.MAX_TAGGED_DATA_TAGS_LENGTH) {
                        throw new NxtException.NotValidException("Invalid tags length: " + attachment.getTags().length());
                    }
                    if (attachment.getType().length() > Constants.MAX_TAGGED_DATA_TYPE_LENGTH) {
                        throw new NxtException.NotValidException("Invalid type length: " + attachment.getType().length());
                    }
                    if (attachment.getChannel().length() > Constants.MAX_TAGGED_DATA_CHANNEL_LENGTH) {
                        throw new NxtException.NotValidException("Invalid channel length: " + attachment.getChannel().length());
                    }
                    if (attachment.getFilename().length() > Constants.MAX_TAGGED_DATA_FILENAME_LENGTH) {
                        throw new NxtException.NotValidException("Invalid filename length: " + attachment.getFilename().length());
                    }
                    if (attachment.getData().length == 0 || attachment.getData().length > Constants.MAX_TAGGED_DATA_DATA_LENGTH) {
                        throw new NxtException.NotValidException("Invalid data length: " + attachment.getData().length);
                    }
                }
            }

            @Override
            void applyAttachment(Transaction transaction, Account senderAccount, Account recipientAccount) {
                Attachment.TaggedDataUpload attachment = (Attachment.TaggedDataUpload) transaction.getAttachment();
                TaggedData.add(transaction, attachment);
            }

            @Override
            public String getName() {
                return "TaggedDataUpload";
            }

        };

        public static final TransactionType TAGGED_DATA_EXTEND = new Data() {

            @Override
            public byte getSubtype() {
                return SUBTYPE_DATA_TAGGED_DATA_EXTEND;
            }

            @Override
            Attachment.TaggedDataExtend parseAttachment(ByteBuffer buffer, byte transactionVersion) throws NxtException.NotValidException {
                return new Attachment.TaggedDataExtend(buffer, transactionVersion);
            }

            @Override
            Attachment.TaggedDataExtend parseAttachment(JSONObject attachmentData) throws NxtException.NotValidException {
                return new Attachment.TaggedDataExtend(attachmentData);
            }

            @Override
            void validateAttachment(Transaction transaction) throws NxtException.ValidationException {
                if (Nxt.getBlockchain().getHeight() < Constants.VOTING_SYSTEM_BLOCK) {
                    throw new NxtException.NotYetEnabledException("Prunable Tagged Data not yet enabled");
                }
                Attachment.TaggedDataExtend attachment = (Attachment.TaggedDataExtend) transaction.getAttachment();
                if ((attachment.jsonIsPruned() || attachment.getData() == null) && Nxt.getEpochTime() - transaction.getTimestamp() < Constants.MIN_PRUNABLE_LIFETIME) {
                    throw new NxtException.NotCurrentlyValidException("Data has been pruned prematurely");
                }
                TransactionImpl uploadTransaction = TransactionDb.findTransaction(attachment.getTaggedDataId(), Nxt.getBlockchain().getHeight());
                if (uploadTransaction == null) {
                    throw new NxtException.NotCurrentlyValidException("No such tagged data upload " + Long.toUnsignedString(attachment.getTaggedDataId()));
                }
                if (uploadTransaction.getType() != TAGGED_DATA_UPLOAD) {
                    throw new NxtException.NotValidException("Transaction " + Long.toUnsignedString(attachment.getTaggedDataId())
                            + " is not a tagged data upload");
                }
                if (attachment.getData() != null) {
                    Attachment.TaggedDataUpload taggedDataUpload = (Attachment.TaggedDataUpload)uploadTransaction.getAttachment();
                    if (!Arrays.equals(attachment.getHash(), taggedDataUpload.getHash())) {
                        throw new NxtException.NotValidException("Hashes don't match! Extend hash: " + Convert.toHexString(attachment.getHash())
                                + " upload hash: " + Convert.toHexString(taggedDataUpload.getHash()));
                    }
                }
            }

            @Override
            void applyAttachment(Transaction transaction, Account senderAccount, Account recipientAccount) {
                Attachment.TaggedDataExtend attachment = (Attachment.TaggedDataExtend) transaction.getAttachment();
                TaggedData.extend(transaction, attachment);
            }

            @Override
            public String getName() {
                return "TaggedDataExtend";
            }

        };

    }

}<|MERGE_RESOLUTION|>--- conflicted
+++ resolved
@@ -57,15 +57,11 @@
     private static final byte SUBTYPE_DIGITAL_GOODS_REFUND = 7;
 
     private static final byte SUBTYPE_ACCOUNT_CONTROL_EFFECTIVE_BALANCE_LEASING = 0;
-<<<<<<< HEAD
     private static final byte SUBTYPE_ACCOUNT_CONTROL_PHASING_ONLY = 1;
     
-=======
-
     private static final byte SUBTYPE_DATA_TAGGED_DATA_UPLOAD = 0;
     private static final byte SUBTYPE_DATA_TAGGED_DATA_EXTEND = 1;
 
->>>>>>> e4e887a8
     public static TransactionType findTransactionType(byte type, byte subtype) {
         switch (type) {
             case TYPE_PAYMENT:
@@ -157,12 +153,12 @@
                         return Data.TAGGED_DATA_UPLOAD;
                     case SUBTYPE_DATA_TAGGED_DATA_EXTEND:
                         return Data.TAGGED_DATA_EXTEND;
-                    default:
-                        return null;
-                }
             default:
                 return null;
         }
+            default:
+                return null;
+    }
     }
 
 
@@ -1487,7 +1483,7 @@
                 if (ask.getAccountId() != transaction.getSenderId()) {
                     throw new NxtException.NotValidException("Order " + Long.toUnsignedString(attachment.getOrderId()) + " was created by account "
                             + Long.toUnsignedString(ask.getAccountId()));
-                }
+            }
             }
 
         };
@@ -1534,7 +1530,7 @@
                 if (bid.getAccountId() != transaction.getSenderId()) {
                     throw new NxtException.NotValidException("Order " + Long.toUnsignedString(attachment.getOrderId()) + " was created by account "
                             + Long.toUnsignedString(bid.getAccountId()));
-                }
+            }
             }
 
         };
