package nxt;

import nxt.crypto.EncryptedData;
import nxt.util.Convert;
import org.json.simple.JSONArray;
import org.json.simple.JSONObject;

import java.nio.ByteBuffer;
import java.util.Arrays;
import java.util.HashMap;
import java.util.HashSet;
import java.util.Map;
import java.util.Set;


public abstract class TransactionType {

    private static final byte TYPE_PAYMENT = 0;
    private static final byte TYPE_MESSAGING = 1;
    private static final byte TYPE_COLORED_COINS = 2;
    private static final byte TYPE_DIGITAL_GOODS = 3;
    private static final byte TYPE_ACCOUNT_CONTROL = 4;

    private static final byte SUBTYPE_PAYMENT_ORDINARY_PAYMENT = 0;

    private static final byte SUBTYPE_MESSAGING_ARBITRARY_MESSAGE = 0;
    private static final byte SUBTYPE_MESSAGING_ALIAS_ASSIGNMENT = 1;
    private static final byte SUBTYPE_MESSAGING_POLL_CREATION = 2;
    private static final byte SUBTYPE_MESSAGING_VOTE_CASTING = 3;
    private static final byte SUBTYPE_MESSAGING_HUB_ANNOUNCEMENT = 4;
    private static final byte SUBTYPE_MESSAGING_ACCOUNT_INFO = 5;
    private static final byte SUBTYPE_MESSAGING_ALIAS_SELL = 6;
    private static final byte SUBTYPE_MESSAGING_ALIAS_BUY = 7;

    private static final byte SUBTYPE_COLORED_COINS_ASSET_ISSUANCE = 0;
    private static final byte SUBTYPE_COLORED_COINS_ASSET_TRANSFER = 1;
    private static final byte SUBTYPE_COLORED_COINS_ASK_ORDER_PLACEMENT = 2;
    private static final byte SUBTYPE_COLORED_COINS_BID_ORDER_PLACEMENT = 3;
    private static final byte SUBTYPE_COLORED_COINS_ASK_ORDER_CANCELLATION = 4;
    private static final byte SUBTYPE_COLORED_COINS_BID_ORDER_CANCELLATION = 5;

    private static final byte SUBTYPE_DIGITAL_GOODS_LISTING = 0;
    private static final byte SUBTYPE_DIGITAL_GOODS_DELISTING = 1;
    private static final byte SUBTYPE_DIGITAL_GOODS_PRICE_CHANGE = 2;
    private static final byte SUBTYPE_DIGITAL_GOODS_QUANTITY_CHANGE = 3;
    private static final byte SUBTYPE_DIGITAL_GOODS_PURCHASE = 4;
    private static final byte SUBTYPE_DIGITAL_GOODS_DELIVERY = 5;
    private static final byte SUBTYPE_DIGITAL_GOODS_FEEDBACK = 6;
    private static final byte SUBTYPE_DIGITAL_GOODS_REFUND = 7;

    private static final byte SUBTYPE_ACCOUNT_CONTROL_EFFECTIVE_BALANCE_LEASING = 0;

    public static TransactionType findTransactionType(byte type, byte subtype) {
        switch (type) {
            case TYPE_PAYMENT:
                switch (subtype) {
                    case SUBTYPE_PAYMENT_ORDINARY_PAYMENT:
                        return Payment.ORDINARY;
                    default:
                        return null;
                }
            case TYPE_MESSAGING:
                switch (subtype) {
                    case SUBTYPE_MESSAGING_ARBITRARY_MESSAGE:
                        return Messaging.ARBITRARY_MESSAGE;
                    case SUBTYPE_MESSAGING_ALIAS_ASSIGNMENT:
                        return Messaging.ALIAS_ASSIGNMENT;
                    case SUBTYPE_MESSAGING_POLL_CREATION:
                        return Messaging.POLL_CREATION;
                    case SUBTYPE_MESSAGING_VOTE_CASTING:
                        return Messaging.VOTE_CASTING;
                    case SUBTYPE_MESSAGING_HUB_ANNOUNCEMENT:
                        return Messaging.HUB_ANNOUNCEMENT;
                    case SUBTYPE_MESSAGING_ACCOUNT_INFO:
                        return Messaging.ACCOUNT_INFO;
                    case SUBTYPE_MESSAGING_ALIAS_SELL:
                        return Messaging.ALIAS_SELL;
                    case SUBTYPE_MESSAGING_ALIAS_BUY:
                        return Messaging.ALIAS_BUY;
                    default:
                        return null;
                }
            case TYPE_COLORED_COINS:
                switch (subtype) {
                    case SUBTYPE_COLORED_COINS_ASSET_ISSUANCE:
                        return ColoredCoins.ASSET_ISSUANCE;
                    case SUBTYPE_COLORED_COINS_ASSET_TRANSFER:
                        return ColoredCoins.ASSET_TRANSFER;
                    case SUBTYPE_COLORED_COINS_ASK_ORDER_PLACEMENT:
                        return ColoredCoins.ASK_ORDER_PLACEMENT;
                    case SUBTYPE_COLORED_COINS_BID_ORDER_PLACEMENT:
                        return ColoredCoins.BID_ORDER_PLACEMENT;
                    case SUBTYPE_COLORED_COINS_ASK_ORDER_CANCELLATION:
                        return ColoredCoins.ASK_ORDER_CANCELLATION;
                    case SUBTYPE_COLORED_COINS_BID_ORDER_CANCELLATION:
                        return ColoredCoins.BID_ORDER_CANCELLATION;
                    default:
                        return null;
                }
            case TYPE_DIGITAL_GOODS:
                switch (subtype) {
                    case SUBTYPE_DIGITAL_GOODS_LISTING:
                        return DigitalGoods.LISTING;
                    case SUBTYPE_DIGITAL_GOODS_DELISTING:
                        return DigitalGoods.DELISTING;
                    case SUBTYPE_DIGITAL_GOODS_PRICE_CHANGE:
                        return DigitalGoods.PRICE_CHANGE;
                    case SUBTYPE_DIGITAL_GOODS_QUANTITY_CHANGE:
                        return DigitalGoods.QUANTITY_CHANGE;
                    case SUBTYPE_DIGITAL_GOODS_PURCHASE:
                        return DigitalGoods.PURCHASE;
                    case SUBTYPE_DIGITAL_GOODS_DELIVERY:
                        return DigitalGoods.DELIVERY;
                    case SUBTYPE_DIGITAL_GOODS_FEEDBACK:
                        return DigitalGoods.FEEDBACK;
                    case SUBTYPE_DIGITAL_GOODS_REFUND:
                        return DigitalGoods.REFUND;
                    default:
                        return null;
                }
            case TYPE_ACCOUNT_CONTROL:
                switch (subtype) {
                    case SUBTYPE_ACCOUNT_CONTROL_EFFECTIVE_BALANCE_LEASING:
                        return AccountControl.EFFECTIVE_BALANCE_LEASING;
                    default:
                        return null;
                }
            default:
                return null;
        }
    }

    private TransactionType() {
    }

    public abstract byte getType();

    public abstract byte getSubtype();

    final void loadAttachment(TransactionImpl transaction, ByteBuffer buffer) throws NxtException.ValidationException {
        doLoadAttachment(transaction, buffer);
        //validateAttachment(transaction);
    }

    abstract void doLoadAttachment(TransactionImpl transaction, ByteBuffer buffer) throws NxtException.ValidationException;

    final void loadAttachment(TransactionImpl transaction, JSONObject attachmentData) throws NxtException.ValidationException {
        doLoadAttachment(transaction, attachmentData);
        //validateAttachment(transaction);
    }

    abstract void doLoadAttachment(TransactionImpl transaction, JSONObject attachmentData) throws NxtException.ValidationException;

    abstract void validateAttachment(Transaction transaction) throws NxtException.ValidationException;

    // return false iff double spending
    final boolean applyUnconfirmed(Transaction transaction, Account senderAccount) {
        long totalAmountNQT = Convert.safeAdd(transaction.getAmountNQT(), transaction.getFeeNQT());
        if (transaction.getReferencedTransactionFullHash() != null) {
            totalAmountNQT = Convert.safeAdd(totalAmountNQT, Constants.UNCONFIRMED_POOL_DEPOSIT_NQT);
        }
        if (senderAccount.getUnconfirmedBalanceNQT() < totalAmountNQT
                && !(transaction.getTimestamp() == 0 && Arrays.equals(senderAccount.getPublicKey(), Genesis.CREATOR_PUBLIC_KEY))) {
            return false;
        }
        senderAccount.addToUnconfirmedBalanceNQT(-totalAmountNQT);
        if (!applyAttachmentUnconfirmed(transaction, senderAccount)) {
            senderAccount.addToUnconfirmedBalanceNQT(totalAmountNQT);
            return false;
        }
        return true;
    }

    abstract boolean applyAttachmentUnconfirmed(Transaction transaction, Account senderAccount);

    final void apply(Transaction transaction, Account senderAccount, Account recipientAccount) {
        senderAccount.addToBalanceNQT(- (Convert.safeAdd(transaction.getAmountNQT(), transaction.getFeeNQT())));
        if (transaction.getReferencedTransactionFullHash() != null) {
            senderAccount.addToUnconfirmedBalanceNQT(Constants.UNCONFIRMED_POOL_DEPOSIT_NQT);
        }
        recipientAccount.addToBalanceAndUnconfirmedBalanceNQT(transaction.getAmountNQT());
        applyAttachment(transaction, senderAccount, recipientAccount);
    }

    abstract void applyAttachment(Transaction transaction, Account senderAccount, Account recipientAccount);

    final void undoUnconfirmed(Transaction transaction, Account senderAccount) {
        senderAccount.addToUnconfirmedBalanceNQT(Convert.safeAdd(transaction.getAmountNQT(), transaction.getFeeNQT()));
        if (transaction.getReferencedTransactionFullHash() != null) {
            senderAccount.addToUnconfirmedBalanceNQT(Constants.UNCONFIRMED_POOL_DEPOSIT_NQT);
        }
        undoAttachmentUnconfirmed(transaction, senderAccount);
    }

    abstract void undoAttachmentUnconfirmed(Transaction transaction, Account senderAccount);

    final void undo(Transaction transaction, Account senderAccount, Account recipientAccount) throws UndoNotSupportedException {
        senderAccount.addToBalanceNQT(Convert.safeAdd(transaction.getAmountNQT(), transaction.getFeeNQT()));
        if (transaction.getReferencedTransactionFullHash() != null) {
            senderAccount.addToUnconfirmedBalanceNQT(- Constants.UNCONFIRMED_POOL_DEPOSIT_NQT);
        }
        recipientAccount.addToBalanceAndUnconfirmedBalanceNQT(-transaction.getAmountNQT());
        undoAttachment(transaction, senderAccount, recipientAccount);
    }

    abstract void undoAttachment(Transaction transaction, Account senderAccount, Account recipientAccount) throws UndoNotSupportedException;

    abstract void updateTotals(Transaction transaction, Map<Long, Long> accumulatedAmounts,
                               Map<Long, Map<Long, Long>> accumulatedAssetQuantities, Long accumulatedAmount);

    boolean isDuplicate(Transaction transaction, Map<TransactionType, Set<String>> duplicates) {
        return false;
    }

    /*
    Collection<TransactionType> getPhasingTransactionTypes() {
        return Collections.emptyList();
    }

    Collection<TransactionType> getPhasedTransactionTypes() {
        return Collections.emptyList();
    }
    */

    public static abstract class Payment extends TransactionType {

        private Payment() {
        }

        @Override
        public final byte getType() {
            return TransactionType.TYPE_PAYMENT;
        }

        public static final TransactionType ORDINARY = new Payment() {

            @Override
            public final byte getSubtype() {
                return TransactionType.SUBTYPE_PAYMENT_ORDINARY_PAYMENT;
            }

            @Override
            void doLoadAttachment(TransactionImpl transaction, ByteBuffer buffer) {
            }

            @Override
            void doLoadAttachment(TransactionImpl transaction, JSONObject attachmentData) {
            }

            @Override
            boolean applyAttachmentUnconfirmed(Transaction transaction, Account senderAccount) {
                return true;
            }

            @Override
            void applyAttachment(Transaction transaction, Account senderAccount, Account recipientAccount) {
            }

            @Override
            void undoAttachment(Transaction transaction, Account senderAccount, Account recipientAccount) {
            }

            @Override
            void undoAttachmentUnconfirmed(Transaction transaction, Account senderAccount) {
            }

            @Override
            void updateTotals(Transaction transaction, Map<Long, Long> accumulatedAmounts,
                              Map<Long, Map<Long, Long>> accumulatedAssetQuantities, Long accumulatedAmount) {
            }

            @Override
            void validateAttachment(Transaction transaction) throws NxtException.ValidationException {
                if (transaction.getAmountNQT() <= 0 || transaction.getAmountNQT() >= Constants.MAX_BALANCE_NQT) {
                    throw new NxtException.ValidationException("Invalid ordinary payment");
                }
            }

        };
    }

    public static abstract class Messaging extends TransactionType {

        private Messaging() {
        }

        @Override
        public final byte getType() {
            return TransactionType.TYPE_MESSAGING;
        }

        @Override
        final boolean applyAttachmentUnconfirmed(Transaction transaction, Account senderAccount) {
            return true;
        }

        @Override
        final void undoAttachmentUnconfirmed(Transaction transaction, Account senderAccount) {
        }

        @Override
        final void updateTotals(Transaction transaction, Map<Long, Long> accumulatedAmounts,
                                Map<Long, Map<Long, Long>> accumulatedAssetQuantities, Long accumulatedAmount) {
        }

        public final static TransactionType ARBITRARY_MESSAGE = new Messaging() {

            @Override
            public final byte getSubtype() {
                return TransactionType.SUBTYPE_MESSAGING_ARBITRARY_MESSAGE;
            }

            @Override
            void doLoadAttachment(TransactionImpl transaction, ByteBuffer buffer) throws NxtException.ValidationException {
                int messageLength = buffer.getInt();
                if (messageLength > Constants.MAX_ARBITRARY_MESSAGE_LENGTH) {
                    throw new NxtException.ValidationException("Invalid arbitrary message length: " + messageLength);
                }
                byte[] message = new byte[messageLength];
                buffer.get(message);
                transaction.setAttachment(new Attachment.MessagingArbitraryMessage(message));
            }

            @Override
            void doLoadAttachment(TransactionImpl transaction, JSONObject attachmentData) throws NxtException.ValidationException {
                String message = (String) attachmentData.get("message");
                transaction.setAttachment(new Attachment.MessagingArbitraryMessage(Convert.parseHexString(message)));
            }

            @Override
            void applyAttachment(Transaction transaction, Account senderAccount, Account recipientAccount) {
            }

            @Override
            void undoAttachment(Transaction transaction, Account senderAccount, Account recipientAccount) {
            }

            @Override
            void validateAttachment(Transaction transaction) throws NxtException.ValidationException {
                Attachment.MessagingArbitraryMessage attachment = (Attachment.MessagingArbitraryMessage) transaction.getAttachment();
                if (transaction.getAmountNQT() != 0 || attachment.getMessage().length > Constants.MAX_ARBITRARY_MESSAGE_LENGTH) {
                    throw new NxtException.ValidationException("Invalid arbitrary message: " + attachment.getJSONObject());
                }
            }

        };

        public static final TransactionType ALIAS_ASSIGNMENT = new Messaging() {

            @Override
            public final byte getSubtype() {
                return TransactionType.SUBTYPE_MESSAGING_ALIAS_ASSIGNMENT;
            }

            @Override
            void doLoadAttachment(TransactionImpl transaction, ByteBuffer buffer) throws NxtException.ValidationException {
                String aliasName = readString(buffer, buffer.get(), Constants.MAX_ALIAS_LENGTH);
                String aliasURI = readString(buffer, buffer.getShort(), Constants.MAX_ALIAS_URI_LENGTH);
                transaction.setAttachment(new Attachment.MessagingAliasAssignment(aliasName, aliasURI));
            }

            @Override
            void doLoadAttachment(TransactionImpl transaction, JSONObject attachmentData) throws NxtException.ValidationException {
                String alias = (String) attachmentData.get("alias");
                String uri = (String) attachmentData.get("uri");
                transaction.setAttachment(new Attachment.MessagingAliasAssignment(alias, uri));
            }

            @Override
            void applyAttachment(Transaction transaction, Account senderAccount, Account recipientAccount) {
                Attachment.MessagingAliasAssignment attachment = (Attachment.MessagingAliasAssignment) transaction.getAttachment();
                Alias.addOrUpdateAlias(senderAccount, transaction.getId(), attachment.getAliasName(),
                        attachment.getAliasURI(), transaction.getBlockTimestamp());
            }

            @Override
            void undoAttachment(Transaction transaction, Account senderAccount, Account recipientAccount) throws UndoNotSupportedException {
                Attachment.MessagingAliasAssignment attachment = (Attachment.MessagingAliasAssignment) transaction.getAttachment();
                Alias alias = Alias.getAlias(attachment.getAliasName());
                if (alias.getId().equals(transaction.getId())) {
                    Alias.remove(alias);
                } else {
                    // alias has been updated, can't tell what was its previous uri
                    throw new UndoNotSupportedException("Reversal of alias assignment not supported");
                }
            }

            @Override
            boolean isDuplicate(Transaction transaction, Map<TransactionType, Set<String>> duplicates) {
                Set<String> myDuplicates = duplicates.get(this);
                if (myDuplicates == null) {
                    myDuplicates = new HashSet<>();
                    duplicates.put(this, myDuplicates);
                }
                Attachment.MessagingAliasAssignment attachment = (Attachment.MessagingAliasAssignment) transaction.getAttachment();
                return !myDuplicates.add(attachment.getAliasName().toLowerCase());
            }

            @Override
            void validateAttachment(Transaction transaction) throws NxtException.ValidationException {
                Attachment.MessagingAliasAssignment attachment = (Attachment.MessagingAliasAssignment) transaction.getAttachment();
                if (!Genesis.CREATOR_ID.equals(transaction.getRecipientId()) || transaction.getAmountNQT() != 0
                        || attachment.getAliasName().length() == 0
                        || attachment.getAliasName().length() > Constants.MAX_ALIAS_LENGTH
                        || attachment.getAliasURI().length() > Constants.MAX_ALIAS_URI_LENGTH) {
                    throw new NxtException.ValidationException("Invalid alias assignment: " + attachment.getJSONObject());
                }
                String normalizedAlias = attachment.getAliasName().toLowerCase();
                for (int i = 0; i < normalizedAlias.length(); i++) {
                    if (Constants.ALPHABET.indexOf(normalizedAlias.charAt(i)) < 0) {
                        throw new NxtException.ValidationException("Invalid alias name: " + normalizedAlias);
                    }
                }
                Alias alias = Alias.getAlias(normalizedAlias);
                if (alias != null && ! alias.getAccountId().equals(transaction.getSenderId())) {
                    throw new NxtException.ValidationException("Alias already owned by another account: " + normalizedAlias);
                }
            }

        };

        public static final TransactionType ALIAS_SELL = new Messaging() {

            @Override
            public final byte getSubtype() {
                return TransactionType.SUBTYPE_MESSAGING_ALIAS_SELL;
            }

            @Override
            void doLoadAttachment(TransactionImpl transaction, ByteBuffer buffer) throws NxtException.ValidationException {
                String alias = readString(buffer, buffer.get(), Constants.MAX_ALIAS_LENGTH);
                long priceNQT = buffer.getLong();
                transaction.setAttachment(new Attachment.MessagingAliasSell(alias, priceNQT));
            }

            @Override
            void doLoadAttachment(TransactionImpl transaction, JSONObject attachmentData) throws NxtException.ValidationException {
                String alias = (String) attachmentData.get("alias");
                long priceNQT = (Long) attachmentData.get("priceNQT");
                transaction.setAttachment(new Attachment.MessagingAliasSell(alias, priceNQT));
            }

            @Override
            void applyAttachment(Transaction transaction, Account senderAccount, Account recipientAccount) {
                final Attachment.MessagingAliasSell attachment =
                        (Attachment.MessagingAliasSell) transaction.getAttachment();
                final String aliasName = attachment.getAliasName();
                final long priceNQT = attachment.getPriceNQT();
                final Long buyerId = recipientAccount.getId();
                if (priceNQT > 0) {
                    Alias.addSellOffer(aliasName, priceNQT, buyerId);
                } else {
<<<<<<< HEAD
                    Alias.changeOwner(Account.getAccount(buyerId), aliasName, transaction.getBlockTimestamp());
=======
                    Alias.changeOwner(Account.getAccount(buyerId), transaction.getId(), aliasName, transaction.getBlockTimestamp());
>>>>>>> fc33a9ae
                }
            }

            @Override
            void undoAttachment(Transaction transaction, Account senderAccount, Account recipientAccount) throws UndoNotSupportedException {
                throw new UndoNotSupportedException("Reversal of alias sell offer not supported");
            }

            @Override
            boolean isDuplicate(Transaction transaction, Map<TransactionType, Set<String>> duplicates) {
                Set<String> myDuplicates = duplicates.get(this);
                if (myDuplicates == null) {
                    myDuplicates = new HashSet<>();
                    duplicates.put(this, myDuplicates);
                }
                Attachment.MessagingAliasSell attachment = (Attachment.MessagingAliasSell) transaction.getAttachment();
                return !myDuplicates.add(attachment.getAliasName().toLowerCase());
            }

            @Override
            void validateAttachment(Transaction transaction) throws NxtException.ValidationException {
                if (Nxt.getBlockchain().getLastBlock().getHeight() < Constants.ALIAS_TRANSFER_BLOCK) {
                    throw new NotYetEnabledException("Alias transfer not yet enabled at height " + Nxt.getBlockchain().getLastBlock().getHeight());
                }
                if (transaction.getAmountNQT() != 0) {
                    throw new NxtException.ValidationException("Invalid sell alias transaction: " +
                            transaction.getJSONObject());
                }
                final Attachment.MessagingAliasSell attachment =
                        (Attachment.MessagingAliasSell) transaction.getAttachment();
                final String aliasName = attachment.getAliasName();
                if (aliasName == null || aliasName.length() == 0) {
                    throw new NxtException.ValidationException("Missing alias name");
                }
                final Alias alias = Alias.getAlias(aliasName);
                if (alias == null) {
                    throw new NxtException.ValidationException("Alias hasn't been registered yet: " + aliasName);
                } else if (! alias.getAccountId().equals(transaction.getSenderId())) {
                    throw new NxtException.ValidationException("Alias doesn't belong to sender: " + aliasName);
                }
                long priceNQT = attachment.getPriceNQT();
                if (priceNQT < 0 || priceNQT > Constants.MAX_BALANCE_NQT) {
                    throw new NxtException.ValidationException("Invalid alias sell price: " + priceNQT);
                }
                if (priceNQT == 0 && transaction.getRecipientId().equals(Genesis.CREATOR_ID)) {
                    throw new NxtException.ValidationException("Transferring aliases to Genesis account not allowed");
                }
            }
        };

        public static final TransactionType ALIAS_BUY = new Messaging() {

            @Override
            public final byte getSubtype() {
                return TransactionType.SUBTYPE_MESSAGING_ALIAS_BUY;
            }

            @Override
            void doLoadAttachment(TransactionImpl transaction, ByteBuffer buffer) throws NxtException.ValidationException {
                String alias = readString(buffer, buffer.get(), Constants.MAX_ALIAS_LENGTH);
                transaction.setAttachment(new Attachment.MessagingAliasBuy(alias));
            }

            @Override
            void doLoadAttachment(TransactionImpl transaction, JSONObject attachmentData) throws NxtException.ValidationException {
                String alias = (String) attachmentData.get("alias");
                transaction.setAttachment(new Attachment.MessagingAliasBuy(alias));
            }

            @Override
            void applyAttachment(Transaction transaction, Account senderAccount, Account recipientAccount) {
                final Attachment.MessagingAliasBuy attachment =
                        (Attachment.MessagingAliasBuy) transaction.getAttachment();
                final String aliasName = attachment.getAliasName();
<<<<<<< HEAD
                Alias.changeOwner(senderAccount, aliasName, transaction.getBlockTimestamp());
=======
                Alias.changeOwner(senderAccount, transaction.getId(), aliasName, transaction.getBlockTimestamp());
>>>>>>> fc33a9ae
            }

            @Override
            void undoAttachment(Transaction transaction, Account senderAccount, Account recipientAccount) throws UndoNotSupportedException {
                throw new UndoNotSupportedException("Reversal of alias buy not supported");
            }

            @Override
            boolean isDuplicate(Transaction transaction, Map<TransactionType, Set<String>> duplicates) {
                Set<String> myDuplicates = duplicates.get(this);
                if (myDuplicates == null) {
                    myDuplicates = new HashSet<>();
                    duplicates.put(this, myDuplicates);
                }
                Attachment.MessagingAliasBuy attachment = (Attachment.MessagingAliasBuy) transaction.getAttachment();
                return !myDuplicates.add(attachment.getAliasName().toLowerCase());
            }

            @Override
            void validateAttachment(Transaction transaction) throws NxtException.ValidationException {
                if (Nxt.getBlockchain().getLastBlock().getHeight() < Constants.ALIAS_TRANSFER_BLOCK) {
                    throw new NotYetEnabledException("Alias transfer not yet enabled at height " + Nxt.getBlockchain().getLastBlock().getHeight());
                }
                final Attachment.MessagingAliasBuy attachment =
                        (Attachment.MessagingAliasBuy) transaction.getAttachment();
                final String aliasName = attachment.getAliasName();
                final Alias alias = Alias.getAlias(aliasName);
                if (alias == null) {
                    throw new NxtException.ValidationException("Alias hasn't been registered yet: " + aliasName);
                } else if (! alias.getAccountId().equals(transaction.getRecipientId())) {
                    throw new NxtException.ValidationException("Alias is owned by account other than recipient: "
                            + Convert.toUnsignedLong(alias.getAccountId()));
                }
                Alias.Offer offer = Alias.getOffer(aliasName);
                if (offer == null) {
                    throw new NxtException.ValidationException("Alias is not for sale: " + aliasName);
                }
                if (transaction.getAmountNQT() < offer.getPriceNQT()) {
                    String msg = "Price is too low for: " + aliasName + " ("
                            + transaction.getAmountNQT() + " < " + offer.getPriceNQT() + ")";
                    throw new NxtException.ValidationException(msg);
                }
                if (! offer.getBuyerId().equals(Genesis.CREATOR_ID) && ! offer.getBuyerId().equals(transaction.getSenderId())) {
                    throw new NxtException.ValidationException("Wrong buyer for " + aliasName + ": "
                            + Convert.toUnsignedLong(transaction.getSenderId()) + " expected: "
                            + Convert.toUnsignedLong(offer.getBuyerId()));
                }
            }
        };

        public final static TransactionType POLL_CREATION = new Messaging() {
            @Override
            public final byte getSubtype() {
                return TransactionType.SUBTYPE_MESSAGING_POLL_CREATION;
            }

            @Override
            void doLoadAttachment(TransactionImpl transaction, ByteBuffer buffer) throws NxtException.ValidationException {
                String pollName = readString(buffer, buffer.getShort(), Constants.MAX_POLL_NAME_LENGTH);
                String pollDescription = readString(buffer, buffer.getShort(), Constants.MAX_POLL_DESCRIPTION_LENGTH);
                int numberOfOptions = buffer.get();
                if (numberOfOptions > Constants.MAX_POLL_OPTION_COUNT) {
                    throw new NxtException.ValidationException("Invalid number of poll options: " + numberOfOptions);
                }
                String[] pollOptions = new String[numberOfOptions];
                for (int i = 0; i < numberOfOptions; i++) {
                    pollOptions[i] = readString(buffer, buffer.getShort(), Constants.MAX_POLL_OPTION_LENGTH);
                }
                byte minNumberOfOptions = buffer.get();
                byte maxNumberOfOptions = buffer.get();
                boolean optionsAreBinary = buffer.get() != 0;
                transaction.setAttachment(new Attachment.MessagingPollCreation(pollName, pollDescription, pollOptions,
                        minNumberOfOptions, maxNumberOfOptions, optionsAreBinary));
            }

            @Override
            void doLoadAttachment(TransactionImpl transaction, JSONObject attachmentData) throws NxtException.ValidationException {

                String pollName = ((String) attachmentData.get("name")).trim();
                String pollDescription = ((String) attachmentData.get("description")).trim();
                JSONArray options = (JSONArray) attachmentData.get("options");
                String[] pollOptions = new String[options.size()];
                for (int i = 0; i < pollOptions.length; i++) {
                    pollOptions[i] = ((String) options.get(i)).trim();
                }
                byte minNumberOfOptions = ((Long) attachmentData.get("minNumberOfOptions")).byteValue();
                byte maxNumberOfOptions = ((Long) attachmentData.get("maxNumberOfOptions")).byteValue();
                boolean optionsAreBinary = (Boolean) attachmentData.get("optionsAreBinary");

                transaction.setAttachment(new Attachment.MessagingPollCreation(pollName, pollDescription, pollOptions,
                        minNumberOfOptions, maxNumberOfOptions, optionsAreBinary));
            }

            @Override
            void applyAttachment(Transaction transaction, Account senderAccount, Account recipientAccount) {
                Attachment.MessagingPollCreation attachment = (Attachment.MessagingPollCreation) transaction.getAttachment();
                Poll.addPoll(transaction.getId(), attachment.getPollName(), attachment.getPollDescription(), attachment.getPollOptions(),
                        attachment.getMinNumberOfOptions(), attachment.getMaxNumberOfOptions(), attachment.isOptionsAreBinary());
            }

            @Override
            void undoAttachment(Transaction transaction, Account senderAccount, Account recipientAccount) throws UndoNotSupportedException {
                throw new UndoNotSupportedException("Reversal of poll creation not supported");
            }

            @Override
            void validateAttachment(Transaction transaction) throws NxtException.ValidationException {
                if (Nxt.getBlockchain().getLastBlock().getHeight() < Constants.VOTING_SYSTEM_BLOCK) {
                    throw new NotYetEnabledException("Voting System not yet enabled at height " + Nxt.getBlockchain().getLastBlock().getHeight());
                }
                Attachment.MessagingPollCreation attachment = (Attachment.MessagingPollCreation) transaction.getAttachment();
                for (int i = 0; i < attachment.getPollOptions().length; i++) {
                    if (attachment.getPollOptions()[i].length() > Constants.MAX_POLL_OPTION_LENGTH) {
                        throw new NxtException.ValidationException("Invalid poll options length: " + attachment.getJSONObject());
                    }
                }
                if (attachment.getPollName().length() > Constants.MAX_POLL_NAME_LENGTH
                        || attachment.getPollDescription().length() > Constants.MAX_POLL_DESCRIPTION_LENGTH
                        || attachment.getPollOptions().length > Constants.MAX_POLL_OPTION_COUNT
                        || transaction.getAmountNQT() != 0
                        || !Genesis.CREATOR_ID.equals(transaction.getRecipientId())) {
                    throw new NxtException.ValidationException("Invalid poll attachment: " + attachment.getJSONObject());
                }
            }

        };

        public final static TransactionType VOTE_CASTING = new Messaging() {

            @Override
            public final byte getSubtype() {
                return TransactionType.SUBTYPE_MESSAGING_VOTE_CASTING;
            }

            @Override
            void doLoadAttachment(TransactionImpl transaction, ByteBuffer buffer) throws NxtException.ValidationException {
                Long pollId = buffer.getLong();
                int numberOfOptions = buffer.get();
                if (numberOfOptions > Constants.MAX_POLL_OPTION_COUNT) {
                    throw new NxtException.ValidationException("Error parsing vote casting parameters");
                }
                byte[] pollVote = new byte[numberOfOptions];
                buffer.get(pollVote);
                transaction.setAttachment(new Attachment.MessagingVoteCasting(pollId, pollVote));
            }

            @Override
            void doLoadAttachment(TransactionImpl transaction, JSONObject attachmentData) throws NxtException.ValidationException {
<<<<<<< HEAD
                Long pollId = (Long) attachmentData.get("pollId");
                JSONArray vote = (JSONArray) attachmentData.get("vote");
=======
                Long pollId = Convert.parseUnsignedLong((String)attachmentData.get("pollId"));
                JSONArray vote = (JSONArray)attachmentData.get("vote");
>>>>>>> fc33a9ae
                byte[] pollVote = new byte[vote.size()];
                for (int i = 0; i < pollVote.length; i++) {
                    pollVote[i] = ((Long) vote.get(i)).byteValue();
                }
                transaction.setAttachment(new Attachment.MessagingVoteCasting(pollId, pollVote));
            }

            @Override
            void applyAttachment(Transaction transaction, Account senderAccount, Account recipientAccount) {
                Attachment.MessagingVoteCasting attachment = (Attachment.MessagingVoteCasting) transaction.getAttachment();
                Poll poll = Poll.getPoll(attachment.getPollId());
                if (poll != null) {
                    Vote vote = Vote.addVote(transaction.getId(), attachment.getPollId(), transaction.getSenderId(),
                            attachment.getPollVote());
                    poll.addVoter(transaction.getSenderId(), vote.getId());
                }
            }

            @Override
            void undoAttachment(Transaction transaction, Account senderAccount, Account recipientAccount) throws UndoNotSupportedException {
                throw new UndoNotSupportedException("Reversal of vote casting not supported");
            }

            @Override
            void validateAttachment(Transaction transaction) throws NxtException.ValidationException {
                if (Nxt.getBlockchain().getLastBlock().getHeight() < Constants.VOTING_SYSTEM_BLOCK) {
                    throw new NotYetEnabledException("Voting System not yet enabled at height " + Nxt.getBlockchain().getLastBlock().getHeight());
                }
                Attachment.MessagingVoteCasting attachment = (Attachment.MessagingVoteCasting) transaction.getAttachment();
                if (attachment.getPollId() == null || attachment.getPollVote() == null
                        || attachment.getPollVote().length > Constants.MAX_POLL_OPTION_COUNT) {
                    throw new NxtException.ValidationException("Invalid vote casting attachment: " + attachment.getJSONObject());
                }
                if (Poll.getPoll(attachment.getPollId()) == null) {
                    throw new NxtException.ValidationException("Invalid poll: " + Convert.toUnsignedLong(attachment.getPollId()));
                }
                if (transaction.getAmountNQT() != 0 || !Genesis.CREATOR_ID.equals(transaction.getRecipientId())) {
                    throw new NxtException.ValidationException("Invalid vote casting amount or recipient");
                }
            }

        };

        public static final TransactionType HUB_ANNOUNCEMENT = new Messaging() {

            @Override
            public final byte getSubtype() {
                return TransactionType.SUBTYPE_MESSAGING_HUB_ANNOUNCEMENT;
            }

            @Override
            void doLoadAttachment(TransactionImpl transaction, ByteBuffer buffer) throws NxtException.ValidationException {
                long minFeePerByte = buffer.getLong();
                int numberOfUris = buffer.get();
                if (numberOfUris > Constants.MAX_HUB_ANNOUNCEMENT_URIS) {
                    throw new NxtException.ValidationException("Invalid number of URIs: " + numberOfUris);
                }
                String[] uris = new String[numberOfUris];
                for (int i = 0; i < uris.length; i++) {
                    uris[i] = readString(buffer, buffer.getShort(), Constants.MAX_HUB_ANNOUNCEMENT_URI_LENGTH);
                }
                transaction.setAttachment(new Attachment.MessagingHubAnnouncement(minFeePerByte, uris));
            }

            @Override
            void doLoadAttachment(TransactionImpl transaction, JSONObject attachmentData) throws NxtException.ValidationException {
                long minFeePerByte = (Long) attachmentData.get("minFeePerByte");
                String[] uris;
                try {
                    JSONArray urisData = (JSONArray) attachmentData.get("uris");
                    uris = new String[urisData.size()];
                    for (int i = 0; i < uris.length; i++) {
                        uris[i] = (String) urisData.get(i);
                    }
                } catch (RuntimeException e) {
                    throw new NxtException.ValidationException("Error parsing hub terminal announcement parameters", e);
                }

                transaction.setAttachment(new Attachment.MessagingHubAnnouncement(minFeePerByte, uris));
            }

            @Override
            void applyAttachment(Transaction transaction, Account senderAccount, Account recipientAccount) {
                Attachment.MessagingHubAnnouncement attachment = (Attachment.MessagingHubAnnouncement) transaction.getAttachment();
                Hub.addOrUpdateHub(senderAccount.getId(), attachment.getMinFeePerByteNQT(), attachment.getUris());
            }

            @Override
            void undoAttachment(Transaction transaction, Account senderAccount, Account recipientAccount) throws UndoNotSupportedException {
                Hub.removeHub(senderAccount.getId());
            }

            @Override
            void validateAttachment(Transaction transaction) throws NxtException.ValidationException {
                if (Nxt.getBlockchain().getLastBlock().getHeight() < Constants.TRANSPARENT_FORGING_BLOCK_7) {
                    throw new NotYetEnabledException("Hub terminal announcement not yet enabled at height " + Nxt.getBlockchain().getLastBlock().getHeight());
                }
                Attachment.MessagingHubAnnouncement attachment = (Attachment.MessagingHubAnnouncement) transaction.getAttachment();
                if (!Genesis.CREATOR_ID.equals(transaction.getRecipientId())
                        || transaction.getAmountNQT() != 0
                        || attachment.getMinFeePerByteNQT() < 0 || attachment.getMinFeePerByteNQT() > Constants.MAX_BALANCE_NQT
                        || attachment.getUris().length > Constants.MAX_HUB_ANNOUNCEMENT_URIS) {
                    // cfb: "0" is allowed to show that another way to determine the min fee should be used
                    throw new NxtException.ValidationException("Invalid hub terminal announcement: " + attachment.getJSONObject());
                }
                for (String uri : attachment.getUris()) {
                    if (uri.length() > Constants.MAX_HUB_ANNOUNCEMENT_URI_LENGTH) {
                        throw new NxtException.ValidationException("Invalid URI length: " + uri.length());
                    }
                    //TODO: also check URI validity here?
                }
            }

        };

        public static final Messaging ACCOUNT_INFO = new Messaging() {

            @Override
            public byte getSubtype() {
                return TransactionType.SUBTYPE_MESSAGING_ACCOUNT_INFO;
            }

            @Override
            void doLoadAttachment(TransactionImpl transaction, ByteBuffer buffer) throws NxtException.ValidationException {
                String name = readString(buffer, buffer.get(), Constants.MAX_ACCOUNT_NAME_LENGTH);
                String description = readString(buffer, buffer.getShort(), Constants.MAX_ACCOUNT_DESCRIPTION_LENGTH);
                transaction.setAttachment(new Attachment.MessagingAccountInfo(name, description));
            }

            @Override
            void doLoadAttachment(TransactionImpl transaction, JSONObject attachmentData) throws NxtException.ValidationException {
                String name = (String) attachmentData.get("name");
                String description = (String) attachmentData.get("description");
                transaction.setAttachment(new Attachment.MessagingAccountInfo(name.trim(), description.trim()));
            }

            @Override
            void validateAttachment(Transaction transaction) throws NxtException.ValidationException {
                Attachment.MessagingAccountInfo attachment = (Attachment.MessagingAccountInfo)transaction.getAttachment();
                if (! Genesis.CREATOR_ID.equals(transaction.getRecipientId()) || transaction.getAmountNQT() != 0
                        || attachment.getName().length() > Constants.MAX_ACCOUNT_NAME_LENGTH
                        || attachment.getDescription().length() > Constants.MAX_ACCOUNT_DESCRIPTION_LENGTH
                        ) {
                    throw new NxtException.ValidationException("Invalid account info issuance: " + attachment.getJSONObject());
                }
            }

            @Override
            void applyAttachment(Transaction transaction, Account senderAccount, Account recipientAccount) {
                Attachment.MessagingAccountInfo attachment = (Attachment.MessagingAccountInfo) transaction.getAttachment();
                senderAccount.setAccountInfo(attachment.getName(), attachment.getDescription());
            }

            @Override
            void undoAttachment(Transaction transaction, Account senderAccount, Account recipientAccount) throws UndoNotSupportedException {
                throw new UndoNotSupportedException("Undoing account info not supported");
            }

        };

    }

    public static abstract class ColoredCoins extends TransactionType {

        private ColoredCoins() {}

        @Override
        public final byte getType() {
            return TransactionType.TYPE_COLORED_COINS;
        }

        public static final TransactionType ASSET_ISSUANCE = new ColoredCoins() {

            @Override
            public final byte getSubtype() {
                return TransactionType.SUBTYPE_COLORED_COINS_ASSET_ISSUANCE;
            }

            @Override
            void doLoadAttachment(TransactionImpl transaction, ByteBuffer buffer) throws NxtException.ValidationException {
                String name = readString(buffer, buffer.get(), Constants.MAX_ASSET_NAME_LENGTH);
                String description = readString(buffer, buffer.getShort(), Constants.MAX_ASSET_DESCRIPTION_LENGTH);
                long quantityQNT = buffer.getLong();
                byte decimals = buffer.get();
                transaction.setAttachment(new Attachment.ColoredCoinsAssetIssuance(name, description,
                        quantityQNT, decimals));
            }

            @Override
            void doLoadAttachment(TransactionImpl transaction, JSONObject attachmentData) throws NxtException.ValidationException {
                String name = (String) attachmentData.get("name");
                String description = (String) attachmentData.get("description");
                long quantityQNT = (Long) attachmentData.get("quantityQNT");
                byte decimals = ((Long) attachmentData.get("decimals")).byteValue();
                transaction.setAttachment(new Attachment.ColoredCoinsAssetIssuance(name.trim(), description.trim(),
                        quantityQNT, decimals));
            }

            @Override
            boolean applyAttachmentUnconfirmed(Transaction transaction, Account senderAccount) {
                return true;
            }

            @Override
            void applyAttachment(Transaction transaction, Account senderAccount, Account recipientAccount) {
                Attachment.ColoredCoinsAssetIssuance attachment = (Attachment.ColoredCoinsAssetIssuance) transaction.getAttachment();
                Long assetId = transaction.getId();
                Asset.addAsset(assetId, transaction.getSenderId(), attachment.getName(), attachment.getDescription(),
                        attachment.getQuantityQNT(), attachment.getDecimals());
                senderAccount.addToAssetAndUnconfirmedAssetBalanceQNT(assetId, attachment.getQuantityQNT());
            }

            @Override
            void undoAttachment(Transaction transaction, Account senderAccount, Account recipientAccount) {
                Attachment.ColoredCoinsAssetIssuance attachment = (Attachment.ColoredCoinsAssetIssuance) transaction.getAttachment();
                Long assetId = transaction.getId();
                senderAccount.addToAssetAndUnconfirmedAssetBalanceQNT(assetId, -attachment.getQuantityQNT());
                Asset.removeAsset(assetId);
            }

            @Override
            void undoAttachmentUnconfirmed(Transaction transaction, Account senderAccount) {
            }

            @Override
            void updateTotals(Transaction transaction, Map<Long, Long> accumulatedAmounts,
                              Map<Long, Map<Long, Long>> accumulatedAssetQuantities, Long accumulatedAmount) {
            }

            @Override
            void validateAttachment(Transaction transaction) throws NxtException.ValidationException {
                Attachment.ColoredCoinsAssetIssuance attachment = (Attachment.ColoredCoinsAssetIssuance)transaction.getAttachment();
                if (! Genesis.CREATOR_ID.equals(transaction.getRecipientId()) || transaction.getAmountNQT() != 0
                        || transaction.getFeeNQT() < Constants.ASSET_ISSUANCE_FEE_NQT
                        || attachment.getName().length() < Constants.MIN_ASSET_NAME_LENGTH
                        || attachment.getName().length() > Constants.MAX_ASSET_NAME_LENGTH
                        || attachment.getDescription().length() > Constants.MAX_ASSET_DESCRIPTION_LENGTH
                        || attachment.getDecimals() < 0 || attachment.getDecimals() > 8
                        || attachment.getQuantityQNT() <= 0
                        || attachment.getQuantityQNT() > Constants.MAX_ASSET_QUANTITY_QNT
                        ) {
                    throw new NxtException.ValidationException("Invalid asset issuance: " + attachment.getJSONObject());
                }
                String normalizedName = attachment.getName().toLowerCase();
                for (int i = 0; i < normalizedName.length(); i++) {
                    if (Constants.ALPHABET.indexOf(normalizedName.charAt(i)) < 0) {
                        throw new NxtException.ValidationException("Invalid asset name: " + normalizedName);
                    }
                }
            }

        };

        public static final TransactionType ASSET_TRANSFER = new ColoredCoins() {

            @Override
            public final byte getSubtype() {
                return TransactionType.SUBTYPE_COLORED_COINS_ASSET_TRANSFER;
            }

            @Override
            void doLoadAttachment(TransactionImpl transaction, ByteBuffer buffer) throws NxtException.ValidationException {
                Long assetId = Convert.zeroToNull(buffer.getLong());
                long quantityQNT = buffer.getLong();
                String comment = readString(buffer, buffer.getShort(), Constants.MAX_ASSET_TRANSFER_COMMENT_LENGTH);
                transaction.setAttachment(new Attachment.ColoredCoinsAssetTransfer(assetId, quantityQNT, comment));
            }

            @Override
            void doLoadAttachment(TransactionImpl transaction, JSONObject attachmentData) throws NxtException.ValidationException {
                Long assetId = Convert.parseUnsignedLong((String) attachmentData.get("asset"));
                long quantityQNT = (Long) attachmentData.get("quantityQNT");
                String comment = (String) attachmentData.get("comment");
                transaction.setAttachment(new Attachment.ColoredCoinsAssetTransfer(assetId, quantityQNT, comment));
            }

            @Override
            boolean applyAttachmentUnconfirmed(Transaction transaction, Account senderAccount) {
                Attachment.ColoredCoinsAssetTransfer attachment = (Attachment.ColoredCoinsAssetTransfer) transaction.getAttachment();
                Long unconfirmedAssetBalance = senderAccount.getUnconfirmedAssetBalanceQNT(attachment.getAssetId());
                if (unconfirmedAssetBalance != null && unconfirmedAssetBalance >= attachment.getQuantityQNT()) {
                    senderAccount.addToUnconfirmedAssetBalanceQNT(attachment.getAssetId(), -attachment.getQuantityQNT());
                    return true;
                }
                return false;
            }

            @Override
            void applyAttachment(Transaction transaction, Account senderAccount, Account recipientAccount) {
                Attachment.ColoredCoinsAssetTransfer attachment = (Attachment.ColoredCoinsAssetTransfer) transaction.getAttachment();
                senderAccount.addToAssetBalanceQNT(attachment.getAssetId(), -attachment.getQuantityQNT());
                recipientAccount.addToAssetAndUnconfirmedAssetBalanceQNT(attachment.getAssetId(), attachment.getQuantityQNT());
            }

            @Override
            void undoAttachment(Transaction transaction, Account senderAccount, Account recipientAccount) {
                Attachment.ColoredCoinsAssetTransfer attachment = (Attachment.ColoredCoinsAssetTransfer) transaction.getAttachment();
                senderAccount.addToAssetBalanceQNT(attachment.getAssetId(), attachment.getQuantityQNT());
                recipientAccount.addToAssetAndUnconfirmedAssetBalanceQNT(attachment.getAssetId(), -attachment.getQuantityQNT());
            }

            @Override
            void undoAttachmentUnconfirmed(Transaction transaction, Account senderAccount) {
                Attachment.ColoredCoinsAssetTransfer attachment = (Attachment.ColoredCoinsAssetTransfer) transaction.getAttachment();
                senderAccount.addToUnconfirmedAssetBalanceQNT(attachment.getAssetId(), attachment.getQuantityQNT());
            }


            @Override
            void updateTotals(Transaction transaction, Map<Long, Long> accumulatedAmounts,
                              Map<Long, Map<Long, Long>> accumulatedAssetQuantities, Long accumulatedAmount) {
                Attachment.ColoredCoinsAssetTransfer attachment = (Attachment.ColoredCoinsAssetTransfer) transaction.getAttachment();
                Map<Long, Long> accountAccumulatedAssetQuantities = accumulatedAssetQuantities.get(transaction.getSenderId());
                if (accountAccumulatedAssetQuantities == null) {
                    accountAccumulatedAssetQuantities = new HashMap<>();
                    accumulatedAssetQuantities.put(transaction.getSenderId(), accountAccumulatedAssetQuantities);
                }
                Long assetAccumulatedAssetQuantities = accountAccumulatedAssetQuantities.get(attachment.getAssetId());
                if (assetAccumulatedAssetQuantities == null) {
                    assetAccumulatedAssetQuantities = 0L;
                }
                accountAccumulatedAssetQuantities.put(attachment.getAssetId(),
                        Convert.safeAdd(assetAccumulatedAssetQuantities, attachment.getQuantityQNT()));
            }

            @Override
            void validateAttachment(Transaction transaction) throws NxtException.ValidationException {
                Attachment.ColoredCoinsAssetTransfer attachment = (Attachment.ColoredCoinsAssetTransfer)transaction.getAttachment();
                if (transaction.getAmountNQT() != 0
                        || attachment.getComment().length() > Constants.MAX_ASSET_TRANSFER_COMMENT_LENGTH
                        || attachment.getAssetId() == null) {
                    throw new NxtException.ValidationException("Invalid asset transfer amount or comment: " + attachment.getJSONObject());
                }
                Asset asset = Asset.getAsset(attachment.getAssetId());
                if (asset == null || attachment.getQuantityQNT() <= 0 || attachment.getQuantityQNT() > asset.getQuantityQNT()) {
                    throw new NxtException.ValidationException("Invalid asset transfer asset or quantity: " + attachment.getJSONObject());
                }
            }

        };

        abstract static class ColoredCoinsOrderPlacement extends ColoredCoins {

            abstract Attachment.ColoredCoinsOrderPlacement makeAttachment(Long asset, long quantityQNT, long priceNQT);

            @Override
            final void doLoadAttachment(TransactionImpl transaction, ByteBuffer buffer) throws NxtException.ValidationException {
                Long assetId = Convert.zeroToNull(buffer.getLong());
                long quantityQNT = buffer.getLong();
                long priceNQT = buffer.getLong();
                transaction.setAttachment(makeAttachment(assetId, quantityQNT, priceNQT));
            }

            @Override
            final void doLoadAttachment(TransactionImpl transaction, JSONObject attachmentData) throws NxtException.ValidationException {
                Long assetId = Convert.parseUnsignedLong((String) attachmentData.get("asset"));
                long quantityQNT = (Long) attachmentData.get("quantityQNT");
                long priceNQT = (Long) attachmentData.get("priceNQT");
                transaction.setAttachment(makeAttachment(assetId, quantityQNT, priceNQT));
            }

            @Override
            final void validateAttachment(Transaction transaction) throws NxtException.ValidationException {
                Attachment.ColoredCoinsOrderPlacement attachment = (Attachment.ColoredCoinsOrderPlacement)transaction.getAttachment();
                if (! Genesis.CREATOR_ID.equals(transaction.getRecipientId()) || transaction.getAmountNQT() != 0
                        || attachment.getPriceNQT() <= 0 || attachment.getPriceNQT() > Constants.MAX_BALANCE_NQT
                        || attachment.getAssetId() == null) {
                    throw new NxtException.ValidationException("Invalid asset order placement: " + attachment.getJSONObject());
                }
                Asset asset = Asset.getAsset(attachment.getAssetId());
                if (asset == null || attachment.getQuantityQNT() <= 0 || attachment.getQuantityQNT() > asset.getQuantityQNT()) {
                    throw new NxtException.ValidationException("Invalid asset order placement asset or quantity: " + attachment.getJSONObject());
                }
            }

        }

        public static final TransactionType ASK_ORDER_PLACEMENT = new ColoredCoins.ColoredCoinsOrderPlacement() {

            @Override
            public final byte getSubtype() {
                return TransactionType.SUBTYPE_COLORED_COINS_ASK_ORDER_PLACEMENT;
            }

            final Attachment.ColoredCoinsOrderPlacement makeAttachment(Long assetId, long quantityQNT, long priceNQT) {
                return new Attachment.ColoredCoinsAskOrderPlacement(assetId, quantityQNT, priceNQT);
            }

            @Override
            boolean applyAttachmentUnconfirmed(Transaction transaction, Account senderAccount) {
                Attachment.ColoredCoinsAskOrderPlacement attachment = (Attachment.ColoredCoinsAskOrderPlacement) transaction.getAttachment();
                Long unconfirmedAssetBalance = senderAccount.getUnconfirmedAssetBalanceQNT(attachment.getAssetId());
                if (unconfirmedAssetBalance != null && unconfirmedAssetBalance >= attachment.getQuantityQNT()) {
                    senderAccount.addToUnconfirmedAssetBalanceQNT(attachment.getAssetId(), -attachment.getQuantityQNT());
                    return true;
                }
                return false;
            }

            @Override
            void applyAttachment(Transaction transaction, Account senderAccount, Account recipientAccount) {
                Attachment.ColoredCoinsAskOrderPlacement attachment = (Attachment.ColoredCoinsAskOrderPlacement) transaction.getAttachment();
                if (Asset.getAsset(attachment.getAssetId()) != null) {
                    Order.Ask.addOrder(transaction.getId(), senderAccount, attachment.getAssetId(),
                            attachment.getQuantityQNT(), attachment.getPriceNQT());
                }
            }

            @Override
            void undoAttachment(Transaction transaction, Account senderAccount, Account recipientAccount) throws UndoNotSupportedException {
                Attachment.ColoredCoinsAskOrderPlacement attachment = (Attachment.ColoredCoinsAskOrderPlacement) transaction.getAttachment();
                Order.Ask askOrder = Order.Ask.removeOrder(transaction.getId());
                if (askOrder == null || askOrder.getQuantityQNT() != attachment.getQuantityQNT()
                        || !askOrder.getAssetId().equals(attachment.getAssetId())) {
                    //undoing of partially filled orders not supported yet
                    throw new UndoNotSupportedException("Ask order already filled");
                }
            }

            @Override
            void undoAttachmentUnconfirmed(Transaction transaction, Account senderAccount) {
                Attachment.ColoredCoinsAskOrderPlacement attachment = (Attachment.ColoredCoinsAskOrderPlacement) transaction.getAttachment();
                senderAccount.addToUnconfirmedAssetBalanceQNT(attachment.getAssetId(), attachment.getQuantityQNT());
            }

            @Override
            void updateTotals(Transaction transaction, Map<Long, Long> accumulatedAmounts,
                              Map<Long, Map<Long, Long>> accumulatedAssetQuantities, Long accumulatedAmount) {
                Attachment.ColoredCoinsAskOrderPlacement attachment = (Attachment.ColoredCoinsAskOrderPlacement) transaction.getAttachment();
                Map<Long, Long> accountAccumulatedAssetQuantities = accumulatedAssetQuantities.get(transaction.getSenderId());
                if (accountAccumulatedAssetQuantities == null) {
                    accountAccumulatedAssetQuantities = new HashMap<>();
                    accumulatedAssetQuantities.put(transaction.getSenderId(), accountAccumulatedAssetQuantities);
                }
                Long assetAccumulatedAssetQuantities = accountAccumulatedAssetQuantities.get(attachment.getAssetId());
                if (assetAccumulatedAssetQuantities == null) {
                    assetAccumulatedAssetQuantities = 0L;
                }
                accountAccumulatedAssetQuantities.put(attachment.getAssetId(),
                        Convert.safeAdd(assetAccumulatedAssetQuantities, attachment.getQuantityQNT()));
            }

        };

        public final static TransactionType BID_ORDER_PLACEMENT = new ColoredCoins.ColoredCoinsOrderPlacement() {

            @Override
            public final byte getSubtype() {
                return TransactionType.SUBTYPE_COLORED_COINS_BID_ORDER_PLACEMENT;
            }

            final Attachment.ColoredCoinsOrderPlacement makeAttachment(Long assetId, long quantityQNT, long priceNQT) {
                return new Attachment.ColoredCoinsBidOrderPlacement(assetId, quantityQNT, priceNQT);
            }

            @Override
            boolean applyAttachmentUnconfirmed(Transaction transaction, Account senderAccount) {
                Attachment.ColoredCoinsBidOrderPlacement attachment = (Attachment.ColoredCoinsBidOrderPlacement) transaction.getAttachment();
                if (senderAccount.getUnconfirmedBalanceNQT() >= Convert.safeMultiply(attachment.getQuantityQNT(), attachment.getPriceNQT())) {
                    senderAccount.addToUnconfirmedBalanceNQT(-Convert.safeMultiply(attachment.getQuantityQNT(), attachment.getPriceNQT()));
                    return true;
                }
                return false;
            }

            @Override
            void applyAttachment(Transaction transaction, Account senderAccount, Account recipientAccount) {
                Attachment.ColoredCoinsBidOrderPlacement attachment = (Attachment.ColoredCoinsBidOrderPlacement) transaction.getAttachment();
                if (Asset.getAsset(attachment.getAssetId()) != null) {
                    Order.Bid.addOrder(transaction.getId(), senderAccount, attachment.getAssetId(),
                            attachment.getQuantityQNT(), attachment.getPriceNQT());
                }
            }

            @Override
            void undoAttachment(Transaction transaction, Account senderAccount, Account recipientAccount) throws UndoNotSupportedException {
                Attachment.ColoredCoinsBidOrderPlacement attachment = (Attachment.ColoredCoinsBidOrderPlacement) transaction.getAttachment();
                Order.Bid bidOrder = Order.Bid.removeOrder(transaction.getId());
                if (bidOrder == null || bidOrder.getQuantityQNT() != attachment.getQuantityQNT()
                        || !bidOrder.getAssetId().equals(attachment.getAssetId())) {
                    //undoing of partially filled orders not supported yet
                    throw new UndoNotSupportedException("Bid order already filled");
                }
            }

            @Override
            void undoAttachmentUnconfirmed(Transaction transaction, Account senderAccount) {
                Attachment.ColoredCoinsBidOrderPlacement attachment = (Attachment.ColoredCoinsBidOrderPlacement) transaction.getAttachment();
                senderAccount.addToUnconfirmedBalanceNQT(Convert.safeMultiply(attachment.getQuantityQNT(), attachment.getPriceNQT()));
            }

            @Override
            void updateTotals(Transaction transaction, Map<Long, Long> accumulatedAmounts,
                              Map<Long, Map<Long, Long>> accumulatedAssetQuantities, Long accumulatedAmount) {
                Attachment.ColoredCoinsBidOrderPlacement attachment = (Attachment.ColoredCoinsBidOrderPlacement) transaction.getAttachment();
                accumulatedAmounts.put(transaction.getSenderId(),
                        Convert.safeAdd(accumulatedAmount, Convert.safeMultiply(attachment.getQuantityQNT(), attachment.getPriceNQT())));
            }

        };

        abstract static class ColoredCoinsOrderCancellation extends ColoredCoins {

            @Override
            final void validateAttachment(Transaction transaction) throws NxtException.ValidationException {
                if (! Genesis.CREATOR_ID.equals(transaction.getRecipientId()) || transaction.getAmountNQT() != 0) {
                    throw new NxtException.ValidationException("Invalid asset order cancellation amount or recipient");
                }
                Attachment.ColoredCoinsOrderCancellation attachment = (Attachment.ColoredCoinsOrderCancellation) transaction.getAttachment();
                if (attachment.getOrderId() == null) {
                    throw new NxtException.ValidationException("Invalid order cancellation attachment: " + attachment.getJSONObject());
                }
                doValidateAttachment(transaction);
            }

            abstract void doValidateAttachment(Transaction transaction) throws NxtException.ValidationException;

            @Override
            final boolean applyAttachmentUnconfirmed(Transaction transaction, Account senderAccount) {
                return true;
            }

            @Override
            final void updateTotals(Transaction transaction, Map<Long, Long> accumulatedAmounts,
                                    Map<Long, Map<Long, Long>> accumulatedAssetQuantities, Long accumulatedAmount) {
            }

            @Override
            final void undoAttachment(Transaction transaction, Account senderAccount, Account recipientAccount) throws UndoNotSupportedException {
                throw new UndoNotSupportedException("Reversal of order cancellation not supported");
            }

            @Override
            final void undoAttachmentUnconfirmed(Transaction transaction, Account senderAccount) {
            }

        }

        public static final TransactionType ASK_ORDER_CANCELLATION = new ColoredCoins.ColoredCoinsOrderCancellation() {

            @Override
            public final byte getSubtype() {
                return TransactionType.SUBTYPE_COLORED_COINS_ASK_ORDER_CANCELLATION;
            }

            @Override
            void doLoadAttachment(TransactionImpl transaction, ByteBuffer buffer) throws NxtException.ValidationException {
                transaction.setAttachment(new Attachment.ColoredCoinsAskOrderCancellation(Convert.zeroToNull(buffer.getLong())));
            }

            @Override
            void doLoadAttachment(TransactionImpl transaction, JSONObject attachmentData) throws NxtException.ValidationException {
                transaction.setAttachment(new Attachment.ColoredCoinsAskOrderCancellation(
                        Convert.parseUnsignedLong((String) attachmentData.get("order"))));
            }

            @Override
            void applyAttachment(Transaction transaction, Account senderAccount, Account recipientAccount) {
                Attachment.ColoredCoinsAskOrderCancellation attachment = (Attachment.ColoredCoinsAskOrderCancellation) transaction.getAttachment();
                Order order = Order.Ask.removeOrder(attachment.getOrderId());
                if (order != null) {
                    senderAccount.addToUnconfirmedAssetBalanceQNT(order.getAssetId(), order.getQuantityQNT());
                }
            }

            @Override
            void doValidateAttachment(Transaction transaction) throws NxtException.ValidationException {
                Attachment.ColoredCoinsAskOrderCancellation attachment = (Attachment.ColoredCoinsAskOrderCancellation) transaction.getAttachment();
                if (Order.Ask.getAskOrder(attachment.getOrderId()) == null) {
                    throw new NxtException.ValidationException("Invalid ask order: " + Convert.toUnsignedLong(attachment.getOrderId()));
                }
            }

        };

        public static final TransactionType BID_ORDER_CANCELLATION = new ColoredCoins.ColoredCoinsOrderCancellation() {

            @Override
            public final byte getSubtype() {
                return TransactionType.SUBTYPE_COLORED_COINS_BID_ORDER_CANCELLATION;
            }

            @Override
            void doLoadAttachment(TransactionImpl transaction, ByteBuffer buffer) throws NxtException.ValidationException {
                transaction.setAttachment(new Attachment.ColoredCoinsBidOrderCancellation(Convert.zeroToNull(buffer.getLong())));
            }

            @Override
            void doLoadAttachment(TransactionImpl transaction, JSONObject attachmentData) throws NxtException.ValidationException {
                transaction.setAttachment(new Attachment.ColoredCoinsBidOrderCancellation(
                        Convert.parseUnsignedLong((String) attachmentData.get("order"))));
            }

            @Override
            void applyAttachment(Transaction transaction, Account senderAccount, Account recipientAccount) {
                Attachment.ColoredCoinsBidOrderCancellation attachment = (Attachment.ColoredCoinsBidOrderCancellation) transaction.getAttachment();
                Order order = Order.Bid.removeOrder(attachment.getOrderId());
                if (order != null) {
                    senderAccount.addToUnconfirmedBalanceNQT(Convert.safeMultiply(order.getQuantityQNT(), order.getPriceNQT()));
                }
            }

            @Override
            void doValidateAttachment(Transaction transaction) throws NxtException.ValidationException {
                Attachment.ColoredCoinsBidOrderCancellation attachment = (Attachment.ColoredCoinsBidOrderCancellation) transaction.getAttachment();
                if (Order.Bid.getBidOrder(attachment.getOrderId()) == null) {
                    throw new NxtException.ValidationException("Invalid bid order: " + Convert.toUnsignedLong(attachment.getOrderId()));
                }
            }

        };
    }

    public static abstract class DigitalGoods extends TransactionType {

        private DigitalGoods() {
        }

        @Override
        public final byte getType() {
            return TransactionType.TYPE_DIGITAL_GOODS;
        }

        @Override
        boolean applyAttachmentUnconfirmed(Transaction transaction, Account senderAccount) {
            return true;
        }

        @Override
        void undoAttachmentUnconfirmed(Transaction transaction, Account senderAccount) {
        }

        @Override
        void updateTotals(Transaction transaction, Map<Long, Long> accumulatedAmounts,
                          Map<Long, Map<Long, Long>> accumulatedAssetQuantities, Long accumulatedAmount) {
        }

        @Override
        final void validateAttachment(Transaction transaction) throws NxtException.ValidationException {
            if (Nxt.getBlockchain().getLastBlock().getHeight() < Constants.DIGITAL_GOODS_STORE_BLOCK) {
                throw new NotYetEnabledException("Digital goods listing not yet enabled at height " + Nxt.getBlockchain().getLastBlock().getHeight());
            }
            if (!Genesis.CREATOR_ID.equals(transaction.getRecipientId())
                    || transaction.getAmountNQT() != 0) {
                throw new NxtException.ValidationException("Invalid digital goods transaction");
            }
            doValidateAttachment(transaction);
        }

        abstract void doValidateAttachment(Transaction transaction) throws NxtException.ValidationException;


        public static final TransactionType LISTING = new DigitalGoods() {

            @Override
            public final byte getSubtype() {
                return TransactionType.SUBTYPE_DIGITAL_GOODS_LISTING;
            }

            @Override
            void doLoadAttachment(TransactionImpl transaction, ByteBuffer buffer) throws NxtException.ValidationException {
<<<<<<< HEAD
                String name = readString(buffer, buffer.getShort(), Constants.MAX_DIGITAL_GOODS_LISTING_NAME_LENGTH);
                String description = readString(buffer, buffer.getShort(), Constants.MAX_DIGITAL_GOODS_LISTING_DESCRIPTION_LENGTH);
                String tags = readString(buffer, buffer.getShort(), Constants.MAX_DIGITAL_GOODS_LISTING_TAGS_LENGTH);
=======
                String name = readString(buffer, buffer.getShort(), Constants.MAX_DGS_LISTING_NAME_LENGTH);
                String description = readString(buffer, buffer.getShort(), Constants.MAX_DGS_LISTING_DESCRIPTION_LENGTH);
                String tags = readString(buffer, buffer.getShort(), Constants.MAX_DGS_LISTING_TAGS_LENGTH);
>>>>>>> fc33a9ae
                int quantity = buffer.getInt();
                long priceNQT = buffer.getLong();
                transaction.setAttachment(new Attachment.DigitalGoodsListing(name, description, tags, quantity, priceNQT));
            }

            @Override
            void doLoadAttachment(TransactionImpl transaction, JSONObject attachmentData) throws NxtException.ValidationException {
                String name = (String) attachmentData.get("name");
                String description = (String) attachmentData.get("description");
                String tags = (String) attachmentData.get("tags");
                int quantity = ((Long) attachmentData.get("quantity")).intValue();
                long priceNQT = (Long) attachmentData.get("priceNQT");
                transaction.setAttachment(new Attachment.DigitalGoodsListing(name, description, tags, quantity, priceNQT));
            }

            @Override
            void applyAttachment(Transaction transaction, Account senderAccount, Account recipientAccount) {
                Attachment.DigitalGoodsListing attachment = (Attachment.DigitalGoodsListing) transaction.getAttachment();
                DigitalGoodsStore.listGoods(transaction.getId(), transaction.getSenderId(), attachment.getName(), attachment.getDescription(),
                        attachment.getTags(), attachment.getQuantity(), attachment.getPriceNQT());
            }

            @Override
            void undoAttachment(Transaction transaction, Account senderAccount, Account recipientAccount) throws UndoNotSupportedException {
                DigitalGoodsStore.undoListGoods(transaction.getId());
            }

            @Override
            void doValidateAttachment(Transaction transaction) throws NxtException.ValidationException {
                Attachment.DigitalGoodsListing attachment = (Attachment.DigitalGoodsListing) transaction.getAttachment();
                if (attachment.getName().length() == 0
                        || attachment.getName().length() > Constants.MAX_DGS_LISTING_NAME_LENGTH
                        || attachment.getDescription().length() > Constants.MAX_DGS_LISTING_DESCRIPTION_LENGTH
                        || attachment.getTags().length() > Constants.MAX_DGS_LISTING_TAGS_LENGTH
                        || attachment.getQuantity() < 0 || attachment.getQuantity() > Constants.MAX_DGS_LISTING_QUANTITY
                        || attachment.getPriceNQT() <= 0 || attachment.getPriceNQT() > Constants.MAX_BALANCE_NQT) {
                    throw new NxtException.ValidationException("Invalid digital goods listing: " + attachment.getJSONObject());
                }
            }

        };

        public static final TransactionType DELISTING = new DigitalGoods() {

            @Override
            public final byte getSubtype() {
                return TransactionType.SUBTYPE_DIGITAL_GOODS_DELISTING;
            }

            @Override
            void doLoadAttachment(TransactionImpl transaction, ByteBuffer buffer) throws NxtException.ValidationException {
                Long goodsId = buffer.getLong();
                transaction.setAttachment(new Attachment.DigitalGoodsDelisting(goodsId));
            }

            @Override
            void doLoadAttachment(TransactionImpl transaction, JSONObject attachmentData) throws NxtException.ValidationException {
<<<<<<< HEAD
                Long goodsId = (Long) attachmentData.get("goods");
=======
                Long goodsId = Convert.parseUnsignedLong((String)attachmentData.get("goods"));
>>>>>>> fc33a9ae
                transaction.setAttachment(new Attachment.DigitalGoodsDelisting(goodsId));
            }

            @Override
            void applyAttachment(Transaction transaction, Account senderAccount, Account recipientAccount) {
                Attachment.DigitalGoodsDelisting attachment = (Attachment.DigitalGoodsDelisting) transaction.getAttachment();
                DigitalGoodsStore.delistGoods(attachment.getGoodsId());
            }

            @Override
            void undoAttachment(Transaction transaction, Account senderAccount, Account recipientAccount) throws UndoNotSupportedException {
                DigitalGoodsStore.undoDelistGoods(transaction.getId());
            }

            @Override
            void doValidateAttachment(Transaction transaction) throws NxtException.ValidationException {
                Attachment.DigitalGoodsDelisting attachment = (Attachment.DigitalGoodsDelisting) transaction.getAttachment();
                DigitalGoodsStore.Goods goods = DigitalGoodsStore.getGoods(attachment.getGoodsId());
                if (goods == null || goods.isDelisted()
                        || !transaction.getSenderId().equals(goods.getSellerId())) {
                    throw new NxtException.ValidationException("Invalid digital goods delisting: " + attachment.getJSONObject());
                }
            }

        };

        public static final TransactionType PRICE_CHANGE = new DigitalGoods() {

            @Override
            public final byte getSubtype() {
                return TransactionType.SUBTYPE_DIGITAL_GOODS_PRICE_CHANGE;
            }

            @Override
            void doLoadAttachment(TransactionImpl transaction, ByteBuffer buffer) throws NxtException.ValidationException {
                Long goodsId = buffer.getLong();
                long priceNQT = buffer.getLong();
                transaction.setAttachment(new Attachment.DigitalGoodsPriceChange(goodsId, priceNQT));
            }

            @Override
            void doLoadAttachment(TransactionImpl transaction, JSONObject attachmentData) throws NxtException.ValidationException {
<<<<<<< HEAD
                Long goodsId = (Long) attachmentData.get("goods");
                long priceNQT = (Long) attachmentData.get("priceNQT");
=======
                Long goodsId = Convert.parseUnsignedLong((String)attachmentData.get("goods"));
                long priceNQT = (Long)attachmentData.get("priceNQT");
>>>>>>> fc33a9ae
                transaction.setAttachment(new Attachment.DigitalGoodsPriceChange(goodsId, priceNQT));
            }

            @Override
            void applyAttachment(Transaction transaction, Account senderAccount, Account recipientAccount) {
                Attachment.DigitalGoodsPriceChange attachment = (Attachment.DigitalGoodsPriceChange) transaction.getAttachment();
                DigitalGoodsStore.changePrice(attachment.getGoodsId(), attachment.getPriceNQT());
            }

            @Override
            void undoAttachment(Transaction transaction, Account senderAccount, Account recipientAccount) throws UndoNotSupportedException {
                throw new UndoNotSupportedException("Reversal of digital goods price change not supported");
            }

            @Override
            void doValidateAttachment(Transaction transaction) throws NxtException.ValidationException {
                Attachment.DigitalGoodsPriceChange attachment = (Attachment.DigitalGoodsPriceChange) transaction.getAttachment();
                DigitalGoodsStore.Goods goods = DigitalGoodsStore.getGoods(attachment.getGoodsId());
                if (attachment.getPriceNQT() <= 0 || attachment.getPriceNQT() > Constants.MAX_BALANCE_NQT
                        || goods == null || goods.isDelisted()
                        || !transaction.getSenderId().equals(goods.getSellerId())) {
                    throw new NxtException.ValidationException("Invalid digital goods price change: " + attachment.getJSONObject());
                }
            }

        };

        public static final TransactionType QUANTITY_CHANGE = new DigitalGoods() {

            @Override
            public final byte getSubtype() {
                return TransactionType.SUBTYPE_DIGITAL_GOODS_QUANTITY_CHANGE;
            }

            @Override
            void doLoadAttachment(TransactionImpl transaction, ByteBuffer buffer) throws NxtException.ValidationException {
                Long goodsId = buffer.getLong();
                int deltaQuantity = buffer.getInt();
                transaction.setAttachment(new Attachment.DigitalGoodsQuantityChange(goodsId, deltaQuantity));
            }

            @Override
            void doLoadAttachment(TransactionImpl transaction, JSONObject attachmentData) throws NxtException.ValidationException {
<<<<<<< HEAD
                Long goodsId = (Long) attachmentData.get("goods");
                int deltaQuantity = ((Long) attachmentData.get("deltaQuantity")).intValue();
=======
                Long goodsId = Convert.parseUnsignedLong((String)attachmentData.get("goods"));
                int deltaQuantity = ((Long)attachmentData.get("deltaQuantity")).intValue();
>>>>>>> fc33a9ae
                transaction.setAttachment(new Attachment.DigitalGoodsQuantityChange(goodsId, deltaQuantity));
            }

            @Override
            void applyAttachment(Transaction transaction, Account senderAccount, Account recipientAccount) {
                Attachment.DigitalGoodsQuantityChange attachment = (Attachment.DigitalGoodsQuantityChange) transaction.getAttachment();
                DigitalGoodsStore.changeQuantity(attachment.getGoodsId(), attachment.getDeltaQuantity());
            }

            @Override
            void undoAttachment(Transaction transaction, Account senderAccount, Account recipientAccount) throws UndoNotSupportedException {
                throw new UndoNotSupportedException("Reversal of digital goods quantity change not supported");
            }

            @Override
            void doValidateAttachment(Transaction transaction) throws NxtException.ValidationException {
                Attachment.DigitalGoodsQuantityChange attachment = (Attachment.DigitalGoodsQuantityChange) transaction.getAttachment();
                DigitalGoodsStore.Goods goods = DigitalGoodsStore.getGoods(attachment.getGoodsId());
<<<<<<< HEAD
                if (goods == null
                        || attachment.getDeltaQuantity() < -Constants.MAX_DIGITAL_GOODS_QUANTITY
                        || attachment.getDeltaQuantity() > Constants.MAX_DIGITAL_GOODS_QUANTITY
                        || !transaction.getSenderId().equals(goods.getSellerId())) {
=======
                if (goods == null || goods.isDelisted()
                        || attachment.getDeltaQuantity() < -Constants.MAX_DGS_LISTING_QUANTITY
                        || attachment.getDeltaQuantity() > Constants.MAX_DGS_LISTING_QUANTITY
                        || ! transaction.getSenderId().equals(goods.getSellerId())) {
>>>>>>> fc33a9ae
                    throw new NxtException.ValidationException("Invalid digital goods quantity change: " + attachment.getJSONObject());
                }
            }

        };

        public static final TransactionType PURCHASE = new DigitalGoods() {

            @Override
            public final byte getSubtype() {
                return TransactionType.SUBTYPE_DIGITAL_GOODS_PURCHASE;
            }

            @Override
            void doLoadAttachment(TransactionImpl transaction, ByteBuffer buffer) throws NxtException.ValidationException {
                Long goodsId = buffer.getLong();
                int quantity = buffer.getInt();
                long priceNQT = buffer.getLong();
                int deliveryDeadline = buffer.getInt();
                int noteBytesLength = buffer.getShort();
                if (noteBytesLength > 3 * Constants.MAX_DGS_NOTE_LENGTH) {
                    throw new NxtException.ValidationException("Invalid note length: " + noteBytesLength);
                }
                byte[] noteBytes = new byte[noteBytesLength];
                buffer.get(noteBytes);
                byte[] noteNonceBytes = new byte[32];
                buffer.get(noteNonceBytes);
                EncryptedData note = new EncryptedData(noteBytes, noteNonceBytes);
                transaction.setAttachment(new Attachment.DigitalGoodsPurchase(goodsId, quantity, priceNQT, deliveryDeadline, note));
            }

            @Override
            void doLoadAttachment(TransactionImpl transaction, JSONObject attachmentData) throws NxtException.ValidationException {
<<<<<<< HEAD
                Long goodsId = (Long) attachmentData.get("goods");
                int quantity = ((Long) attachmentData.get("quantity")).intValue();
                long priceNQT = (Long) attachmentData.get("priceNQT");
                int deliveryDeadline = ((Long) attachmentData.get("deliveryDeadline")).intValue();
                XoredData note = new XoredData(Convert.parseHexString((String) attachmentData.get("note")),
                        Convert.parseHexString((String) attachmentData.get("noteNonce")));

                transaction.setAttachment(new Attachment.DigitalGoodsPurchase(goodsId, quantity, priceNQT, deliveryDeadline, note));
=======
                Long goodsId = Convert.parseUnsignedLong((String)attachmentData.get("goods"));
                int quantity = ((Long)attachmentData.get("quantity")).intValue();
                long priceNQT = (Long)attachmentData.get("priceNQT");
                int deliveryDeadlineTimestamp = ((Long)attachmentData.get("deliveryDeadlineTimestamp")).intValue();
                EncryptedData note = new EncryptedData(Convert.parseHexString((String)attachmentData.get("note")),
                        Convert.parseHexString((String)attachmentData.get("noteNonce")));
                transaction.setAttachment(new Attachment.DigitalGoodsPurchase(goodsId, quantity, priceNQT,
                        deliveryDeadlineTimestamp, note));
>>>>>>> fc33a9ae
            }

            @Override
            boolean applyAttachmentUnconfirmed(Transaction transaction, Account senderAccount) {
                Attachment.DigitalGoodsPurchase attachment = (Attachment.DigitalGoodsPurchase) transaction.getAttachment();
                if (senderAccount.getUnconfirmedBalanceNQT() >= Convert.safeMultiply(attachment.getQuantity(), attachment.getPriceNQT())) {
                    senderAccount.addToUnconfirmedBalanceNQT(-Convert.safeMultiply(attachment.getQuantity(), attachment.getPriceNQT()));
                    return true;
                }
                return false;
            }

            @Override
            void undoAttachmentUnconfirmed(Transaction transaction, Account senderAccount) {
                Attachment.DigitalGoodsPurchase attachment = (Attachment.DigitalGoodsPurchase) transaction.getAttachment();
                senderAccount.addToUnconfirmedBalanceNQT(Convert.safeMultiply(attachment.getQuantity(), attachment.getPriceNQT()));
            }

            @Override
            void updateTotals(Transaction transaction, Map<Long, Long> accumulatedAmounts,
                              Map<Long, Map<Long, Long>> accumulatedAssetQuantities, Long accumulatedAmount) {
                Attachment.DigitalGoodsPurchase attachment = (Attachment.DigitalGoodsPurchase) transaction.getAttachment();
                accumulatedAmounts.put(transaction.getSenderId(),
                        Convert.safeAdd(accumulatedAmount, Convert.safeMultiply(attachment.getQuantity(), attachment.getPriceNQT())));
            }

            @Override
            void applyAttachment(Transaction transaction, Account senderAccount, Account recipientAccount) {
                Attachment.DigitalGoodsPurchase attachment = (Attachment.DigitalGoodsPurchase) transaction.getAttachment();
                DigitalGoodsStore.purchase(transaction.getId(), transaction.getSenderId(), attachment.getGoodsId(),
                        attachment.getQuantity(), attachment.getPriceNQT(), attachment.getDeliveryDeadlineTimestamp(),
                        attachment.getNote(), transaction.getTimestamp());
            }

            @Override
            void undoAttachment(Transaction transaction, Account senderAccount, Account recipientAccount) throws UndoNotSupportedException {
                Attachment.DigitalGoodsPurchase attachment = (Attachment.DigitalGoodsPurchase) transaction.getAttachment();
                DigitalGoodsStore.undoPurchase(transaction.getId(), transaction.getSenderId(),
                        attachment.getQuantity(), attachment.getPriceNQT());
            }

            @Override
            void doValidateAttachment(Transaction transaction) throws NxtException.ValidationException {
                Attachment.DigitalGoodsPurchase attachment = (Attachment.DigitalGoodsPurchase) transaction.getAttachment();
                DigitalGoodsStore.Goods goods = DigitalGoodsStore.getGoods(attachment.getGoodsId());
                if (attachment.getQuantity() <= 0 || attachment.getQuantity() > Constants.MAX_DGS_LISTING_QUANTITY
                        || attachment.getPriceNQT() <= 0 || attachment.getPriceNQT() > Constants.MAX_BALANCE_NQT
                        || attachment.getNote().getData().length > 3 * Constants.MAX_DGS_NOTE_LENGTH
                        || attachment.getNote().getNonce().length != 32
                        || goods == null || goods.isDelisted()
                        || attachment.getQuantity() > goods.getQuantity()
                        || attachment.getPriceNQT() != goods.getPriceNQT()
                        || attachment.getDeliveryDeadlineTimestamp() <= Nxt.getBlockchain().getLastBlock().getTimestamp()) {
                    throw new NxtException.ValidationException("Invalid digital goods purchase: " + attachment.getJSONObject());
                }
            }

        };

        public static final TransactionType DELIVERY = new DigitalGoods() {

            @Override
            public final byte getSubtype() {
                return TransactionType.SUBTYPE_DIGITAL_GOODS_DELIVERY;
            }

            @Override
            void doLoadAttachment(TransactionImpl transaction, ByteBuffer buffer) throws NxtException.ValidationException {
                Long purchaseId = buffer.getLong();
                int goodsBytesLength = buffer.getShort();
                if (goodsBytesLength > Constants.MAX_DGS_GOODS_LENGTH) {
                    throw new NxtException.ValidationException("Invalid goods length: " + goodsBytesLength);
                }
                byte[] goodsBytes = new byte[goodsBytesLength];
                buffer.get(goodsBytes);
                byte[] goodsNonceBytes = new byte[32];
                buffer.get(goodsNonceBytes);
                EncryptedData goods = new EncryptedData(goodsBytes, goodsNonceBytes);
                long discountNQT = buffer.getLong();
                transaction.setAttachment(new Attachment.DigitalGoodsDelivery(purchaseId, goods, discountNQT));
            }

            @Override
            void doLoadAttachment(TransactionImpl transaction, JSONObject attachmentData) throws NxtException.ValidationException {
<<<<<<< HEAD
                Long purchaseId = (Long) attachmentData.get("purchase");
                XoredData goods = new XoredData(Convert.parseHexString((String) attachmentData.get("goods")),
                        Convert.parseHexString((String) attachmentData.get("goodsNonce")));
                long discountNQT = (Long) attachmentData.get("discountNQT");

=======
                Long purchaseId = Convert.parseUnsignedLong((String)attachmentData.get("purchase"));
                EncryptedData goods = new EncryptedData(Convert.parseHexString((String)attachmentData.get("goodsData")),
                        Convert.parseHexString((String)attachmentData.get("goodsNonce")));
                long discountNQT = (Long)attachmentData.get("discountNQT");
>>>>>>> fc33a9ae
                transaction.setAttachment(new Attachment.DigitalGoodsDelivery(purchaseId, goods, discountNQT));
            }

            @Override
            void applyAttachment(Transaction transaction, Account senderAccount, Account recipientAccount) {
<<<<<<< HEAD
                Attachment.DigitalGoodsDelivery attachment = (Attachment.DigitalGoodsDelivery) transaction.getAttachment();
                DigitalGoodsStore.deliver(transaction.getSenderId(), attachment.getPurchaseId(), attachment.getDiscountNQT());
=======
                Attachment.DigitalGoodsDelivery attachment = (Attachment.DigitalGoodsDelivery)transaction.getAttachment();
                DigitalGoodsStore.deliver(transaction.getSenderId(), attachment.getPurchaseId(),
                        attachment.getDiscountNQT(), attachment.getGoods());
>>>>>>> fc33a9ae
            }

            @Override
            void undoAttachment(Transaction transaction, Account senderAccount, Account recipientAccount) throws UndoNotSupportedException {
                Attachment.DigitalGoodsDelivery attachment = (Attachment.DigitalGoodsDelivery) transaction.getAttachment();
                DigitalGoodsStore.undoDeliver(transaction.getSenderId(), attachment.getPurchaseId(), attachment.getDiscountNQT());
            }

            @Override
            void doValidateAttachment(Transaction transaction) throws NxtException.ValidationException {
                Attachment.DigitalGoodsDelivery attachment = (Attachment.DigitalGoodsDelivery) transaction.getAttachment();
                DigitalGoodsStore.Purchase purchase = DigitalGoodsStore.getPendingPurchase(attachment.getPurchaseId());
                if (attachment.getGoods().getData().length > Constants.MAX_DGS_GOODS_LENGTH
                        || attachment.getGoods().getNonce().length != 32
                        || attachment.getDiscountNQT() < 0 || attachment.getDiscountNQT() > Constants.MAX_BALANCE_NQT
                        || purchase == null
                        || !transaction.getSenderId().equals(purchase.getSellerId())) {
                    throw new NxtException.ValidationException("Invalid digital goods delivery: " + attachment.getJSONObject());
                }
            }

        };

        public static final TransactionType FEEDBACK = new DigitalGoods() {

            @Override
            public final byte getSubtype() {
                return TransactionType.SUBTYPE_DIGITAL_GOODS_FEEDBACK;
            }

            @Override
            void doLoadAttachment(TransactionImpl transaction, ByteBuffer buffer) throws NxtException.ValidationException {
                Long purchaseId = buffer.getLong();
                int noteBytesLength = buffer.getShort();
                if (noteBytesLength > 3 * Constants.MAX_DGS_NOTE_LENGTH) {
                    throw new NxtException.ValidationException("Invalid note length: " + noteBytesLength);
                }
                byte[] noteBytes = new byte[noteBytesLength];
                buffer.get(noteBytes);
                byte[] noteNonceBytes = new byte[32];
                buffer.get(noteNonceBytes);
                EncryptedData note = new EncryptedData(noteBytes, noteNonceBytes);
                transaction.setAttachment(new Attachment.DigitalGoodsFeedback(purchaseId, note));
            }

            @Override
            void doLoadAttachment(TransactionImpl transaction, JSONObject attachmentData) throws NxtException.ValidationException {
<<<<<<< HEAD
                Long purchaseId = (Long) attachmentData.get("purchase");
                XoredData note = new XoredData(Convert.parseHexString((String) attachmentData.get("note")),
                        Convert.parseHexString((String) attachmentData.get("noteNonce")));

=======
                Long purchaseId = Convert.parseUnsignedLong((String)attachmentData.get("purchase"));
                EncryptedData note = new EncryptedData(Convert.parseHexString((String)attachmentData.get("note")),
                        Convert.parseHexString((String)attachmentData.get("noteNonce")));
>>>>>>> fc33a9ae
                transaction.setAttachment(new Attachment.DigitalGoodsFeedback(purchaseId, note));
            }

            @Override
            void applyAttachment(Transaction transaction, Account senderAccount, Account recipientAccount) {
                Attachment.DigitalGoodsFeedback attachment = (Attachment.DigitalGoodsFeedback)transaction.getAttachment();
                DigitalGoodsStore.feedback(attachment.getPurchaseId(), attachment.getNote());
            }

            @Override
<<<<<<< HEAD
            void undoAttachment(Transaction transaction, Account senderAccount, Account recipientAccount) throws UndoNotSupportedException {
=======
            void undoAttachment(Transaction transaction, Account senderAccount, Account recipientAccount)
                    throws UndoNotSupportedException {
                Attachment.DigitalGoodsFeedback attachment = (Attachment.DigitalGoodsFeedback)transaction.getAttachment();
                DigitalGoodsStore.undoFeedback(attachment.getPurchaseId());
>>>>>>> fc33a9ae
            }

            @Override
            void doValidateAttachment(Transaction transaction) throws NxtException.ValidationException {
                Attachment.DigitalGoodsFeedback attachment = (Attachment.DigitalGoodsFeedback) transaction.getAttachment();
                DigitalGoodsStore.Purchase purchase = DigitalGoodsStore.getPurchase(attachment.getPurchaseId());
                if (attachment.getNote().getData().length > Constants.MAX_DGS_NOTE_LENGTH
                        || attachment.getNote().getNonce().length != 32
                        || purchase == null
<<<<<<< HEAD
                        || !transaction.getSenderId().equals(purchase.getBuyerId())) {
=======
                        || purchase.getFeedbackNote() != null
                        || ! transaction.getSenderId().equals(purchase.getBuyerId())) {
>>>>>>> fc33a9ae
                    throw new NxtException.ValidationException("Invalid digital goods feedback: " + attachment.getJSONObject());
                }
            }

        };

        public static final TransactionType REFUND = new DigitalGoods() {

            @Override
            public final byte getSubtype() {
                return TransactionType.SUBTYPE_DIGITAL_GOODS_REFUND;
            }

            @Override
            void doLoadAttachment(TransactionImpl transaction, ByteBuffer buffer) throws NxtException.ValidationException {
                Long purchaseId = buffer.getLong();
                long refundNQT = buffer.getLong();
                int noteBytesLength = buffer.getShort();
                if (noteBytesLength > 3 * Constants.MAX_DGS_NOTE_LENGTH) {
                    throw new NxtException.ValidationException("Invalid note length: " + noteBytesLength);
                }
                byte[] noteBytes = new byte[noteBytesLength];
                buffer.get(noteBytes);
                byte[] noteNonceBytes = new byte[32];
                buffer.get(noteNonceBytes);
                EncryptedData note = new EncryptedData(noteBytes, noteNonceBytes);
                transaction.setAttachment(new Attachment.DigitalGoodsRefund(purchaseId, refundNQT, note));
            }

            @Override
            void doLoadAttachment(TransactionImpl transaction, JSONObject attachmentData) throws NxtException.ValidationException {
<<<<<<< HEAD
                Long purchaseId = (Long) attachmentData.get("purchase");
                long refundNQT = (Long) attachmentData.get("refundNQT");
                XoredData note = new XoredData(Convert.parseHexString((String) attachmentData.get("note")),
                        Convert.parseHexString((String) attachmentData.get("noteNonce")));

=======
                Long purchaseId = Convert.parseUnsignedLong((String)attachmentData.get("purchase"));
                long refundNQT = (Long)attachmentData.get("refundNQT");
                EncryptedData note = new EncryptedData(Convert.parseHexString((String)attachmentData.get("note")),
                        Convert.parseHexString((String)attachmentData.get("noteNonce")));
>>>>>>> fc33a9ae
                transaction.setAttachment(new Attachment.DigitalGoodsRefund(purchaseId, refundNQT, note));
            }

            @Override
            boolean applyAttachmentUnconfirmed(Transaction transaction, Account senderAccount) {
                Attachment.DigitalGoodsRefund attachment = (Attachment.DigitalGoodsRefund) transaction.getAttachment();
                if (senderAccount.getUnconfirmedBalanceNQT() >= attachment.getRefundNQT()) {
                    senderAccount.addToUnconfirmedBalanceNQT(-attachment.getRefundNQT());
                    return true;
                }
                return false;
            }

            @Override
            void undoAttachmentUnconfirmed(Transaction transaction, Account senderAccount) {
                Attachment.DigitalGoodsRefund attachment = (Attachment.DigitalGoodsRefund) transaction.getAttachment();
                senderAccount.addToUnconfirmedBalanceNQT(attachment.getRefundNQT());
            }

            @Override
            void applyAttachment(Transaction transaction, Account senderAccount, Account recipientAccount) {
                Attachment.DigitalGoodsRefund attachment = (Attachment.DigitalGoodsRefund) transaction.getAttachment();
                DigitalGoodsStore.refund(transaction.getSenderId(), attachment.getPurchaseId(),
                        attachment.getRefundNQT(), attachment.getNote());
            }

            @Override
            void undoAttachment(Transaction transaction, Account senderAccount, Account recipientAccount) throws UndoNotSupportedException {
                Attachment.DigitalGoodsRefund attachment = (Attachment.DigitalGoodsRefund) transaction.getAttachment();
                DigitalGoodsStore.undoRefund(transaction.getSenderId(), attachment.getPurchaseId(), attachment.getRefundNQT());
            }

            @Override
            void updateTotals(Transaction transaction, Map<Long, Long> accumulatedAmounts,
                              Map<Long, Map<Long, Long>> accumulatedAssetQuantities, Long accumulatedAmount) {
                Attachment.DigitalGoodsRefund attachment = (Attachment.DigitalGoodsRefund) transaction.getAttachment();
                accumulatedAmounts.put(transaction.getSenderId(),
                        Convert.safeAdd(accumulatedAmount, attachment.getRefundNQT()));
            }

            @Override
            void doValidateAttachment(Transaction transaction) throws NxtException.ValidationException {
                Attachment.DigitalGoodsRefund attachment = (Attachment.DigitalGoodsRefund) transaction.getAttachment();
                DigitalGoodsStore.Purchase purchase = DigitalGoodsStore.getPurchase(attachment.getPurchaseId());
                if (attachment.getRefundNQT() < 0 || attachment.getRefundNQT() > Constants.MAX_BALANCE_NQT
                        || attachment.getNote().getData().length > Constants.MAX_DGS_NOTE_LENGTH
                        || attachment.getNote().getNonce().length != 32
                        || purchase == null
<<<<<<< HEAD
                        || !transaction.getSenderId().equals(purchase.getSellerId())) {
=======
                        || purchase.getRefundNote() != null
                        || ! transaction.getSenderId().equals(purchase.getSellerId())) {
>>>>>>> fc33a9ae
                    throw new NxtException.ValidationException("Invalid digital goods refund: " + attachment.getJSONObject());
                }
            }

        };

    }

    public static abstract class AccountControl extends TransactionType {

        private AccountControl() {
        }

        @Override
        public final byte getType() {
            return TransactionType.TYPE_ACCOUNT_CONTROL;
        }

        @Override
        final boolean applyAttachmentUnconfirmed(Transaction transaction, Account senderAccount) {
            return true;
        }

        @Override
        final void undoAttachmentUnconfirmed(Transaction transaction, Account senderAccount) {
        }

        @Override
        final void updateTotals(Transaction transaction, Map<Long, Long> accumulatedAmounts,
                                Map<Long, Map<Long, Long>> accumulatedAssetQuantities, Long accumulatedAmount) {}

        public static final TransactionType EFFECTIVE_BALANCE_LEASING = new AccountControl() {

            @Override
            public final byte getSubtype() {
                return TransactionType.SUBTYPE_ACCOUNT_CONTROL_EFFECTIVE_BALANCE_LEASING;
            }

            @Override
            void doLoadAttachment(TransactionImpl transaction, ByteBuffer buffer) throws NxtException.ValidationException {
                short period = buffer.getShort();
                transaction.setAttachment(new Attachment.AccountControlEffectiveBalanceLeasing(period));
            }

            @Override
            void doLoadAttachment(TransactionImpl transaction, JSONObject attachmentData) throws NxtException.ValidationException {
                short period = ((Long) attachmentData.get("period")).shortValue();
                transaction.setAttachment(new Attachment.AccountControlEffectiveBalanceLeasing(period));
            }

            @Override
            void applyAttachment(Transaction transaction, Account senderAccount, Account recipientAccount) {
                Attachment.AccountControlEffectiveBalanceLeasing attachment = (Attachment.AccountControlEffectiveBalanceLeasing) transaction.getAttachment();
                Account.getAccount(transaction.getSenderId()).leaseEffectiveBalance(transaction.getRecipientId(), attachment.getPeriod());
            }

            @Override
            void undoAttachment(Transaction transaction, Account senderAccount, Account recipientAccount) throws UndoNotSupportedException {
                throw new UndoNotSupportedException("Reversal of effective balance leasing not supported");
            }

            @Override
            void validateAttachment(Transaction transaction) throws NxtException.ValidationException {
                Attachment.AccountControlEffectiveBalanceLeasing attachment = (Attachment.AccountControlEffectiveBalanceLeasing)transaction.getAttachment();
                Account recipientAccount = Account.getAccount(transaction.getRecipientId());
                if (transaction.getRecipientId().equals(transaction.getSenderId())
                        || transaction.getAmountNQT() != 0
                        || attachment.getPeriod() < 1440
                        || recipientAccount == null
                        || (recipientAccount.getPublicKey() == null && ! transaction.getStringId().equals("5081403377391821646"))) {
                    throw new NxtException.ValidationException("Invalid effective balance leasing: "
                            + transaction.getJSONObject() + " transaction " + transaction.getStringId());
                }
            }

        };

    }

    private static String readString(ByteBuffer buffer, int numBytes, int maxLength) throws NxtException.ValidationException {
        if (numBytes > 3 * maxLength) {
            throw new NxtException.ValidationException("Max parameter length exceeded");
        }
        byte[] bytes = new byte[numBytes];
        buffer.get(bytes);
        return Convert.toString(bytes);
    }

    public static final class UndoNotSupportedException extends NxtException {

        UndoNotSupportedException(String message) {
            super(message);
        }

    }

    public static final class NotYetEnabledException extends NxtException.ValidationException {

        NotYetEnabledException(String message) {
            super(message);
        }
    }
}<|MERGE_RESOLUTION|>--- conflicted
+++ resolved
@@ -450,11 +450,7 @@
                 if (priceNQT > 0) {
                     Alias.addSellOffer(aliasName, priceNQT, buyerId);
                 } else {
-<<<<<<< HEAD
                     Alias.changeOwner(Account.getAccount(buyerId), aliasName, transaction.getBlockTimestamp());
-=======
-                    Alias.changeOwner(Account.getAccount(buyerId), transaction.getId(), aliasName, transaction.getBlockTimestamp());
->>>>>>> fc33a9ae
                 }
             }
 
@@ -529,11 +525,7 @@
                 final Attachment.MessagingAliasBuy attachment =
                         (Attachment.MessagingAliasBuy) transaction.getAttachment();
                 final String aliasName = attachment.getAliasName();
-<<<<<<< HEAD
                 Alias.changeOwner(senderAccount, aliasName, transaction.getBlockTimestamp());
-=======
-                Alias.changeOwner(senderAccount, transaction.getId(), aliasName, transaction.getBlockTimestamp());
->>>>>>> fc33a9ae
             }
 
             @Override
@@ -682,13 +674,8 @@
 
             @Override
             void doLoadAttachment(TransactionImpl transaction, JSONObject attachmentData) throws NxtException.ValidationException {
-<<<<<<< HEAD
-                Long pollId = (Long) attachmentData.get("pollId");
-                JSONArray vote = (JSONArray) attachmentData.get("vote");
-=======
                 Long pollId = Convert.parseUnsignedLong((String)attachmentData.get("pollId"));
                 JSONArray vote = (JSONArray)attachmentData.get("vote");
->>>>>>> fc33a9ae
                 byte[] pollVote = new byte[vote.size()];
                 for (int i = 0; i < pollVote.length; i++) {
                     pollVote[i] = ((Long) vote.get(i)).byteValue();
@@ -1350,15 +1337,9 @@
 
             @Override
             void doLoadAttachment(TransactionImpl transaction, ByteBuffer buffer) throws NxtException.ValidationException {
-<<<<<<< HEAD
-                String name = readString(buffer, buffer.getShort(), Constants.MAX_DIGITAL_GOODS_LISTING_NAME_LENGTH);
-                String description = readString(buffer, buffer.getShort(), Constants.MAX_DIGITAL_GOODS_LISTING_DESCRIPTION_LENGTH);
-                String tags = readString(buffer, buffer.getShort(), Constants.MAX_DIGITAL_GOODS_LISTING_TAGS_LENGTH);
-=======
                 String name = readString(buffer, buffer.getShort(), Constants.MAX_DGS_LISTING_NAME_LENGTH);
                 String description = readString(buffer, buffer.getShort(), Constants.MAX_DGS_LISTING_DESCRIPTION_LENGTH);
                 String tags = readString(buffer, buffer.getShort(), Constants.MAX_DGS_LISTING_TAGS_LENGTH);
->>>>>>> fc33a9ae
                 int quantity = buffer.getInt();
                 long priceNQT = buffer.getLong();
                 transaction.setAttachment(new Attachment.DigitalGoodsListing(name, description, tags, quantity, priceNQT));
@@ -1416,11 +1397,7 @@
 
             @Override
             void doLoadAttachment(TransactionImpl transaction, JSONObject attachmentData) throws NxtException.ValidationException {
-<<<<<<< HEAD
-                Long goodsId = (Long) attachmentData.get("goods");
-=======
                 Long goodsId = Convert.parseUnsignedLong((String)attachmentData.get("goods"));
->>>>>>> fc33a9ae
                 transaction.setAttachment(new Attachment.DigitalGoodsDelisting(goodsId));
             }
 
@@ -1463,13 +1440,8 @@
 
             @Override
             void doLoadAttachment(TransactionImpl transaction, JSONObject attachmentData) throws NxtException.ValidationException {
-<<<<<<< HEAD
-                Long goodsId = (Long) attachmentData.get("goods");
-                long priceNQT = (Long) attachmentData.get("priceNQT");
-=======
                 Long goodsId = Convert.parseUnsignedLong((String)attachmentData.get("goods"));
                 long priceNQT = (Long)attachmentData.get("priceNQT");
->>>>>>> fc33a9ae
                 transaction.setAttachment(new Attachment.DigitalGoodsPriceChange(goodsId, priceNQT));
             }
 
@@ -1513,13 +1485,8 @@
 
             @Override
             void doLoadAttachment(TransactionImpl transaction, JSONObject attachmentData) throws NxtException.ValidationException {
-<<<<<<< HEAD
-                Long goodsId = (Long) attachmentData.get("goods");
-                int deltaQuantity = ((Long) attachmentData.get("deltaQuantity")).intValue();
-=======
                 Long goodsId = Convert.parseUnsignedLong((String)attachmentData.get("goods"));
                 int deltaQuantity = ((Long)attachmentData.get("deltaQuantity")).intValue();
->>>>>>> fc33a9ae
                 transaction.setAttachment(new Attachment.DigitalGoodsQuantityChange(goodsId, deltaQuantity));
             }
 
@@ -1538,17 +1505,10 @@
             void doValidateAttachment(Transaction transaction) throws NxtException.ValidationException {
                 Attachment.DigitalGoodsQuantityChange attachment = (Attachment.DigitalGoodsQuantityChange) transaction.getAttachment();
                 DigitalGoodsStore.Goods goods = DigitalGoodsStore.getGoods(attachment.getGoodsId());
-<<<<<<< HEAD
-                if (goods == null
-                        || attachment.getDeltaQuantity() < -Constants.MAX_DIGITAL_GOODS_QUANTITY
-                        || attachment.getDeltaQuantity() > Constants.MAX_DIGITAL_GOODS_QUANTITY
-                        || !transaction.getSenderId().equals(goods.getSellerId())) {
-=======
                 if (goods == null || goods.isDelisted()
                         || attachment.getDeltaQuantity() < -Constants.MAX_DGS_LISTING_QUANTITY
                         || attachment.getDeltaQuantity() > Constants.MAX_DGS_LISTING_QUANTITY
                         || ! transaction.getSenderId().equals(goods.getSellerId())) {
->>>>>>> fc33a9ae
                     throw new NxtException.ValidationException("Invalid digital goods quantity change: " + attachment.getJSONObject());
                 }
             }
@@ -1582,16 +1542,6 @@
 
             @Override
             void doLoadAttachment(TransactionImpl transaction, JSONObject attachmentData) throws NxtException.ValidationException {
-<<<<<<< HEAD
-                Long goodsId = (Long) attachmentData.get("goods");
-                int quantity = ((Long) attachmentData.get("quantity")).intValue();
-                long priceNQT = (Long) attachmentData.get("priceNQT");
-                int deliveryDeadline = ((Long) attachmentData.get("deliveryDeadline")).intValue();
-                XoredData note = new XoredData(Convert.parseHexString((String) attachmentData.get("note")),
-                        Convert.parseHexString((String) attachmentData.get("noteNonce")));
-
-                transaction.setAttachment(new Attachment.DigitalGoodsPurchase(goodsId, quantity, priceNQT, deliveryDeadline, note));
-=======
                 Long goodsId = Convert.parseUnsignedLong((String)attachmentData.get("goods"));
                 int quantity = ((Long)attachmentData.get("quantity")).intValue();
                 long priceNQT = (Long)attachmentData.get("priceNQT");
@@ -1600,7 +1550,6 @@
                         Convert.parseHexString((String)attachmentData.get("noteNonce")));
                 transaction.setAttachment(new Attachment.DigitalGoodsPurchase(goodsId, quantity, priceNQT,
                         deliveryDeadlineTimestamp, note));
->>>>>>> fc33a9ae
             }
 
             @Override
@@ -1685,31 +1634,18 @@
 
             @Override
             void doLoadAttachment(TransactionImpl transaction, JSONObject attachmentData) throws NxtException.ValidationException {
-<<<<<<< HEAD
-                Long purchaseId = (Long) attachmentData.get("purchase");
-                XoredData goods = new XoredData(Convert.parseHexString((String) attachmentData.get("goods")),
-                        Convert.parseHexString((String) attachmentData.get("goodsNonce")));
-                long discountNQT = (Long) attachmentData.get("discountNQT");
-
-=======
                 Long purchaseId = Convert.parseUnsignedLong((String)attachmentData.get("purchase"));
                 EncryptedData goods = new EncryptedData(Convert.parseHexString((String)attachmentData.get("goodsData")),
                         Convert.parseHexString((String)attachmentData.get("goodsNonce")));
                 long discountNQT = (Long)attachmentData.get("discountNQT");
->>>>>>> fc33a9ae
                 transaction.setAttachment(new Attachment.DigitalGoodsDelivery(purchaseId, goods, discountNQT));
             }
 
             @Override
             void applyAttachment(Transaction transaction, Account senderAccount, Account recipientAccount) {
-<<<<<<< HEAD
-                Attachment.DigitalGoodsDelivery attachment = (Attachment.DigitalGoodsDelivery) transaction.getAttachment();
-                DigitalGoodsStore.deliver(transaction.getSenderId(), attachment.getPurchaseId(), attachment.getDiscountNQT());
-=======
                 Attachment.DigitalGoodsDelivery attachment = (Attachment.DigitalGoodsDelivery)transaction.getAttachment();
                 DigitalGoodsStore.deliver(transaction.getSenderId(), attachment.getPurchaseId(),
                         attachment.getDiscountNQT(), attachment.getGoods());
->>>>>>> fc33a9ae
             }
 
             @Override
@@ -1757,16 +1693,9 @@
 
             @Override
             void doLoadAttachment(TransactionImpl transaction, JSONObject attachmentData) throws NxtException.ValidationException {
-<<<<<<< HEAD
-                Long purchaseId = (Long) attachmentData.get("purchase");
-                XoredData note = new XoredData(Convert.parseHexString((String) attachmentData.get("note")),
-                        Convert.parseHexString((String) attachmentData.get("noteNonce")));
-
-=======
                 Long purchaseId = Convert.parseUnsignedLong((String)attachmentData.get("purchase"));
                 EncryptedData note = new EncryptedData(Convert.parseHexString((String)attachmentData.get("note")),
                         Convert.parseHexString((String)attachmentData.get("noteNonce")));
->>>>>>> fc33a9ae
                 transaction.setAttachment(new Attachment.DigitalGoodsFeedback(purchaseId, note));
             }
 
@@ -1777,14 +1706,10 @@
             }
 
             @Override
-<<<<<<< HEAD
-            void undoAttachment(Transaction transaction, Account senderAccount, Account recipientAccount) throws UndoNotSupportedException {
-=======
             void undoAttachment(Transaction transaction, Account senderAccount, Account recipientAccount)
                     throws UndoNotSupportedException {
                 Attachment.DigitalGoodsFeedback attachment = (Attachment.DigitalGoodsFeedback)transaction.getAttachment();
                 DigitalGoodsStore.undoFeedback(attachment.getPurchaseId());
->>>>>>> fc33a9ae
             }
 
             @Override
@@ -1794,12 +1719,8 @@
                 if (attachment.getNote().getData().length > Constants.MAX_DGS_NOTE_LENGTH
                         || attachment.getNote().getNonce().length != 32
                         || purchase == null
-<<<<<<< HEAD
-                        || !transaction.getSenderId().equals(purchase.getBuyerId())) {
-=======
                         || purchase.getFeedbackNote() != null
                         || ! transaction.getSenderId().equals(purchase.getBuyerId())) {
->>>>>>> fc33a9ae
                     throw new NxtException.ValidationException("Invalid digital goods feedback: " + attachment.getJSONObject());
                 }
             }
@@ -1831,18 +1752,10 @@
 
             @Override
             void doLoadAttachment(TransactionImpl transaction, JSONObject attachmentData) throws NxtException.ValidationException {
-<<<<<<< HEAD
-                Long purchaseId = (Long) attachmentData.get("purchase");
-                long refundNQT = (Long) attachmentData.get("refundNQT");
-                XoredData note = new XoredData(Convert.parseHexString((String) attachmentData.get("note")),
-                        Convert.parseHexString((String) attachmentData.get("noteNonce")));
-
-=======
                 Long purchaseId = Convert.parseUnsignedLong((String)attachmentData.get("purchase"));
                 long refundNQT = (Long)attachmentData.get("refundNQT");
                 EncryptedData note = new EncryptedData(Convert.parseHexString((String)attachmentData.get("note")),
                         Convert.parseHexString((String)attachmentData.get("noteNonce")));
->>>>>>> fc33a9ae
                 transaction.setAttachment(new Attachment.DigitalGoodsRefund(purchaseId, refundNQT, note));
             }
 
@@ -1891,12 +1804,8 @@
                         || attachment.getNote().getData().length > Constants.MAX_DGS_NOTE_LENGTH
                         || attachment.getNote().getNonce().length != 32
                         || purchase == null
-<<<<<<< HEAD
-                        || !transaction.getSenderId().equals(purchase.getSellerId())) {
-=======
                         || purchase.getRefundNote() != null
                         || ! transaction.getSenderId().equals(purchase.getSellerId())) {
->>>>>>> fc33a9ae
                     throw new NxtException.ValidationException("Invalid digital goods refund: " + attachment.getJSONObject());
                 }
             }
