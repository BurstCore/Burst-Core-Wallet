--- conflicted
+++ resolved
@@ -304,15 +304,11 @@
             }
 
             @Override
-<<<<<<< HEAD
             void updateSpending(Transaction transaction, SuperComplexNumber spending) {
             }
 
             @Override
-            Attachment.EmptyAttachment parseAttachment(JSONObject attachmentData) throws NxtException.ValidationException {
-=======
             Attachment.EmptyAttachment parseAttachment(JSONObject attachmentData) throws NxtException.NotValidException {
->>>>>>> a96bcccd
                 return Attachment.ORDINARY_PAYMENT;
             }
 
@@ -1889,12 +1885,12 @@
             }
 
             @Override
-            Attachment.MonetarySystemCurrencyIssuance parseAttachment(ByteBuffer buffer, byte transactionVersion) throws NxtException.ValidationException {
+            Attachment.MonetarySystemCurrencyIssuance parseAttachment(ByteBuffer buffer, byte transactionVersion) throws NxtException.NotValidException {
                 return new Attachment.MonetarySystemCurrencyIssuance(buffer, transactionVersion);
             }
 
             @Override
-            Attachment.MonetarySystemCurrencyIssuance parseAttachment(JSONObject attachmentData) throws NxtException.ValidationException {
+            Attachment.MonetarySystemCurrencyIssuance parseAttachment(JSONObject attachmentData) throws NxtException.NotValidException {
                 return new Attachment.MonetarySystemCurrencyIssuance(attachmentData);
             }
 
@@ -1984,12 +1980,12 @@
             }
 
             @Override
-            Attachment.MonetarySystemReserveIncrease parseAttachment(ByteBuffer buffer, byte transactionVersion) throws NxtException.ValidationException {
+            Attachment.MonetarySystemReserveIncrease parseAttachment(ByteBuffer buffer, byte transactionVersion) throws NxtException.NotValidException {
                 return new Attachment.MonetarySystemReserveIncrease(buffer, transactionVersion);
             }
 
             @Override
-            Attachment.MonetarySystemReserveIncrease parseAttachment(JSONObject attachmentData) throws NxtException.ValidationException {
+            Attachment.MonetarySystemReserveIncrease parseAttachment(JSONObject attachmentData) throws NxtException.NotValidException {
                 return new Attachment.MonetarySystemReserveIncrease(attachmentData);
             }
 
@@ -2053,12 +2049,12 @@
             }
 
             @Override
-            Attachment.MonetarySystemReserveClaim parseAttachment(ByteBuffer buffer, byte transactionVersion) throws NxtException.ValidationException {
+            Attachment.MonetarySystemReserveClaim parseAttachment(ByteBuffer buffer, byte transactionVersion) throws NxtException.NotValidException {
                 return new Attachment.MonetarySystemReserveClaim(buffer, transactionVersion);
             }
 
             @Override
-            Attachment.MonetarySystemReserveClaim parseAttachment(JSONObject attachmentData) throws NxtException.ValidationException {
+            Attachment.MonetarySystemReserveClaim parseAttachment(JSONObject attachmentData) throws NxtException.NotValidException {
                 return new Attachment.MonetarySystemReserveClaim(attachmentData);
             }
 
@@ -2123,12 +2119,12 @@
             }
 
             @Override
-            Attachment.MonetarySystemMoneyTransfer parseAttachment(ByteBuffer buffer, byte transactionVersion) throws NxtException.ValidationException {
+            Attachment.MonetarySystemMoneyTransfer parseAttachment(ByteBuffer buffer, byte transactionVersion) throws NxtException.NotValidException {
                 return new Attachment.MonetarySystemMoneyTransfer(buffer, transactionVersion);
             }
 
             @Override
-            Attachment.MonetarySystemMoneyTransfer parseAttachment(JSONObject attachmentData) throws NxtException.ValidationException {
+            Attachment.MonetarySystemMoneyTransfer parseAttachment(JSONObject attachmentData) throws NxtException.NotValidException {
                 return new Attachment.MonetarySystemMoneyTransfer(attachmentData);
             }
 
@@ -2199,12 +2195,12 @@
             }
 
             @Override
-            Attachment.MonetarySystemExchangeOfferPublication parseAttachment(ByteBuffer buffer, byte transactionVersion) throws NxtException.ValidationException {
+            Attachment.MonetarySystemExchangeOfferPublication parseAttachment(ByteBuffer buffer, byte transactionVersion) throws NxtException.NotValidException {
                 return new Attachment.MonetarySystemExchangeOfferPublication(buffer, transactionVersion);
             }
 
             @Override
-            Attachment.MonetarySystemExchangeOfferPublication parseAttachment(JSONObject attachmentData) throws NxtException.ValidationException {
+            Attachment.MonetarySystemExchangeOfferPublication parseAttachment(JSONObject attachmentData) throws NxtException.NotValidException {
                 return new Attachment.MonetarySystemExchangeOfferPublication(attachmentData);
             }
 
@@ -2278,12 +2274,12 @@
             }
 
             @Override
-            Attachment.MonetarySystemExchange parseAttachment(ByteBuffer buffer, byte transactionVersion) throws NxtException.ValidationException {
+            Attachment.MonetarySystemExchange parseAttachment(ByteBuffer buffer, byte transactionVersion) throws NxtException.NotValidException {
                 return new Attachment.MonetarySystemExchange(buffer, transactionVersion);
             }
 
             @Override
-            Attachment.MonetarySystemExchange parseAttachment(JSONObject attachmentData) throws NxtException.ValidationException {
+            Attachment.MonetarySystemExchange parseAttachment(JSONObject attachmentData) throws NxtException.NotValidException {
                 return new Attachment.MonetarySystemExchange(attachmentData);
             }
 
@@ -2364,12 +2360,12 @@
             }
 
             @Override
-            Attachment.MonetarySystemMoneyMinting parseAttachment(ByteBuffer buffer, byte transactionVersion) throws NxtException.ValidationException {
+            Attachment.MonetarySystemMoneyMinting parseAttachment(ByteBuffer buffer, byte transactionVersion) throws NxtException.NotValidException {
                 return new Attachment.MonetarySystemMoneyMinting(buffer, transactionVersion);
             }
 
             @Override
-            Attachment.MonetarySystemMoneyMinting parseAttachment(JSONObject attachmentData) throws NxtException.ValidationException {
+            Attachment.MonetarySystemMoneyMinting parseAttachment(JSONObject attachmentData) throws NxtException.NotValidException {
                 return new Attachment.MonetarySystemMoneyMinting(attachmentData);
             }
 
