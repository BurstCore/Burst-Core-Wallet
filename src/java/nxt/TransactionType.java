package nxt;

import nxt.crypto.EncryptedData;
import nxt.util.Convert;
import org.json.simple.JSONArray;
import org.json.simple.JSONObject;

import java.nio.ByteBuffer;
import java.util.Arrays;
import java.util.HashSet;
import java.util.Map;
import java.util.Set;


public abstract class TransactionType {

    private static final byte TYPE_PAYMENT = 0;
    private static final byte TYPE_MESSAGING = 1;
    private static final byte TYPE_COLORED_COINS = 2;
    private static final byte TYPE_DIGITAL_GOODS = 3;
    private static final byte TYPE_ACCOUNT_CONTROL = 4;

    private static final byte SUBTYPE_PAYMENT_ORDINARY_PAYMENT = 0;

    private static final byte SUBTYPE_MESSAGING_ARBITRARY_MESSAGE = 0;
    private static final byte SUBTYPE_MESSAGING_ALIAS_ASSIGNMENT = 1;
    private static final byte SUBTYPE_MESSAGING_POLL_CREATION = 2;
    private static final byte SUBTYPE_MESSAGING_VOTE_CASTING = 3;
    private static final byte SUBTYPE_MESSAGING_HUB_ANNOUNCEMENT = 4;
    private static final byte SUBTYPE_MESSAGING_ACCOUNT_INFO = 5;
    private static final byte SUBTYPE_MESSAGING_ALIAS_SELL = 6;
    private static final byte SUBTYPE_MESSAGING_ALIAS_BUY = 7;
    private static final byte SUBTYPE_MESSAGING_ENCRYPTED_MESSAGE = 8;

    private static final byte SUBTYPE_COLORED_COINS_ASSET_ISSUANCE = 0;
    private static final byte SUBTYPE_COLORED_COINS_ASSET_TRANSFER = 1;
    private static final byte SUBTYPE_COLORED_COINS_ASK_ORDER_PLACEMENT = 2;
    private static final byte SUBTYPE_COLORED_COINS_BID_ORDER_PLACEMENT = 3;
    private static final byte SUBTYPE_COLORED_COINS_ASK_ORDER_CANCELLATION = 4;
    private static final byte SUBTYPE_COLORED_COINS_BID_ORDER_CANCELLATION = 5;

    private static final byte SUBTYPE_DIGITAL_GOODS_LISTING = 0;
    private static final byte SUBTYPE_DIGITAL_GOODS_DELISTING = 1;
    private static final byte SUBTYPE_DIGITAL_GOODS_PRICE_CHANGE = 2;
    private static final byte SUBTYPE_DIGITAL_GOODS_QUANTITY_CHANGE = 3;
    private static final byte SUBTYPE_DIGITAL_GOODS_PURCHASE = 4;
    private static final byte SUBTYPE_DIGITAL_GOODS_DELIVERY = 5;
    private static final byte SUBTYPE_DIGITAL_GOODS_FEEDBACK = 6;
    private static final byte SUBTYPE_DIGITAL_GOODS_REFUND = 7;

    private static final byte SUBTYPE_ACCOUNT_CONTROL_EFFECTIVE_BALANCE_LEASING = 0;

    public static TransactionType findTransactionType(byte type, byte subtype) {
        switch (type) {
            case TYPE_PAYMENT:
                switch (subtype) {
                    case SUBTYPE_PAYMENT_ORDINARY_PAYMENT:
                        return Payment.ORDINARY;
                    default:
                        return null;
                }
            case TYPE_MESSAGING:
                switch (subtype) {
                    case SUBTYPE_MESSAGING_ARBITRARY_MESSAGE:
                        return Messaging.ARBITRARY_MESSAGE;
                    case SUBTYPE_MESSAGING_ALIAS_ASSIGNMENT:
                        return Messaging.ALIAS_ASSIGNMENT;
                    case SUBTYPE_MESSAGING_POLL_CREATION:
                        return Messaging.POLL_CREATION;
                    case SUBTYPE_MESSAGING_VOTE_CASTING:
                        return Messaging.VOTE_CASTING;
                    case SUBTYPE_MESSAGING_HUB_ANNOUNCEMENT:
                        return Messaging.HUB_ANNOUNCEMENT;
                    case SUBTYPE_MESSAGING_ACCOUNT_INFO:
                        return Messaging.ACCOUNT_INFO;
                    case SUBTYPE_MESSAGING_ALIAS_SELL:
                        return Messaging.ALIAS_SELL;
                    case SUBTYPE_MESSAGING_ALIAS_BUY:
                        return Messaging.ALIAS_BUY;
                    case SUBTYPE_MESSAGING_ENCRYPTED_MESSAGE:
                        return Messaging.ENCRYPTED_MESSAGE;
                    default:
                        return null;
                }
            case TYPE_COLORED_COINS:
                switch (subtype) {
                    case SUBTYPE_COLORED_COINS_ASSET_ISSUANCE:
                        return ColoredCoins.ASSET_ISSUANCE;
                    case SUBTYPE_COLORED_COINS_ASSET_TRANSFER:
                        return ColoredCoins.ASSET_TRANSFER;
                    case SUBTYPE_COLORED_COINS_ASK_ORDER_PLACEMENT:
                        return ColoredCoins.ASK_ORDER_PLACEMENT;
                    case SUBTYPE_COLORED_COINS_BID_ORDER_PLACEMENT:
                        return ColoredCoins.BID_ORDER_PLACEMENT;
                    case SUBTYPE_COLORED_COINS_ASK_ORDER_CANCELLATION:
                        return ColoredCoins.ASK_ORDER_CANCELLATION;
                    case SUBTYPE_COLORED_COINS_BID_ORDER_CANCELLATION:
                        return ColoredCoins.BID_ORDER_CANCELLATION;
                    default:
                        return null;
                }
            case TYPE_DIGITAL_GOODS:
                switch (subtype) {
                    case SUBTYPE_DIGITAL_GOODS_LISTING:
                        return DigitalGoods.LISTING;
                    case SUBTYPE_DIGITAL_GOODS_DELISTING:
                        return DigitalGoods.DELISTING;
                    case SUBTYPE_DIGITAL_GOODS_PRICE_CHANGE:
                        return DigitalGoods.PRICE_CHANGE;
                    case SUBTYPE_DIGITAL_GOODS_QUANTITY_CHANGE:
                        return DigitalGoods.QUANTITY_CHANGE;
                    case SUBTYPE_DIGITAL_GOODS_PURCHASE:
                        return DigitalGoods.PURCHASE;
                    case SUBTYPE_DIGITAL_GOODS_DELIVERY:
                        return DigitalGoods.DELIVERY;
                    case SUBTYPE_DIGITAL_GOODS_FEEDBACK:
                        return DigitalGoods.FEEDBACK;
                    case SUBTYPE_DIGITAL_GOODS_REFUND:
                        return DigitalGoods.REFUND;
                    default:
                        return null;
                }
            case TYPE_ACCOUNT_CONTROL:
                switch (subtype) {
                    case SUBTYPE_ACCOUNT_CONTROL_EFFECTIVE_BALANCE_LEASING:
                        return AccountControl.EFFECTIVE_BALANCE_LEASING;
                    default:
                        return null;
                }
            default:
                return null;
        }
    }

    private TransactionType() {
    }

    public abstract byte getType();

    public abstract byte getSubtype();

    abstract void loadAttachment(TransactionImpl transaction, ByteBuffer buffer) throws NxtException.ValidationException;

    abstract void loadAttachment(TransactionImpl transaction, JSONObject attachmentData) throws NxtException.ValidationException;

    abstract void validateAttachment(Transaction transaction) throws NxtException.ValidationException;

    // return false iff double spending
    final boolean applyUnconfirmed(Transaction transaction, Account senderAccount) {
        long totalAmountNQT = Convert.safeAdd(transaction.getAmountNQT(), transaction.getFeeNQT());
        if (transaction.getReferencedTransactionFullHash() != null
                && transaction.getTimestamp() > Constants.REFERENCED_TRANSACTION_FULL_HASH_BLOCK_TIMESTAMP) {
            totalAmountNQT = Convert.safeAdd(totalAmountNQT, Constants.UNCONFIRMED_POOL_DEPOSIT_NQT);
        }
        if (senderAccount.getUnconfirmedBalanceNQT() < totalAmountNQT
                && !(transaction.getTimestamp() == 0 && Arrays.equals(senderAccount.getPublicKey(), Genesis.CREATOR_PUBLIC_KEY))) {
            return false;
        }
        senderAccount.addToUnconfirmedBalanceNQT(-totalAmountNQT);
        if (!applyAttachmentUnconfirmed(transaction, senderAccount)) {
            senderAccount.addToUnconfirmedBalanceNQT(totalAmountNQT);
            return false;
        }
        return true;
    }

    abstract boolean applyAttachmentUnconfirmed(Transaction transaction, Account senderAccount);

    final void apply(Transaction transaction, Account senderAccount, Account recipientAccount) {
        senderAccount.addToBalanceNQT(- (Convert.safeAdd(transaction.getAmountNQT(), transaction.getFeeNQT())));
        if (transaction.getReferencedTransactionFullHash() != null
                && transaction.getTimestamp() > Constants.REFERENCED_TRANSACTION_FULL_HASH_BLOCK_TIMESTAMP) {
            senderAccount.addToUnconfirmedBalanceNQT(Constants.UNCONFIRMED_POOL_DEPOSIT_NQT);
        }
        recipientAccount.addToBalanceAndUnconfirmedBalanceNQT(transaction.getAmountNQT());
        applyAttachment(transaction, senderAccount, recipientAccount);
    }

    abstract void applyAttachment(Transaction transaction, Account senderAccount, Account recipientAccount);

    final void undoUnconfirmed(Transaction transaction, Account senderAccount) {
        senderAccount.addToUnconfirmedBalanceNQT(Convert.safeAdd(transaction.getAmountNQT(), transaction.getFeeNQT()));
        if (transaction.getReferencedTransactionFullHash() != null
                && transaction.getTimestamp() > Constants.REFERENCED_TRANSACTION_FULL_HASH_BLOCK_TIMESTAMP) {
            senderAccount.addToUnconfirmedBalanceNQT(Constants.UNCONFIRMED_POOL_DEPOSIT_NQT);
        }
        undoAttachmentUnconfirmed(transaction, senderAccount);
    }

    abstract void undoAttachmentUnconfirmed(Transaction transaction, Account senderAccount);

    final void undo(Transaction transaction, Account senderAccount, Account recipientAccount) throws UndoNotSupportedException {
        senderAccount.addToBalanceNQT(Convert.safeAdd(transaction.getAmountNQT(), transaction.getFeeNQT()));
        if (transaction.getReferencedTransactionFullHash() != null
                && transaction.getTimestamp() > Constants.REFERENCED_TRANSACTION_FULL_HASH_BLOCK_TIMESTAMP) {
            senderAccount.addToUnconfirmedBalanceNQT(- Constants.UNCONFIRMED_POOL_DEPOSIT_NQT);
        }
        recipientAccount.addToBalanceAndUnconfirmedBalanceNQT(-transaction.getAmountNQT());
        undoAttachment(transaction, senderAccount, recipientAccount);
    }

    abstract void undoAttachment(Transaction transaction, Account senderAccount, Account recipientAccount) throws UndoNotSupportedException;

    boolean isDuplicate(Transaction transaction, Map<TransactionType, Set<String>> duplicates) {
        return false;
    }

    /*
    Collection<TransactionType> getPhasingTransactionTypes() {
        return Collections.emptyList();
    }

    Collection<TransactionType> getPhasedTransactionTypes() {
        return Collections.emptyList();
    }
    */

    public static abstract class Payment extends TransactionType {

        private Payment() {
        }

        @Override
        public final byte getType() {
            return TransactionType.TYPE_PAYMENT;
        }

        public static final TransactionType ORDINARY = new Payment() {

            @Override
            public final byte getSubtype() {
                return TransactionType.SUBTYPE_PAYMENT_ORDINARY_PAYMENT;
            }

            @Override
<<<<<<< HEAD
            void doLoadAttachment(TransactionImpl transaction, ByteBuffer buffer) {
            }

            @Override
            void doLoadAttachment(TransactionImpl transaction, JSONObject attachmentData) {
            }
=======
            void loadAttachment(TransactionImpl transaction, ByteBuffer buffer) {}

            @Override
            void loadAttachment(TransactionImpl transaction, JSONObject attachmentData) {}
>>>>>>> 0147208d

            @Override
            boolean applyAttachmentUnconfirmed(Transaction transaction, Account senderAccount) {
                return true;
            }

            @Override
            void applyAttachment(Transaction transaction, Account senderAccount, Account recipientAccount) {
            }

            @Override
            void undoAttachment(Transaction transaction, Account senderAccount, Account recipientAccount) {
            }

            @Override
            void undoAttachmentUnconfirmed(Transaction transaction, Account senderAccount) {
            }

            @Override
<<<<<<< HEAD
            void updateTotals(Transaction transaction, Map<Long, Long> accumulatedAmounts,
                              Map<Long, Map<Long, Long>> accumulatedAssetQuantities, Long accumulatedAmount) {
            }

            @Override
=======
>>>>>>> 0147208d
            void validateAttachment(Transaction transaction) throws NxtException.ValidationException {
                if (transaction.getAmountNQT() <= 0 || transaction.getAmountNQT() >= Constants.MAX_BALANCE_NQT) {
                    throw new NxtException.ValidationException("Invalid ordinary payment");
                }
            }

        };
    }

    public static abstract class Messaging extends TransactionType {

        private Messaging() {
        }

        @Override
        public final byte getType() {
            return TransactionType.TYPE_MESSAGING;
        }

        @Override
        final boolean applyAttachmentUnconfirmed(Transaction transaction, Account senderAccount) {
            return true;
        }

        @Override
        final void undoAttachmentUnconfirmed(Transaction transaction, Account senderAccount) {
        }

<<<<<<< HEAD
        @Override
        final void updateTotals(Transaction transaction, Map<Long, Long> accumulatedAmounts,
                                Map<Long, Map<Long, Long>> accumulatedAssetQuantities, Long accumulatedAmount) {
        }

=======
>>>>>>> 0147208d
        public final static TransactionType ARBITRARY_MESSAGE = new Messaging() {

            @Override
            public final byte getSubtype() {
                return TransactionType.SUBTYPE_MESSAGING_ARBITRARY_MESSAGE;
            }

            @Override
            void loadAttachment(TransactionImpl transaction, ByteBuffer buffer) throws NxtException.ValidationException {
                int messageLength = buffer.getInt();
                if (messageLength > Constants.MAX_ARBITRARY_MESSAGE_LENGTH) {
                    throw new NxtException.ValidationException("Invalid arbitrary message length: " + messageLength);
                }
                byte[] message = new byte[messageLength];
                buffer.get(message);
                transaction.setAttachment(new Attachment.MessagingArbitraryMessage(message));
            }

            @Override
<<<<<<< HEAD
            void doLoadAttachment(TransactionImpl transaction, JSONObject attachmentData) throws NxtException.ValidationException {
                String message = (String) attachmentData.get("message");
=======
            void loadAttachment(TransactionImpl transaction, JSONObject attachmentData) throws NxtException.ValidationException {
                String message = (String)attachmentData.get("message");
>>>>>>> 0147208d
                transaction.setAttachment(new Attachment.MessagingArbitraryMessage(Convert.parseHexString(message)));
            }

            @Override
            void applyAttachment(Transaction transaction, Account senderAccount, Account recipientAccount) {
            }

            @Override
            void undoAttachment(Transaction transaction, Account senderAccount, Account recipientAccount) {
            }

            @Override
            void validateAttachment(Transaction transaction) throws NxtException.ValidationException {
                Attachment.MessagingArbitraryMessage attachment = (Attachment.MessagingArbitraryMessage) transaction.getAttachment();
                if (transaction.getAmountNQT() != 0 || attachment.getMessage().length > Constants.MAX_ARBITRARY_MESSAGE_LENGTH) {
                    throw new NxtException.ValidationException("Invalid arbitrary message: " + attachment.getJSONObject());
                }
            }

        };

        public final static TransactionType ENCRYPTED_MESSAGE = new Messaging() {

            @Override
            public final byte getSubtype() {
                return TransactionType.SUBTYPE_MESSAGING_ENCRYPTED_MESSAGE;
            }

            @Override
            void doLoadAttachment(TransactionImpl transaction, ByteBuffer buffer) throws NxtException.ValidationException {
                EncryptedData encryptedMessage = readEncryptedData(buffer, buffer.getShort(), Constants.MAX_ENCRYPTED_MESSAGE_LENGTH);
                transaction.setAttachment(new Attachment.MessagingEncryptedMessage(encryptedMessage));
            }

            @Override
            void doLoadAttachment(TransactionImpl transaction, JSONObject attachmentData) throws NxtException.ValidationException {
                EncryptedData encryptedMessage = new EncryptedData(Convert.parseHexString((String)attachmentData.get("message")),
                        Convert.parseHexString((String)attachmentData.get("nonce")));
                transaction.setAttachment(new Attachment.MessagingEncryptedMessage(encryptedMessage));
            }

            @Override
            void applyAttachment(Transaction transaction, Account senderAccount, Account recipientAccount) {
            }

            @Override
            void undoAttachment(Transaction transaction, Account senderAccount, Account recipientAccount) {
            }

            @Override
            void validateAttachment(Transaction transaction) throws NxtException.ValidationException {
                if (Nxt.getBlockchain().getLastBlock().getHeight() < Constants.ENCRYPTED_MESSAGES_BLOCK) {
                    throw new NotYetEnabledException("Encrypted messages not yet enabled at height " + Nxt.getBlockchain().getLastBlock().getHeight());
                }
                Attachment.MessagingEncryptedMessage attachment = (Attachment.MessagingEncryptedMessage) transaction.getAttachment();
                if (transaction.getAmountNQT() != 0
                        || attachment.getEncryptedMessage().getData().length > Constants.MAX_ENCRYPTED_MESSAGE_LENGTH
                        || attachment.getEncryptedMessage().getNonce().length != (attachment.getEncryptedMessage().getData().length == 0 ? 0 : 32)) {
                    throw new NxtException.ValidationException("Invalid encrypted message: " + attachment.getJSONObject());
                }
            }

        };

        public static final TransactionType ALIAS_ASSIGNMENT = new Messaging() {

            @Override
            public final byte getSubtype() {
                return TransactionType.SUBTYPE_MESSAGING_ALIAS_ASSIGNMENT;
            }

            @Override
<<<<<<< HEAD
            void doLoadAttachment(TransactionImpl transaction, ByteBuffer buffer) throws NxtException.ValidationException {
                String aliasName = readString(buffer, buffer.get(), Constants.MAX_ALIAS_LENGTH);
                String aliasURI = readString(buffer, buffer.getShort(), Constants.MAX_ALIAS_URI_LENGTH);
                transaction.setAttachment(new Attachment.MessagingAliasAssignment(aliasName, aliasURI));
            }

            @Override
            void doLoadAttachment(TransactionImpl transaction, JSONObject attachmentData) throws NxtException.ValidationException {
                String alias = (String) attachmentData.get("alias");
                String uri = (String) attachmentData.get("uri");
=======
            void loadAttachment(TransactionImpl transaction, ByteBuffer buffer) throws NxtException.ValidationException {
                int aliasLength = buffer.get();
                if (aliasLength > 3 * Constants.MAX_ALIAS_LENGTH) {
                    throw new NxtException.ValidationException("Max alias length exceeded");
                }
                byte[] alias = new byte[aliasLength];
                buffer.get(alias);
                int uriLength = buffer.getShort();
                if (uriLength > 3 * Constants.MAX_ALIAS_URI_LENGTH) {
                    throw new NxtException.ValidationException("Max alias URI length exceeded");
                }
                byte[] uri = new byte[uriLength];
                buffer.get(uri);
                try {
                    transaction.setAttachment(new Attachment.MessagingAliasAssignment(new String(alias, "UTF-8"),
                            new String(uri, "UTF-8")));
                } catch (UnsupportedEncodingException e) {
                    throw new NxtException.ValidationException(e.toString());
                }
            }

            @Override
            void loadAttachment(TransactionImpl transaction, JSONObject attachmentData) throws NxtException.ValidationException {
                String alias = (String)attachmentData.get("alias");
                String uri = (String)attachmentData.get("uri");
>>>>>>> 0147208d
                transaction.setAttachment(new Attachment.MessagingAliasAssignment(alias, uri));
            }

            @Override
            void applyAttachment(Transaction transaction, Account senderAccount, Account recipientAccount) {
                Attachment.MessagingAliasAssignment attachment = (Attachment.MessagingAliasAssignment) transaction.getAttachment();
                Alias.addOrUpdateAlias(senderAccount, transaction.getId(), attachment.getAliasName(),
                        attachment.getAliasURI(), transaction.getBlockTimestamp());
            }

            @Override
            void undoAttachment(Transaction transaction, Account senderAccount, Account recipientAccount) throws UndoNotSupportedException {
                Attachment.MessagingAliasAssignment attachment = (Attachment.MessagingAliasAssignment) transaction.getAttachment();
                Alias alias = Alias.getAlias(attachment.getAliasName());
                if (alias.getId().equals(transaction.getId())) {
                    Alias.remove(alias);
                } else {
                    // alias has been updated, can't tell what was its previous uri
                    throw new UndoNotSupportedException("Reversal of alias assignment not supported");
                }
            }

            @Override
            boolean isDuplicate(Transaction transaction, Map<TransactionType, Set<String>> duplicates) {
                Set<String> myDuplicates = duplicates.get(this);
                if (myDuplicates == null) {
                    myDuplicates = new HashSet<>();
                    duplicates.put(this, myDuplicates);
                }
                Attachment.MessagingAliasAssignment attachment = (Attachment.MessagingAliasAssignment) transaction.getAttachment();
                return !myDuplicates.add(attachment.getAliasName().toLowerCase());
            }

            @Override
            void validateAttachment(Transaction transaction) throws NxtException.ValidationException {
                Attachment.MessagingAliasAssignment attachment = (Attachment.MessagingAliasAssignment) transaction.getAttachment();
                if (!Genesis.CREATOR_ID.equals(transaction.getRecipientId()) || transaction.getAmountNQT() != 0
                        || attachment.getAliasName().length() == 0
                        || attachment.getAliasName().length() > Constants.MAX_ALIAS_LENGTH
                        || attachment.getAliasURI().length() > Constants.MAX_ALIAS_URI_LENGTH) {
                    throw new NxtException.ValidationException("Invalid alias assignment: " + attachment.getJSONObject());
                }
                String normalizedAlias = attachment.getAliasName().toLowerCase();
                for (int i = 0; i < normalizedAlias.length(); i++) {
                    if (Constants.ALPHABET.indexOf(normalizedAlias.charAt(i)) < 0) {
                        throw new NxtException.ValidationException("Invalid alias name: " + normalizedAlias);
                    }
                }
                Alias alias = Alias.getAlias(normalizedAlias);
                if (alias != null && ! alias.getAccountId().equals(transaction.getSenderId())) {
                    throw new NxtException.ValidationException("Alias already owned by another account: " + normalizedAlias);
                }
            }

        };

        public static final TransactionType ALIAS_SELL = new Messaging() {

            @Override
            public final byte getSubtype() {
                return TransactionType.SUBTYPE_MESSAGING_ALIAS_SELL;
            }

            @Override
            void doLoadAttachment(TransactionImpl transaction, ByteBuffer buffer) throws NxtException.ValidationException {
                String alias = readString(buffer, buffer.get(), Constants.MAX_ALIAS_LENGTH);
                long priceNQT = buffer.getLong();
                transaction.setAttachment(new Attachment.MessagingAliasSell(alias, priceNQT));
            }

            @Override
            void doLoadAttachment(TransactionImpl transaction, JSONObject attachmentData) throws NxtException.ValidationException {
                String alias = (String) attachmentData.get("alias");
                long priceNQT = (Long) attachmentData.get("priceNQT");
                transaction.setAttachment(new Attachment.MessagingAliasSell(alias, priceNQT));
            }

            @Override
            void applyAttachment(Transaction transaction, Account senderAccount, Account recipientAccount) {
                final Attachment.MessagingAliasSell attachment =
                        (Attachment.MessagingAliasSell) transaction.getAttachment();
                final String aliasName = attachment.getAliasName();
                final long priceNQT = attachment.getPriceNQT();
                final Long buyerId = recipientAccount.getId();
                if (priceNQT > 0) {
                    Alias.addSellOffer(aliasName, priceNQT, buyerId);
                } else {
                    Alias.changeOwner(Account.getAccount(buyerId), aliasName, transaction.getBlockTimestamp());
                }
            }

            @Override
            void undoAttachment(Transaction transaction, Account senderAccount, Account recipientAccount) throws UndoNotSupportedException {
                throw new UndoNotSupportedException("Reversal of alias sell offer not supported");
            }

            @Override
            boolean isDuplicate(Transaction transaction, Map<TransactionType, Set<String>> duplicates) {
                Set<String> myDuplicates = duplicates.get(this);
                if (myDuplicates == null) {
                    myDuplicates = new HashSet<>();
                    duplicates.put(this, myDuplicates);
                }
                Attachment.MessagingAliasSell attachment = (Attachment.MessagingAliasSell) transaction.getAttachment();
                return !myDuplicates.add(attachment.getAliasName().toLowerCase());
            }

            @Override
            void validateAttachment(Transaction transaction) throws NxtException.ValidationException {
                if (Nxt.getBlockchain().getLastBlock().getHeight() < Constants.ALIAS_TRANSFER_BLOCK) {
                    throw new NotYetEnabledException("Alias transfer not yet enabled at height " + Nxt.getBlockchain().getLastBlock().getHeight());
                }
                if (transaction.getAmountNQT() != 0) {
                    throw new NxtException.ValidationException("Invalid sell alias transaction: " +
                            transaction.getJSONObject());
                }
                final Attachment.MessagingAliasSell attachment =
                        (Attachment.MessagingAliasSell) transaction.getAttachment();
                final String aliasName = attachment.getAliasName();
                if (aliasName == null || aliasName.length() == 0) {
                    throw new NxtException.ValidationException("Missing alias name");
                }
                final Alias alias = Alias.getAlias(aliasName);
                if (alias == null) {
                    throw new NxtException.ValidationException("Alias hasn't been registered yet: " + aliasName);
                } else if (! alias.getAccountId().equals(transaction.getSenderId())) {
                    throw new NxtException.ValidationException("Alias doesn't belong to sender: " + aliasName);
                }
                long priceNQT = attachment.getPriceNQT();
                if (priceNQT < 0 || priceNQT > Constants.MAX_BALANCE_NQT) {
                    throw new NxtException.ValidationException("Invalid alias sell price: " + priceNQT);
                }
                if (priceNQT == 0 && transaction.getRecipientId().equals(Genesis.CREATOR_ID)) {
                    throw new NxtException.ValidationException("Transferring aliases to Genesis account not allowed");
                }
            }
        };

        public static final TransactionType ALIAS_BUY = new Messaging() {

            @Override
            public final byte getSubtype() {
                return TransactionType.SUBTYPE_MESSAGING_ALIAS_BUY;
            }

            @Override
            void doLoadAttachment(TransactionImpl transaction, ByteBuffer buffer) throws NxtException.ValidationException {
                String alias = readString(buffer, buffer.get(), Constants.MAX_ALIAS_LENGTH);
                transaction.setAttachment(new Attachment.MessagingAliasBuy(alias));
            }

            @Override
            void doLoadAttachment(TransactionImpl transaction, JSONObject attachmentData) throws NxtException.ValidationException {
                String alias = (String) attachmentData.get("alias");
                transaction.setAttachment(new Attachment.MessagingAliasBuy(alias));
            }

            @Override
            void applyAttachment(Transaction transaction, Account senderAccount, Account recipientAccount) {
                final Attachment.MessagingAliasBuy attachment =
                        (Attachment.MessagingAliasBuy) transaction.getAttachment();
                final String aliasName = attachment.getAliasName();
                Alias.changeOwner(senderAccount, aliasName, transaction.getBlockTimestamp());
            }

            @Override
            void undoAttachment(Transaction transaction, Account senderAccount, Account recipientAccount) throws UndoNotSupportedException {
                throw new UndoNotSupportedException("Reversal of alias buy not supported");
            }

            @Override
            boolean isDuplicate(Transaction transaction, Map<TransactionType, Set<String>> duplicates) {
                Set<String> myDuplicates = duplicates.get(this);
                if (myDuplicates == null) {
                    myDuplicates = new HashSet<>();
                    duplicates.put(this, myDuplicates);
                }
                Attachment.MessagingAliasBuy attachment = (Attachment.MessagingAliasBuy) transaction.getAttachment();
                return !myDuplicates.add(attachment.getAliasName().toLowerCase());
            }

            @Override
            void validateAttachment(Transaction transaction) throws NxtException.ValidationException {
                if (Nxt.getBlockchain().getLastBlock().getHeight() < Constants.ALIAS_TRANSFER_BLOCK) {
                    throw new NotYetEnabledException("Alias transfer not yet enabled at height " + Nxt.getBlockchain().getLastBlock().getHeight());
                }
                final Attachment.MessagingAliasBuy attachment =
                        (Attachment.MessagingAliasBuy) transaction.getAttachment();
                final String aliasName = attachment.getAliasName();
                final Alias alias = Alias.getAlias(aliasName);
                if (alias == null) {
                    throw new NxtException.ValidationException("Alias hasn't been registered yet: " + aliasName);
                } else if (! alias.getAccountId().equals(transaction.getRecipientId())) {
                    throw new NxtException.ValidationException("Alias is owned by account other than recipient: "
                            + Convert.toUnsignedLong(alias.getAccountId()));
                }
                Alias.Offer offer = Alias.getOffer(aliasName);
                if (offer == null) {
                    throw new NxtException.ValidationException("Alias is not for sale: " + aliasName);
                }
                if (transaction.getAmountNQT() < offer.getPriceNQT()) {
                    String msg = "Price is too low for: " + aliasName + " ("
                            + transaction.getAmountNQT() + " < " + offer.getPriceNQT() + ")";
                    throw new NxtException.ValidationException(msg);
                }
                if (! offer.getBuyerId().equals(Genesis.CREATOR_ID) && ! offer.getBuyerId().equals(transaction.getSenderId())) {
                    throw new NxtException.ValidationException("Wrong buyer for " + aliasName + ": "
                            + Convert.toUnsignedLong(transaction.getSenderId()) + " expected: "
                            + Convert.toUnsignedLong(offer.getBuyerId()));
                }
            }
        };

        public final static TransactionType POLL_CREATION = new Messaging() {
            @Override
            public final byte getSubtype() {
                return TransactionType.SUBTYPE_MESSAGING_POLL_CREATION;
            }

            @Override
<<<<<<< HEAD
            void doLoadAttachment(TransactionImpl transaction, ByteBuffer buffer) throws NxtException.ValidationException {
                String pollName = readString(buffer, buffer.getShort(), Constants.MAX_POLL_NAME_LENGTH);
                String pollDescription = readString(buffer, buffer.getShort(), Constants.MAX_POLL_DESCRIPTION_LENGTH);
                int numberOfOptions = buffer.get();
                if (numberOfOptions > Constants.MAX_POLL_OPTION_COUNT) {
                    throw new NxtException.ValidationException("Invalid number of poll options: " + numberOfOptions);
=======
            void loadAttachment(TransactionImpl transaction, ByteBuffer buffer) throws NxtException.ValidationException {
                try {
                    int pollNameBytesLength = buffer.getShort();
                    if (pollNameBytesLength > 3 * Constants.MAX_POLL_NAME_LENGTH) {
                        throw new NxtException.ValidationException("Invalid poll name length");
                    }
                    byte[] pollNameBytes = new byte[pollNameBytesLength];
                    buffer.get(pollNameBytes);
                    String pollName = (new String(pollNameBytes, "UTF-8")).trim();
                    int pollDescriptionBytesLength = buffer.getShort();
                    if (pollDescriptionBytesLength > 3 * Constants.MAX_POLL_DESCRIPTION_LENGTH) {
                        throw new NxtException.ValidationException("Invalid poll description length");
                    }
                    byte[] pollDescriptionBytes = new byte[pollDescriptionBytesLength];
                    buffer.get(pollDescriptionBytes);
                    String pollDescription = (new String(pollDescriptionBytes, "UTF-8")).trim();
                    int numberOfOptions = buffer.get();
                    if (numberOfOptions > Constants.MAX_POLL_OPTION_COUNT) {
                        throw new NxtException.ValidationException("Invalid number of poll options: " + numberOfOptions);
                    }
                    String[] pollOptions = new String[numberOfOptions];
                    for (int i = 0; i < numberOfOptions; i++) {
                        int pollOptionBytesLength = buffer.getShort();
                        if (pollOptionBytesLength > 3 * Constants.MAX_POLL_OPTION_LENGTH) {
                            throw new NxtException.ValidationException("Error parsing poll options");
                        }
                        byte[] pollOptionBytes = new byte[pollOptionBytesLength];
                        buffer.get(pollOptionBytes);
                        pollOptions[i] = (new String(pollOptionBytes, "UTF-8")).trim();
                    }
                    byte minNumberOfOptions = buffer.get();
                    byte maxNumberOfOptions = buffer.get();
                    boolean optionsAreBinary = buffer.get() != 0;
                    transaction.setAttachment(new Attachment.MessagingPollCreation(pollName, pollDescription, pollOptions,
                            minNumberOfOptions, maxNumberOfOptions, optionsAreBinary));
                } catch (UnsupportedEncodingException e) {
                    throw new NxtException.ValidationException("Error parsing poll creation parameters", e);
>>>>>>> 0147208d
                }
                String[] pollOptions = new String[numberOfOptions];
                for (int i = 0; i < numberOfOptions; i++) {
                    pollOptions[i] = readString(buffer, buffer.getShort(), Constants.MAX_POLL_OPTION_LENGTH);
                }
                byte minNumberOfOptions = buffer.get();
                byte maxNumberOfOptions = buffer.get();
                boolean optionsAreBinary = buffer.get() != 0;
                transaction.setAttachment(new Attachment.MessagingPollCreation(pollName, pollDescription, pollOptions,
                        minNumberOfOptions, maxNumberOfOptions, optionsAreBinary));
            }

            @Override
            void loadAttachment(TransactionImpl transaction, JSONObject attachmentData) throws NxtException.ValidationException {

                String pollName = ((String) attachmentData.get("name")).trim();
                String pollDescription = ((String) attachmentData.get("description")).trim();
                JSONArray options = (JSONArray) attachmentData.get("options");
                String[] pollOptions = new String[options.size()];
                for (int i = 0; i < pollOptions.length; i++) {
                    pollOptions[i] = ((String) options.get(i)).trim();
                }
                byte minNumberOfOptions = ((Long) attachmentData.get("minNumberOfOptions")).byteValue();
                byte maxNumberOfOptions = ((Long) attachmentData.get("maxNumberOfOptions")).byteValue();
                boolean optionsAreBinary = (Boolean) attachmentData.get("optionsAreBinary");

                transaction.setAttachment(new Attachment.MessagingPollCreation(pollName, pollDescription, pollOptions,
                        minNumberOfOptions, maxNumberOfOptions, optionsAreBinary));
            }

            @Override
            void applyAttachment(Transaction transaction, Account senderAccount, Account recipientAccount) {
                Attachment.MessagingPollCreation attachment = (Attachment.MessagingPollCreation) transaction.getAttachment();
                Poll.addPoll(transaction.getId(), attachment.getPollName(), attachment.getPollDescription(), attachment.getPollOptions(),
                        attachment.getMinNumberOfOptions(), attachment.getMaxNumberOfOptions(), attachment.isOptionsAreBinary());
            }

            @Override
            void undoAttachment(Transaction transaction, Account senderAccount, Account recipientAccount) throws UndoNotSupportedException {
                throw new UndoNotSupportedException("Reversal of poll creation not supported");
            }

            @Override
            void validateAttachment(Transaction transaction) throws NxtException.ValidationException {
                if (Nxt.getBlockchain().getLastBlock().getHeight() < Constants.VOTING_SYSTEM_BLOCK) {
                    throw new NotYetEnabledException("Voting System not yet enabled at height " + Nxt.getBlockchain().getLastBlock().getHeight());
                }
                Attachment.MessagingPollCreation attachment = (Attachment.MessagingPollCreation) transaction.getAttachment();
                for (int i = 0; i < attachment.getPollOptions().length; i++) {
                    if (attachment.getPollOptions()[i].length() > Constants.MAX_POLL_OPTION_LENGTH) {
                        throw new NxtException.ValidationException("Invalid poll options length: " + attachment.getJSONObject());
                    }
                }
                if (attachment.getPollName().length() > Constants.MAX_POLL_NAME_LENGTH
                        || attachment.getPollDescription().length() > Constants.MAX_POLL_DESCRIPTION_LENGTH
                        || attachment.getPollOptions().length > Constants.MAX_POLL_OPTION_COUNT
                        || transaction.getAmountNQT() != 0
                        || !Genesis.CREATOR_ID.equals(transaction.getRecipientId())) {
                    throw new NxtException.ValidationException("Invalid poll attachment: " + attachment.getJSONObject());
                }
            }

        };

        public final static TransactionType VOTE_CASTING = new Messaging() {

            @Override
            public final byte getSubtype() {
                return TransactionType.SUBTYPE_MESSAGING_VOTE_CASTING;
            }

            @Override
            void loadAttachment(TransactionImpl transaction, ByteBuffer buffer) throws NxtException.ValidationException {
                Long pollId = buffer.getLong();
                int numberOfOptions = buffer.get();
                if (numberOfOptions > Constants.MAX_POLL_OPTION_COUNT) {
                    throw new NxtException.ValidationException("Error parsing vote casting parameters");
                }
                byte[] pollVote = new byte[numberOfOptions];
                buffer.get(pollVote);
                transaction.setAttachment(new Attachment.MessagingVoteCasting(pollId, pollVote));
            }

            @Override
<<<<<<< HEAD
            void doLoadAttachment(TransactionImpl transaction, JSONObject attachmentData) throws NxtException.ValidationException {
                Long pollId = Convert.parseUnsignedLong((String)attachmentData.get("pollId"));
=======
            void loadAttachment(TransactionImpl transaction, JSONObject attachmentData) throws NxtException.ValidationException {
                Long pollId = (Long)attachmentData.get("pollId");
>>>>>>> 0147208d
                JSONArray vote = (JSONArray)attachmentData.get("vote");
                byte[] pollVote = new byte[vote.size()];
                for (int i = 0; i < pollVote.length; i++) {
                    pollVote[i] = ((Long) vote.get(i)).byteValue();
                }
                transaction.setAttachment(new Attachment.MessagingVoteCasting(pollId, pollVote));
            }

            @Override
            void applyAttachment(Transaction transaction, Account senderAccount, Account recipientAccount) {
                Attachment.MessagingVoteCasting attachment = (Attachment.MessagingVoteCasting) transaction.getAttachment();
                Poll poll = Poll.getPoll(attachment.getPollId());
                if (poll != null) {
                    Vote vote = Vote.addVote(transaction.getId(), attachment.getPollId(), transaction.getSenderId(),
                            attachment.getPollVote());
                    poll.addVoter(transaction.getSenderId(), vote.getId());
                }
            }

            @Override
            void undoAttachment(Transaction transaction, Account senderAccount, Account recipientAccount) throws UndoNotSupportedException {
                throw new UndoNotSupportedException("Reversal of vote casting not supported");
            }

            @Override
            void validateAttachment(Transaction transaction) throws NxtException.ValidationException {
                if (Nxt.getBlockchain().getLastBlock().getHeight() < Constants.VOTING_SYSTEM_BLOCK) {
                    throw new NotYetEnabledException("Voting System not yet enabled at height " + Nxt.getBlockchain().getLastBlock().getHeight());
                }
                Attachment.MessagingVoteCasting attachment = (Attachment.MessagingVoteCasting) transaction.getAttachment();
                if (attachment.getPollId() == null || attachment.getPollVote() == null
                        || attachment.getPollVote().length > Constants.MAX_POLL_OPTION_COUNT) {
                    throw new NxtException.ValidationException("Invalid vote casting attachment: " + attachment.getJSONObject());
                }
                if (Poll.getPoll(attachment.getPollId()) == null) {
                    throw new NxtException.ValidationException("Invalid poll: " + Convert.toUnsignedLong(attachment.getPollId()));
                }
                if (transaction.getAmountNQT() != 0 || !Genesis.CREATOR_ID.equals(transaction.getRecipientId())) {
                    throw new NxtException.ValidationException("Invalid vote casting amount or recipient");
                }
            }

        };

        public static final TransactionType HUB_ANNOUNCEMENT = new Messaging() {

            @Override
            public final byte getSubtype() {
                return TransactionType.SUBTYPE_MESSAGING_HUB_ANNOUNCEMENT;
            }

            @Override
<<<<<<< HEAD
            void doLoadAttachment(TransactionImpl transaction, ByteBuffer buffer) throws NxtException.ValidationException {
                long minFeePerByte = buffer.getLong();
                int numberOfUris = buffer.get();
                if (numberOfUris > Constants.MAX_HUB_ANNOUNCEMENT_URIS) {
                    throw new NxtException.ValidationException("Invalid number of URIs: " + numberOfUris);
                }
                String[] uris = new String[numberOfUris];
                for (int i = 0; i < uris.length; i++) {
                    uris[i] = readString(buffer, buffer.getShort(), Constants.MAX_HUB_ANNOUNCEMENT_URI_LENGTH);
=======
            void loadAttachment(TransactionImpl transaction, ByteBuffer buffer) throws NxtException.ValidationException {
                try {
                    long minFeePerByte = buffer.getLong();
                    int numberOfUris = buffer.get();
                    if (numberOfUris > Constants.MAX_HUB_ANNOUNCEMENT_URIS) {
                        throw new NxtException.ValidationException("Invalid number of URIs: " + numberOfUris);
                    }
                    String[] uris = new String[numberOfUris];
                    for (int i = 0; i < uris.length; i++) {
                        int uriBytesLength = buffer.getShort();
                        if (uriBytesLength > 3 * Constants.MAX_HUB_ANNOUNCEMENT_URI_LENGTH) {
                            throw new NxtException.ValidationException("Invalid URI length: " + uriBytesLength);
                        }
                        byte[] uriBytes = new byte[uriBytesLength];
                        buffer.get(uriBytes);
                        uris[i] = new String(uriBytes, "UTF-8");
                    }
                    transaction.setAttachment(new Attachment.MessagingHubAnnouncement(minFeePerByte, uris));
                } catch (UnsupportedEncodingException e) {
                    throw new NxtException.ValidationException("Error parsing hub terminal announcement parameters", e);
>>>>>>> 0147208d
                }
                transaction.setAttachment(new Attachment.MessagingHubAnnouncement(minFeePerByte, uris));
            }

            @Override
<<<<<<< HEAD
            void doLoadAttachment(TransactionImpl transaction, JSONObject attachmentData) throws NxtException.ValidationException {
                long minFeePerByte = (Long) attachmentData.get("minFeePerByte");
=======
            void loadAttachment(TransactionImpl transaction, JSONObject attachmentData) throws NxtException.ValidationException {
                long minFeePerByte = (Long)attachmentData.get("minFeePerByte");
>>>>>>> 0147208d
                String[] uris;
                try {
                    JSONArray urisData = (JSONArray) attachmentData.get("uris");
                    uris = new String[urisData.size()];
                    for (int i = 0; i < uris.length; i++) {
                        uris[i] = (String) urisData.get(i);
                    }
                } catch (RuntimeException e) {
                    throw new NxtException.ValidationException("Error parsing hub terminal announcement parameters", e);
                }

                transaction.setAttachment(new Attachment.MessagingHubAnnouncement(minFeePerByte, uris));
            }

            @Override
            void applyAttachment(Transaction transaction, Account senderAccount, Account recipientAccount) {
                Attachment.MessagingHubAnnouncement attachment = (Attachment.MessagingHubAnnouncement) transaction.getAttachment();
                Hub.addOrUpdateHub(senderAccount.getId(), attachment.getMinFeePerByteNQT(), attachment.getUris());
            }

            @Override
            void undoAttachment(Transaction transaction, Account senderAccount, Account recipientAccount) throws UndoNotSupportedException {
                Hub.removeHub(senderAccount.getId());
            }

            @Override
            void validateAttachment(Transaction transaction) throws NxtException.ValidationException {
                if (Nxt.getBlockchain().getLastBlock().getHeight() < Constants.TRANSPARENT_FORGING_BLOCK_7) {
                    throw new NotYetEnabledException("Hub terminal announcement not yet enabled at height " + Nxt.getBlockchain().getLastBlock().getHeight());
                }
                Attachment.MessagingHubAnnouncement attachment = (Attachment.MessagingHubAnnouncement) transaction.getAttachment();
                if (!Genesis.CREATOR_ID.equals(transaction.getRecipientId())
                        || transaction.getAmountNQT() != 0
                        || attachment.getMinFeePerByteNQT() < 0 || attachment.getMinFeePerByteNQT() > Constants.MAX_BALANCE_NQT
                        || attachment.getUris().length > Constants.MAX_HUB_ANNOUNCEMENT_URIS) {
                    // cfb: "0" is allowed to show that another way to determine the min fee should be used
                    throw new NxtException.ValidationException("Invalid hub terminal announcement: " + attachment.getJSONObject());
                }
                for (String uri : attachment.getUris()) {
                    if (uri.length() > Constants.MAX_HUB_ANNOUNCEMENT_URI_LENGTH) {
                        throw new NxtException.ValidationException("Invalid URI length: " + uri.length());
                    }
                    //TODO: also check URI validity here?
                }
            }

        };

        public static final Messaging ACCOUNT_INFO = new Messaging() {

            @Override
            public byte getSubtype() {
                return TransactionType.SUBTYPE_MESSAGING_ACCOUNT_INFO;
            }

            @Override
<<<<<<< HEAD
            void doLoadAttachment(TransactionImpl transaction, ByteBuffer buffer) throws NxtException.ValidationException {
                String name = readString(buffer, buffer.get(), Constants.MAX_ACCOUNT_NAME_LENGTH);
                String description = readString(buffer, buffer.getShort(), Constants.MAX_ACCOUNT_DESCRIPTION_LENGTH);
                transaction.setAttachment(new Attachment.MessagingAccountInfo(name, description));
            }

            @Override
            void doLoadAttachment(TransactionImpl transaction, JSONObject attachmentData) throws NxtException.ValidationException {
                String name = (String) attachmentData.get("name");
                String description = (String) attachmentData.get("description");
=======
            void loadAttachment(TransactionImpl transaction, ByteBuffer buffer) throws NxtException.ValidationException {
                int nameLength = buffer.get();
                if (nameLength > 3 * Constants.MAX_ACCOUNT_NAME_LENGTH) {
                    throw new NxtException.ValidationException("Max account info name length exceeded");
                }
                byte[] name = new byte[nameLength];
                buffer.get(name);
                int descriptionLength = buffer.getShort();
                if (descriptionLength > 3 * Constants.MAX_ACCOUNT_DESCRIPTION_LENGTH) {
                    throw new NxtException.ValidationException("Max account info description length exceeded");
                }
                byte[] description = new byte[descriptionLength];
                buffer.get(description);
                try {
                    transaction.setAttachment(new Attachment.MessagingAccountInfo(new String(name, "UTF-8").intern(),
                            new String(description, "UTF-8").intern()));
                } catch (UnsupportedEncodingException e) {
                    throw new NxtException.ValidationException("Error in asset issuance", e);
                }
            }

            @Override
            void loadAttachment(TransactionImpl transaction, JSONObject attachmentData) throws NxtException.ValidationException {
                String name = (String)attachmentData.get("name");
                String description = (String)attachmentData.get("description");
>>>>>>> 0147208d
                transaction.setAttachment(new Attachment.MessagingAccountInfo(name.trim(), description.trim()));
            }

            @Override
            void validateAttachment(Transaction transaction) throws NxtException.ValidationException {
                Attachment.MessagingAccountInfo attachment = (Attachment.MessagingAccountInfo)transaction.getAttachment();
                if (! Genesis.CREATOR_ID.equals(transaction.getRecipientId()) || transaction.getAmountNQT() != 0
                        || attachment.getName().length() > Constants.MAX_ACCOUNT_NAME_LENGTH
                        || attachment.getDescription().length() > Constants.MAX_ACCOUNT_DESCRIPTION_LENGTH
                        ) {
                    throw new NxtException.ValidationException("Invalid account info issuance: " + attachment.getJSONObject());
                }
            }

            @Override
            void applyAttachment(Transaction transaction, Account senderAccount, Account recipientAccount) {
                Attachment.MessagingAccountInfo attachment = (Attachment.MessagingAccountInfo) transaction.getAttachment();
                senderAccount.setAccountInfo(attachment.getName(), attachment.getDescription());
            }

            @Override
            void undoAttachment(Transaction transaction, Account senderAccount, Account recipientAccount) throws UndoNotSupportedException {
                throw new UndoNotSupportedException("Undoing account info not supported");
            }

        };

    }

    public static abstract class ColoredCoins extends TransactionType {

        private ColoredCoins() {}

        @Override
        public final byte getType() {
            return TransactionType.TYPE_COLORED_COINS;
        }

        public static final TransactionType ASSET_ISSUANCE = new ColoredCoins() {

            @Override
            public final byte getSubtype() {
                return TransactionType.SUBTYPE_COLORED_COINS_ASSET_ISSUANCE;
            }

            @Override
<<<<<<< HEAD
            void doLoadAttachment(TransactionImpl transaction, ByteBuffer buffer) throws NxtException.ValidationException {
                String name = readString(buffer, buffer.get(), Constants.MAX_ASSET_NAME_LENGTH);
                String description = readString(buffer, buffer.getShort(), Constants.MAX_ASSET_DESCRIPTION_LENGTH);
=======
            void loadAttachment(TransactionImpl transaction, ByteBuffer buffer) throws NxtException.ValidationException {
                int nameLength = buffer.get();
                if (nameLength > 3 * Constants.MAX_ASSET_NAME_LENGTH) {
                    throw new NxtException.ValidationException("Max asset name length exceeded");
                }
                byte[] name = new byte[nameLength];
                buffer.get(name);
                int descriptionLength = buffer.getShort();
                if (descriptionLength > 3 * Constants.MAX_ASSET_DESCRIPTION_LENGTH) {
                    throw new NxtException.ValidationException("Max asset description length exceeded");
                }
                byte[] description = new byte[descriptionLength];
                buffer.get(description);
>>>>>>> 0147208d
                long quantityQNT = buffer.getLong();
                byte decimals = buffer.get();
                transaction.setAttachment(new Attachment.ColoredCoinsAssetIssuance(name, description,
                        quantityQNT, decimals));
            }

            @Override
<<<<<<< HEAD
            void doLoadAttachment(TransactionImpl transaction, JSONObject attachmentData) throws NxtException.ValidationException {
                String name = (String) attachmentData.get("name");
                String description = (String) attachmentData.get("description");
                long quantityQNT = (Long) attachmentData.get("quantityQNT");
                byte decimals = ((Long) attachmentData.get("decimals")).byteValue();
=======
            void loadAttachment(TransactionImpl transaction, JSONObject attachmentData) throws NxtException.ValidationException {
                String name = (String)attachmentData.get("name");
                String description = (String)attachmentData.get("description");
                long quantityQNT = (Long)attachmentData.get("quantityQNT");
                byte decimals = ((Long)attachmentData.get("decimals")).byteValue();
>>>>>>> 0147208d
                transaction.setAttachment(new Attachment.ColoredCoinsAssetIssuance(name.trim(), description.trim(),
                        quantityQNT, decimals));
            }

            @Override
            boolean applyAttachmentUnconfirmed(Transaction transaction, Account senderAccount) {
                return true;
            }

            @Override
            void applyAttachment(Transaction transaction, Account senderAccount, Account recipientAccount) {
                Attachment.ColoredCoinsAssetIssuance attachment = (Attachment.ColoredCoinsAssetIssuance) transaction.getAttachment();
                Long assetId = transaction.getId();
                Asset.addAsset(assetId, transaction.getSenderId(), attachment.getName(), attachment.getDescription(),
                        attachment.getQuantityQNT(), attachment.getDecimals());
                senderAccount.addToAssetAndUnconfirmedAssetBalanceQNT(assetId, attachment.getQuantityQNT());
            }

            @Override
            void undoAttachment(Transaction transaction, Account senderAccount, Account recipientAccount) {
                Attachment.ColoredCoinsAssetIssuance attachment = (Attachment.ColoredCoinsAssetIssuance) transaction.getAttachment();
                Long assetId = transaction.getId();
                senderAccount.addToAssetAndUnconfirmedAssetBalanceQNT(assetId, -attachment.getQuantityQNT());
                Asset.removeAsset(assetId);
            }

            @Override
            void undoAttachmentUnconfirmed(Transaction transaction, Account senderAccount) {
            }

            @Override
<<<<<<< HEAD
            void updateTotals(Transaction transaction, Map<Long, Long> accumulatedAmounts,
                              Map<Long, Map<Long, Long>> accumulatedAssetQuantities, Long accumulatedAmount) {
            }

            @Override
=======
>>>>>>> 0147208d
            void validateAttachment(Transaction transaction) throws NxtException.ValidationException {
                Attachment.ColoredCoinsAssetIssuance attachment = (Attachment.ColoredCoinsAssetIssuance)transaction.getAttachment();
                if (! Genesis.CREATOR_ID.equals(transaction.getRecipientId()) || transaction.getAmountNQT() != 0
                        || transaction.getFeeNQT() < Constants.ASSET_ISSUANCE_FEE_NQT
                        || attachment.getName().length() < Constants.MIN_ASSET_NAME_LENGTH
                        || attachment.getName().length() > Constants.MAX_ASSET_NAME_LENGTH
                        || attachment.getDescription().length() > Constants.MAX_ASSET_DESCRIPTION_LENGTH
                        || attachment.getDecimals() < 0 || attachment.getDecimals() > 8
                        || attachment.getQuantityQNT() <= 0
                        || attachment.getQuantityQNT() > Constants.MAX_ASSET_QUANTITY_QNT
                        ) {
                    throw new NxtException.ValidationException("Invalid asset issuance: " + attachment.getJSONObject());
                }
                String normalizedName = attachment.getName().toLowerCase();
                for (int i = 0; i < normalizedName.length(); i++) {
                    if (Constants.ALPHABET.indexOf(normalizedName.charAt(i)) < 0) {
                        throw new NxtException.ValidationException("Invalid asset name: " + normalizedName);
                    }
                }
            }

        };

        public static final TransactionType ASSET_TRANSFER = new ColoredCoins() {

            @Override
            public final byte getSubtype() {
                return TransactionType.SUBTYPE_COLORED_COINS_ASSET_TRANSFER;
            }

            @Override
            void loadAttachment(TransactionImpl transaction, ByteBuffer buffer) throws NxtException.ValidationException {
                Long assetId = Convert.zeroToNull(buffer.getLong());
                long quantityQNT = buffer.getLong();
                String comment = readString(buffer, buffer.getShort(), Constants.MAX_ASSET_TRANSFER_COMMENT_LENGTH);
                transaction.setAttachment(new Attachment.ColoredCoinsAssetTransfer(assetId, quantityQNT, comment));
            }

            @Override
            void loadAttachment(TransactionImpl transaction, JSONObject attachmentData) throws NxtException.ValidationException {
                Long assetId = Convert.parseUnsignedLong((String) attachmentData.get("asset"));
                long quantityQNT = (Long) attachmentData.get("quantityQNT");
                String comment = (String) attachmentData.get("comment");
                transaction.setAttachment(new Attachment.ColoredCoinsAssetTransfer(assetId, quantityQNT, comment));
            }

            @Override
            boolean applyAttachmentUnconfirmed(Transaction transaction, Account senderAccount) {
                Attachment.ColoredCoinsAssetTransfer attachment = (Attachment.ColoredCoinsAssetTransfer) transaction.getAttachment();
                Long unconfirmedAssetBalance = senderAccount.getUnconfirmedAssetBalanceQNT(attachment.getAssetId());
                if (unconfirmedAssetBalance != null && unconfirmedAssetBalance >= attachment.getQuantityQNT()) {
                    senderAccount.addToUnconfirmedAssetBalanceQNT(attachment.getAssetId(), -attachment.getQuantityQNT());
                    return true;
                }
                return false;
            }

            @Override
            void applyAttachment(Transaction transaction, Account senderAccount, Account recipientAccount) {
                Attachment.ColoredCoinsAssetTransfer attachment = (Attachment.ColoredCoinsAssetTransfer) transaction.getAttachment();
                senderAccount.addToAssetBalanceQNT(attachment.getAssetId(), -attachment.getQuantityQNT());
                recipientAccount.addToAssetAndUnconfirmedAssetBalanceQNT(attachment.getAssetId(), attachment.getQuantityQNT());
            }

            @Override
            void undoAttachment(Transaction transaction, Account senderAccount, Account recipientAccount) {
                Attachment.ColoredCoinsAssetTransfer attachment = (Attachment.ColoredCoinsAssetTransfer) transaction.getAttachment();
                senderAccount.addToAssetBalanceQNT(attachment.getAssetId(), attachment.getQuantityQNT());
                recipientAccount.addToAssetAndUnconfirmedAssetBalanceQNT(attachment.getAssetId(), -attachment.getQuantityQNT());
            }

            @Override
            void undoAttachmentUnconfirmed(Transaction transaction, Account senderAccount) {
                Attachment.ColoredCoinsAssetTransfer attachment = (Attachment.ColoredCoinsAssetTransfer) transaction.getAttachment();
                senderAccount.addToUnconfirmedAssetBalanceQNT(attachment.getAssetId(), attachment.getQuantityQNT());
            }

            @Override
            void validateAttachment(Transaction transaction) throws NxtException.ValidationException {
                Attachment.ColoredCoinsAssetTransfer attachment = (Attachment.ColoredCoinsAssetTransfer)transaction.getAttachment();
                if (transaction.getAmountNQT() != 0
                        || attachment.getComment().length() > Constants.MAX_ASSET_TRANSFER_COMMENT_LENGTH
                        || attachment.getAssetId() == null) {
                    throw new NxtException.ValidationException("Invalid asset transfer amount or comment: " + attachment.getJSONObject());
                }
                Asset asset = Asset.getAsset(attachment.getAssetId());
                if (asset == null || attachment.getQuantityQNT() <= 0 || attachment.getQuantityQNT() > asset.getQuantityQNT()) {
                    throw new NxtException.ValidationException("Invalid asset transfer asset or quantity: " + attachment.getJSONObject());
                }
            }

        };

        abstract static class ColoredCoinsOrderPlacement extends ColoredCoins {

            abstract Attachment.ColoredCoinsOrderPlacement makeAttachment(Long asset, long quantityQNT, long priceNQT);

            @Override
            final void loadAttachment(TransactionImpl transaction, ByteBuffer buffer) throws NxtException.ValidationException {
                Long assetId = Convert.zeroToNull(buffer.getLong());
                long quantityQNT = buffer.getLong();
                long priceNQT = buffer.getLong();
                transaction.setAttachment(makeAttachment(assetId, quantityQNT, priceNQT));
            }

            @Override
            final void loadAttachment(TransactionImpl transaction, JSONObject attachmentData) throws NxtException.ValidationException {
                Long assetId = Convert.parseUnsignedLong((String) attachmentData.get("asset"));
                long quantityQNT = (Long) attachmentData.get("quantityQNT");
                long priceNQT = (Long) attachmentData.get("priceNQT");
                transaction.setAttachment(makeAttachment(assetId, quantityQNT, priceNQT));
            }

            @Override
            final void validateAttachment(Transaction transaction) throws NxtException.ValidationException {
                Attachment.ColoredCoinsOrderPlacement attachment = (Attachment.ColoredCoinsOrderPlacement)transaction.getAttachment();
                if (! Genesis.CREATOR_ID.equals(transaction.getRecipientId()) || transaction.getAmountNQT() != 0
                        || attachment.getPriceNQT() <= 0 || attachment.getPriceNQT() > Constants.MAX_BALANCE_NQT
                        || attachment.getAssetId() == null) {
                    throw new NxtException.ValidationException("Invalid asset order placement: " + attachment.getJSONObject());
                }
                Asset asset = Asset.getAsset(attachment.getAssetId());
                if (asset == null || attachment.getQuantityQNT() <= 0 || attachment.getQuantityQNT() > asset.getQuantityQNT()) {
                    throw new NxtException.ValidationException("Invalid asset order placement asset or quantity: " + attachment.getJSONObject());
                }
            }

        }

        public static final TransactionType ASK_ORDER_PLACEMENT = new ColoredCoins.ColoredCoinsOrderPlacement() {

            @Override
            public final byte getSubtype() {
                return TransactionType.SUBTYPE_COLORED_COINS_ASK_ORDER_PLACEMENT;
            }

            final Attachment.ColoredCoinsOrderPlacement makeAttachment(Long assetId, long quantityQNT, long priceNQT) {
                return new Attachment.ColoredCoinsAskOrderPlacement(assetId, quantityQNT, priceNQT);
            }

            @Override
            boolean applyAttachmentUnconfirmed(Transaction transaction, Account senderAccount) {
                Attachment.ColoredCoinsAskOrderPlacement attachment = (Attachment.ColoredCoinsAskOrderPlacement) transaction.getAttachment();
                Long unconfirmedAssetBalance = senderAccount.getUnconfirmedAssetBalanceQNT(attachment.getAssetId());
                if (unconfirmedAssetBalance != null && unconfirmedAssetBalance >= attachment.getQuantityQNT()) {
                    senderAccount.addToUnconfirmedAssetBalanceQNT(attachment.getAssetId(), -attachment.getQuantityQNT());
                    return true;
                }
                return false;
            }

            @Override
            void applyAttachment(Transaction transaction, Account senderAccount, Account recipientAccount) {
                Attachment.ColoredCoinsAskOrderPlacement attachment = (Attachment.ColoredCoinsAskOrderPlacement) transaction.getAttachment();
                if (Asset.getAsset(attachment.getAssetId()) != null) {
                    Order.Ask.addOrder(transaction.getId(), senderAccount, attachment.getAssetId(),
                            attachment.getQuantityQNT(), attachment.getPriceNQT());
                }
            }

            @Override
            void undoAttachment(Transaction transaction, Account senderAccount, Account recipientAccount) throws UndoNotSupportedException {
                Attachment.ColoredCoinsAskOrderPlacement attachment = (Attachment.ColoredCoinsAskOrderPlacement) transaction.getAttachment();
                Order.Ask askOrder = Order.Ask.removeOrder(transaction.getId());
                if (askOrder == null || askOrder.getQuantityQNT() != attachment.getQuantityQNT()
                        || !askOrder.getAssetId().equals(attachment.getAssetId())) {
                    //undoing of partially filled orders not supported yet
                    throw new UndoNotSupportedException("Ask order already filled");
                }
            }

            @Override
            void undoAttachmentUnconfirmed(Transaction transaction, Account senderAccount) {
                Attachment.ColoredCoinsAskOrderPlacement attachment = (Attachment.ColoredCoinsAskOrderPlacement) transaction.getAttachment();
                senderAccount.addToUnconfirmedAssetBalanceQNT(attachment.getAssetId(), attachment.getQuantityQNT());
            }

        };

        public final static TransactionType BID_ORDER_PLACEMENT = new ColoredCoins.ColoredCoinsOrderPlacement() {

            @Override
            public final byte getSubtype() {
                return TransactionType.SUBTYPE_COLORED_COINS_BID_ORDER_PLACEMENT;
            }

            final Attachment.ColoredCoinsOrderPlacement makeAttachment(Long assetId, long quantityQNT, long priceNQT) {
                return new Attachment.ColoredCoinsBidOrderPlacement(assetId, quantityQNT, priceNQT);
            }

            @Override
            boolean applyAttachmentUnconfirmed(Transaction transaction, Account senderAccount) {
                Attachment.ColoredCoinsBidOrderPlacement attachment = (Attachment.ColoredCoinsBidOrderPlacement) transaction.getAttachment();
                if (senderAccount.getUnconfirmedBalanceNQT() >= Convert.safeMultiply(attachment.getQuantityQNT(), attachment.getPriceNQT())) {
                    senderAccount.addToUnconfirmedBalanceNQT(-Convert.safeMultiply(attachment.getQuantityQNT(), attachment.getPriceNQT()));
                    return true;
                }
                return false;
            }

            @Override
            void applyAttachment(Transaction transaction, Account senderAccount, Account recipientAccount) {
                Attachment.ColoredCoinsBidOrderPlacement attachment = (Attachment.ColoredCoinsBidOrderPlacement) transaction.getAttachment();
                if (Asset.getAsset(attachment.getAssetId()) != null) {
                    Order.Bid.addOrder(transaction.getId(), senderAccount, attachment.getAssetId(),
                            attachment.getQuantityQNT(), attachment.getPriceNQT());
                }
            }

            @Override
            void undoAttachment(Transaction transaction, Account senderAccount, Account recipientAccount) throws UndoNotSupportedException {
                Attachment.ColoredCoinsBidOrderPlacement attachment = (Attachment.ColoredCoinsBidOrderPlacement) transaction.getAttachment();
                Order.Bid bidOrder = Order.Bid.removeOrder(transaction.getId());
                if (bidOrder == null || bidOrder.getQuantityQNT() != attachment.getQuantityQNT()
                        || !bidOrder.getAssetId().equals(attachment.getAssetId())) {
                    //undoing of partially filled orders not supported yet
                    throw new UndoNotSupportedException("Bid order already filled");
                }
            }

            @Override
            void undoAttachmentUnconfirmed(Transaction transaction, Account senderAccount) {
                Attachment.ColoredCoinsBidOrderPlacement attachment = (Attachment.ColoredCoinsBidOrderPlacement) transaction.getAttachment();
                senderAccount.addToUnconfirmedBalanceNQT(Convert.safeMultiply(attachment.getQuantityQNT(), attachment.getPriceNQT()));
            }

        };

        abstract static class ColoredCoinsOrderCancellation extends ColoredCoins {

            @Override
            final void validateAttachment(Transaction transaction) throws NxtException.ValidationException {
                if (! Genesis.CREATOR_ID.equals(transaction.getRecipientId()) || transaction.getAmountNQT() != 0) {
                    throw new NxtException.ValidationException("Invalid asset order cancellation amount or recipient");
                }
                Attachment.ColoredCoinsOrderCancellation attachment = (Attachment.ColoredCoinsOrderCancellation) transaction.getAttachment();
                if (attachment.getOrderId() == null) {
                    throw new NxtException.ValidationException("Invalid order cancellation attachment: " + attachment.getJSONObject());
                }
                doValidateAttachment(transaction);
            }

            abstract void doValidateAttachment(Transaction transaction) throws NxtException.ValidationException;

            @Override
            final boolean applyAttachmentUnconfirmed(Transaction transaction, Account senderAccount) {
                return true;
            }

            @Override
<<<<<<< HEAD
            final void updateTotals(Transaction transaction, Map<Long, Long> accumulatedAmounts,
                                    Map<Long, Map<Long, Long>> accumulatedAssetQuantities, Long accumulatedAmount) {
            }

            @Override
=======
>>>>>>> 0147208d
            final void undoAttachment(Transaction transaction, Account senderAccount, Account recipientAccount) throws UndoNotSupportedException {
                throw new UndoNotSupportedException("Reversal of order cancellation not supported");
            }

            @Override
            final void undoAttachmentUnconfirmed(Transaction transaction, Account senderAccount) {
            }

        }

        public static final TransactionType ASK_ORDER_CANCELLATION = new ColoredCoins.ColoredCoinsOrderCancellation() {

            @Override
            public final byte getSubtype() {
                return TransactionType.SUBTYPE_COLORED_COINS_ASK_ORDER_CANCELLATION;
            }

            @Override
            void loadAttachment(TransactionImpl transaction, ByteBuffer buffer) throws NxtException.ValidationException {
                transaction.setAttachment(new Attachment.ColoredCoinsAskOrderCancellation(Convert.zeroToNull(buffer.getLong())));
            }

            @Override
            void loadAttachment(TransactionImpl transaction, JSONObject attachmentData) throws NxtException.ValidationException {
                transaction.setAttachment(new Attachment.ColoredCoinsAskOrderCancellation(
                        Convert.parseUnsignedLong((String) attachmentData.get("order"))));
            }

            @Override
            void applyAttachment(Transaction transaction, Account senderAccount, Account recipientAccount) {
                Attachment.ColoredCoinsAskOrderCancellation attachment = (Attachment.ColoredCoinsAskOrderCancellation) transaction.getAttachment();
                Order order = Order.Ask.removeOrder(attachment.getOrderId());
                if (order != null) {
                    senderAccount.addToUnconfirmedAssetBalanceQNT(order.getAssetId(), order.getQuantityQNT());
                }
            }

            @Override
            void doValidateAttachment(Transaction transaction) throws NxtException.ValidationException {
                Attachment.ColoredCoinsAskOrderCancellation attachment = (Attachment.ColoredCoinsAskOrderCancellation) transaction.getAttachment();
                if (Order.Ask.getAskOrder(attachment.getOrderId()) == null) {
                    throw new NxtException.ValidationException("Invalid ask order: " + Convert.toUnsignedLong(attachment.getOrderId()));
                }
            }

        };

        public static final TransactionType BID_ORDER_CANCELLATION = new ColoredCoins.ColoredCoinsOrderCancellation() {

            @Override
            public final byte getSubtype() {
                return TransactionType.SUBTYPE_COLORED_COINS_BID_ORDER_CANCELLATION;
            }

            @Override
            void loadAttachment(TransactionImpl transaction, ByteBuffer buffer) throws NxtException.ValidationException {
                transaction.setAttachment(new Attachment.ColoredCoinsBidOrderCancellation(Convert.zeroToNull(buffer.getLong())));
            }

            @Override
            void loadAttachment(TransactionImpl transaction, JSONObject attachmentData) throws NxtException.ValidationException {
                transaction.setAttachment(new Attachment.ColoredCoinsBidOrderCancellation(
                        Convert.parseUnsignedLong((String) attachmentData.get("order"))));
            }

            @Override
            void applyAttachment(Transaction transaction, Account senderAccount, Account recipientAccount) {
                Attachment.ColoredCoinsBidOrderCancellation attachment = (Attachment.ColoredCoinsBidOrderCancellation) transaction.getAttachment();
                Order order = Order.Bid.removeOrder(attachment.getOrderId());
                if (order != null) {
                    senderAccount.addToUnconfirmedBalanceNQT(Convert.safeMultiply(order.getQuantityQNT(), order.getPriceNQT()));
                }
            }

            @Override
            void doValidateAttachment(Transaction transaction) throws NxtException.ValidationException {
                Attachment.ColoredCoinsBidOrderCancellation attachment = (Attachment.ColoredCoinsBidOrderCancellation) transaction.getAttachment();
                if (Order.Bid.getBidOrder(attachment.getOrderId()) == null) {
                    throw new NxtException.ValidationException("Invalid bid order: " + Convert.toUnsignedLong(attachment.getOrderId()));
                }
            }

        };
    }

    public static abstract class DigitalGoods extends TransactionType {

        private DigitalGoods() {
        }

        @Override
        public final byte getType() {
            return TransactionType.TYPE_DIGITAL_GOODS;
        }

        @Override
        boolean applyAttachmentUnconfirmed(Transaction transaction, Account senderAccount) {
            return true;
        }

        @Override
        void undoAttachmentUnconfirmed(Transaction transaction, Account senderAccount) {
        }

        @Override
<<<<<<< HEAD
        void updateTotals(Transaction transaction, Map<Long, Long> accumulatedAmounts,
                          Map<Long, Map<Long, Long>> accumulatedAssetQuantities, Long accumulatedAmount) {
        }

        @Override
=======
>>>>>>> 0147208d
        final void validateAttachment(Transaction transaction) throws NxtException.ValidationException {
            if (Nxt.getBlockchain().getLastBlock().getHeight() < Constants.DIGITAL_GOODS_STORE_BLOCK) {
                throw new NotYetEnabledException("Digital goods listing not yet enabled at height " + Nxt.getBlockchain().getLastBlock().getHeight());
            }
            if (!Genesis.CREATOR_ID.equals(transaction.getRecipientId())
                    || transaction.getAmountNQT() != 0) {
                throw new NxtException.ValidationException("Invalid digital goods transaction");
            }
            doValidateAttachment(transaction);
        }

        abstract void doValidateAttachment(Transaction transaction) throws NxtException.ValidationException;


        public static final TransactionType LISTING = new DigitalGoods() {

            @Override
            public final byte getSubtype() {
                return TransactionType.SUBTYPE_DIGITAL_GOODS_LISTING;
            }

            @Override
<<<<<<< HEAD
            void doLoadAttachment(TransactionImpl transaction, ByteBuffer buffer) throws NxtException.ValidationException {
                String name = readString(buffer, buffer.getShort(), Constants.MAX_DGS_LISTING_NAME_LENGTH);
                String description = readString(buffer, buffer.getShort(), Constants.MAX_DGS_LISTING_DESCRIPTION_LENGTH);
                String tags = readString(buffer, buffer.getShort(), Constants.MAX_DGS_LISTING_TAGS_LENGTH);
                int quantity = buffer.getInt();
                long priceNQT = buffer.getLong();
                transaction.setAttachment(new Attachment.DigitalGoodsListing(name, description, tags, quantity, priceNQT));
            }

            @Override
            void doLoadAttachment(TransactionImpl transaction, JSONObject attachmentData) throws NxtException.ValidationException {
                String name = (String) attachmentData.get("name");
                String description = (String) attachmentData.get("description");
                String tags = (String) attachmentData.get("tags");
                int quantity = ((Long) attachmentData.get("quantity")).intValue();
                long priceNQT = (Long) attachmentData.get("priceNQT");
=======
            void loadAttachment(TransactionImpl transaction, ByteBuffer buffer) throws NxtException.ValidationException {
                try {
                    int nameBytesLength = buffer.getShort();
                    if (nameBytesLength > 3 * Constants.MAX_DIGITAL_GOODS_LISTING_NAME_LENGTH) {
                        throw new NxtException.ValidationException("Invalid name length: " + nameBytesLength);
                    }
                    byte[] nameBytes = new byte[nameBytesLength];
                    buffer.get(nameBytes);
                    String name = new String(nameBytes, "UTF-8");
                    int descriptionBytesLength = buffer.getShort();
                    if (descriptionBytesLength > 3 * Constants.MAX_DIGITAL_GOODS_LISTING_DESCRIPTION_LENGTH) {
                        throw new NxtException.ValidationException("Invalid description length: " + descriptionBytesLength);
                    }
                    byte[] descriptionBytes = new byte[descriptionBytesLength];
                    buffer.get(descriptionBytes);
                    String description = new String(descriptionBytes, "UTF-8");
                    int tagsBytesLength = buffer.getShort();
                    if (tagsBytesLength > 3 * Constants.MAX_DIGITAL_GOODS_LISTING_TAGS_LENGTH) {
                        throw new NxtException.ValidationException("Invalid tags length: " + tagsBytesLength);
                    }
                    byte[] tagsBytes = new byte[tagsBytesLength];
                    buffer.get(tagsBytes);
                    String tags = new String(tagsBytes, "UTF-8");
                    int quantity = buffer.getInt();
                    long priceNQT = buffer.getLong();
                    transaction.setAttachment(new Attachment.DigitalGoodsListing(name, description, tags, quantity, priceNQT));
                } catch (UnsupportedEncodingException e) {
                    throw new NxtException.ValidationException("Error parsing goods listing", e);
                }
            }

            @Override
            void loadAttachment(TransactionImpl transaction, JSONObject attachmentData) throws NxtException.ValidationException {
                String name = (String)attachmentData.get("name");
                String description = (String)attachmentData.get("description");
                String tags = (String)attachmentData.get("tags");
                int quantity = ((Long)attachmentData.get("quantity")).intValue();
                long priceNQT = (Long)attachmentData.get("priceNQT");
>>>>>>> 0147208d
                transaction.setAttachment(new Attachment.DigitalGoodsListing(name, description, tags, quantity, priceNQT));
            }

            @Override
            void applyAttachment(Transaction transaction, Account senderAccount, Account recipientAccount) {
                Attachment.DigitalGoodsListing attachment = (Attachment.DigitalGoodsListing) transaction.getAttachment();
                DigitalGoodsStore.listGoods(transaction.getId(), transaction.getSenderId(), attachment.getName(), attachment.getDescription(),
                        attachment.getTags(), attachment.getQuantity(), attachment.getPriceNQT());
            }

            @Override
            void undoAttachment(Transaction transaction, Account senderAccount, Account recipientAccount) throws UndoNotSupportedException {
                DigitalGoodsStore.undoListGoods(transaction.getId());
            }

            @Override
            void doValidateAttachment(Transaction transaction) throws NxtException.ValidationException {
                Attachment.DigitalGoodsListing attachment = (Attachment.DigitalGoodsListing) transaction.getAttachment();
                if (attachment.getName().length() == 0
                        || attachment.getName().length() > Constants.MAX_DGS_LISTING_NAME_LENGTH
                        || attachment.getDescription().length() > Constants.MAX_DGS_LISTING_DESCRIPTION_LENGTH
                        || attachment.getTags().length() > Constants.MAX_DGS_LISTING_TAGS_LENGTH
                        || attachment.getQuantity() < 0 || attachment.getQuantity() > Constants.MAX_DGS_LISTING_QUANTITY
                        || attachment.getPriceNQT() <= 0 || attachment.getPriceNQT() > Constants.MAX_BALANCE_NQT) {
                    throw new NxtException.ValidationException("Invalid digital goods listing: " + attachment.getJSONObject());
                }
            }

        };

        public static final TransactionType DELISTING = new DigitalGoods() {

            @Override
            public final byte getSubtype() {
                return TransactionType.SUBTYPE_DIGITAL_GOODS_DELISTING;
            }

            @Override
            void loadAttachment(TransactionImpl transaction, ByteBuffer buffer) throws NxtException.ValidationException {
                Long goodsId = buffer.getLong();
                transaction.setAttachment(new Attachment.DigitalGoodsDelisting(goodsId));
            }

            @Override
<<<<<<< HEAD
            void doLoadAttachment(TransactionImpl transaction, JSONObject attachmentData) throws NxtException.ValidationException {
                Long goodsId = Convert.parseUnsignedLong((String)attachmentData.get("goods"));
=======
            void loadAttachment(TransactionImpl transaction, JSONObject attachmentData) throws NxtException.ValidationException {
                Long goodsId = (Long)attachmentData.get("goods");
>>>>>>> 0147208d
                transaction.setAttachment(new Attachment.DigitalGoodsDelisting(goodsId));
            }

            @Override
            void applyAttachment(Transaction transaction, Account senderAccount, Account recipientAccount) {
                Attachment.DigitalGoodsDelisting attachment = (Attachment.DigitalGoodsDelisting) transaction.getAttachment();
                DigitalGoodsStore.delistGoods(attachment.getGoodsId());
            }

            @Override
            void undoAttachment(Transaction transaction, Account senderAccount, Account recipientAccount) throws UndoNotSupportedException {
                DigitalGoodsStore.undoDelistGoods(transaction.getId());
            }

            @Override
            void doValidateAttachment(Transaction transaction) throws NxtException.ValidationException {
                Attachment.DigitalGoodsDelisting attachment = (Attachment.DigitalGoodsDelisting) transaction.getAttachment();
                DigitalGoodsStore.Goods goods = DigitalGoodsStore.getGoods(attachment.getGoodsId());
                if (goods == null || goods.isDelisted()
                        || !transaction.getSenderId().equals(goods.getSellerId())) {
                    throw new NxtException.ValidationException("Invalid digital goods delisting: " + attachment.getJSONObject());
                }
            }

        };

        public static final TransactionType PRICE_CHANGE = new DigitalGoods() {

            @Override
            public final byte getSubtype() {
                return TransactionType.SUBTYPE_DIGITAL_GOODS_PRICE_CHANGE;
            }

            @Override
            void loadAttachment(TransactionImpl transaction, ByteBuffer buffer) throws NxtException.ValidationException {
                Long goodsId = buffer.getLong();
                long priceNQT = buffer.getLong();
                transaction.setAttachment(new Attachment.DigitalGoodsPriceChange(goodsId, priceNQT));
            }

            @Override
<<<<<<< HEAD
            void doLoadAttachment(TransactionImpl transaction, JSONObject attachmentData) throws NxtException.ValidationException {
                Long goodsId = Convert.parseUnsignedLong((String)attachmentData.get("goods"));
=======
            void loadAttachment(TransactionImpl transaction, JSONObject attachmentData) throws NxtException.ValidationException {
                Long goodsId = (Long)attachmentData.get("goods");
>>>>>>> 0147208d
                long priceNQT = (Long)attachmentData.get("priceNQT");
                transaction.setAttachment(new Attachment.DigitalGoodsPriceChange(goodsId, priceNQT));
            }

            @Override
            void applyAttachment(Transaction transaction, Account senderAccount, Account recipientAccount) {
                Attachment.DigitalGoodsPriceChange attachment = (Attachment.DigitalGoodsPriceChange) transaction.getAttachment();
                DigitalGoodsStore.changePrice(attachment.getGoodsId(), attachment.getPriceNQT());
            }

            @Override
            void undoAttachment(Transaction transaction, Account senderAccount, Account recipientAccount) throws UndoNotSupportedException {
                throw new UndoNotSupportedException("Reversal of digital goods price change not supported");
            }

            @Override
            void doValidateAttachment(Transaction transaction) throws NxtException.ValidationException {
                Attachment.DigitalGoodsPriceChange attachment = (Attachment.DigitalGoodsPriceChange) transaction.getAttachment();
                DigitalGoodsStore.Goods goods = DigitalGoodsStore.getGoods(attachment.getGoodsId());
                if (attachment.getPriceNQT() <= 0 || attachment.getPriceNQT() > Constants.MAX_BALANCE_NQT
                        || goods == null || goods.isDelisted()
                        || !transaction.getSenderId().equals(goods.getSellerId())) {
                    throw new NxtException.ValidationException("Invalid digital goods price change: " + attachment.getJSONObject());
                }
            }

        };

        public static final TransactionType QUANTITY_CHANGE = new DigitalGoods() {

            @Override
            public final byte getSubtype() {
                return TransactionType.SUBTYPE_DIGITAL_GOODS_QUANTITY_CHANGE;
            }

            @Override
            void loadAttachment(TransactionImpl transaction, ByteBuffer buffer) throws NxtException.ValidationException {
                Long goodsId = buffer.getLong();
                int deltaQuantity = buffer.getInt();
                transaction.setAttachment(new Attachment.DigitalGoodsQuantityChange(goodsId, deltaQuantity));
            }

            @Override
<<<<<<< HEAD
            void doLoadAttachment(TransactionImpl transaction, JSONObject attachmentData) throws NxtException.ValidationException {
                Long goodsId = Convert.parseUnsignedLong((String)attachmentData.get("goods"));
=======
            void loadAttachment(TransactionImpl transaction, JSONObject attachmentData) throws NxtException.ValidationException {
                Long goodsId = (Long)attachmentData.get("goods");
>>>>>>> 0147208d
                int deltaQuantity = ((Long)attachmentData.get("deltaQuantity")).intValue();
                transaction.setAttachment(new Attachment.DigitalGoodsQuantityChange(goodsId, deltaQuantity));
            }

            @Override
            void applyAttachment(Transaction transaction, Account senderAccount, Account recipientAccount) {
                Attachment.DigitalGoodsQuantityChange attachment = (Attachment.DigitalGoodsQuantityChange) transaction.getAttachment();
                DigitalGoodsStore.changeQuantity(attachment.getGoodsId(), attachment.getDeltaQuantity());
            }

            @Override
            void undoAttachment(Transaction transaction, Account senderAccount, Account recipientAccount) throws UndoNotSupportedException {
                throw new UndoNotSupportedException("Reversal of digital goods quantity change not supported");
            }

            @Override
            void doValidateAttachment(Transaction transaction) throws NxtException.ValidationException {
                Attachment.DigitalGoodsQuantityChange attachment = (Attachment.DigitalGoodsQuantityChange) transaction.getAttachment();
                DigitalGoodsStore.Goods goods = DigitalGoodsStore.getGoods(attachment.getGoodsId());
                if (goods == null || goods.isDelisted()
                        || attachment.getDeltaQuantity() < -Constants.MAX_DGS_LISTING_QUANTITY
                        || attachment.getDeltaQuantity() > Constants.MAX_DGS_LISTING_QUANTITY
                        || ! transaction.getSenderId().equals(goods.getSellerId())) {
                    throw new NxtException.ValidationException("Invalid digital goods quantity change: " + attachment.getJSONObject());
                }
            }

        };

        public static final TransactionType PURCHASE = new DigitalGoods() {

            @Override
            public final byte getSubtype() {
                return TransactionType.SUBTYPE_DIGITAL_GOODS_PURCHASE;
            }

            @Override
            void loadAttachment(TransactionImpl transaction, ByteBuffer buffer) throws NxtException.ValidationException {
                Long goodsId = buffer.getLong();
                int quantity = buffer.getInt();
                long priceNQT = buffer.getLong();
                int deliveryDeadline = buffer.getInt();
                EncryptedData note = readEncryptedData(buffer, buffer.getShort(), Constants.MAX_DGS_NOTE_LENGTH);
                transaction.setAttachment(new Attachment.DigitalGoodsPurchase(goodsId, quantity, priceNQT, deliveryDeadline, note));
            }

            @Override
<<<<<<< HEAD
            void doLoadAttachment(TransactionImpl transaction, JSONObject attachmentData) throws NxtException.ValidationException {
                Long goodsId = Convert.parseUnsignedLong((String)attachmentData.get("goods"));
=======
            void loadAttachment(TransactionImpl transaction, JSONObject attachmentData) throws NxtException.ValidationException {
                Long goodsId = (Long)attachmentData.get("goods");
>>>>>>> 0147208d
                int quantity = ((Long)attachmentData.get("quantity")).intValue();
                long priceNQT = (Long)attachmentData.get("priceNQT");
                int deliveryDeadlineTimestamp = ((Long)attachmentData.get("deliveryDeadlineTimestamp")).intValue();
                EncryptedData note = new EncryptedData(Convert.parseHexString((String)attachmentData.get("note")),
                        Convert.parseHexString((String)attachmentData.get("noteNonce")));
                transaction.setAttachment(new Attachment.DigitalGoodsPurchase(goodsId, quantity, priceNQT,
                        deliveryDeadlineTimestamp, note));
            }

            @Override
            boolean applyAttachmentUnconfirmed(Transaction transaction, Account senderAccount) {
                Attachment.DigitalGoodsPurchase attachment = (Attachment.DigitalGoodsPurchase) transaction.getAttachment();
                if (senderAccount.getUnconfirmedBalanceNQT() >= Convert.safeMultiply(attachment.getQuantity(), attachment.getPriceNQT())) {
                    senderAccount.addToUnconfirmedBalanceNQT(-Convert.safeMultiply(attachment.getQuantity(), attachment.getPriceNQT()));
                    return true;
                }
                return false;
            }

            @Override
            void undoAttachmentUnconfirmed(Transaction transaction, Account senderAccount) {
                Attachment.DigitalGoodsPurchase attachment = (Attachment.DigitalGoodsPurchase) transaction.getAttachment();
                senderAccount.addToUnconfirmedBalanceNQT(Convert.safeMultiply(attachment.getQuantity(), attachment.getPriceNQT()));
            }

            @Override
            void applyAttachment(Transaction transaction, Account senderAccount, Account recipientAccount) {
                Attachment.DigitalGoodsPurchase attachment = (Attachment.DigitalGoodsPurchase) transaction.getAttachment();
                DigitalGoodsStore.purchase(transaction.getId(), transaction.getSenderId(), attachment.getGoodsId(),
                        attachment.getQuantity(), attachment.getPriceNQT(), attachment.getDeliveryDeadlineTimestamp(),
                        attachment.getNote(), transaction.getTimestamp());
            }

            @Override
            void undoAttachment(Transaction transaction, Account senderAccount, Account recipientAccount) throws UndoNotSupportedException {
                Attachment.DigitalGoodsPurchase attachment = (Attachment.DigitalGoodsPurchase) transaction.getAttachment();
                DigitalGoodsStore.undoPurchase(transaction.getId(), transaction.getSenderId(),
                        attachment.getQuantity(), attachment.getPriceNQT());
            }

            @Override
            void doValidateAttachment(Transaction transaction) throws NxtException.ValidationException {
                Attachment.DigitalGoodsPurchase attachment = (Attachment.DigitalGoodsPurchase) transaction.getAttachment();
                DigitalGoodsStore.Goods goods = DigitalGoodsStore.getGoods(attachment.getGoodsId());
                if (attachment.getQuantity() <= 0 || attachment.getQuantity() > Constants.MAX_DGS_LISTING_QUANTITY
                        || attachment.getPriceNQT() <= 0 || attachment.getPriceNQT() > Constants.MAX_BALANCE_NQT
                        || attachment.getNote().getData().length > Constants.MAX_DGS_NOTE_LENGTH
                        || attachment.getNote().getNonce().length != (attachment.getNote().getData().length == 0 ? 0 : 32)
                        || goods == null || goods.isDelisted()
                        || attachment.getQuantity() > goods.getQuantity()
                        || attachment.getPriceNQT() != goods.getPriceNQT()
                        || attachment.getDeliveryDeadlineTimestamp() <= Nxt.getBlockchain().getLastBlock().getTimestamp()) {
                    throw new NxtException.ValidationException("Invalid digital goods purchase: " + attachment.getJSONObject());
                }
            }

        };

        public static final TransactionType DELIVERY = new DigitalGoods() {

            @Override
            public final byte getSubtype() {
                return TransactionType.SUBTYPE_DIGITAL_GOODS_DELIVERY;
            }

            @Override
            void loadAttachment(TransactionImpl transaction, ByteBuffer buffer) throws NxtException.ValidationException {
                Long purchaseId = buffer.getLong();
                EncryptedData goods = readEncryptedData(buffer, buffer.getShort(), Constants.MAX_DGS_GOODS_LENGTH);
                long discountNQT = buffer.getLong();
                transaction.setAttachment(new Attachment.DigitalGoodsDelivery(purchaseId, goods, discountNQT));
            }

            @Override
<<<<<<< HEAD
            void doLoadAttachment(TransactionImpl transaction, JSONObject attachmentData) throws NxtException.ValidationException {
                Long purchaseId = Convert.parseUnsignedLong((String)attachmentData.get("purchase"));
                EncryptedData goods = new EncryptedData(Convert.parseHexString((String)attachmentData.get("goodsData")),
=======
            void loadAttachment(TransactionImpl transaction, JSONObject attachmentData) throws NxtException.ValidationException {
                Long purchaseId = (Long)attachmentData.get("purchase");
                XoredData goods = new XoredData(Convert.parseHexString((String)attachmentData.get("goods")),
>>>>>>> 0147208d
                        Convert.parseHexString((String)attachmentData.get("goodsNonce")));
                long discountNQT = (Long)attachmentData.get("discountNQT");
                transaction.setAttachment(new Attachment.DigitalGoodsDelivery(purchaseId, goods, discountNQT));
            }

            @Override
            void applyAttachment(Transaction transaction, Account senderAccount, Account recipientAccount) {
                Attachment.DigitalGoodsDelivery attachment = (Attachment.DigitalGoodsDelivery)transaction.getAttachment();
                DigitalGoodsStore.deliver(transaction.getSenderId(), attachment.getPurchaseId(),
                        attachment.getDiscountNQT(), attachment.getGoods());
            }

            @Override
            void undoAttachment(Transaction transaction, Account senderAccount, Account recipientAccount) throws UndoNotSupportedException {
                Attachment.DigitalGoodsDelivery attachment = (Attachment.DigitalGoodsDelivery) transaction.getAttachment();
                DigitalGoodsStore.undoDeliver(transaction.getSenderId(), attachment.getPurchaseId(), attachment.getDiscountNQT());
            }

            @Override
            void doValidateAttachment(Transaction transaction) throws NxtException.ValidationException {
                Attachment.DigitalGoodsDelivery attachment = (Attachment.DigitalGoodsDelivery) transaction.getAttachment();
                DigitalGoodsStore.Purchase purchase = DigitalGoodsStore.getPendingPurchase(attachment.getPurchaseId());
                if (attachment.getGoods().getData().length > Constants.MAX_DGS_GOODS_LENGTH
                        || attachment.getGoods().getData().length == 0
                        || attachment.getGoods().getNonce().length != 32
                        || attachment.getDiscountNQT() < 0 || attachment.getDiscountNQT() > Constants.MAX_BALANCE_NQT
                        || purchase == null
                        || attachment.getDiscountNQT() > purchase.getPriceNQT()
                        || !transaction.getSenderId().equals(purchase.getSellerId())) {
                    throw new NxtException.ValidationException("Invalid digital goods delivery: " + attachment.getJSONObject());
                }
            }

        };

        public static final TransactionType FEEDBACK = new DigitalGoods() {

            @Override
            public final byte getSubtype() {
                return TransactionType.SUBTYPE_DIGITAL_GOODS_FEEDBACK;
            }

            @Override
            void loadAttachment(TransactionImpl transaction, ByteBuffer buffer) throws NxtException.ValidationException {
                Long purchaseId = buffer.getLong();
                EncryptedData note = readEncryptedData(buffer, buffer.getShort(), Constants.MAX_DGS_NOTE_LENGTH);
                transaction.setAttachment(new Attachment.DigitalGoodsFeedback(purchaseId, note));
            }

            @Override
<<<<<<< HEAD
            void doLoadAttachment(TransactionImpl transaction, JSONObject attachmentData) throws NxtException.ValidationException {
                Long purchaseId = Convert.parseUnsignedLong((String)attachmentData.get("purchase"));
                EncryptedData note = new EncryptedData(Convert.parseHexString((String)attachmentData.get("note")),
=======
            void loadAttachment(TransactionImpl transaction, JSONObject attachmentData) throws NxtException.ValidationException {
                Long purchaseId = (Long)attachmentData.get("purchase");
                XoredData note = new XoredData(Convert.parseHexString((String)attachmentData.get("note")),
>>>>>>> 0147208d
                        Convert.parseHexString((String)attachmentData.get("noteNonce")));
                transaction.setAttachment(new Attachment.DigitalGoodsFeedback(purchaseId, note));
            }

            @Override
            void applyAttachment(Transaction transaction, Account senderAccount, Account recipientAccount) {
                Attachment.DigitalGoodsFeedback attachment = (Attachment.DigitalGoodsFeedback)transaction.getAttachment();
                DigitalGoodsStore.feedback(attachment.getPurchaseId(), attachment.getNote());
            }

            @Override
            void undoAttachment(Transaction transaction, Account senderAccount, Account recipientAccount)
                    throws UndoNotSupportedException {
                Attachment.DigitalGoodsFeedback attachment = (Attachment.DigitalGoodsFeedback)transaction.getAttachment();
                DigitalGoodsStore.undoFeedback(attachment.getPurchaseId());
            }

            @Override
            void doValidateAttachment(Transaction transaction) throws NxtException.ValidationException {
                Attachment.DigitalGoodsFeedback attachment = (Attachment.DigitalGoodsFeedback) transaction.getAttachment();
                DigitalGoodsStore.Purchase purchase = DigitalGoodsStore.getPurchase(attachment.getPurchaseId());
                if (attachment.getNote().getData().length > Constants.MAX_DGS_NOTE_LENGTH
                        || attachment.getNote().getNonce().length != (attachment.getNote().getData().length == 0 ? 0 : 32)
                        || purchase == null
                        || purchase.getEncryptedGoods() == null
                        || purchase.getFeedbackNote() != null
                        || ! transaction.getSenderId().equals(purchase.getBuyerId())) {
                    throw new NxtException.ValidationException("Invalid digital goods feedback: " + attachment.getJSONObject());
                }
            }

        };

        public static final TransactionType REFUND = new DigitalGoods() {

            @Override
            public final byte getSubtype() {
                return TransactionType.SUBTYPE_DIGITAL_GOODS_REFUND;
            }

            @Override
            void loadAttachment(TransactionImpl transaction, ByteBuffer buffer) throws NxtException.ValidationException {
                Long purchaseId = buffer.getLong();
                long refundNQT = buffer.getLong();
                EncryptedData note = readEncryptedData(buffer, buffer.getShort(), Constants.MAX_DGS_NOTE_LENGTH);
                transaction.setAttachment(new Attachment.DigitalGoodsRefund(purchaseId, refundNQT, note));
            }

            @Override
<<<<<<< HEAD
            void doLoadAttachment(TransactionImpl transaction, JSONObject attachmentData) throws NxtException.ValidationException {
                Long purchaseId = Convert.parseUnsignedLong((String)attachmentData.get("purchase"));
=======
            void loadAttachment(TransactionImpl transaction, JSONObject attachmentData) throws NxtException.ValidationException {
                Long purchaseId = (Long)attachmentData.get("purchase");
>>>>>>> 0147208d
                long refundNQT = (Long)attachmentData.get("refundNQT");
                EncryptedData note = new EncryptedData(Convert.parseHexString((String)attachmentData.get("note")),
                        Convert.parseHexString((String)attachmentData.get("noteNonce")));
                transaction.setAttachment(new Attachment.DigitalGoodsRefund(purchaseId, refundNQT, note));
            }

            @Override
            boolean applyAttachmentUnconfirmed(Transaction transaction, Account senderAccount) {
                Attachment.DigitalGoodsRefund attachment = (Attachment.DigitalGoodsRefund) transaction.getAttachment();
                if (senderAccount.getUnconfirmedBalanceNQT() >= attachment.getRefundNQT()) {
                    senderAccount.addToUnconfirmedBalanceNQT(-attachment.getRefundNQT());
                    return true;
                }
                return false;
            }

            @Override
            void undoAttachmentUnconfirmed(Transaction transaction, Account senderAccount) {
                Attachment.DigitalGoodsRefund attachment = (Attachment.DigitalGoodsRefund) transaction.getAttachment();
                senderAccount.addToUnconfirmedBalanceNQT(attachment.getRefundNQT());
            }

            @Override
            void applyAttachment(Transaction transaction, Account senderAccount, Account recipientAccount) {
                Attachment.DigitalGoodsRefund attachment = (Attachment.DigitalGoodsRefund) transaction.getAttachment();
                DigitalGoodsStore.refund(transaction.getSenderId(), attachment.getPurchaseId(),
                        attachment.getRefundNQT(), attachment.getNote());
            }

            @Override
            void undoAttachment(Transaction transaction, Account senderAccount, Account recipientAccount) throws UndoNotSupportedException {
                Attachment.DigitalGoodsRefund attachment = (Attachment.DigitalGoodsRefund) transaction.getAttachment();
                DigitalGoodsStore.undoRefund(transaction.getSenderId(), attachment.getPurchaseId(), attachment.getRefundNQT());
            }

            @Override
            void doValidateAttachment(Transaction transaction) throws NxtException.ValidationException {
                Attachment.DigitalGoodsRefund attachment = (Attachment.DigitalGoodsRefund) transaction.getAttachment();
                DigitalGoodsStore.Purchase purchase = DigitalGoodsStore.getPurchase(attachment.getPurchaseId());
                if (attachment.getRefundNQT() < 0 || attachment.getRefundNQT() > Constants.MAX_BALANCE_NQT
                        || attachment.getNote().getData().length > Constants.MAX_DGS_NOTE_LENGTH
                        || attachment.getNote().getNonce().length != (attachment.getNote().getData().length == 0 ? 0 : 32)
                        || purchase == null
                        || purchase.getEncryptedGoods() == null
                        || purchase.getRefundNote() != null
                        || ! transaction.getSenderId().equals(purchase.getSellerId())) {
                    throw new NxtException.ValidationException("Invalid digital goods refund: " + attachment.getJSONObject());
                }
            }

        };

    }

    public static abstract class AccountControl extends TransactionType {

        private AccountControl() {
        }

        @Override
        public final byte getType() {
            return TransactionType.TYPE_ACCOUNT_CONTROL;
        }

        @Override
        final boolean applyAttachmentUnconfirmed(Transaction transaction, Account senderAccount) {
            return true;
        }

        @Override
        final void undoAttachmentUnconfirmed(Transaction transaction, Account senderAccount) {
        }

        public static final TransactionType EFFECTIVE_BALANCE_LEASING = new AccountControl() {

            @Override
            public final byte getSubtype() {
                return TransactionType.SUBTYPE_ACCOUNT_CONTROL_EFFECTIVE_BALANCE_LEASING;
            }

            @Override
            void loadAttachment(TransactionImpl transaction, ByteBuffer buffer) throws NxtException.ValidationException {
                short period = buffer.getShort();
                transaction.setAttachment(new Attachment.AccountControlEffectiveBalanceLeasing(period));
            }

            @Override
<<<<<<< HEAD
            void doLoadAttachment(TransactionImpl transaction, JSONObject attachmentData) throws NxtException.ValidationException {
                short period = ((Long) attachmentData.get("period")).shortValue();
=======
            void loadAttachment(TransactionImpl transaction, JSONObject attachmentData) throws NxtException.ValidationException {
                short period = ((Long)attachmentData.get("period")).shortValue();
>>>>>>> 0147208d
                transaction.setAttachment(new Attachment.AccountControlEffectiveBalanceLeasing(period));
            }

            @Override
            void applyAttachment(Transaction transaction, Account senderAccount, Account recipientAccount) {
                Attachment.AccountControlEffectiveBalanceLeasing attachment = (Attachment.AccountControlEffectiveBalanceLeasing) transaction.getAttachment();
                Account.getAccount(transaction.getSenderId()).leaseEffectiveBalance(transaction.getRecipientId(), attachment.getPeriod());
            }

            @Override
            void undoAttachment(Transaction transaction, Account senderAccount, Account recipientAccount) throws UndoNotSupportedException {
                throw new UndoNotSupportedException("Reversal of effective balance leasing not supported");
            }

            @Override
            void validateAttachment(Transaction transaction) throws NxtException.ValidationException {
                Attachment.AccountControlEffectiveBalanceLeasing attachment = (Attachment.AccountControlEffectiveBalanceLeasing)transaction.getAttachment();
                Account recipientAccount = Account.getAccount(transaction.getRecipientId());
                if (transaction.getRecipientId().equals(transaction.getSenderId())
                        || transaction.getAmountNQT() != 0
                        || attachment.getPeriod() < 1440
                        || recipientAccount == null
                        || (recipientAccount.getPublicKey() == null && ! transaction.getStringId().equals("5081403377391821646"))) {
                    throw new NxtException.ValidationException("Invalid effective balance leasing: "
                            + transaction.getJSONObject() + " transaction " + transaction.getStringId());
                }
            }

        };

    }

    private static String readString(ByteBuffer buffer, int numBytes, int maxLength) throws NxtException.ValidationException {
        if (numBytes > 3 * maxLength) {
            throw new NxtException.ValidationException("Max parameter length exceeded");
        }
        byte[] bytes = new byte[numBytes];
        buffer.get(bytes);
        return Convert.toString(bytes);
    }

    private static EncryptedData readEncryptedData(ByteBuffer buffer, int noteBytesLength, int maxLength)
            throws NxtException.ValidationException {
        if (noteBytesLength == 0) {
            return EncryptedData.EMPTY_DATA;
        }
        if (noteBytesLength > maxLength) {
            throw new NxtException.ValidationException("Max note length exceeded");
        }
        byte[] noteBytes = new byte[noteBytesLength];
        buffer.get(noteBytes);
        byte[] noteNonceBytes = new byte[32];
        buffer.get(noteNonceBytes);
        return new EncryptedData(noteBytes, noteNonceBytes);
    }

    public static final class UndoNotSupportedException extends NxtException {

        UndoNotSupportedException(String message) {
            super(message);
        }

    }

    public static final class NotYetEnabledException extends NxtException.ValidationException {

        NotYetEnabledException(String message) {
            super(message);
        }
    }
}<|MERGE_RESOLUTION|>--- conflicted
+++ resolved
@@ -233,19 +233,10 @@
             }
 
             @Override
-<<<<<<< HEAD
-            void doLoadAttachment(TransactionImpl transaction, ByteBuffer buffer) {
-            }
-
-            @Override
-            void doLoadAttachment(TransactionImpl transaction, JSONObject attachmentData) {
-            }
-=======
             void loadAttachment(TransactionImpl transaction, ByteBuffer buffer) {}
 
             @Override
             void loadAttachment(TransactionImpl transaction, JSONObject attachmentData) {}
->>>>>>> 0147208d
 
             @Override
             boolean applyAttachmentUnconfirmed(Transaction transaction, Account senderAccount) {
@@ -265,14 +256,6 @@
             }
 
             @Override
-<<<<<<< HEAD
-            void updateTotals(Transaction transaction, Map<Long, Long> accumulatedAmounts,
-                              Map<Long, Map<Long, Long>> accumulatedAssetQuantities, Long accumulatedAmount) {
-            }
-
-            @Override
-=======
->>>>>>> 0147208d
             void validateAttachment(Transaction transaction) throws NxtException.ValidationException {
                 if (transaction.getAmountNQT() <= 0 || transaction.getAmountNQT() >= Constants.MAX_BALANCE_NQT) {
                     throw new NxtException.ValidationException("Invalid ordinary payment");
@@ -301,14 +284,6 @@
         final void undoAttachmentUnconfirmed(Transaction transaction, Account senderAccount) {
         }
 
-<<<<<<< HEAD
-        @Override
-        final void updateTotals(Transaction transaction, Map<Long, Long> accumulatedAmounts,
-                                Map<Long, Map<Long, Long>> accumulatedAssetQuantities, Long accumulatedAmount) {
-        }
-
-=======
->>>>>>> 0147208d
         public final static TransactionType ARBITRARY_MESSAGE = new Messaging() {
 
             @Override
@@ -328,13 +303,8 @@
             }
 
             @Override
-<<<<<<< HEAD
-            void doLoadAttachment(TransactionImpl transaction, JSONObject attachmentData) throws NxtException.ValidationException {
-                String message = (String) attachmentData.get("message");
-=======
             void loadAttachment(TransactionImpl transaction, JSONObject attachmentData) throws NxtException.ValidationException {
                 String message = (String)attachmentData.get("message");
->>>>>>> 0147208d
                 transaction.setAttachment(new Attachment.MessagingArbitraryMessage(Convert.parseHexString(message)));
             }
 
@@ -364,13 +334,13 @@
             }
 
             @Override
-            void doLoadAttachment(TransactionImpl transaction, ByteBuffer buffer) throws NxtException.ValidationException {
+            void loadAttachment(TransactionImpl transaction, ByteBuffer buffer) throws NxtException.ValidationException {
                 EncryptedData encryptedMessage = readEncryptedData(buffer, buffer.getShort(), Constants.MAX_ENCRYPTED_MESSAGE_LENGTH);
                 transaction.setAttachment(new Attachment.MessagingEncryptedMessage(encryptedMessage));
             }
 
             @Override
-            void doLoadAttachment(TransactionImpl transaction, JSONObject attachmentData) throws NxtException.ValidationException {
+            void loadAttachment(TransactionImpl transaction, JSONObject attachmentData) throws NxtException.ValidationException {
                 EncryptedData encryptedMessage = new EncryptedData(Convert.parseHexString((String)attachmentData.get("message")),
                         Convert.parseHexString((String)attachmentData.get("nonce")));
                 transaction.setAttachment(new Attachment.MessagingEncryptedMessage(encryptedMessage));
@@ -407,44 +377,16 @@
             }
 
             @Override
-<<<<<<< HEAD
-            void doLoadAttachment(TransactionImpl transaction, ByteBuffer buffer) throws NxtException.ValidationException {
+            void loadAttachment(TransactionImpl transaction, ByteBuffer buffer) throws NxtException.ValidationException {
                 String aliasName = readString(buffer, buffer.get(), Constants.MAX_ALIAS_LENGTH);
                 String aliasURI = readString(buffer, buffer.getShort(), Constants.MAX_ALIAS_URI_LENGTH);
                 transaction.setAttachment(new Attachment.MessagingAliasAssignment(aliasName, aliasURI));
             }
 
             @Override
-            void doLoadAttachment(TransactionImpl transaction, JSONObject attachmentData) throws NxtException.ValidationException {
+            void loadAttachment(TransactionImpl transaction, JSONObject attachmentData) throws NxtException.ValidationException {
                 String alias = (String) attachmentData.get("alias");
                 String uri = (String) attachmentData.get("uri");
-=======
-            void loadAttachment(TransactionImpl transaction, ByteBuffer buffer) throws NxtException.ValidationException {
-                int aliasLength = buffer.get();
-                if (aliasLength > 3 * Constants.MAX_ALIAS_LENGTH) {
-                    throw new NxtException.ValidationException("Max alias length exceeded");
-                }
-                byte[] alias = new byte[aliasLength];
-                buffer.get(alias);
-                int uriLength = buffer.getShort();
-                if (uriLength > 3 * Constants.MAX_ALIAS_URI_LENGTH) {
-                    throw new NxtException.ValidationException("Max alias URI length exceeded");
-                }
-                byte[] uri = new byte[uriLength];
-                buffer.get(uri);
-                try {
-                    transaction.setAttachment(new Attachment.MessagingAliasAssignment(new String(alias, "UTF-8"),
-                            new String(uri, "UTF-8")));
-                } catch (UnsupportedEncodingException e) {
-                    throw new NxtException.ValidationException(e.toString());
-                }
-            }
-
-            @Override
-            void loadAttachment(TransactionImpl transaction, JSONObject attachmentData) throws NxtException.ValidationException {
-                String alias = (String)attachmentData.get("alias");
-                String uri = (String)attachmentData.get("uri");
->>>>>>> 0147208d
                 transaction.setAttachment(new Attachment.MessagingAliasAssignment(alias, uri));
             }
 
@@ -509,14 +451,14 @@
             }
 
             @Override
-            void doLoadAttachment(TransactionImpl transaction, ByteBuffer buffer) throws NxtException.ValidationException {
+            void loadAttachment(TransactionImpl transaction, ByteBuffer buffer) throws NxtException.ValidationException {
                 String alias = readString(buffer, buffer.get(), Constants.MAX_ALIAS_LENGTH);
                 long priceNQT = buffer.getLong();
                 transaction.setAttachment(new Attachment.MessagingAliasSell(alias, priceNQT));
             }
 
             @Override
-            void doLoadAttachment(TransactionImpl transaction, JSONObject attachmentData) throws NxtException.ValidationException {
+            void loadAttachment(TransactionImpl transaction, JSONObject attachmentData) throws NxtException.ValidationException {
                 String alias = (String) attachmentData.get("alias");
                 long priceNQT = (Long) attachmentData.get("priceNQT");
                 transaction.setAttachment(new Attachment.MessagingAliasSell(alias, priceNQT));
@@ -591,13 +533,13 @@
             }
 
             @Override
-            void doLoadAttachment(TransactionImpl transaction, ByteBuffer buffer) throws NxtException.ValidationException {
+            void loadAttachment(TransactionImpl transaction, ByteBuffer buffer) throws NxtException.ValidationException {
                 String alias = readString(buffer, buffer.get(), Constants.MAX_ALIAS_LENGTH);
                 transaction.setAttachment(new Attachment.MessagingAliasBuy(alias));
             }
 
             @Override
-            void doLoadAttachment(TransactionImpl transaction, JSONObject attachmentData) throws NxtException.ValidationException {
+            void loadAttachment(TransactionImpl transaction, JSONObject attachmentData) throws NxtException.ValidationException {
                 String alias = (String) attachmentData.get("alias");
                 transaction.setAttachment(new Attachment.MessagingAliasBuy(alias));
             }
@@ -665,52 +607,12 @@
             }
 
             @Override
-<<<<<<< HEAD
-            void doLoadAttachment(TransactionImpl transaction, ByteBuffer buffer) throws NxtException.ValidationException {
+            void loadAttachment(TransactionImpl transaction, ByteBuffer buffer) throws NxtException.ValidationException {
                 String pollName = readString(buffer, buffer.getShort(), Constants.MAX_POLL_NAME_LENGTH);
                 String pollDescription = readString(buffer, buffer.getShort(), Constants.MAX_POLL_DESCRIPTION_LENGTH);
                 int numberOfOptions = buffer.get();
                 if (numberOfOptions > Constants.MAX_POLL_OPTION_COUNT) {
                     throw new NxtException.ValidationException("Invalid number of poll options: " + numberOfOptions);
-=======
-            void loadAttachment(TransactionImpl transaction, ByteBuffer buffer) throws NxtException.ValidationException {
-                try {
-                    int pollNameBytesLength = buffer.getShort();
-                    if (pollNameBytesLength > 3 * Constants.MAX_POLL_NAME_LENGTH) {
-                        throw new NxtException.ValidationException("Invalid poll name length");
-                    }
-                    byte[] pollNameBytes = new byte[pollNameBytesLength];
-                    buffer.get(pollNameBytes);
-                    String pollName = (new String(pollNameBytes, "UTF-8")).trim();
-                    int pollDescriptionBytesLength = buffer.getShort();
-                    if (pollDescriptionBytesLength > 3 * Constants.MAX_POLL_DESCRIPTION_LENGTH) {
-                        throw new NxtException.ValidationException("Invalid poll description length");
-                    }
-                    byte[] pollDescriptionBytes = new byte[pollDescriptionBytesLength];
-                    buffer.get(pollDescriptionBytes);
-                    String pollDescription = (new String(pollDescriptionBytes, "UTF-8")).trim();
-                    int numberOfOptions = buffer.get();
-                    if (numberOfOptions > Constants.MAX_POLL_OPTION_COUNT) {
-                        throw new NxtException.ValidationException("Invalid number of poll options: " + numberOfOptions);
-                    }
-                    String[] pollOptions = new String[numberOfOptions];
-                    for (int i = 0; i < numberOfOptions; i++) {
-                        int pollOptionBytesLength = buffer.getShort();
-                        if (pollOptionBytesLength > 3 * Constants.MAX_POLL_OPTION_LENGTH) {
-                            throw new NxtException.ValidationException("Error parsing poll options");
-                        }
-                        byte[] pollOptionBytes = new byte[pollOptionBytesLength];
-                        buffer.get(pollOptionBytes);
-                        pollOptions[i] = (new String(pollOptionBytes, "UTF-8")).trim();
-                    }
-                    byte minNumberOfOptions = buffer.get();
-                    byte maxNumberOfOptions = buffer.get();
-                    boolean optionsAreBinary = buffer.get() != 0;
-                    transaction.setAttachment(new Attachment.MessagingPollCreation(pollName, pollDescription, pollOptions,
-                            minNumberOfOptions, maxNumberOfOptions, optionsAreBinary));
-                } catch (UnsupportedEncodingException e) {
-                    throw new NxtException.ValidationException("Error parsing poll creation parameters", e);
->>>>>>> 0147208d
                 }
                 String[] pollOptions = new String[numberOfOptions];
                 for (int i = 0; i < numberOfOptions; i++) {
@@ -795,13 +697,8 @@
             }
 
             @Override
-<<<<<<< HEAD
-            void doLoadAttachment(TransactionImpl transaction, JSONObject attachmentData) throws NxtException.ValidationException {
+            void loadAttachment(TransactionImpl transaction, JSONObject attachmentData) throws NxtException.ValidationException {
                 Long pollId = Convert.parseUnsignedLong((String)attachmentData.get("pollId"));
-=======
-            void loadAttachment(TransactionImpl transaction, JSONObject attachmentData) throws NxtException.ValidationException {
-                Long pollId = (Long)attachmentData.get("pollId");
->>>>>>> 0147208d
                 JSONArray vote = (JSONArray)attachmentData.get("vote");
                 byte[] pollVote = new byte[vote.size()];
                 for (int i = 0; i < pollVote.length; i++) {
@@ -854,8 +751,7 @@
             }
 
             @Override
-<<<<<<< HEAD
-            void doLoadAttachment(TransactionImpl transaction, ByteBuffer buffer) throws NxtException.ValidationException {
+            void loadAttachment(TransactionImpl transaction, ByteBuffer buffer) throws NxtException.ValidationException {
                 long minFeePerByte = buffer.getLong();
                 int numberOfUris = buffer.get();
                 if (numberOfUris > Constants.MAX_HUB_ANNOUNCEMENT_URIS) {
@@ -864,40 +760,13 @@
                 String[] uris = new String[numberOfUris];
                 for (int i = 0; i < uris.length; i++) {
                     uris[i] = readString(buffer, buffer.getShort(), Constants.MAX_HUB_ANNOUNCEMENT_URI_LENGTH);
-=======
-            void loadAttachment(TransactionImpl transaction, ByteBuffer buffer) throws NxtException.ValidationException {
-                try {
-                    long minFeePerByte = buffer.getLong();
-                    int numberOfUris = buffer.get();
-                    if (numberOfUris > Constants.MAX_HUB_ANNOUNCEMENT_URIS) {
-                        throw new NxtException.ValidationException("Invalid number of URIs: " + numberOfUris);
-                    }
-                    String[] uris = new String[numberOfUris];
-                    for (int i = 0; i < uris.length; i++) {
-                        int uriBytesLength = buffer.getShort();
-                        if (uriBytesLength > 3 * Constants.MAX_HUB_ANNOUNCEMENT_URI_LENGTH) {
-                            throw new NxtException.ValidationException("Invalid URI length: " + uriBytesLength);
-                        }
-                        byte[] uriBytes = new byte[uriBytesLength];
-                        buffer.get(uriBytes);
-                        uris[i] = new String(uriBytes, "UTF-8");
-                    }
-                    transaction.setAttachment(new Attachment.MessagingHubAnnouncement(minFeePerByte, uris));
-                } catch (UnsupportedEncodingException e) {
-                    throw new NxtException.ValidationException("Error parsing hub terminal announcement parameters", e);
->>>>>>> 0147208d
                 }
                 transaction.setAttachment(new Attachment.MessagingHubAnnouncement(minFeePerByte, uris));
             }
 
             @Override
-<<<<<<< HEAD
-            void doLoadAttachment(TransactionImpl transaction, JSONObject attachmentData) throws NxtException.ValidationException {
+            void loadAttachment(TransactionImpl transaction, JSONObject attachmentData) throws NxtException.ValidationException {
                 long minFeePerByte = (Long) attachmentData.get("minFeePerByte");
-=======
-            void loadAttachment(TransactionImpl transaction, JSONObject attachmentData) throws NxtException.ValidationException {
-                long minFeePerByte = (Long)attachmentData.get("minFeePerByte");
->>>>>>> 0147208d
                 String[] uris;
                 try {
                     JSONArray urisData = (JSONArray) attachmentData.get("uris");
@@ -954,44 +823,16 @@
             }
 
             @Override
-<<<<<<< HEAD
-            void doLoadAttachment(TransactionImpl transaction, ByteBuffer buffer) throws NxtException.ValidationException {
+            void loadAttachment(TransactionImpl transaction, ByteBuffer buffer) throws NxtException.ValidationException {
                 String name = readString(buffer, buffer.get(), Constants.MAX_ACCOUNT_NAME_LENGTH);
                 String description = readString(buffer, buffer.getShort(), Constants.MAX_ACCOUNT_DESCRIPTION_LENGTH);
                 transaction.setAttachment(new Attachment.MessagingAccountInfo(name, description));
             }
 
             @Override
-            void doLoadAttachment(TransactionImpl transaction, JSONObject attachmentData) throws NxtException.ValidationException {
+            void loadAttachment(TransactionImpl transaction, JSONObject attachmentData) throws NxtException.ValidationException {
                 String name = (String) attachmentData.get("name");
                 String description = (String) attachmentData.get("description");
-=======
-            void loadAttachment(TransactionImpl transaction, ByteBuffer buffer) throws NxtException.ValidationException {
-                int nameLength = buffer.get();
-                if (nameLength > 3 * Constants.MAX_ACCOUNT_NAME_LENGTH) {
-                    throw new NxtException.ValidationException("Max account info name length exceeded");
-                }
-                byte[] name = new byte[nameLength];
-                buffer.get(name);
-                int descriptionLength = buffer.getShort();
-                if (descriptionLength > 3 * Constants.MAX_ACCOUNT_DESCRIPTION_LENGTH) {
-                    throw new NxtException.ValidationException("Max account info description length exceeded");
-                }
-                byte[] description = new byte[descriptionLength];
-                buffer.get(description);
-                try {
-                    transaction.setAttachment(new Attachment.MessagingAccountInfo(new String(name, "UTF-8").intern(),
-                            new String(description, "UTF-8").intern()));
-                } catch (UnsupportedEncodingException e) {
-                    throw new NxtException.ValidationException("Error in asset issuance", e);
-                }
-            }
-
-            @Override
-            void loadAttachment(TransactionImpl transaction, JSONObject attachmentData) throws NxtException.ValidationException {
-                String name = (String)attachmentData.get("name");
-                String description = (String)attachmentData.get("description");
->>>>>>> 0147208d
                 transaction.setAttachment(new Attachment.MessagingAccountInfo(name.trim(), description.trim()));
             }
 
@@ -1038,25 +879,9 @@
             }
 
             @Override
-<<<<<<< HEAD
-            void doLoadAttachment(TransactionImpl transaction, ByteBuffer buffer) throws NxtException.ValidationException {
+            void loadAttachment(TransactionImpl transaction, ByteBuffer buffer) throws NxtException.ValidationException {
                 String name = readString(buffer, buffer.get(), Constants.MAX_ASSET_NAME_LENGTH);
                 String description = readString(buffer, buffer.getShort(), Constants.MAX_ASSET_DESCRIPTION_LENGTH);
-=======
-            void loadAttachment(TransactionImpl transaction, ByteBuffer buffer) throws NxtException.ValidationException {
-                int nameLength = buffer.get();
-                if (nameLength > 3 * Constants.MAX_ASSET_NAME_LENGTH) {
-                    throw new NxtException.ValidationException("Max asset name length exceeded");
-                }
-                byte[] name = new byte[nameLength];
-                buffer.get(name);
-                int descriptionLength = buffer.getShort();
-                if (descriptionLength > 3 * Constants.MAX_ASSET_DESCRIPTION_LENGTH) {
-                    throw new NxtException.ValidationException("Max asset description length exceeded");
-                }
-                byte[] description = new byte[descriptionLength];
-                buffer.get(description);
->>>>>>> 0147208d
                 long quantityQNT = buffer.getLong();
                 byte decimals = buffer.get();
                 transaction.setAttachment(new Attachment.ColoredCoinsAssetIssuance(name, description,
@@ -1064,19 +889,11 @@
             }
 
             @Override
-<<<<<<< HEAD
-            void doLoadAttachment(TransactionImpl transaction, JSONObject attachmentData) throws NxtException.ValidationException {
+            void loadAttachment(TransactionImpl transaction, JSONObject attachmentData) throws NxtException.ValidationException {
                 String name = (String) attachmentData.get("name");
                 String description = (String) attachmentData.get("description");
                 long quantityQNT = (Long) attachmentData.get("quantityQNT");
                 byte decimals = ((Long) attachmentData.get("decimals")).byteValue();
-=======
-            void loadAttachment(TransactionImpl transaction, JSONObject attachmentData) throws NxtException.ValidationException {
-                String name = (String)attachmentData.get("name");
-                String description = (String)attachmentData.get("description");
-                long quantityQNT = (Long)attachmentData.get("quantityQNT");
-                byte decimals = ((Long)attachmentData.get("decimals")).byteValue();
->>>>>>> 0147208d
                 transaction.setAttachment(new Attachment.ColoredCoinsAssetIssuance(name.trim(), description.trim(),
                         quantityQNT, decimals));
             }
@@ -1108,14 +925,6 @@
             }
 
             @Override
-<<<<<<< HEAD
-            void updateTotals(Transaction transaction, Map<Long, Long> accumulatedAmounts,
-                              Map<Long, Map<Long, Long>> accumulatedAssetQuantities, Long accumulatedAmount) {
-            }
-
-            @Override
-=======
->>>>>>> 0147208d
             void validateAttachment(Transaction transaction) throws NxtException.ValidationException {
                 Attachment.ColoredCoinsAssetIssuance attachment = (Attachment.ColoredCoinsAssetIssuance)transaction.getAttachment();
                 if (! Genesis.CREATOR_ID.equals(transaction.getRecipientId()) || transaction.getAmountNQT() != 0
@@ -1366,14 +1175,6 @@
             }
 
             @Override
-<<<<<<< HEAD
-            final void updateTotals(Transaction transaction, Map<Long, Long> accumulatedAmounts,
-                                    Map<Long, Map<Long, Long>> accumulatedAssetQuantities, Long accumulatedAmount) {
-            }
-
-            @Override
-=======
->>>>>>> 0147208d
             final void undoAttachment(Transaction transaction, Account senderAccount, Account recipientAccount) throws UndoNotSupportedException {
                 throw new UndoNotSupportedException("Reversal of order cancellation not supported");
             }
@@ -1479,14 +1280,6 @@
         }
 
         @Override
-<<<<<<< HEAD
-        void updateTotals(Transaction transaction, Map<Long, Long> accumulatedAmounts,
-                          Map<Long, Map<Long, Long>> accumulatedAssetQuantities, Long accumulatedAmount) {
-        }
-
-        @Override
-=======
->>>>>>> 0147208d
         final void validateAttachment(Transaction transaction) throws NxtException.ValidationException {
             if (Nxt.getBlockchain().getLastBlock().getHeight() < Constants.DIGITAL_GOODS_STORE_BLOCK) {
                 throw new NotYetEnabledException("Digital goods listing not yet enabled at height " + Nxt.getBlockchain().getLastBlock().getHeight());
@@ -1509,8 +1302,7 @@
             }
 
             @Override
-<<<<<<< HEAD
-            void doLoadAttachment(TransactionImpl transaction, ByteBuffer buffer) throws NxtException.ValidationException {
+            void loadAttachment(TransactionImpl transaction, ByteBuffer buffer) throws NxtException.ValidationException {
                 String name = readString(buffer, buffer.getShort(), Constants.MAX_DGS_LISTING_NAME_LENGTH);
                 String description = readString(buffer, buffer.getShort(), Constants.MAX_DGS_LISTING_DESCRIPTION_LENGTH);
                 String tags = readString(buffer, buffer.getShort(), Constants.MAX_DGS_LISTING_TAGS_LENGTH);
@@ -1520,52 +1312,12 @@
             }
 
             @Override
-            void doLoadAttachment(TransactionImpl transaction, JSONObject attachmentData) throws NxtException.ValidationException {
+            void loadAttachment(TransactionImpl transaction, JSONObject attachmentData) throws NxtException.ValidationException {
                 String name = (String) attachmentData.get("name");
                 String description = (String) attachmentData.get("description");
                 String tags = (String) attachmentData.get("tags");
                 int quantity = ((Long) attachmentData.get("quantity")).intValue();
                 long priceNQT = (Long) attachmentData.get("priceNQT");
-=======
-            void loadAttachment(TransactionImpl transaction, ByteBuffer buffer) throws NxtException.ValidationException {
-                try {
-                    int nameBytesLength = buffer.getShort();
-                    if (nameBytesLength > 3 * Constants.MAX_DIGITAL_GOODS_LISTING_NAME_LENGTH) {
-                        throw new NxtException.ValidationException("Invalid name length: " + nameBytesLength);
-                    }
-                    byte[] nameBytes = new byte[nameBytesLength];
-                    buffer.get(nameBytes);
-                    String name = new String(nameBytes, "UTF-8");
-                    int descriptionBytesLength = buffer.getShort();
-                    if (descriptionBytesLength > 3 * Constants.MAX_DIGITAL_GOODS_LISTING_DESCRIPTION_LENGTH) {
-                        throw new NxtException.ValidationException("Invalid description length: " + descriptionBytesLength);
-                    }
-                    byte[] descriptionBytes = new byte[descriptionBytesLength];
-                    buffer.get(descriptionBytes);
-                    String description = new String(descriptionBytes, "UTF-8");
-                    int tagsBytesLength = buffer.getShort();
-                    if (tagsBytesLength > 3 * Constants.MAX_DIGITAL_GOODS_LISTING_TAGS_LENGTH) {
-                        throw new NxtException.ValidationException("Invalid tags length: " + tagsBytesLength);
-                    }
-                    byte[] tagsBytes = new byte[tagsBytesLength];
-                    buffer.get(tagsBytes);
-                    String tags = new String(tagsBytes, "UTF-8");
-                    int quantity = buffer.getInt();
-                    long priceNQT = buffer.getLong();
-                    transaction.setAttachment(new Attachment.DigitalGoodsListing(name, description, tags, quantity, priceNQT));
-                } catch (UnsupportedEncodingException e) {
-                    throw new NxtException.ValidationException("Error parsing goods listing", e);
-                }
-            }
-
-            @Override
-            void loadAttachment(TransactionImpl transaction, JSONObject attachmentData) throws NxtException.ValidationException {
-                String name = (String)attachmentData.get("name");
-                String description = (String)attachmentData.get("description");
-                String tags = (String)attachmentData.get("tags");
-                int quantity = ((Long)attachmentData.get("quantity")).intValue();
-                long priceNQT = (Long)attachmentData.get("priceNQT");
->>>>>>> 0147208d
                 transaction.setAttachment(new Attachment.DigitalGoodsListing(name, description, tags, quantity, priceNQT));
             }
 
@@ -1610,13 +1362,8 @@
             }
 
             @Override
-<<<<<<< HEAD
-            void doLoadAttachment(TransactionImpl transaction, JSONObject attachmentData) throws NxtException.ValidationException {
+            void loadAttachment(TransactionImpl transaction, JSONObject attachmentData) throws NxtException.ValidationException {
                 Long goodsId = Convert.parseUnsignedLong((String)attachmentData.get("goods"));
-=======
-            void loadAttachment(TransactionImpl transaction, JSONObject attachmentData) throws NxtException.ValidationException {
-                Long goodsId = (Long)attachmentData.get("goods");
->>>>>>> 0147208d
                 transaction.setAttachment(new Attachment.DigitalGoodsDelisting(goodsId));
             }
 
@@ -1658,13 +1405,8 @@
             }
 
             @Override
-<<<<<<< HEAD
-            void doLoadAttachment(TransactionImpl transaction, JSONObject attachmentData) throws NxtException.ValidationException {
+            void loadAttachment(TransactionImpl transaction, JSONObject attachmentData) throws NxtException.ValidationException {
                 Long goodsId = Convert.parseUnsignedLong((String)attachmentData.get("goods"));
-=======
-            void loadAttachment(TransactionImpl transaction, JSONObject attachmentData) throws NxtException.ValidationException {
-                Long goodsId = (Long)attachmentData.get("goods");
->>>>>>> 0147208d
                 long priceNQT = (Long)attachmentData.get("priceNQT");
                 transaction.setAttachment(new Attachment.DigitalGoodsPriceChange(goodsId, priceNQT));
             }
@@ -1708,13 +1450,8 @@
             }
 
             @Override
-<<<<<<< HEAD
-            void doLoadAttachment(TransactionImpl transaction, JSONObject attachmentData) throws NxtException.ValidationException {
+            void loadAttachment(TransactionImpl transaction, JSONObject attachmentData) throws NxtException.ValidationException {
                 Long goodsId = Convert.parseUnsignedLong((String)attachmentData.get("goods"));
-=======
-            void loadAttachment(TransactionImpl transaction, JSONObject attachmentData) throws NxtException.ValidationException {
-                Long goodsId = (Long)attachmentData.get("goods");
->>>>>>> 0147208d
                 int deltaQuantity = ((Long)attachmentData.get("deltaQuantity")).intValue();
                 transaction.setAttachment(new Attachment.DigitalGoodsQuantityChange(goodsId, deltaQuantity));
             }
@@ -1762,13 +1499,8 @@
             }
 
             @Override
-<<<<<<< HEAD
-            void doLoadAttachment(TransactionImpl transaction, JSONObject attachmentData) throws NxtException.ValidationException {
+            void loadAttachment(TransactionImpl transaction, JSONObject attachmentData) throws NxtException.ValidationException {
                 Long goodsId = Convert.parseUnsignedLong((String)attachmentData.get("goods"));
-=======
-            void loadAttachment(TransactionImpl transaction, JSONObject attachmentData) throws NxtException.ValidationException {
-                Long goodsId = (Long)attachmentData.get("goods");
->>>>>>> 0147208d
                 int quantity = ((Long)attachmentData.get("quantity")).intValue();
                 long priceNQT = (Long)attachmentData.get("priceNQT");
                 int deliveryDeadlineTimestamp = ((Long)attachmentData.get("deliveryDeadlineTimestamp")).intValue();
@@ -1843,15 +1575,9 @@
             }
 
             @Override
-<<<<<<< HEAD
-            void doLoadAttachment(TransactionImpl transaction, JSONObject attachmentData) throws NxtException.ValidationException {
+            void loadAttachment(TransactionImpl transaction, JSONObject attachmentData) throws NxtException.ValidationException {
                 Long purchaseId = Convert.parseUnsignedLong((String)attachmentData.get("purchase"));
                 EncryptedData goods = new EncryptedData(Convert.parseHexString((String)attachmentData.get("goodsData")),
-=======
-            void loadAttachment(TransactionImpl transaction, JSONObject attachmentData) throws NxtException.ValidationException {
-                Long purchaseId = (Long)attachmentData.get("purchase");
-                XoredData goods = new XoredData(Convert.parseHexString((String)attachmentData.get("goods")),
->>>>>>> 0147208d
                         Convert.parseHexString((String)attachmentData.get("goodsNonce")));
                 long discountNQT = (Long)attachmentData.get("discountNQT");
                 transaction.setAttachment(new Attachment.DigitalGoodsDelivery(purchaseId, goods, discountNQT));
@@ -1902,15 +1628,9 @@
             }
 
             @Override
-<<<<<<< HEAD
-            void doLoadAttachment(TransactionImpl transaction, JSONObject attachmentData) throws NxtException.ValidationException {
+            void loadAttachment(TransactionImpl transaction, JSONObject attachmentData) throws NxtException.ValidationException {
                 Long purchaseId = Convert.parseUnsignedLong((String)attachmentData.get("purchase"));
                 EncryptedData note = new EncryptedData(Convert.parseHexString((String)attachmentData.get("note")),
-=======
-            void loadAttachment(TransactionImpl transaction, JSONObject attachmentData) throws NxtException.ValidationException {
-                Long purchaseId = (Long)attachmentData.get("purchase");
-                XoredData note = new XoredData(Convert.parseHexString((String)attachmentData.get("note")),
->>>>>>> 0147208d
                         Convert.parseHexString((String)attachmentData.get("noteNonce")));
                 transaction.setAttachment(new Attachment.DigitalGoodsFeedback(purchaseId, note));
             }
@@ -1960,13 +1680,8 @@
             }
 
             @Override
-<<<<<<< HEAD
-            void doLoadAttachment(TransactionImpl transaction, JSONObject attachmentData) throws NxtException.ValidationException {
+            void loadAttachment(TransactionImpl transaction, JSONObject attachmentData) throws NxtException.ValidationException {
                 Long purchaseId = Convert.parseUnsignedLong((String)attachmentData.get("purchase"));
-=======
-            void loadAttachment(TransactionImpl transaction, JSONObject attachmentData) throws NxtException.ValidationException {
-                Long purchaseId = (Long)attachmentData.get("purchase");
->>>>>>> 0147208d
                 long refundNQT = (Long)attachmentData.get("refundNQT");
                 EncryptedData note = new EncryptedData(Convert.parseHexString((String)attachmentData.get("note")),
                         Convert.parseHexString((String)attachmentData.get("noteNonce")));
@@ -2054,13 +1769,8 @@
             }
 
             @Override
-<<<<<<< HEAD
-            void doLoadAttachment(TransactionImpl transaction, JSONObject attachmentData) throws NxtException.ValidationException {
+            void loadAttachment(TransactionImpl transaction, JSONObject attachmentData) throws NxtException.ValidationException {
                 short period = ((Long) attachmentData.get("period")).shortValue();
-=======
-            void loadAttachment(TransactionImpl transaction, JSONObject attachmentData) throws NxtException.ValidationException {
-                short period = ((Long)attachmentData.get("period")).shortValue();
->>>>>>> 0147208d
                 transaction.setAttachment(new Attachment.AccountControlEffectiveBalanceLeasing(period));
             }
 
