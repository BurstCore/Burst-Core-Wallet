--- conflicted
+++ resolved
@@ -1,3403 +1,1719 @@
-<<<<<<< HEAD
-package nxt;
-
-import nxt.util.Convert;
-import org.json.simple.JSONObject;
-
-import java.nio.ByteBuffer;
-import java.util.Arrays;
-import java.util.HashSet;
-import java.util.Map;
-import java.util.Set;
-
-
-public abstract class TransactionType {
-
-    private static final byte TYPE_PAYMENT = 0;
-    private static final byte TYPE_MESSAGING = 1;
-    private static final byte TYPE_COLORED_COINS = 2;
-    private static final byte TYPE_DIGITAL_GOODS = 3;
-    private static final byte TYPE_ACCOUNT_CONTROL = 4;
-    static final byte TYPE_MONETARY_SYSTEM = 5;
-
-    private static final byte SUBTYPE_PAYMENT_ORDINARY_PAYMENT = 0;
-
-    private static final byte SUBTYPE_MESSAGING_ARBITRARY_MESSAGE = 0;
-    private static final byte SUBTYPE_MESSAGING_ALIAS_ASSIGNMENT = 1;
-    private static final byte SUBTYPE_MESSAGING_POLL_CREATION = 2;
-    private static final byte SUBTYPE_MESSAGING_VOTE_CASTING = 3;
-    private static final byte SUBTYPE_MESSAGING_HUB_ANNOUNCEMENT = 4;
-    private static final byte SUBTYPE_MESSAGING_ACCOUNT_INFO = 5;
-    private static final byte SUBTYPE_MESSAGING_ALIAS_SELL = 6;
-    private static final byte SUBTYPE_MESSAGING_ALIAS_BUY = 7;
-
-    private static final byte SUBTYPE_COLORED_COINS_ASSET_ISSUANCE = 0;
-    private static final byte SUBTYPE_COLORED_COINS_ASSET_TRANSFER = 1;
-    private static final byte SUBTYPE_COLORED_COINS_ASK_ORDER_PLACEMENT = 2;
-    private static final byte SUBTYPE_COLORED_COINS_BID_ORDER_PLACEMENT = 3;
-    private static final byte SUBTYPE_COLORED_COINS_ASK_ORDER_CANCELLATION = 4;
-    private static final byte SUBTYPE_COLORED_COINS_BID_ORDER_CANCELLATION = 5;
-
-    private static final byte SUBTYPE_DIGITAL_GOODS_LISTING = 0;
-    private static final byte SUBTYPE_DIGITAL_GOODS_DELISTING = 1;
-    private static final byte SUBTYPE_DIGITAL_GOODS_PRICE_CHANGE = 2;
-    private static final byte SUBTYPE_DIGITAL_GOODS_QUANTITY_CHANGE = 3;
-    private static final byte SUBTYPE_DIGITAL_GOODS_PURCHASE = 4;
-    private static final byte SUBTYPE_DIGITAL_GOODS_DELIVERY = 5;
-    private static final byte SUBTYPE_DIGITAL_GOODS_FEEDBACK = 6;
-    private static final byte SUBTYPE_DIGITAL_GOODS_REFUND = 7;
-
-    static final byte SUBTYPE_MONETARY_SYSTEM_CURRENCY_ISSUANCE = 0;
-    static final byte SUBTYPE_MONETARY_SYSTEM_RESERVE_INCREASE = 1;
-    static final byte SUBTYPE_MONETARY_SYSTEM_RESERVE_CLAIM = 2;
-    static final byte SUBTYPE_MONETARY_SYSTEM_CURRENCY_TRANSFER = 3;
-    static final byte SUBTYPE_MONETARY_SYSTEM_EXCHANGE_OFFER_PUBLICATION = 4;
-    static final byte SUBTYPE_MONETARY_SYSTEM_EXCHANGE = 5;
-    static final byte SUBTYPE_MONETARY_SYSTEM_CURRENCY_MINTING = 6;
-    static final byte SUBTYPE_MONETARY_SYSTEM_SHUFFLING_INITIATION = 7;
-    static final byte SUBTYPE_MONETARY_SYSTEM_SHUFFLING_CONTINUATION = 8;
-    static final byte SUBTYPE_MONETARY_SYSTEM_SHUFFLING_FINALIZATION = 9;
-    static final byte SUBTYPE_MONETARY_SYSTEM_SHUFFLING_CANCELLATION = 10;
-
-    private static final byte SUBTYPE_ACCOUNT_CONTROL_EFFECTIVE_BALANCE_LEASING = 0;
-
-    private static final int BASELINE_FEE_HEIGHT = 1; // At release time must be less than current block - 1440
-    private static final Fee BASELINE_FEE = new Fee(Constants.ONE_NXT, 0);
-    private static final Fee BASELINE_ASSET_ISSUANCE_FEE = new Fee(1000 * Constants.ONE_NXT, 0);
-    static final Fee BASELINE_CURRENCY_ISSUANCE_FEE = new Fee(1000 * Constants.ONE_NXT, 0);
-    private static final int NEXT_FEE_HEIGHT = Integer.MAX_VALUE;
-    private static final Fee NEXT_FEE = new Fee(Constants.ONE_NXT, 0);
-    private static final Fee NEXT_ASSET_ISSUANCE_FEE = new Fee(1000 * Constants.ONE_NXT, 0);
-    static final Fee NEXT_CURRENCY_ISSUANCE_FEE = new Fee(1000 * Constants.ONE_NXT, 0);
-
-    public static TransactionType findTransactionType(byte type, byte subtype) {
-        switch (type) {
-            case TYPE_PAYMENT:
-                switch (subtype) {
-                    case SUBTYPE_PAYMENT_ORDINARY_PAYMENT:
-                        return Payment.ORDINARY;
-                    default:
-                        return null;
-                }
-            case TYPE_MESSAGING:
-                switch (subtype) {
-                    case SUBTYPE_MESSAGING_ARBITRARY_MESSAGE:
-                        return Messaging.ARBITRARY_MESSAGE;
-                    case SUBTYPE_MESSAGING_ALIAS_ASSIGNMENT:
-                        return Messaging.ALIAS_ASSIGNMENT;
-                    case SUBTYPE_MESSAGING_POLL_CREATION:
-                        return Messaging.POLL_CREATION;
-                    case SUBTYPE_MESSAGING_VOTE_CASTING:
-                        return Messaging.VOTE_CASTING;
-                    case SUBTYPE_MESSAGING_HUB_ANNOUNCEMENT:
-                        return Messaging.HUB_ANNOUNCEMENT;
-                    case SUBTYPE_MESSAGING_ACCOUNT_INFO:
-                        return Messaging.ACCOUNT_INFO;
-                    case SUBTYPE_MESSAGING_ALIAS_SELL:
-                        return Messaging.ALIAS_SELL;
-                    case SUBTYPE_MESSAGING_ALIAS_BUY:
-                        return Messaging.ALIAS_BUY;
-                    default:
-                        return null;
-                }
-            case TYPE_COLORED_COINS:
-                switch (subtype) {
-                    case SUBTYPE_COLORED_COINS_ASSET_ISSUANCE:
-                        return ColoredCoins.ASSET_ISSUANCE;
-                    case SUBTYPE_COLORED_COINS_ASSET_TRANSFER:
-                        return ColoredCoins.ASSET_TRANSFER;
-                    case SUBTYPE_COLORED_COINS_ASK_ORDER_PLACEMENT:
-                        return ColoredCoins.ASK_ORDER_PLACEMENT;
-                    case SUBTYPE_COLORED_COINS_BID_ORDER_PLACEMENT:
-                        return ColoredCoins.BID_ORDER_PLACEMENT;
-                    case SUBTYPE_COLORED_COINS_ASK_ORDER_CANCELLATION:
-                        return ColoredCoins.ASK_ORDER_CANCELLATION;
-                    case SUBTYPE_COLORED_COINS_BID_ORDER_CANCELLATION:
-                        return ColoredCoins.BID_ORDER_CANCELLATION;
-                    default:
-                        return null;
-                }
-            case TYPE_DIGITAL_GOODS:
-                switch (subtype) {
-                    case SUBTYPE_DIGITAL_GOODS_LISTING:
-                        return DigitalGoods.LISTING;
-                    case SUBTYPE_DIGITAL_GOODS_DELISTING:
-                        return DigitalGoods.DELISTING;
-                    case SUBTYPE_DIGITAL_GOODS_PRICE_CHANGE:
-                        return DigitalGoods.PRICE_CHANGE;
-                    case SUBTYPE_DIGITAL_GOODS_QUANTITY_CHANGE:
-                        return DigitalGoods.QUANTITY_CHANGE;
-                    case SUBTYPE_DIGITAL_GOODS_PURCHASE:
-                        return DigitalGoods.PURCHASE;
-                    case SUBTYPE_DIGITAL_GOODS_DELIVERY:
-                        return DigitalGoods.DELIVERY;
-                    case SUBTYPE_DIGITAL_GOODS_FEEDBACK:
-                        return DigitalGoods.FEEDBACK;
-                    case SUBTYPE_DIGITAL_GOODS_REFUND:
-                        return DigitalGoods.REFUND;
-                    default:
-                        return null;
-                }
-            case TYPE_ACCOUNT_CONTROL:
-                switch (subtype) {
-                    case SUBTYPE_ACCOUNT_CONTROL_EFFECTIVE_BALANCE_LEASING:
-                        return AccountControl.EFFECTIVE_BALANCE_LEASING;
-                    default:
-                        return null;
-                }
-            case TYPE_MONETARY_SYSTEM:
-                switch (subtype) {
-                    case SUBTYPE_MONETARY_SYSTEM_CURRENCY_ISSUANCE:
-                        return MonetarySystem.CURRENCY_ISSUANCE;
-                    case SUBTYPE_MONETARY_SYSTEM_RESERVE_INCREASE:
-                        return MonetarySystem.RESERVE_INCREASE;
-                    case SUBTYPE_MONETARY_SYSTEM_RESERVE_CLAIM:
-                        return MonetarySystem.RESERVE_CLAIM;
-                    case SUBTYPE_MONETARY_SYSTEM_CURRENCY_TRANSFER:
-                        return MonetarySystem.CURRENCY_TRANSFER;
-                    case SUBTYPE_MONETARY_SYSTEM_EXCHANGE_OFFER_PUBLICATION:
-                        return MonetarySystem.EXCHANGE_OFFER_PUBLICATION;
-                    case SUBTYPE_MONETARY_SYSTEM_EXCHANGE:
-                        return MonetarySystem.EXCHANGE;
-                    case SUBTYPE_MONETARY_SYSTEM_CURRENCY_MINTING:
-                        return MonetarySystem.CURRNECY_MINTING;
-                    case SUBTYPE_MONETARY_SYSTEM_SHUFFLING_INITIATION:
-                        return MonetarySystem.SHUFFLING_INITIATION;
-                    case SUBTYPE_MONETARY_SYSTEM_SHUFFLING_CONTINUATION:
-                        return MonetarySystem.SHUFFLING_CONTINUATION;
-                    case SUBTYPE_MONETARY_SYSTEM_SHUFFLING_FINALIZATION:
-                        return MonetarySystem.SHUFFLING_FINALIZATION;
-                    case SUBTYPE_MONETARY_SYSTEM_SHUFFLING_CANCELLATION:
-                        return MonetarySystem.SHUFFLING_CANCELLATION;
-                }
-            default:
-                return null;
-        }
-    }
-
-    TransactionType() {}
-
-    public abstract byte getType();
-
-    public abstract byte getSubtype();
-
-    abstract Attachment.AbstractAttachment parseAttachment(ByteBuffer buffer, byte transactionVersion) throws NxtException.NotValidException;
-
-    abstract Attachment.AbstractAttachment parseAttachment(JSONObject attachmentData) throws NxtException.NotValidException;
-
-    abstract void validateAttachment(Transaction transaction) throws NxtException.ValidationException;
-
-    // return false iff double spending
-    final boolean applyUnconfirmed(Transaction transaction, Account senderAccount) {
-        long totalAmountNQT = Convert.safeAdd(transaction.getAmountNQT(), transaction.getFeeNQT());
-        if (transaction.getReferencedTransactionFullHash() != null
-                && transaction.getTimestamp() > Constants.REFERENCED_TRANSACTION_FULL_HASH_BLOCK_TIMESTAMP) {
-            totalAmountNQT = Convert.safeAdd(totalAmountNQT, Constants.UNCONFIRMED_POOL_DEPOSIT_NQT);
-        }
-        if (senderAccount.getUnconfirmedBalanceNQT() < totalAmountNQT
-                && !(transaction.getTimestamp() == 0 && Arrays.equals(senderAccount.getPublicKey(), Genesis.CREATOR_PUBLIC_KEY))) {
-            return false;
-        }
-        senderAccount.addToUnconfirmedBalanceNQT(-totalAmountNQT);
-        if (!applyAttachmentUnconfirmed(transaction, senderAccount)) {
-            senderAccount.addToUnconfirmedBalanceNQT(totalAmountNQT);
-            return false;
-        }
-        return true;
-    }
-
-    abstract boolean applyAttachmentUnconfirmed(Transaction transaction, Account senderAccount);
-
-    final void apply(Transaction transaction, Account senderAccount, Account recipientAccount) {
-        senderAccount.addToBalanceNQT(- (Convert.safeAdd(transaction.getAmountNQT(), transaction.getFeeNQT())));
-        if (transaction.getReferencedTransactionFullHash() != null
-                && transaction.getTimestamp() > Constants.REFERENCED_TRANSACTION_FULL_HASH_BLOCK_TIMESTAMP) {
-            senderAccount.addToUnconfirmedBalanceNQT(Constants.UNCONFIRMED_POOL_DEPOSIT_NQT);
-        }
-        if (recipientAccount != null) {
-            recipientAccount.addToBalanceAndUnconfirmedBalanceNQT(transaction.getAmountNQT());
-        }
-        applyAttachment(transaction, senderAccount, recipientAccount);
-    }
-
-    abstract void applyAttachment(Transaction transaction, Account senderAccount, Account recipientAccount);
-
-    final void undoUnconfirmed(Transaction transaction, Account senderAccount) {
-        undoAttachmentUnconfirmed(transaction, senderAccount);
-        senderAccount.addToUnconfirmedBalanceNQT(Convert.safeAdd(transaction.getAmountNQT(), transaction.getFeeNQT()));
-        if (transaction.getReferencedTransactionFullHash() != null
-                && transaction.getTimestamp() > Constants.REFERENCED_TRANSACTION_FULL_HASH_BLOCK_TIMESTAMP) {
-            senderAccount.addToUnconfirmedBalanceNQT(Constants.UNCONFIRMED_POOL_DEPOSIT_NQT);
-        }
-    }
-
-    abstract void undoAttachmentUnconfirmed(Transaction transaction, Account senderAccount);
-
-    boolean isDuplicate(Transaction transaction, Map<TransactionType, Set<String>> duplicates) {
-        return false;
-    }
-
-    static boolean isDuplicate(TransactionType uniqueType, String key, Map<TransactionType, Set<String>> duplicates) {
-        Set<String> typeDuplicates = duplicates.get(uniqueType);
-        if (typeDuplicates == null) {
-            typeDuplicates = new HashSet<>();
-            duplicates.put(uniqueType, typeDuplicates);
-        }
-        return ! typeDuplicates.add(key);
-    }
-
-    public abstract boolean hasRecipient();
-
-    @Override
-    public final String toString() {
-        return "type: " + getType() + ", subtype: " + getSubtype();
-    }
-
-    /*
-    Collection<TransactionType> getPhasingTransactionTypes() {
-        return Collections.emptyList();
-    }
-
-    Collection<TransactionType> getPhasedTransactionTypes() {
-        return Collections.emptyList();
-    }
-    */
-
-    public static abstract class Payment extends TransactionType {
-
-        private Payment() {
-        }
-
-        @Override
-        public final byte getType() {
-            return TransactionType.TYPE_PAYMENT;
-        }
-
-        @Override
-        final boolean applyAttachmentUnconfirmed(Transaction transaction, Account senderAccount) {
-            return true;
-        }
-
-        @Override
-        final void applyAttachment(Transaction transaction, Account senderAccount, Account recipientAccount) {
-        }
-
-        @Override
-        final void undoAttachmentUnconfirmed(Transaction transaction, Account senderAccount) {
-        }
-
-        @Override
-        final public boolean hasRecipient() {
-            return true;
-        }
-
-        public static final TransactionType ORDINARY = new Payment() {
-
-            @Override
-            public final byte getSubtype() {
-                return TransactionType.SUBTYPE_PAYMENT_ORDINARY_PAYMENT;
-            }
-
-            @Override
-            Attachment.EmptyAttachment parseAttachment(ByteBuffer buffer, byte transactionVersion) throws NxtException.NotValidException {
-                return Attachment.ORDINARY_PAYMENT;
-            }
-
-            @Override
-            Attachment.EmptyAttachment parseAttachment(JSONObject attachmentData) throws NxtException.NotValidException {
-                return Attachment.ORDINARY_PAYMENT;
-            }
-
-            @Override
-            void validateAttachment(Transaction transaction) throws NxtException.ValidationException {
-                if (transaction.getAmountNQT() <= 0 || transaction.getAmountNQT() >= Constants.MAX_BALANCE_NQT) {
-                    throw new NxtException.NotValidException("Invalid ordinary payment");
-                }
-            }
-
-        };
-
-    }
-
-    public static abstract class Messaging extends TransactionType {
-
-        private Messaging() {
-        }
-
-        @Override
-        public final byte getType() {
-            return TransactionType.TYPE_MESSAGING;
-        }
-
-        @Override
-        final boolean applyAttachmentUnconfirmed(Transaction transaction, Account senderAccount) {
-            return true;
-        }
-
-        @Override
-        final void undoAttachmentUnconfirmed(Transaction transaction, Account senderAccount) {
-        }
-
-        public final static TransactionType ARBITRARY_MESSAGE = new Messaging() {
-
-            @Override
-            public final byte getSubtype() {
-                return TransactionType.SUBTYPE_MESSAGING_ARBITRARY_MESSAGE;
-            }
-
-            @Override
-            Attachment.EmptyAttachment parseAttachment(ByteBuffer buffer, byte transactionVersion) throws NxtException.NotValidException {
-                return Attachment.ARBITRARY_MESSAGE;
-            }
-
-            @Override
-            Attachment.EmptyAttachment parseAttachment(JSONObject attachmentData) throws NxtException.NotValidException {
-                return Attachment.ARBITRARY_MESSAGE;
-            }
-
-            @Override
-            void applyAttachment(Transaction transaction, Account senderAccount, Account recipientAccount) {
-            }
-
-            @Override
-            void validateAttachment(Transaction transaction) throws NxtException.ValidationException {
-                Attachment attachment = transaction.getAttachment();
-                if (transaction.getAmountNQT() != 0) {
-                    throw new NxtException.NotValidException("Invalid arbitrary message: " + attachment.getJSONObject());
-                }
-            }
-
-            @Override
-            public boolean hasRecipient() {
-                return true;
-            }
-
-        };
-
-        public static final TransactionType ALIAS_ASSIGNMENT = new Messaging() {
-
-            @Override
-            public final byte getSubtype() {
-                return TransactionType.SUBTYPE_MESSAGING_ALIAS_ASSIGNMENT;
-            }
-
-            @Override
-            Attachment.MessagingAliasAssignment parseAttachment(ByteBuffer buffer, byte transactionVersion) throws NxtException.NotValidException {
-                return new Attachment.MessagingAliasAssignment(buffer, transactionVersion);
-            }
-
-            @Override
-            Attachment.MessagingAliasAssignment parseAttachment(JSONObject attachmentData) throws NxtException.NotValidException {
-                return new Attachment.MessagingAliasAssignment(attachmentData);
-            }
-
-            @Override
-            void applyAttachment(Transaction transaction, Account senderAccount, Account recipientAccount) {
-                Attachment.MessagingAliasAssignment attachment = (Attachment.MessagingAliasAssignment) transaction.getAttachment();
-                Alias.addOrUpdateAlias(transaction, attachment);
-            }
-
-            @Override
-            boolean isDuplicate(Transaction transaction, Map<TransactionType, Set<String>> duplicates) {
-                Attachment.MessagingAliasAssignment attachment = (Attachment.MessagingAliasAssignment) transaction.getAttachment();
-                return isDuplicate(Messaging.ALIAS_ASSIGNMENT, attachment.getAliasName().toLowerCase(), duplicates);
-            }
-
-            @Override
-            void validateAttachment(Transaction transaction) throws NxtException.ValidationException {
-                Attachment.MessagingAliasAssignment attachment = (Attachment.MessagingAliasAssignment) transaction.getAttachment();
-                if (attachment.getAliasName().length() == 0
-                        || attachment.getAliasName().length() > Constants.MAX_ALIAS_LENGTH
-                        || attachment.getAliasURI().length() > Constants.MAX_ALIAS_URI_LENGTH) {
-                    throw new NxtException.NotValidException("Invalid alias assignment: " + attachment.getJSONObject());
-                }
-                String normalizedAlias = attachment.getAliasName().toLowerCase();
-                for (int i = 0; i < normalizedAlias.length(); i++) {
-                    if (Constants.ALPHABET.indexOf(normalizedAlias.charAt(i)) < 0) {
-                        throw new NxtException.NotValidException("Invalid alias name: " + normalizedAlias);
-                    }
-                }
-                Alias alias = Alias.getAlias(normalizedAlias);
-                if (alias != null && alias.getAccountId() != transaction.getSenderId()) {
-                    throw new NxtException.NotCurrentlyValidException("Alias already owned by another account: " + normalizedAlias);
-                }
-            }
-
-            @Override
-            public boolean hasRecipient() {
-                return false;
-            }
-
-        };
-
-        public static final TransactionType ALIAS_SELL = new Messaging() {
-
-            @Override
-            public final byte getSubtype() {
-                return TransactionType.SUBTYPE_MESSAGING_ALIAS_SELL;
-            }
-
-            @Override
-            Attachment.MessagingAliasSell parseAttachment(ByteBuffer buffer, byte transactionVersion) throws NxtException.NotValidException {
-                return new Attachment.MessagingAliasSell(buffer, transactionVersion);
-            }
-
-            @Override
-            Attachment.MessagingAliasSell parseAttachment(JSONObject attachmentData) throws NxtException.NotValidException {
-                return new Attachment.MessagingAliasSell(attachmentData);
-            }
-
-            @Override
-            void applyAttachment(Transaction transaction, Account senderAccount, Account recipientAccount) {
-                final Attachment.MessagingAliasSell attachment =
-                        (Attachment.MessagingAliasSell) transaction.getAttachment();
-                Alias.sellAlias(transaction, attachment);
-            }
-
-            @Override
-            boolean isDuplicate(Transaction transaction, Map<TransactionType, Set<String>> duplicates) {
-                Attachment.MessagingAliasSell attachment = (Attachment.MessagingAliasSell) transaction.getAttachment();
-                // not a bug, uniqueness is based on Messaging.ALIAS_ASSIGNMENT
-                return isDuplicate(Messaging.ALIAS_ASSIGNMENT, attachment.getAliasName().toLowerCase(), duplicates);
-            }
-
-            @Override
-            void validateAttachment(Transaction transaction) throws NxtException.ValidationException {
-                if (transaction.getAmountNQT() != 0) {
-                    throw new NxtException.NotValidException("Invalid sell alias transaction: " +
-                            transaction.getJSONObject());
-                }
-                final Attachment.MessagingAliasSell attachment =
-                        (Attachment.MessagingAliasSell) transaction.getAttachment();
-                final String aliasName = attachment.getAliasName();
-                if (aliasName == null || aliasName.length() == 0) {
-                    throw new NxtException.NotValidException("Missing alias name");
-                }
-                long priceNQT = attachment.getPriceNQT();
-                if (priceNQT < 0 || priceNQT > Constants.MAX_BALANCE_NQT) {
-                    throw new NxtException.NotValidException("Invalid alias sell price: " + priceNQT);
-                }
-                if (priceNQT == 0) {
-                    if (Genesis.CREATOR_ID == transaction.getRecipientId()) {
-                        throw new NxtException.NotValidException("Transferring aliases to Genesis account not allowed");
-                    } else if (transaction.getRecipientId() == 0) {
-                        throw new NxtException.NotValidException("Missing alias transfer recipient");
-                    }
-                }
-                final Alias alias = Alias.getAlias(aliasName);
-                if (alias == null) {
-                    throw new NxtException.NotCurrentlyValidException("Alias hasn't been registered yet: " + aliasName);
-                } else if (alias.getAccountId() != transaction.getSenderId()) {
-                    throw new NxtException.NotCurrentlyValidException("Alias doesn't belong to sender: " + aliasName);
-                }
-            }
-
-            @Override
-            public boolean hasRecipient() {
-                return true;
-            }
-
-        };
-
-        public static final TransactionType ALIAS_BUY = new Messaging() {
-
-            @Override
-            public final byte getSubtype() {
-                return TransactionType.SUBTYPE_MESSAGING_ALIAS_BUY;
-            }
-
-            @Override
-            Attachment.MessagingAliasBuy parseAttachment(ByteBuffer buffer, byte transactionVersion) throws NxtException.NotValidException {
-                return new Attachment.MessagingAliasBuy(buffer, transactionVersion);
-            }
-
-            @Override
-            Attachment.MessagingAliasBuy parseAttachment(JSONObject attachmentData) throws NxtException.NotValidException {
-                return new Attachment.MessagingAliasBuy(attachmentData);
-            }
-
-            @Override
-            void applyAttachment(Transaction transaction, Account senderAccount, Account recipientAccount) {
-                final Attachment.MessagingAliasBuy attachment =
-                        (Attachment.MessagingAliasBuy) transaction.getAttachment();
-                final String aliasName = attachment.getAliasName();
-                Alias.changeOwner(transaction.getSenderId(), aliasName, transaction.getBlockTimestamp());
-            }
-
-            @Override
-            boolean isDuplicate(Transaction transaction, Map<TransactionType, Set<String>> duplicates) {
-                Attachment.MessagingAliasBuy attachment = (Attachment.MessagingAliasBuy) transaction.getAttachment();
-                // not a bug, uniqueness is based on Messaging.ALIAS_ASSIGNMENT
-                return isDuplicate(Messaging.ALIAS_ASSIGNMENT, attachment.getAliasName().toLowerCase(), duplicates);
-            }
-
-            @Override
-            void validateAttachment(Transaction transaction) throws NxtException.ValidationException {
-                final Attachment.MessagingAliasBuy attachment =
-                        (Attachment.MessagingAliasBuy) transaction.getAttachment();
-                final String aliasName = attachment.getAliasName();
-                final Alias alias = Alias.getAlias(aliasName);
-                if (alias == null) {
-                    throw new NxtException.NotCurrentlyValidException("Alias hasn't been registered yet: " + aliasName);
-                } else if (alias.getAccountId() != transaction.getRecipientId()) {
-                    throw new NxtException.NotCurrentlyValidException("Alias is owned by account other than recipient: "
-                            + Convert.toUnsignedLong(alias.getAccountId()));
-                }
-                Alias.Offer offer = Alias.getOffer(alias);
-                if (offer == null) {
-                    throw new NxtException.NotCurrentlyValidException("Alias is not for sale: " + aliasName);
-                }
-                if (transaction.getAmountNQT() < offer.getPriceNQT()) {
-                    String msg = "Price is too low for: " + aliasName + " ("
-                            + transaction.getAmountNQT() + " < " + offer.getPriceNQT() + ")";
-                    throw new NxtException.NotCurrentlyValidException(msg);
-                }
-                if (offer.getBuyerId() != 0 && offer.getBuyerId() != transaction.getSenderId()) {
-                    throw new NxtException.NotCurrentlyValidException("Wrong buyer for " + aliasName + ": "
-                            + Convert.toUnsignedLong(transaction.getSenderId()) + " expected: "
-                            + Convert.toUnsignedLong(offer.getBuyerId()));
-                }
-            }
-
-            @Override
-            public boolean hasRecipient() {
-                return true;
-            }
-
-        };
-
-        public final static TransactionType POLL_CREATION = new Messaging() {
-            @Override
-            public final byte getSubtype() {
-                return TransactionType.SUBTYPE_MESSAGING_POLL_CREATION;
-            }
-
-            @Override
-            Attachment.MessagingPollCreation parseAttachment(ByteBuffer buffer, byte transactionVersion) throws NxtException.NotValidException {
-                return new Attachment.MessagingPollCreation(buffer, transactionVersion);
-            }
-
-            @Override
-            Attachment.MessagingPollCreation parseAttachment(JSONObject attachmentData) throws NxtException.NotValidException {
-                return new Attachment.MessagingPollCreation(attachmentData);
-            }
-
-            @Override
-            void applyAttachment(Transaction transaction, Account senderAccount, Account recipientAccount) {
-                Attachment.MessagingPollCreation attachment = (Attachment.MessagingPollCreation) transaction.getAttachment();
-                Poll.addPoll(transaction, attachment);
-            }
-
-            @Override
-            void validateAttachment(Transaction transaction) throws NxtException.ValidationException {
-                if (Nxt.getBlockchain().getLastBlock().getHeight() < Constants.VOTING_SYSTEM_BLOCK) {
-                    throw new NxtException.NotYetEnabledException("Voting System not yet enabled at height " + Nxt.getBlockchain().getLastBlock().getHeight());
-                }
-                Attachment.MessagingPollCreation attachment = (Attachment.MessagingPollCreation) transaction.getAttachment();
-                for (int i = 0; i < attachment.getPollOptions().length; i++) {
-                    if (attachment.getPollOptions()[i].length() > Constants.MAX_POLL_OPTION_LENGTH) {
-                        throw new NxtException.NotValidException("Invalid poll options length: " + attachment.getJSONObject());
-                    }
-                }
-                if (attachment.getPollName().length() > Constants.MAX_POLL_NAME_LENGTH
-                        || attachment.getPollDescription().length() > Constants.MAX_POLL_DESCRIPTION_LENGTH
-                        || attachment.getPollOptions().length > Constants.MAX_POLL_OPTION_COUNT) {
-                    throw new NxtException.NotValidException("Invalid poll attachment: " + attachment.getJSONObject());
-                }
-            }
-
-            @Override
-            public boolean hasRecipient() {
-                return false;
-            }
-
-        };
-
-        public final static TransactionType VOTE_CASTING = new Messaging() {
-
-            @Override
-            public final byte getSubtype() {
-                return TransactionType.SUBTYPE_MESSAGING_VOTE_CASTING;
-            }
-
-            @Override
-            Attachment.MessagingVoteCasting parseAttachment(ByteBuffer buffer, byte transactionVersion) throws NxtException.NotValidException {
-                return new Attachment.MessagingVoteCasting(buffer, transactionVersion);
-            }
-
-            @Override
-            Attachment.MessagingVoteCasting parseAttachment(JSONObject attachmentData) throws NxtException.NotValidException {
-                return new Attachment.MessagingVoteCasting(attachmentData);
-            }
-
-            @Override
-            void applyAttachment(Transaction transaction, Account senderAccount, Account recipientAccount) {
-                Attachment.MessagingVoteCasting attachment = (Attachment.MessagingVoteCasting) transaction.getAttachment();
-                Poll poll = Poll.getPoll(attachment.getPollId());
-                if (poll != null) {
-                    Vote.addVote(transaction, attachment);
-                }
-            }
-
-            @Override
-            void validateAttachment(Transaction transaction) throws NxtException.ValidationException {
-                if (Nxt.getBlockchain().getLastBlock().getHeight() < Constants.VOTING_SYSTEM_BLOCK) {
-                    throw new NxtException.NotYetEnabledException("Voting System not yet enabled at height " + Nxt.getBlockchain().getLastBlock().getHeight());
-                }
-                Attachment.MessagingVoteCasting attachment = (Attachment.MessagingVoteCasting) transaction.getAttachment();
-                if (attachment.getPollId() == 0 || attachment.getPollVote() == null
-                        || attachment.getPollVote().length > Constants.MAX_POLL_OPTION_COUNT) {
-                    throw new NxtException.NotValidException("Invalid vote casting attachment: " + attachment.getJSONObject());
-                }
-                if (Poll.getPoll(attachment.getPollId()) == null) {
-                    throw new NxtException.NotCurrentlyValidException("Invalid poll: " + Convert.toUnsignedLong(attachment.getPollId()));
-                }
-            }
-
-            @Override
-            public boolean hasRecipient() {
-                return false;
-            }
-
-        };
-
-        public static final TransactionType HUB_ANNOUNCEMENT = new Messaging() {
-
-            @Override
-            public final byte getSubtype() {
-                return TransactionType.SUBTYPE_MESSAGING_HUB_ANNOUNCEMENT;
-            }
-
-            @Override
-            Attachment.MessagingHubAnnouncement parseAttachment(ByteBuffer buffer, byte transactionVersion) throws NxtException.NotValidException {
-                return new Attachment.MessagingHubAnnouncement(buffer, transactionVersion);
-            }
-
-            @Override
-            Attachment.MessagingHubAnnouncement parseAttachment(JSONObject attachmentData) throws NxtException.NotValidException {
-                return new Attachment.MessagingHubAnnouncement(attachmentData);
-            }
-
-            @Override
-            void applyAttachment(Transaction transaction, Account senderAccount, Account recipientAccount) {
-                Attachment.MessagingHubAnnouncement attachment = (Attachment.MessagingHubAnnouncement) transaction.getAttachment();
-                Hub.addOrUpdateHub(transaction, attachment);
-            }
-
-            @Override
-            void validateAttachment(Transaction transaction) throws NxtException.ValidationException {
-                if (Nxt.getBlockchain().getLastBlock().getHeight() < Constants.TRANSPARENT_FORGING_BLOCK_7) {
-                    throw new NxtException.NotYetEnabledException("Hub terminal announcement not yet enabled at height " + Nxt.getBlockchain().getLastBlock().getHeight());
-                }
-                Attachment.MessagingHubAnnouncement attachment = (Attachment.MessagingHubAnnouncement) transaction.getAttachment();
-                if (attachment.getMinFeePerByteNQT() < 0 || attachment.getMinFeePerByteNQT() > Constants.MAX_BALANCE_NQT
-                        || attachment.getUris().length > Constants.MAX_HUB_ANNOUNCEMENT_URIS) {
-                    // cfb: "0" is allowed to show that another way to determine the min fee should be used
-                    throw new NxtException.NotValidException("Invalid hub terminal announcement: " + attachment.getJSONObject());
-                }
-                for (String uri : attachment.getUris()) {
-                    if (uri.length() > Constants.MAX_HUB_ANNOUNCEMENT_URI_LENGTH) {
-                        throw new NxtException.NotValidException("Invalid URI length: " + uri.length());
-                    }
-                    //TODO: also check URI validity here?
-                }
-            }
-
-            @Override
-            public boolean hasRecipient() {
-                return false;
-            }
-
-        };
-
-        public static final Messaging ACCOUNT_INFO = new Messaging() {
-
-            @Override
-            public byte getSubtype() {
-                return TransactionType.SUBTYPE_MESSAGING_ACCOUNT_INFO;
-            }
-
-            @Override
-            Attachment.MessagingAccountInfo parseAttachment(ByteBuffer buffer, byte transactionVersion) throws NxtException.NotValidException {
-                return new Attachment.MessagingAccountInfo(buffer, transactionVersion);
-            }
-
-            @Override
-            Attachment.MessagingAccountInfo parseAttachment(JSONObject attachmentData) throws NxtException.NotValidException {
-                return new Attachment.MessagingAccountInfo(attachmentData);
-            }
-
-            @Override
-            void validateAttachment(Transaction transaction) throws NxtException.ValidationException {
-                Attachment.MessagingAccountInfo attachment = (Attachment.MessagingAccountInfo)transaction.getAttachment();
-                if (attachment.getName().length() > Constants.MAX_ACCOUNT_NAME_LENGTH
-                        || attachment.getDescription().length() > Constants.MAX_ACCOUNT_DESCRIPTION_LENGTH
-                        ) {
-                    throw new NxtException.NotValidException("Invalid account info issuance: " + attachment.getJSONObject());
-                }
-            }
-
-            @Override
-            void applyAttachment(Transaction transaction, Account senderAccount, Account recipientAccount) {
-                Attachment.MessagingAccountInfo attachment = (Attachment.MessagingAccountInfo) transaction.getAttachment();
-                senderAccount.setAccountInfo(attachment.getName(), attachment.getDescription());
-            }
-
-            @Override
-            public boolean hasRecipient() {
-                return false;
-            }
-
-        };
-
-    }
-
-    public static abstract class ColoredCoins extends TransactionType {
-
-        private ColoredCoins() {}
-
-        @Override
-        public final byte getType() {
-            return TransactionType.TYPE_COLORED_COINS;
-        }
-
-        public static final TransactionType ASSET_ISSUANCE = new ColoredCoins() {
-
-            @Override
-            public final byte getSubtype() {
-                return TransactionType.SUBTYPE_COLORED_COINS_ASSET_ISSUANCE;
-            }
-
-            @Override
-            public Fee getBaselineFee() {
-                return BASELINE_ASSET_ISSUANCE_FEE;
-            }
-
-            @Override
-            public Fee getNextFee() {
-                return NEXT_ASSET_ISSUANCE_FEE;
-            }
-
-            @Override
-            Attachment.ColoredCoinsAssetIssuance parseAttachment(ByteBuffer buffer, byte transactionVersion) throws NxtException.NotValidException {
-                return new Attachment.ColoredCoinsAssetIssuance(buffer, transactionVersion);
-            }
-
-            @Override
-            Attachment.ColoredCoinsAssetIssuance parseAttachment(JSONObject attachmentData) throws NxtException.NotValidException {
-                return new Attachment.ColoredCoinsAssetIssuance(attachmentData);
-            }
-
-            @Override
-            boolean applyAttachmentUnconfirmed(Transaction transaction, Account senderAccount) {
-                return true;
-            }
-
-            @Override
-            void applyAttachment(Transaction transaction, Account senderAccount, Account recipientAccount) {
-                Attachment.ColoredCoinsAssetIssuance attachment = (Attachment.ColoredCoinsAssetIssuance) transaction.getAttachment();
-                long assetId = transaction.getId();
-                Asset.addAsset(transaction, attachment);
-                senderAccount.addToAssetAndUnconfirmedAssetBalanceQNT(assetId, attachment.getQuantityQNT());
-            }
-
-            @Override
-            void undoAttachmentUnconfirmed(Transaction transaction, Account senderAccount) {
-            }
-
-            @Override
-            void validateAttachment(Transaction transaction) throws NxtException.ValidationException {
-                Attachment.ColoredCoinsAssetIssuance attachment = (Attachment.ColoredCoinsAssetIssuance)transaction.getAttachment();
-                if (attachment.getName().length() < Constants.MIN_ASSET_NAME_LENGTH
-                        || attachment.getName().length() > Constants.MAX_ASSET_NAME_LENGTH
-                        || attachment.getDescription().length() > Constants.MAX_ASSET_DESCRIPTION_LENGTH
-                        || attachment.getDecimals() < 0 || attachment.getDecimals() > 8
-                        || attachment.getQuantityQNT() <= 0
-                        || attachment.getQuantityQNT() > Constants.MAX_ASSET_QUANTITY_QNT
-                        ) {
-                    throw new NxtException.NotValidException("Invalid asset issuance: " + attachment.getJSONObject());
-                }
-                String normalizedName = attachment.getName().toLowerCase();
-                for (int i = 0; i < normalizedName.length(); i++) {
-                    if (Constants.ALPHABET.indexOf(normalizedName.charAt(i)) < 0) {
-                        throw new NxtException.NotValidException("Invalid asset name: " + normalizedName);
-                    }
-                }
-            }
-
-            @Override
-            public boolean hasRecipient() {
-                return false;
-            }
-
-        };
-
-        public static final TransactionType ASSET_TRANSFER = new ColoredCoins() {
-
-            @Override
-            public final byte getSubtype() {
-                return TransactionType.SUBTYPE_COLORED_COINS_ASSET_TRANSFER;
-            }
-
-            @Override
-            Attachment.ColoredCoinsAssetTransfer parseAttachment(ByteBuffer buffer, byte transactionVersion) throws NxtException.NotValidException {
-                return new Attachment.ColoredCoinsAssetTransfer(buffer, transactionVersion);
-            }
-
-            @Override
-            Attachment.ColoredCoinsAssetTransfer parseAttachment(JSONObject attachmentData) throws NxtException.NotValidException {
-                return new Attachment.ColoredCoinsAssetTransfer(attachmentData);
-            }
-
-            @Override
-            boolean applyAttachmentUnconfirmed(Transaction transaction, Account senderAccount) {
-                Attachment.ColoredCoinsAssetTransfer attachment = (Attachment.ColoredCoinsAssetTransfer) transaction.getAttachment();
-                long unconfirmedAssetBalance = senderAccount.getUnconfirmedAssetBalanceQNT(attachment.getAssetId());
-                if (unconfirmedAssetBalance >= 0 && unconfirmedAssetBalance >= attachment.getQuantityQNT()) {
-                    senderAccount.addToUnconfirmedAssetBalanceQNT(attachment.getAssetId(), -attachment.getQuantityQNT());
-                    return true;
-                }
-                return false;
-            }
-
-            @Override
-            void applyAttachment(Transaction transaction, Account senderAccount, Account recipientAccount) {
-                Attachment.ColoredCoinsAssetTransfer attachment = (Attachment.ColoredCoinsAssetTransfer) transaction.getAttachment();
-                senderAccount.addToAssetBalanceQNT(attachment.getAssetId(), -attachment.getQuantityQNT());
-                recipientAccount.addToAssetAndUnconfirmedAssetBalanceQNT(attachment.getAssetId(), attachment.getQuantityQNT());
-                Transfer.addTransfer(transaction, attachment);
-            }
-
-            @Override
-            void undoAttachmentUnconfirmed(Transaction transaction, Account senderAccount) {
-                Attachment.ColoredCoinsAssetTransfer attachment = (Attachment.ColoredCoinsAssetTransfer) transaction.getAttachment();
-                senderAccount.addToUnconfirmedAssetBalanceQNT(attachment.getAssetId(), attachment.getQuantityQNT());
-            }
-
-            @Override
-            void validateAttachment(Transaction transaction) throws NxtException.ValidationException {
-                Attachment.ColoredCoinsAssetTransfer attachment = (Attachment.ColoredCoinsAssetTransfer)transaction.getAttachment();
-                if (transaction.getAmountNQT() != 0
-                        || attachment.getComment() != null && attachment.getComment().length() > Constants.MAX_ASSET_TRANSFER_COMMENT_LENGTH
-                        || attachment.getAssetId() == 0) {
-                    throw new NxtException.NotValidException("Invalid asset transfer amount or comment: " + attachment.getJSONObject());
-                }
-                if (transaction.getVersion() > 0 && attachment.getComment() != null) {
-                    throw new NxtException.NotValidException("Asset transfer comments no longer allowed, use message " +
-                            "or encrypted message appendix instead");
-                }
-                Asset asset = Asset.getAsset(attachment.getAssetId());
-                if (attachment.getQuantityQNT() <= 0 || (asset != null && attachment.getQuantityQNT() > asset.getQuantityQNT())) {
-                    throw new NxtException.NotValidException("Invalid asset transfer asset or quantity: " + attachment.getJSONObject());
-                }
-                if (asset == null) {
-                    throw new NxtException.NotCurrentlyValidException("Asset " + Convert.toUnsignedLong(attachment.getAssetId()) +
-                            " does not exist yet");
-                }
-            }
-
-            @Override
-            public boolean hasRecipient() {
-                return true;
-            }
-
-        };
-
-        abstract static class ColoredCoinsOrderPlacement extends ColoredCoins {
-
-            @Override
-            final void validateAttachment(Transaction transaction) throws NxtException.ValidationException {
-                Attachment.ColoredCoinsOrderPlacement attachment = (Attachment.ColoredCoinsOrderPlacement)transaction.getAttachment();
-                if (attachment.getPriceNQT() <= 0 || attachment.getPriceNQT() > Constants.MAX_BALANCE_NQT
-                        || attachment.getAssetId() == 0) {
-                    throw new NxtException.NotValidException("Invalid asset order placement: " + attachment.getJSONObject());
-                }
-                Asset asset = Asset.getAsset(attachment.getAssetId());
-                if (attachment.getQuantityQNT() <= 0 || (asset != null && attachment.getQuantityQNT() > asset.getQuantityQNT())) {
-                    throw new NxtException.NotValidException("Invalid asset order placement asset or quantity: " + attachment.getJSONObject());
-                }
-                if (asset == null) {
-                    throw new NxtException.NotCurrentlyValidException("Asset " + Convert.toUnsignedLong(attachment.getAssetId()) +
-                            " does not exist yet");
-                }
-            }
-
-            @Override
-            final public boolean hasRecipient() {
-                return false;
-            }
-
-        }
-
-        public static final TransactionType ASK_ORDER_PLACEMENT = new ColoredCoins.ColoredCoinsOrderPlacement() {
-
-            @Override
-            public final byte getSubtype() {
-                return TransactionType.SUBTYPE_COLORED_COINS_ASK_ORDER_PLACEMENT;
-            }
-
-            @Override
-            Attachment.ColoredCoinsAskOrderPlacement parseAttachment(ByteBuffer buffer, byte transactionVersion) throws NxtException.NotValidException {
-                return new Attachment.ColoredCoinsAskOrderPlacement(buffer, transactionVersion);
-            }
-
-            @Override
-            Attachment.ColoredCoinsAskOrderPlacement parseAttachment(JSONObject attachmentData) throws NxtException.NotValidException {
-                return new Attachment.ColoredCoinsAskOrderPlacement(attachmentData);
-            }
-
-            @Override
-            boolean applyAttachmentUnconfirmed(Transaction transaction, Account senderAccount) {
-                Attachment.ColoredCoinsAskOrderPlacement attachment = (Attachment.ColoredCoinsAskOrderPlacement) transaction.getAttachment();
-                long unconfirmedAssetBalance = senderAccount.getUnconfirmedAssetBalanceQNT(attachment.getAssetId());
-                if (unconfirmedAssetBalance >= 0 && unconfirmedAssetBalance >= attachment.getQuantityQNT()) {
-                    senderAccount.addToUnconfirmedAssetBalanceQNT(attachment.getAssetId(), -attachment.getQuantityQNT());
-                    return true;
-                }
-                return false;
-            }
-
-            @Override
-            void applyAttachment(Transaction transaction, Account senderAccount, Account recipientAccount) {
-                Attachment.ColoredCoinsAskOrderPlacement attachment = (Attachment.ColoredCoinsAskOrderPlacement) transaction.getAttachment();
-                if (Asset.getAsset(attachment.getAssetId()) != null) {
-                    Order.Ask.addOrder(transaction, attachment);
-                }
-            }
-
-            @Override
-            void undoAttachmentUnconfirmed(Transaction transaction, Account senderAccount) {
-                Attachment.ColoredCoinsAskOrderPlacement attachment = (Attachment.ColoredCoinsAskOrderPlacement) transaction.getAttachment();
-                senderAccount.addToUnconfirmedAssetBalanceQNT(attachment.getAssetId(), attachment.getQuantityQNT());
-            }
-
-        };
-
-        public final static TransactionType BID_ORDER_PLACEMENT = new ColoredCoins.ColoredCoinsOrderPlacement() {
-
-            @Override
-            public final byte getSubtype() {
-                return TransactionType.SUBTYPE_COLORED_COINS_BID_ORDER_PLACEMENT;
-            }
-
-            @Override
-            Attachment.ColoredCoinsBidOrderPlacement parseAttachment(ByteBuffer buffer, byte transactionVersion) throws NxtException.NotValidException {
-                return new Attachment.ColoredCoinsBidOrderPlacement(buffer, transactionVersion);
-            }
-
-            @Override
-            Attachment.ColoredCoinsBidOrderPlacement parseAttachment(JSONObject attachmentData) throws NxtException.NotValidException {
-                return new Attachment.ColoredCoinsBidOrderPlacement(attachmentData);
-            }
-
-            @Override
-            boolean applyAttachmentUnconfirmed(Transaction transaction, Account senderAccount) {
-                Attachment.ColoredCoinsBidOrderPlacement attachment = (Attachment.ColoredCoinsBidOrderPlacement) transaction.getAttachment();
-                if (senderAccount.getUnconfirmedBalanceNQT() >= Convert.safeMultiply(attachment.getQuantityQNT(), attachment.getPriceNQT())) {
-                    senderAccount.addToUnconfirmedBalanceNQT(-Convert.safeMultiply(attachment.getQuantityQNT(), attachment.getPriceNQT()));
-                    return true;
-                }
-                return false;
-            }
-
-            @Override
-            void applyAttachment(Transaction transaction, Account senderAccount, Account recipientAccount) {
-                Attachment.ColoredCoinsBidOrderPlacement attachment = (Attachment.ColoredCoinsBidOrderPlacement) transaction.getAttachment();
-                if (Asset.getAsset(attachment.getAssetId()) != null) {
-                    Order.Bid.addOrder(transaction, attachment);
-                }
-            }
-
-            @Override
-            void undoAttachmentUnconfirmed(Transaction transaction, Account senderAccount) {
-                Attachment.ColoredCoinsBidOrderPlacement attachment = (Attachment.ColoredCoinsBidOrderPlacement) transaction.getAttachment();
-                senderAccount.addToUnconfirmedBalanceNQT(Convert.safeMultiply(attachment.getQuantityQNT(), attachment.getPriceNQT()));
-            }
-
-        };
-
-        abstract static class ColoredCoinsOrderCancellation extends ColoredCoins {
-
-            @Override
-            final void validateAttachment(Transaction transaction) throws NxtException.ValidationException {
-                Attachment.ColoredCoinsOrderCancellation attachment = (Attachment.ColoredCoinsOrderCancellation) transaction.getAttachment();
-                if (attachment.getOrderId() == 0) {
-                    throw new NxtException.NotValidException("Invalid order cancellation attachment: " + attachment.getJSONObject());
-                }
-                doValidateAttachment(transaction);
-            }
-
-            abstract void doValidateAttachment(Transaction transaction) throws NxtException.ValidationException;
-
-            @Override
-            final boolean applyAttachmentUnconfirmed(Transaction transaction, Account senderAccount) {
-                return true;
-            }
-
-            @Override
-            final void undoAttachmentUnconfirmed(Transaction transaction, Account senderAccount) {
-            }
-
-            @Override
-            public boolean hasRecipient() {
-                return false;
-            }
-
-        }
-
-        public static final TransactionType ASK_ORDER_CANCELLATION = new ColoredCoins.ColoredCoinsOrderCancellation() {
-
-            @Override
-            public final byte getSubtype() {
-                return TransactionType.SUBTYPE_COLORED_COINS_ASK_ORDER_CANCELLATION;
-            }
-
-            @Override
-            Attachment.ColoredCoinsAskOrderCancellation parseAttachment(ByteBuffer buffer, byte transactionVersion) throws NxtException.NotValidException {
-                return new Attachment.ColoredCoinsAskOrderCancellation(buffer, transactionVersion);
-            }
-
-            @Override
-            Attachment.ColoredCoinsAskOrderCancellation parseAttachment(JSONObject attachmentData) throws NxtException.NotValidException {
-                return new Attachment.ColoredCoinsAskOrderCancellation(attachmentData);
-            }
-
-            @Override
-            void applyAttachment(Transaction transaction, Account senderAccount, Account recipientAccount) {
-                Attachment.ColoredCoinsAskOrderCancellation attachment = (Attachment.ColoredCoinsAskOrderCancellation) transaction.getAttachment();
-                Order order = Order.Ask.getAskOrder(attachment.getOrderId());
-                Order.Ask.removeOrder(attachment.getOrderId());
-                if (order != null) {
-                    senderAccount.addToUnconfirmedAssetBalanceQNT(order.getAssetId(), order.getQuantityQNT());
-                }
-            }
-
-            @Override
-            void doValidateAttachment(Transaction transaction) throws NxtException.ValidationException {
-                Attachment.ColoredCoinsAskOrderCancellation attachment = (Attachment.ColoredCoinsAskOrderCancellation) transaction.getAttachment();
-                if (Order.Ask.getAskOrder(attachment.getOrderId()) == null) {
-                    throw new NxtException.NotCurrentlyValidException("Invalid ask order: " + Convert.toUnsignedLong(attachment.getOrderId()));
-                }
-            }
-
-        };
-
-        public static final TransactionType BID_ORDER_CANCELLATION = new ColoredCoins.ColoredCoinsOrderCancellation() {
-
-            @Override
-            public final byte getSubtype() {
-                return TransactionType.SUBTYPE_COLORED_COINS_BID_ORDER_CANCELLATION;
-            }
-
-            @Override
-            Attachment.ColoredCoinsBidOrderCancellation parseAttachment(ByteBuffer buffer, byte transactionVersion) throws NxtException.NotValidException {
-                return new Attachment.ColoredCoinsBidOrderCancellation(buffer, transactionVersion);
-            }
-
-            @Override
-            Attachment.ColoredCoinsBidOrderCancellation parseAttachment(JSONObject attachmentData) throws NxtException.NotValidException {
-                return new Attachment.ColoredCoinsBidOrderCancellation(attachmentData);
-            }
-
-            @Override
-            void applyAttachment(Transaction transaction, Account senderAccount, Account recipientAccount) {
-                Attachment.ColoredCoinsBidOrderCancellation attachment = (Attachment.ColoredCoinsBidOrderCancellation) transaction.getAttachment();
-                Order order = Order.Bid.getBidOrder(attachment.getOrderId());
-                Order.Bid.removeOrder(attachment.getOrderId());
-                if (order != null) {
-                    senderAccount.addToUnconfirmedBalanceNQT(Convert.safeMultiply(order.getQuantityQNT(), order.getPriceNQT()));
-                }
-            }
-
-            @Override
-            void doValidateAttachment(Transaction transaction) throws NxtException.ValidationException {
-                Attachment.ColoredCoinsBidOrderCancellation attachment = (Attachment.ColoredCoinsBidOrderCancellation) transaction.getAttachment();
-                if (Order.Bid.getBidOrder(attachment.getOrderId()) == null) {
-                    throw new NxtException.NotCurrentlyValidException("Invalid bid order: " + Convert.toUnsignedLong(attachment.getOrderId()));
-                }
-            }
-
-        };
-    }
-
-    public static abstract class DigitalGoods extends TransactionType {
-
-        private DigitalGoods() {
-        }
-
-        @Override
-        public final byte getType() {
-            return TransactionType.TYPE_DIGITAL_GOODS;
-        }
-
-        @Override
-        boolean applyAttachmentUnconfirmed(Transaction transaction, Account senderAccount) {
-            return true;
-        }
-
-        @Override
-        void undoAttachmentUnconfirmed(Transaction transaction, Account senderAccount) {
-        }
-
-        @Override
-        final void validateAttachment(Transaction transaction) throws NxtException.ValidationException {
-            if (transaction.getAmountNQT() != 0) {
-                throw new NxtException.NotValidException("Invalid digital goods transaction");
-            }
-            doValidateAttachment(transaction);
-        }
-
-        abstract void doValidateAttachment(Transaction transaction) throws NxtException.ValidationException;
-
-
-        public static final TransactionType LISTING = new DigitalGoods() {
-
-            @Override
-            public final byte getSubtype() {
-                return TransactionType.SUBTYPE_DIGITAL_GOODS_LISTING;
-            }
-
-            @Override
-            Attachment.DigitalGoodsListing parseAttachment(ByteBuffer buffer, byte transactionVersion) throws NxtException.NotValidException {
-                return new Attachment.DigitalGoodsListing(buffer, transactionVersion);
-            }
-
-            @Override
-            Attachment.DigitalGoodsListing parseAttachment(JSONObject attachmentData) throws NxtException.NotValidException {
-                return new Attachment.DigitalGoodsListing(attachmentData);
-            }
-
-            @Override
-            void applyAttachment(Transaction transaction, Account senderAccount, Account recipientAccount) {
-                Attachment.DigitalGoodsListing attachment = (Attachment.DigitalGoodsListing) transaction.getAttachment();
-                DigitalGoodsStore.listGoods(transaction, attachment);
-            }
-
-            @Override
-            void doValidateAttachment(Transaction transaction) throws NxtException.ValidationException {
-                Attachment.DigitalGoodsListing attachment = (Attachment.DigitalGoodsListing) transaction.getAttachment();
-                if (attachment.getName().length() == 0
-                        || attachment.getName().length() > Constants.MAX_DGS_LISTING_NAME_LENGTH
-                        || attachment.getDescription().length() > Constants.MAX_DGS_LISTING_DESCRIPTION_LENGTH
-                        || attachment.getTags().length() > Constants.MAX_DGS_LISTING_TAGS_LENGTH
-                        || attachment.getQuantity() < 0 || attachment.getQuantity() > Constants.MAX_DGS_LISTING_QUANTITY
-                        || attachment.getPriceNQT() <= 0 || attachment.getPriceNQT() > Constants.MAX_BALANCE_NQT) {
-                    throw new NxtException.NotValidException("Invalid digital goods listing: " + attachment.getJSONObject());
-                }
-            }
-
-            @Override
-            public boolean hasRecipient() {
-                return false;
-            }
-
-        };
-
-        public static final TransactionType DELISTING = new DigitalGoods() {
-
-            @Override
-            public final byte getSubtype() {
-                return TransactionType.SUBTYPE_DIGITAL_GOODS_DELISTING;
-            }
-
-            @Override
-            Attachment.DigitalGoodsDelisting parseAttachment(ByteBuffer buffer, byte transactionVersion) throws NxtException.NotValidException {
-                return new Attachment.DigitalGoodsDelisting(buffer, transactionVersion);
-            }
-
-            @Override
-            Attachment.DigitalGoodsDelisting parseAttachment(JSONObject attachmentData) throws NxtException.NotValidException {
-                return new Attachment.DigitalGoodsDelisting(attachmentData);
-            }
-
-            @Override
-            void applyAttachment(Transaction transaction, Account senderAccount, Account recipientAccount) {
-                Attachment.DigitalGoodsDelisting attachment = (Attachment.DigitalGoodsDelisting) transaction.getAttachment();
-                DigitalGoodsStore.delistGoods(attachment.getGoodsId());
-            }
-
-            @Override
-            void doValidateAttachment(Transaction transaction) throws NxtException.ValidationException {
-                Attachment.DigitalGoodsDelisting attachment = (Attachment.DigitalGoodsDelisting) transaction.getAttachment();
-                DigitalGoodsStore.Goods goods = DigitalGoodsStore.getGoods(attachment.getGoodsId());
-                if (goods != null && transaction.getSenderId() != goods.getSellerId()) {
-                    throw new NxtException.NotValidException("Invalid digital goods delisting - seller is different: " + attachment.getJSONObject());
-                }
-                if (goods == null || goods.isDelisted()) {
-                    throw new NxtException.NotCurrentlyValidException("Goods " + Convert.toUnsignedLong(attachment.getGoodsId()) +
-                            "not yet listed or already delisted");
-                }
-            }
-
-            @Override
-            boolean isDuplicate(Transaction transaction, Map<TransactionType, Set<String>> duplicates) {
-                Attachment.DigitalGoodsDelisting attachment = (Attachment.DigitalGoodsDelisting) transaction.getAttachment();
-                return isDuplicate(DigitalGoods.DELISTING, Convert.toUnsignedLong(attachment.getGoodsId()), duplicates);
-            }
-
-            @Override
-            public boolean hasRecipient() {
-                return false;
-            }
-
-        };
-
-        public static final TransactionType PRICE_CHANGE = new DigitalGoods() {
-
-            @Override
-            public final byte getSubtype() {
-                return TransactionType.SUBTYPE_DIGITAL_GOODS_PRICE_CHANGE;
-            }
-
-            @Override
-            Attachment.DigitalGoodsPriceChange parseAttachment(ByteBuffer buffer, byte transactionVersion) throws NxtException.NotValidException {
-                return new Attachment.DigitalGoodsPriceChange(buffer, transactionVersion);
-            }
-
-            @Override
-            Attachment.DigitalGoodsPriceChange parseAttachment(JSONObject attachmentData) throws NxtException.NotValidException {
-                return new Attachment.DigitalGoodsPriceChange(attachmentData);
-            }
-
-            @Override
-            void applyAttachment(Transaction transaction, Account senderAccount, Account recipientAccount) {
-                Attachment.DigitalGoodsPriceChange attachment = (Attachment.DigitalGoodsPriceChange) transaction.getAttachment();
-                DigitalGoodsStore.changePrice(attachment.getGoodsId(), attachment.getPriceNQT());
-            }
-
-            @Override
-            void doValidateAttachment(Transaction transaction) throws NxtException.ValidationException {
-                Attachment.DigitalGoodsPriceChange attachment = (Attachment.DigitalGoodsPriceChange) transaction.getAttachment();
-                DigitalGoodsStore.Goods goods = DigitalGoodsStore.getGoods(attachment.getGoodsId());
-                if (attachment.getPriceNQT() <= 0 || attachment.getPriceNQT() > Constants.MAX_BALANCE_NQT
-                        || (goods != null && transaction.getSenderId() != goods.getSellerId())) {
-                    throw new NxtException.NotValidException("Invalid digital goods price change: " + attachment.getJSONObject());
-                }
-                if (goods == null || goods.isDelisted()) {
-                    throw new NxtException.NotCurrentlyValidException("Goods " + Convert.toUnsignedLong(attachment.getGoodsId()) +
-                            "not yet listed or already delisted");
-                }
-            }
-
-            @Override
-            boolean isDuplicate(Transaction transaction, Map<TransactionType, Set<String>> duplicates) {
-                Attachment.DigitalGoodsPriceChange attachment = (Attachment.DigitalGoodsPriceChange) transaction.getAttachment();
-                // not a bug, uniqueness is based on DigitalGoods.DELISTING
-                return isDuplicate(DigitalGoods.DELISTING, Convert.toUnsignedLong(attachment.getGoodsId()), duplicates);
-            }
-
-            @Override
-            public boolean hasRecipient() {
-                return false;
-            }
-
-        };
-
-        public static final TransactionType QUANTITY_CHANGE = new DigitalGoods() {
-
-            @Override
-            public final byte getSubtype() {
-                return TransactionType.SUBTYPE_DIGITAL_GOODS_QUANTITY_CHANGE;
-            }
-
-            @Override
-            Attachment.DigitalGoodsQuantityChange parseAttachment(ByteBuffer buffer, byte transactionVersion) throws NxtException.NotValidException {
-                return new Attachment.DigitalGoodsQuantityChange(buffer, transactionVersion);
-            }
-
-            @Override
-            Attachment.DigitalGoodsQuantityChange parseAttachment(JSONObject attachmentData) throws NxtException.NotValidException {
-                return new Attachment.DigitalGoodsQuantityChange(attachmentData);
-            }
-
-            @Override
-            void applyAttachment(Transaction transaction, Account senderAccount, Account recipientAccount) {
-                Attachment.DigitalGoodsQuantityChange attachment = (Attachment.DigitalGoodsQuantityChange) transaction.getAttachment();
-                DigitalGoodsStore.changeQuantity(attachment.getGoodsId(), attachment.getDeltaQuantity());
-            }
-
-            @Override
-            void doValidateAttachment(Transaction transaction) throws NxtException.ValidationException {
-                Attachment.DigitalGoodsQuantityChange attachment = (Attachment.DigitalGoodsQuantityChange) transaction.getAttachment();
-                DigitalGoodsStore.Goods goods = DigitalGoodsStore.getGoods(attachment.getGoodsId());
-                if (attachment.getDeltaQuantity() < -Constants.MAX_DGS_LISTING_QUANTITY
-                        || attachment.getDeltaQuantity() > Constants.MAX_DGS_LISTING_QUANTITY
-                        || (goods != null && transaction.getSenderId() != goods.getSellerId())) {
-                    throw new NxtException.NotValidException("Invalid digital goods quantity change: " + attachment.getJSONObject());
-                }
-                if (goods == null || goods.isDelisted()) {
-                    throw new NxtException.NotCurrentlyValidException("Goods " + Convert.toUnsignedLong(attachment.getGoodsId()) +
-                            "not yet listed or already delisted");
-                }
-            }
-
-            @Override
-            boolean isDuplicate(Transaction transaction, Map<TransactionType, Set<String>> duplicates) {
-                Attachment.DigitalGoodsQuantityChange attachment = (Attachment.DigitalGoodsQuantityChange) transaction.getAttachment();
-                // not a bug, uniqueness is based on DigitalGoods.DELISTING
-                return isDuplicate(DigitalGoods.DELISTING, Convert.toUnsignedLong(attachment.getGoodsId()), duplicates);
-            }
-
-            @Override
-            public boolean hasRecipient() {
-                return false;
-            }
-
-        };
-
-        public static final TransactionType PURCHASE = new DigitalGoods() {
-
-            @Override
-            public final byte getSubtype() {
-                return TransactionType.SUBTYPE_DIGITAL_GOODS_PURCHASE;
-            }
-
-            @Override
-            Attachment.DigitalGoodsPurchase parseAttachment(ByteBuffer buffer, byte transactionVersion) throws NxtException.NotValidException {
-                return new Attachment.DigitalGoodsPurchase(buffer, transactionVersion);
-            }
-
-            @Override
-            Attachment.DigitalGoodsPurchase parseAttachment(JSONObject attachmentData) throws NxtException.NotValidException {
-                return new Attachment.DigitalGoodsPurchase(attachmentData);
-            }
-
-            @Override
-            boolean applyAttachmentUnconfirmed(Transaction transaction, Account senderAccount) {
-                Attachment.DigitalGoodsPurchase attachment = (Attachment.DigitalGoodsPurchase) transaction.getAttachment();
-                if (senderAccount.getUnconfirmedBalanceNQT() >= Convert.safeMultiply(attachment.getQuantity(), attachment.getPriceNQT())) {
-                    senderAccount.addToUnconfirmedBalanceNQT(-Convert.safeMultiply(attachment.getQuantity(), attachment.getPriceNQT()));
-                    return true;
-                }
-                return false;
-            }
-
-            @Override
-            void undoAttachmentUnconfirmed(Transaction transaction, Account senderAccount) {
-                Attachment.DigitalGoodsPurchase attachment = (Attachment.DigitalGoodsPurchase) transaction.getAttachment();
-                senderAccount.addToUnconfirmedBalanceNQT(Convert.safeMultiply(attachment.getQuantity(), attachment.getPriceNQT()));
-            }
-
-            @Override
-            void applyAttachment(Transaction transaction, Account senderAccount, Account recipientAccount) {
-                Attachment.DigitalGoodsPurchase attachment = (Attachment.DigitalGoodsPurchase) transaction.getAttachment();
-                DigitalGoodsStore.purchase(transaction, attachment);
-            }
-
-            @Override
-            void doValidateAttachment(Transaction transaction) throws NxtException.ValidationException {
-                Attachment.DigitalGoodsPurchase attachment = (Attachment.DigitalGoodsPurchase) transaction.getAttachment();
-                DigitalGoodsStore.Goods goods = DigitalGoodsStore.getGoods(attachment.getGoodsId());
-                if (attachment.getQuantity() <= 0 || attachment.getQuantity() > Constants.MAX_DGS_LISTING_QUANTITY
-                        || attachment.getPriceNQT() <= 0 || attachment.getPriceNQT() > Constants.MAX_BALANCE_NQT
-                        || (goods != null && goods.getSellerId() != transaction.getRecipientId())) {
-                    throw new NxtException.NotValidException("Invalid digital goods purchase: " + attachment.getJSONObject());
-                }
-                if (transaction.getEncryptedMessage() != null && ! transaction.getEncryptedMessage().isText()) {
-                    throw new NxtException.NotValidException("Only text encrypted messages allowed");
-                }
-                if (goods == null || goods.isDelisted()) {
-                    throw new NxtException.NotCurrentlyValidException("Goods " + Convert.toUnsignedLong(attachment.getGoodsId()) +
-                            "not yet listed or already delisted");
-                }
-                if (attachment.getQuantity() > goods.getQuantity() || attachment.getPriceNQT() != goods.getPriceNQT()) {
-                    throw new NxtException.NotCurrentlyValidException("Goods price or quantity changed: " + attachment.getJSONObject());
-                }
-                if (attachment.getDeliveryDeadlineTimestamp() <= Nxt.getBlockchain().getLastBlock().getTimestamp()) {
-                    throw new NxtException.NotCurrentlyValidException("Delivery deadline has already expired: " + attachment.getDeliveryDeadlineTimestamp());
-                }
-            }
-
-            @Override
-            public boolean hasRecipient() {
-                return true;
-            }
-
-        };
-
-        public static final TransactionType DELIVERY = new DigitalGoods() {
-
-            @Override
-            public final byte getSubtype() {
-                return TransactionType.SUBTYPE_DIGITAL_GOODS_DELIVERY;
-            }
-
-            @Override
-            Attachment.DigitalGoodsDelivery parseAttachment(ByteBuffer buffer, byte transactionVersion) throws NxtException.NotValidException {
-                return new Attachment.DigitalGoodsDelivery(buffer, transactionVersion);
-            }
-
-            @Override
-            Attachment.DigitalGoodsDelivery parseAttachment(JSONObject attachmentData) throws NxtException.NotValidException {
-                return new Attachment.DigitalGoodsDelivery(attachmentData);
-            }
-
-            @Override
-            void applyAttachment(Transaction transaction, Account senderAccount, Account recipientAccount) {
-                Attachment.DigitalGoodsDelivery attachment = (Attachment.DigitalGoodsDelivery)transaction.getAttachment();
-                DigitalGoodsStore.deliver(transaction, attachment);
-            }
-
-            @Override
-            void doValidateAttachment(Transaction transaction) throws NxtException.ValidationException {
-                Attachment.DigitalGoodsDelivery attachment = (Attachment.DigitalGoodsDelivery) transaction.getAttachment();
-                DigitalGoodsStore.Purchase purchase = DigitalGoodsStore.getPendingPurchase(attachment.getPurchaseId());
-                if (attachment.getGoods().getData().length > Constants.MAX_DGS_GOODS_LENGTH
-                        || attachment.getGoods().getData().length == 0
-                        || attachment.getGoods().getNonce().length != 32
-                        || attachment.getDiscountNQT() < 0 || attachment.getDiscountNQT() > Constants.MAX_BALANCE_NQT
-                        || (purchase != null &&
-                        (purchase.getBuyerId() != transaction.getRecipientId()
-                                || transaction.getSenderId() != purchase.getSellerId()
-                                || attachment.getDiscountNQT() > Convert.safeMultiply(purchase.getPriceNQT(), purchase.getQuantity())))) {
-                    throw new NxtException.NotValidException("Invalid digital goods delivery: " + attachment.getJSONObject());
-                }
-                if (purchase == null || purchase.getEncryptedGoods() != null) {
-                    throw new NxtException.NotCurrentlyValidException("Purchase does not exist yet, or already delivered: "
-                            + attachment.getJSONObject());
-                }
-            }
-
-            @Override
-            boolean isDuplicate(Transaction transaction, Map<TransactionType, Set<String>> duplicates) {
-                Attachment.DigitalGoodsDelivery attachment = (Attachment.DigitalGoodsDelivery) transaction.getAttachment();
-                return isDuplicate(DigitalGoods.DELIVERY, Convert.toUnsignedLong(attachment.getPurchaseId()), duplicates);
-            }
-
-            @Override
-            public boolean hasRecipient() {
-                return true;
-            }
-
-        };
-
-        public static final TransactionType FEEDBACK = new DigitalGoods() {
-
-            @Override
-            public final byte getSubtype() {
-                return TransactionType.SUBTYPE_DIGITAL_GOODS_FEEDBACK;
-            }
-
-            @Override
-            Attachment.DigitalGoodsFeedback parseAttachment(ByteBuffer buffer, byte transactionVersion) throws NxtException.NotValidException {
-                return new Attachment.DigitalGoodsFeedback(buffer, transactionVersion);
-            }
-
-            @Override
-            Attachment.DigitalGoodsFeedback parseAttachment(JSONObject attachmentData) throws NxtException.NotValidException {
-                return new Attachment.DigitalGoodsFeedback(attachmentData);
-            }
-
-            @Override
-            void applyAttachment(Transaction transaction, Account senderAccount, Account recipientAccount) {
-                Attachment.DigitalGoodsFeedback attachment = (Attachment.DigitalGoodsFeedback)transaction.getAttachment();
-                DigitalGoodsStore.feedback(attachment.getPurchaseId(), transaction.getEncryptedMessage(), transaction.getMessage());
-            }
-
-            @Override
-            void doValidateAttachment(Transaction transaction) throws NxtException.ValidationException {
-                Attachment.DigitalGoodsFeedback attachment = (Attachment.DigitalGoodsFeedback) transaction.getAttachment();
-                DigitalGoodsStore.Purchase purchase = DigitalGoodsStore.getPurchase(attachment.getPurchaseId());
-                if (purchase != null &&
-                        (purchase.getSellerId() != transaction.getRecipientId()
-                                || transaction.getSenderId() != purchase.getBuyerId())) {
-                    throw new NxtException.NotValidException("Invalid digital goods feedback: " + attachment.getJSONObject());
-                }
-                if (transaction.getEncryptedMessage() == null && transaction.getMessage() == null) {
-                    throw new NxtException.NotValidException("Missing feedback message");
-                }
-                if (transaction.getEncryptedMessage() != null && ! transaction.getEncryptedMessage().isText()) {
-                    throw new NxtException.NotValidException("Only text encrypted messages allowed");
-                }
-                if (transaction.getMessage() != null && ! transaction.getMessage().isText()) {
-                    throw new NxtException.NotValidException("Only text public messages allowed");
-                }
-                if (purchase == null || purchase.getEncryptedGoods() == null) {
-                    throw new NxtException.NotCurrentlyValidException("Purchase does not exist yet or not yet delivered");
-                }
-            }
-
-            @Override
-            boolean isDuplicate(Transaction transaction, Map<TransactionType, Set<String>> duplicates) {
-                Attachment.DigitalGoodsFeedback attachment = (Attachment.DigitalGoodsFeedback) transaction.getAttachment();
-                return isDuplicate(DigitalGoods.FEEDBACK, Convert.toUnsignedLong(attachment.getPurchaseId()), duplicates);
-            }
-
-            @Override
-            public boolean hasRecipient() {
-                return true;
-            }
-
-        };
-
-        public static final TransactionType REFUND = new DigitalGoods() {
-
-            @Override
-            public final byte getSubtype() {
-                return TransactionType.SUBTYPE_DIGITAL_GOODS_REFUND;
-            }
-
-            @Override
-            Attachment.DigitalGoodsRefund parseAttachment(ByteBuffer buffer, byte transactionVersion) throws NxtException.NotValidException {
-                return new Attachment.DigitalGoodsRefund(buffer, transactionVersion);
-            }
-
-            @Override
-            Attachment.DigitalGoodsRefund parseAttachment(JSONObject attachmentData) throws NxtException.NotValidException {
-                return new Attachment.DigitalGoodsRefund(attachmentData);
-            }
-
-            @Override
-            boolean applyAttachmentUnconfirmed(Transaction transaction, Account senderAccount) {
-                Attachment.DigitalGoodsRefund attachment = (Attachment.DigitalGoodsRefund) transaction.getAttachment();
-                if (senderAccount.getUnconfirmedBalanceNQT() >= attachment.getRefundNQT()) {
-                    senderAccount.addToUnconfirmedBalanceNQT(-attachment.getRefundNQT());
-                    return true;
-                }
-                return false;
-            }
-
-            @Override
-            void undoAttachmentUnconfirmed(Transaction transaction, Account senderAccount) {
-                Attachment.DigitalGoodsRefund attachment = (Attachment.DigitalGoodsRefund) transaction.getAttachment();
-                senderAccount.addToUnconfirmedBalanceNQT(attachment.getRefundNQT());
-            }
-
-            @Override
-            void applyAttachment(Transaction transaction, Account senderAccount, Account recipientAccount) {
-                Attachment.DigitalGoodsRefund attachment = (Attachment.DigitalGoodsRefund) transaction.getAttachment();
-                DigitalGoodsStore.refund(transaction.getSenderId(), attachment.getPurchaseId(),
-                        attachment.getRefundNQT(), transaction.getEncryptedMessage());
-            }
-
-            @Override
-            void doValidateAttachment(Transaction transaction) throws NxtException.ValidationException {
-                Attachment.DigitalGoodsRefund attachment = (Attachment.DigitalGoodsRefund) transaction.getAttachment();
-                DigitalGoodsStore.Purchase purchase = DigitalGoodsStore.getPurchase(attachment.getPurchaseId());
-                if (attachment.getRefundNQT() < 0 || attachment.getRefundNQT() > Constants.MAX_BALANCE_NQT
-                        || (purchase != null &&
-                        (purchase.getBuyerId() != transaction.getRecipientId()
-                                || transaction.getSenderId() != purchase.getSellerId()))) {
-                    throw new NxtException.NotValidException("Invalid digital goods refund: " + attachment.getJSONObject());
-                }
-                if (transaction.getEncryptedMessage() != null && ! transaction.getEncryptedMessage().isText()) {
-                    throw new NxtException.NotValidException("Only text encrypted messages allowed");
-                }
-                if (purchase == null || purchase.getEncryptedGoods() == null || purchase.getRefundNQT() != 0) {
-                    throw new NxtException.NotCurrentlyValidException("Purchase does not exist or is not delivered or is already refunded");
-                }
-            }
-
-            @Override
-            boolean isDuplicate(Transaction transaction, Map<TransactionType, Set<String>> duplicates) {
-                Attachment.DigitalGoodsRefund attachment = (Attachment.DigitalGoodsRefund) transaction.getAttachment();
-                return isDuplicate(DigitalGoods.REFUND, Convert.toUnsignedLong(attachment.getPurchaseId()), duplicates);
-            }
-
-            @Override
-            public boolean hasRecipient() {
-                return true;
-            }
-
-        };
-
-    }
-
-    public static abstract class AccountControl extends TransactionType {
-
-        private AccountControl() {
-        }
-
-        @Override
-        public final byte getType() {
-            return TransactionType.TYPE_ACCOUNT_CONTROL;
-        }
-
-        @Override
-        final boolean applyAttachmentUnconfirmed(Transaction transaction, Account senderAccount) {
-            return true;
-        }
-
-        @Override
-        final void undoAttachmentUnconfirmed(Transaction transaction, Account senderAccount) {
-        }
-
-        public static final TransactionType EFFECTIVE_BALANCE_LEASING = new AccountControl() {
-
-            @Override
-            public final byte getSubtype() {
-                return TransactionType.SUBTYPE_ACCOUNT_CONTROL_EFFECTIVE_BALANCE_LEASING;
-            }
-
-            @Override
-            Attachment.AccountControlEffectiveBalanceLeasing parseAttachment(ByteBuffer buffer, byte transactionVersion) throws NxtException.NotValidException {
-                return new Attachment.AccountControlEffectiveBalanceLeasing(buffer, transactionVersion);
-            }
-
-            @Override
-            Attachment.AccountControlEffectiveBalanceLeasing parseAttachment(JSONObject attachmentData) throws NxtException.NotValidException {
-                return new Attachment.AccountControlEffectiveBalanceLeasing(attachmentData);
-            }
-
-            @Override
-            void applyAttachment(Transaction transaction, Account senderAccount, Account recipientAccount) {
-                Attachment.AccountControlEffectiveBalanceLeasing attachment = (Attachment.AccountControlEffectiveBalanceLeasing) transaction.getAttachment();
-                Account.getAccount(transaction.getSenderId()).leaseEffectiveBalance(transaction.getRecipientId(), attachment.getPeriod());
-            }
-
-            @Override
-            void validateAttachment(Transaction transaction) throws NxtException.ValidationException {
-                Attachment.AccountControlEffectiveBalanceLeasing attachment = (Attachment.AccountControlEffectiveBalanceLeasing)transaction.getAttachment();
-                Account recipientAccount = Account.getAccount(transaction.getRecipientId());
-                if (transaction.getSenderId() == transaction.getRecipientId()
-                        || transaction.getAmountNQT() != 0
-                        || attachment.getPeriod() < 1440) {
-                    throw new NxtException.NotValidException("Invalid effective balance leasing: "
-                            + transaction.getJSONObject() + " transaction " + transaction.getStringId());
-                }
-                if (recipientAccount == null
-                        || (recipientAccount.getPublicKey() == null && ! transaction.getStringId().equals("5081403377391821646"))) {
-                    throw new NxtException.NotCurrentlyValidException("Invalid effective balance leasing: "
-                            + " recipient account " + transaction.getRecipientId() + " not found or no public key published");
-                }
-            }
-
-            @Override
-            public boolean hasRecipient() {
-                return true;
-            }
-
-        };
-
-    }
-
-    long minimumFeeNQT(int height, int appendagesSize) {
-        if (height < BASELINE_FEE_HEIGHT) {
-            return 0; // No need to validate fees before baseline block
-        }
-        Fee fee;
-        if (height >= NEXT_FEE_HEIGHT) {
-            fee = getNextFee();
-        } else {
-            fee = getBaselineFee();
-        }
-        return Convert.safeAdd(fee.getConstantFee(), Convert.safeMultiply(appendagesSize, fee.getAppendagesFee()));
-    }
-
-    protected Fee getBaselineFee() {
-        return BASELINE_FEE;
-    }
-
-    protected Fee getNextFee() {
-        return NEXT_FEE;
-    }
-
-    public static final class Fee {
-        private final long constantFee;
-        private final long appendagesFee;
-
-        public Fee(long constantFee, long appendagesFee) {
-            this.constantFee = constantFee;
-            this.appendagesFee = appendagesFee;
-        }
-
-        public long getConstantFee() {
-            return constantFee;
-        }
-
-        public long getAppendagesFee() {
-            return appendagesFee;
-        }
-
-        @Override
-        public String toString() {
-            return "Fee{" +
-                    "constantFee=" + constantFee +
-                    ", appendagesFee=" + appendagesFee +
-                    '}';
-        }
-    }
-}
-=======
-package nxt;
-
-import nxt.util.Convert;
-import org.json.simple.JSONObject;
-
-import java.nio.ByteBuffer;
-import java.util.Arrays;
-import java.util.HashSet;
-import java.util.Map;
-import java.util.Set;
-
-
-public abstract class TransactionType {
-
-    private static final byte TYPE_PAYMENT = 0;
-    private static final byte TYPE_MESSAGING = 1;
-    private static final byte TYPE_COLORED_COINS = 2;
-    private static final byte TYPE_DIGITAL_GOODS = 3;
-    private static final byte TYPE_ACCOUNT_CONTROL = 4;
-
-    private static final byte SUBTYPE_PAYMENT_ORDINARY_PAYMENT = 0;
-
-    private static final byte SUBTYPE_MESSAGING_ARBITRARY_MESSAGE = 0;
-    private static final byte SUBTYPE_MESSAGING_ALIAS_ASSIGNMENT = 1;
-    private static final byte SUBTYPE_MESSAGING_POLL_CREATION = 2;
-    private static final byte SUBTYPE_MESSAGING_VOTE_CASTING = 3;
-    private static final byte SUBTYPE_MESSAGING_HUB_ANNOUNCEMENT = 4;
-    private static final byte SUBTYPE_MESSAGING_ACCOUNT_INFO = 5;
-    private static final byte SUBTYPE_MESSAGING_ALIAS_SELL = 6;
-    private static final byte SUBTYPE_MESSAGING_ALIAS_BUY = 7;
-
-    private static final byte SUBTYPE_COLORED_COINS_ASSET_ISSUANCE = 0;
-    private static final byte SUBTYPE_COLORED_COINS_ASSET_TRANSFER = 1;
-    private static final byte SUBTYPE_COLORED_COINS_ASK_ORDER_PLACEMENT = 2;
-    private static final byte SUBTYPE_COLORED_COINS_BID_ORDER_PLACEMENT = 3;
-    private static final byte SUBTYPE_COLORED_COINS_ASK_ORDER_CANCELLATION = 4;
-    private static final byte SUBTYPE_COLORED_COINS_BID_ORDER_CANCELLATION = 5;
-
-    private static final byte SUBTYPE_DIGITAL_GOODS_LISTING = 0;
-    private static final byte SUBTYPE_DIGITAL_GOODS_DELISTING = 1;
-    private static final byte SUBTYPE_DIGITAL_GOODS_PRICE_CHANGE = 2;
-    private static final byte SUBTYPE_DIGITAL_GOODS_QUANTITY_CHANGE = 3;
-    private static final byte SUBTYPE_DIGITAL_GOODS_PURCHASE = 4;
-    private static final byte SUBTYPE_DIGITAL_GOODS_DELIVERY = 5;
-    private static final byte SUBTYPE_DIGITAL_GOODS_FEEDBACK = 6;
-    private static final byte SUBTYPE_DIGITAL_GOODS_REFUND = 7;
-
-    private static final byte SUBTYPE_ACCOUNT_CONTROL_EFFECTIVE_BALANCE_LEASING = 0;
-
-    private static final int BASELINE_FEE_HEIGHT = 1; // At release time must be less than current block - 1440
-    private static final Fee BASELINE_FEE = new Fee(Constants.ONE_NXT, 0);
-    private static final Fee BASELINE_ASSET_ISSUANCE_FEE = new Fee(1000 * Constants.ONE_NXT, 0);
-    private static final int NEXT_FEE_HEIGHT = Integer.MAX_VALUE;
-    private static final Fee NEXT_FEE = new Fee(Constants.ONE_NXT, 0);
-    private static final Fee NEXT_ASSET_ISSUANCE_FEE = new Fee(1000 * Constants.ONE_NXT, 0);
-
-    public static TransactionType findTransactionType(byte type, byte subtype) {
-        switch (type) {
-            case TYPE_PAYMENT:
-                switch (subtype) {
-                    case SUBTYPE_PAYMENT_ORDINARY_PAYMENT:
-                        return Payment.ORDINARY;
-                    default:
-                        return null;
-                }
-            case TYPE_MESSAGING:
-                switch (subtype) {
-                    case SUBTYPE_MESSAGING_ARBITRARY_MESSAGE:
-                        return Messaging.ARBITRARY_MESSAGE;
-                    case SUBTYPE_MESSAGING_ALIAS_ASSIGNMENT:
-                        return Messaging.ALIAS_ASSIGNMENT;
-                    case SUBTYPE_MESSAGING_POLL_CREATION:
-                        return Messaging.POLL_CREATION;
-                    case SUBTYPE_MESSAGING_VOTE_CASTING:
-                        return Messaging.VOTE_CASTING;
-                    case SUBTYPE_MESSAGING_HUB_ANNOUNCEMENT:
-                        return Messaging.HUB_ANNOUNCEMENT;
-                    case SUBTYPE_MESSAGING_ACCOUNT_INFO:
-                        return Messaging.ACCOUNT_INFO;
-                    case SUBTYPE_MESSAGING_ALIAS_SELL:
-                        return Messaging.ALIAS_SELL;
-                    case SUBTYPE_MESSAGING_ALIAS_BUY:
-                        return Messaging.ALIAS_BUY;
-                    default:
-                        return null;
-                }
-            case TYPE_COLORED_COINS:
-                switch (subtype) {
-                    case SUBTYPE_COLORED_COINS_ASSET_ISSUANCE:
-                        return ColoredCoins.ASSET_ISSUANCE;
-                    case SUBTYPE_COLORED_COINS_ASSET_TRANSFER:
-                        return ColoredCoins.ASSET_TRANSFER;
-                    case SUBTYPE_COLORED_COINS_ASK_ORDER_PLACEMENT:
-                        return ColoredCoins.ASK_ORDER_PLACEMENT;
-                    case SUBTYPE_COLORED_COINS_BID_ORDER_PLACEMENT:
-                        return ColoredCoins.BID_ORDER_PLACEMENT;
-                    case SUBTYPE_COLORED_COINS_ASK_ORDER_CANCELLATION:
-                        return ColoredCoins.ASK_ORDER_CANCELLATION;
-                    case SUBTYPE_COLORED_COINS_BID_ORDER_CANCELLATION:
-                        return ColoredCoins.BID_ORDER_CANCELLATION;
-                    default:
-                        return null;
-                }
-            case TYPE_DIGITAL_GOODS:
-                switch (subtype) {
-                    case SUBTYPE_DIGITAL_GOODS_LISTING:
-                        return DigitalGoods.LISTING;
-                    case SUBTYPE_DIGITAL_GOODS_DELISTING:
-                        return DigitalGoods.DELISTING;
-                    case SUBTYPE_DIGITAL_GOODS_PRICE_CHANGE:
-                        return DigitalGoods.PRICE_CHANGE;
-                    case SUBTYPE_DIGITAL_GOODS_QUANTITY_CHANGE:
-                        return DigitalGoods.QUANTITY_CHANGE;
-                    case SUBTYPE_DIGITAL_GOODS_PURCHASE:
-                        return DigitalGoods.PURCHASE;
-                    case SUBTYPE_DIGITAL_GOODS_DELIVERY:
-                        return DigitalGoods.DELIVERY;
-                    case SUBTYPE_DIGITAL_GOODS_FEEDBACK:
-                        return DigitalGoods.FEEDBACK;
-                    case SUBTYPE_DIGITAL_GOODS_REFUND:
-                        return DigitalGoods.REFUND;
-                    default:
-                        return null;
-                }
-            case TYPE_ACCOUNT_CONTROL:
-                switch (subtype) {
-                    case SUBTYPE_ACCOUNT_CONTROL_EFFECTIVE_BALANCE_LEASING:
-                        return AccountControl.EFFECTIVE_BALANCE_LEASING;
-                    default:
-                        return null;
-                }
-            default:
-                return null;
-        }
-    }
-
-    private TransactionType() {
-    }
-
-    public abstract byte getType();
-
-    public abstract byte getSubtype();
-
-    abstract Attachment.AbstractAttachment parseAttachment(ByteBuffer buffer, byte transactionVersion) throws NxtException.NotValidException;
-
-    abstract Attachment.AbstractAttachment parseAttachment(JSONObject attachmentData) throws NxtException.NotValidException;
-
-    abstract void validateAttachment(Transaction transaction) throws NxtException.ValidationException;
-
-    // return false iff double spending
-    final boolean applyUnconfirmed(Transaction transaction, Account senderAccount) {
-        long totalAmountNQT = Convert.safeAdd(transaction.getAmountNQT(), transaction.getFeeNQT());
-        if (transaction.getReferencedTransactionFullHash() != null
-                && transaction.getTimestamp() > Constants.REFERENCED_TRANSACTION_FULL_HASH_BLOCK_TIMESTAMP) {
-            totalAmountNQT = Convert.safeAdd(totalAmountNQT, Constants.UNCONFIRMED_POOL_DEPOSIT_NQT);
-        }
-        if (senderAccount.getUnconfirmedBalanceNQT() < totalAmountNQT
-                && !(transaction.getTimestamp() == 0 && Arrays.equals(senderAccount.getPublicKey(), Genesis.CREATOR_PUBLIC_KEY))) {
-            return false;
-        }
-        senderAccount.addToUnconfirmedBalanceNQT(-totalAmountNQT);
-        if (!applyAttachmentUnconfirmed(transaction, senderAccount)) {
-            senderAccount.addToUnconfirmedBalanceNQT(totalAmountNQT);
-            return false;
-        }
-        return true;
-    }
-
-    abstract boolean applyAttachmentUnconfirmed(Transaction transaction, Account senderAccount);
-
-    final void apply(Transaction transaction, Account senderAccount, Account recipientAccount) {
-        senderAccount.addToBalanceNQT(- (Convert.safeAdd(transaction.getAmountNQT(), transaction.getFeeNQT())));
-        if (transaction.getReferencedTransactionFullHash() != null
-                && transaction.getTimestamp() > Constants.REFERENCED_TRANSACTION_FULL_HASH_BLOCK_TIMESTAMP) {
-            senderAccount.addToUnconfirmedBalanceNQT(Constants.UNCONFIRMED_POOL_DEPOSIT_NQT);
-        }
-        if (recipientAccount != null) {
-            recipientAccount.addToBalanceAndUnconfirmedBalanceNQT(transaction.getAmountNQT());
-        }
-        applyAttachment(transaction, senderAccount, recipientAccount);
-    }
-
-    abstract void applyAttachment(Transaction transaction, Account senderAccount, Account recipientAccount);
-
-    final void undoUnconfirmed(Transaction transaction, Account senderAccount) {
-        undoAttachmentUnconfirmed(transaction, senderAccount);
-        senderAccount.addToUnconfirmedBalanceNQT(Convert.safeAdd(transaction.getAmountNQT(), transaction.getFeeNQT()));
-        if (transaction.getReferencedTransactionFullHash() != null
-                && transaction.getTimestamp() > Constants.REFERENCED_TRANSACTION_FULL_HASH_BLOCK_TIMESTAMP) {
-            senderAccount.addToUnconfirmedBalanceNQT(Constants.UNCONFIRMED_POOL_DEPOSIT_NQT);
-        }
-    }
-
-    abstract void undoAttachmentUnconfirmed(Transaction transaction, Account senderAccount);
-
-    boolean isDuplicate(Transaction transaction, Map<TransactionType, Set<String>> duplicates) {
-        return false;
-    }
-
-    static boolean isDuplicate(TransactionType uniqueType, String key, Map<TransactionType, Set<String>> duplicates) {
-        Set<String> typeDuplicates = duplicates.get(uniqueType);
-        if (typeDuplicates == null) {
-            typeDuplicates = new HashSet<>();
-            duplicates.put(uniqueType, typeDuplicates);
-        }
-        return ! typeDuplicates.add(key);
-    }
-
-    public abstract boolean hasRecipient();
-
-    @Override
-    public final String toString() {
-        return "type: " + getType() + ", subtype: " + getSubtype();
-    }
-
-    /*
-    Collection<TransactionType> getPhasingTransactionTypes() {
-        return Collections.emptyList();
-    }
-
-    Collection<TransactionType> getPhasedTransactionTypes() {
-        return Collections.emptyList();
-    }
-    */
-
-    public static abstract class Payment extends TransactionType {
-
-        private Payment() {
-        }
-
-        @Override
-        public final byte getType() {
-            return TransactionType.TYPE_PAYMENT;
-        }
-
-        @Override
-        final boolean applyAttachmentUnconfirmed(Transaction transaction, Account senderAccount) {
-            return true;
-        }
-
-        @Override
-        final void applyAttachment(Transaction transaction, Account senderAccount, Account recipientAccount) {
-        }
-
-        @Override
-        final void undoAttachmentUnconfirmed(Transaction transaction, Account senderAccount) {
-        }
-
-        @Override
-        final public boolean hasRecipient() {
-            return true;
-        }
-
-        public static final TransactionType ORDINARY = new Payment() {
-
-            @Override
-            public final byte getSubtype() {
-                return TransactionType.SUBTYPE_PAYMENT_ORDINARY_PAYMENT;
-            }
-
-            @Override
-            Attachment.EmptyAttachment parseAttachment(ByteBuffer buffer, byte transactionVersion) throws NxtException.NotValidException {
-                return Attachment.ORDINARY_PAYMENT;
-            }
-
-            @Override
-            Attachment.EmptyAttachment parseAttachment(JSONObject attachmentData) throws NxtException.NotValidException {
-                return Attachment.ORDINARY_PAYMENT;
-            }
-
-            @Override
-            void validateAttachment(Transaction transaction) throws NxtException.ValidationException {
-                if (transaction.getAmountNQT() <= 0 || transaction.getAmountNQT() >= Constants.MAX_BALANCE_NQT) {
-                    throw new NxtException.NotValidException("Invalid ordinary payment");
-                }
-            }
-
-        };
-
-    }
-
-    public static abstract class Messaging extends TransactionType {
-
-        private Messaging() {
-        }
-
-        @Override
-        public final byte getType() {
-            return TransactionType.TYPE_MESSAGING;
-        }
-
-        @Override
-        final boolean applyAttachmentUnconfirmed(Transaction transaction, Account senderAccount) {
-            return true;
-        }
-
-        @Override
-        final void undoAttachmentUnconfirmed(Transaction transaction, Account senderAccount) {
-        }
-
-        public final static TransactionType ARBITRARY_MESSAGE = new Messaging() {
-
-            @Override
-            public final byte getSubtype() {
-                return TransactionType.SUBTYPE_MESSAGING_ARBITRARY_MESSAGE;
-            }
-
-            @Override
-            Attachment.EmptyAttachment parseAttachment(ByteBuffer buffer, byte transactionVersion) throws NxtException.NotValidException {
-                return Attachment.ARBITRARY_MESSAGE;
-            }
-
-            @Override
-            Attachment.EmptyAttachment parseAttachment(JSONObject attachmentData) throws NxtException.NotValidException {
-                return Attachment.ARBITRARY_MESSAGE;
-            }
-
-            @Override
-            void applyAttachment(Transaction transaction, Account senderAccount, Account recipientAccount) {
-            }
-
-            @Override
-            void validateAttachment(Transaction transaction) throws NxtException.ValidationException {
-                Attachment attachment = transaction.getAttachment();
-                if (transaction.getAmountNQT() != 0) {
-                    throw new NxtException.NotValidException("Invalid arbitrary message: " + attachment.getJSONObject());
-                }
-            }
-
-            @Override
-            public boolean hasRecipient() {
-                return true;
-            }
-
-        };
-
-        public static final TransactionType ALIAS_ASSIGNMENT = new Messaging() {
-
-            @Override
-            public final byte getSubtype() {
-                return TransactionType.SUBTYPE_MESSAGING_ALIAS_ASSIGNMENT;
-            }
-
-            @Override
-            Attachment.MessagingAliasAssignment parseAttachment(ByteBuffer buffer, byte transactionVersion) throws NxtException.NotValidException {
-                return new Attachment.MessagingAliasAssignment(buffer, transactionVersion);
-            }
-
-            @Override
-            Attachment.MessagingAliasAssignment parseAttachment(JSONObject attachmentData) throws NxtException.NotValidException {
-                return new Attachment.MessagingAliasAssignment(attachmentData);
-            }
-
-            @Override
-            void applyAttachment(Transaction transaction, Account senderAccount, Account recipientAccount) {
-                Attachment.MessagingAliasAssignment attachment = (Attachment.MessagingAliasAssignment) transaction.getAttachment();
-                Alias.addOrUpdateAlias(transaction, attachment);
-            }
-
-            @Override
-            boolean isDuplicate(Transaction transaction, Map<TransactionType, Set<String>> duplicates) {
-                Attachment.MessagingAliasAssignment attachment = (Attachment.MessagingAliasAssignment) transaction.getAttachment();
-                return isDuplicate(Messaging.ALIAS_ASSIGNMENT, attachment.getAliasName().toLowerCase(), duplicates);
-            }
-
-            @Override
-            void validateAttachment(Transaction transaction) throws NxtException.ValidationException {
-                Attachment.MessagingAliasAssignment attachment = (Attachment.MessagingAliasAssignment) transaction.getAttachment();
-                if (attachment.getAliasName().length() == 0
-                        || attachment.getAliasName().length() > Constants.MAX_ALIAS_LENGTH
-                        || attachment.getAliasURI().length() > Constants.MAX_ALIAS_URI_LENGTH) {
-                    throw new NxtException.NotValidException("Invalid alias assignment: " + attachment.getJSONObject());
-                }
-                String normalizedAlias = attachment.getAliasName().toLowerCase();
-                for (int i = 0; i < normalizedAlias.length(); i++) {
-                    if (Constants.ALPHABET.indexOf(normalizedAlias.charAt(i)) < 0) {
-                        throw new NxtException.NotValidException("Invalid alias name: " + normalizedAlias);
-                    }
-                }
-                Alias alias = Alias.getAlias(normalizedAlias);
-                if (alias != null && alias.getAccountId() != transaction.getSenderId()) {
-                    throw new NxtException.NotCurrentlyValidException("Alias already owned by another account: " + normalizedAlias);
-                }
-            }
-
-            @Override
-            public boolean hasRecipient() {
-                return false;
-            }
-
-        };
-
-        public static final TransactionType ALIAS_SELL = new Messaging() {
-
-            @Override
-            public final byte getSubtype() {
-                return TransactionType.SUBTYPE_MESSAGING_ALIAS_SELL;
-            }
-
-            @Override
-            Attachment.MessagingAliasSell parseAttachment(ByteBuffer buffer, byte transactionVersion) throws NxtException.NotValidException {
-                return new Attachment.MessagingAliasSell(buffer, transactionVersion);
-            }
-
-            @Override
-            Attachment.MessagingAliasSell parseAttachment(JSONObject attachmentData) throws NxtException.NotValidException {
-                return new Attachment.MessagingAliasSell(attachmentData);
-            }
-
-            @Override
-            void applyAttachment(Transaction transaction, Account senderAccount, Account recipientAccount) {
-                final Attachment.MessagingAliasSell attachment =
-                        (Attachment.MessagingAliasSell) transaction.getAttachment();
-                Alias.sellAlias(transaction, attachment);
-            }
-
-            @Override
-            boolean isDuplicate(Transaction transaction, Map<TransactionType, Set<String>> duplicates) {
-                Attachment.MessagingAliasSell attachment = (Attachment.MessagingAliasSell) transaction.getAttachment();
-                // not a bug, uniqueness is based on Messaging.ALIAS_ASSIGNMENT
-                return isDuplicate(Messaging.ALIAS_ASSIGNMENT, attachment.getAliasName().toLowerCase(), duplicates);
-            }
-
-            @Override
-            void validateAttachment(Transaction transaction) throws NxtException.ValidationException {
-                if (transaction.getAmountNQT() != 0) {
-                    throw new NxtException.NotValidException("Invalid sell alias transaction: " +
-                            transaction.getJSONObject());
-                }
-                final Attachment.MessagingAliasSell attachment =
-                        (Attachment.MessagingAliasSell) transaction.getAttachment();
-                final String aliasName = attachment.getAliasName();
-                if (aliasName == null || aliasName.length() == 0) {
-                    throw new NxtException.NotValidException("Missing alias name");
-                }
-                long priceNQT = attachment.getPriceNQT();
-                if (priceNQT < 0 || priceNQT > Constants.MAX_BALANCE_NQT) {
-                    throw new NxtException.NotValidException("Invalid alias sell price: " + priceNQT);
-                }
-                if (priceNQT == 0) {
-                    if (Genesis.CREATOR_ID == transaction.getRecipientId()) {
-                        throw new NxtException.NotValidException("Transferring aliases to Genesis account not allowed");
-                    } else if (transaction.getRecipientId() == 0) {
-                        throw new NxtException.NotValidException("Missing alias transfer recipient");
-                    }
-                }
-                final Alias alias = Alias.getAlias(aliasName);
-                if (alias == null) {
-                    throw new NxtException.NotCurrentlyValidException("Alias hasn't been registered yet: " + aliasName);
-                } else if (alias.getAccountId() != transaction.getSenderId()) {
-                    throw new NxtException.NotCurrentlyValidException("Alias doesn't belong to sender: " + aliasName);
-                }
-            }
-
-            @Override
-            public boolean hasRecipient() {
-                return true;
-            }
-
-        };
-
-        public static final TransactionType ALIAS_BUY = new Messaging() {
-
-            @Override
-            public final byte getSubtype() {
-                return TransactionType.SUBTYPE_MESSAGING_ALIAS_BUY;
-            }
-
-            @Override
-            Attachment.MessagingAliasBuy parseAttachment(ByteBuffer buffer, byte transactionVersion) throws NxtException.NotValidException {
-                return new Attachment.MessagingAliasBuy(buffer, transactionVersion);
-            }
-
-            @Override
-            Attachment.MessagingAliasBuy parseAttachment(JSONObject attachmentData) throws NxtException.NotValidException {
-                return new Attachment.MessagingAliasBuy(attachmentData);
-            }
-
-            @Override
-            void applyAttachment(Transaction transaction, Account senderAccount, Account recipientAccount) {
-                final Attachment.MessagingAliasBuy attachment =
-                        (Attachment.MessagingAliasBuy) transaction.getAttachment();
-                final String aliasName = attachment.getAliasName();
-                Alias.changeOwner(transaction.getSenderId(), aliasName, transaction.getBlockTimestamp());
-            }
-
-            @Override
-            boolean isDuplicate(Transaction transaction, Map<TransactionType, Set<String>> duplicates) {
-                Attachment.MessagingAliasBuy attachment = (Attachment.MessagingAliasBuy) transaction.getAttachment();
-                // not a bug, uniqueness is based on Messaging.ALIAS_ASSIGNMENT
-                return isDuplicate(Messaging.ALIAS_ASSIGNMENT, attachment.getAliasName().toLowerCase(), duplicates);
-            }
-
-            @Override
-            void validateAttachment(Transaction transaction) throws NxtException.ValidationException {
-                final Attachment.MessagingAliasBuy attachment =
-                        (Attachment.MessagingAliasBuy) transaction.getAttachment();
-                final String aliasName = attachment.getAliasName();
-                final Alias alias = Alias.getAlias(aliasName);
-                if (alias == null) {
-                    throw new NxtException.NotCurrentlyValidException("Alias hasn't been registered yet: " + aliasName);
-                } else if (alias.getAccountId() != transaction.getRecipientId()) {
-                    throw new NxtException.NotCurrentlyValidException("Alias is owned by account other than recipient: "
-                            + Convert.toUnsignedLong(alias.getAccountId()));
-                }
-                Alias.Offer offer = Alias.getOffer(alias);
-                if (offer == null) {
-                    throw new NxtException.NotCurrentlyValidException("Alias is not for sale: " + aliasName);
-                }
-                if (transaction.getAmountNQT() < offer.getPriceNQT()) {
-                    String msg = "Price is too low for: " + aliasName + " ("
-                            + transaction.getAmountNQT() + " < " + offer.getPriceNQT() + ")";
-                    throw new NxtException.NotCurrentlyValidException(msg);
-                }
-                if (offer.getBuyerId() != 0 && offer.getBuyerId() != transaction.getSenderId()) {
-                    throw new NxtException.NotCurrentlyValidException("Wrong buyer for " + aliasName + ": "
-                            + Convert.toUnsignedLong(transaction.getSenderId()) + " expected: "
-                            + Convert.toUnsignedLong(offer.getBuyerId()));
-                }
-            }
-
-            @Override
-            public boolean hasRecipient() {
-                return true;
-            }
-
-        };
-
-        public final static TransactionType POLL_CREATION = new Messaging() {
-            @Override
-            public final byte getSubtype() {
-                return TransactionType.SUBTYPE_MESSAGING_POLL_CREATION;
-            }
-
-            @Override
-            Attachment.MessagingPollCreation parseAttachment(ByteBuffer buffer, byte transactionVersion) throws NxtException.NotValidException {
-                return new Attachment.MessagingPollCreation(buffer, transactionVersion);
-            }
-
-            @Override
-            Attachment.MessagingPollCreation parseAttachment(JSONObject attachmentData) throws NxtException.NotValidException {
-                return new Attachment.MessagingPollCreation(attachmentData);
-            }
-
-            @Override
-            void applyAttachment(Transaction transaction, Account senderAccount, Account recipientAccount) {
-                Attachment.MessagingPollCreation attachment = (Attachment.MessagingPollCreation) transaction.getAttachment();
-                Poll.addPoll(transaction, attachment);
-            }
-
-            @Override
-            void validateAttachment(Transaction transaction) throws NxtException.ValidationException {
-                if (Nxt.getBlockchain().getLastBlock().getHeight() < Constants.VOTING_SYSTEM_BLOCK) {
-                    throw new NxtException.NotYetEnabledException("Voting System not yet enabled at height " + Nxt.getBlockchain().getLastBlock().getHeight());
-                }
-                Attachment.MessagingPollCreation attachment = (Attachment.MessagingPollCreation) transaction.getAttachment();
-                for (int i = 0; i < attachment.getPollOptions().length; i++) {
-                    if (attachment.getPollOptions()[i].length() > Constants.MAX_POLL_OPTION_LENGTH) {
-                        throw new NxtException.NotValidException("Invalid poll options length: " + attachment.getJSONObject());
-                    }
-                }
-                if (attachment.getPollName().length() > Constants.MAX_POLL_NAME_LENGTH
-                        || attachment.getPollDescription().length() > Constants.MAX_POLL_DESCRIPTION_LENGTH
-                        || attachment.getPollOptions().length > Constants.MAX_POLL_OPTION_COUNT) {
-                    throw new NxtException.NotValidException("Invalid poll attachment: " + attachment.getJSONObject());
-                }
-            }
-
-            @Override
-            public boolean hasRecipient() {
-                return false;
-            }
-
-        };
-
-        public final static TransactionType VOTE_CASTING = new Messaging() {
-
-            @Override
-            public final byte getSubtype() {
-                return TransactionType.SUBTYPE_MESSAGING_VOTE_CASTING;
-            }
-
-            @Override
-            Attachment.MessagingVoteCasting parseAttachment(ByteBuffer buffer, byte transactionVersion) throws NxtException.NotValidException {
-                return new Attachment.MessagingVoteCasting(buffer, transactionVersion);
-            }
-
-            @Override
-            Attachment.MessagingVoteCasting parseAttachment(JSONObject attachmentData) throws NxtException.NotValidException {
-                return new Attachment.MessagingVoteCasting(attachmentData);
-            }
-
-            @Override
-            void applyAttachment(Transaction transaction, Account senderAccount, Account recipientAccount) {
-                Attachment.MessagingVoteCasting attachment = (Attachment.MessagingVoteCasting) transaction.getAttachment();
-                Poll poll = Poll.getPoll(attachment.getPollId());
-                if (poll != null) {
-                    Vote.addVote(transaction, attachment);
-                }
-            }
-
-            @Override
-            void validateAttachment(Transaction transaction) throws NxtException.ValidationException {
-                if (Nxt.getBlockchain().getLastBlock().getHeight() < Constants.VOTING_SYSTEM_BLOCK) {
-                    throw new NxtException.NotYetEnabledException("Voting System not yet enabled at height " + Nxt.getBlockchain().getLastBlock().getHeight());
-                }
-                Attachment.MessagingVoteCasting attachment = (Attachment.MessagingVoteCasting) transaction.getAttachment();
-                if (attachment.getPollId() == 0 || attachment.getPollVote() == null
-                        || attachment.getPollVote().length > Constants.MAX_POLL_OPTION_COUNT) {
-                    throw new NxtException.NotValidException("Invalid vote casting attachment: " + attachment.getJSONObject());
-                }
-                if (Poll.getPoll(attachment.getPollId()) == null) {
-                    throw new NxtException.NotCurrentlyValidException("Invalid poll: " + Convert.toUnsignedLong(attachment.getPollId()));
-                }
-            }
-
-            @Override
-            public boolean hasRecipient() {
-                return false;
-            }
-
-        };
-
-        public static final TransactionType HUB_ANNOUNCEMENT = new Messaging() {
-
-            @Override
-            public final byte getSubtype() {
-                return TransactionType.SUBTYPE_MESSAGING_HUB_ANNOUNCEMENT;
-            }
-
-            @Override
-            Attachment.MessagingHubAnnouncement parseAttachment(ByteBuffer buffer, byte transactionVersion) throws NxtException.NotValidException {
-                return new Attachment.MessagingHubAnnouncement(buffer, transactionVersion);
-            }
-
-            @Override
-            Attachment.MessagingHubAnnouncement parseAttachment(JSONObject attachmentData) throws NxtException.NotValidException {
-                return new Attachment.MessagingHubAnnouncement(attachmentData);
-            }
-
-            @Override
-            void applyAttachment(Transaction transaction, Account senderAccount, Account recipientAccount) {
-                Attachment.MessagingHubAnnouncement attachment = (Attachment.MessagingHubAnnouncement) transaction.getAttachment();
-                Hub.addOrUpdateHub(transaction, attachment);
-            }
-
-            @Override
-            void validateAttachment(Transaction transaction) throws NxtException.ValidationException {
-                if (Nxt.getBlockchain().getLastBlock().getHeight() < Constants.TRANSPARENT_FORGING_BLOCK_7) {
-                    throw new NxtException.NotYetEnabledException("Hub terminal announcement not yet enabled at height " + Nxt.getBlockchain().getLastBlock().getHeight());
-                }
-                Attachment.MessagingHubAnnouncement attachment = (Attachment.MessagingHubAnnouncement) transaction.getAttachment();
-                if (attachment.getMinFeePerByteNQT() < 0 || attachment.getMinFeePerByteNQT() > Constants.MAX_BALANCE_NQT
-                        || attachment.getUris().length > Constants.MAX_HUB_ANNOUNCEMENT_URIS) {
-                    // cfb: "0" is allowed to show that another way to determine the min fee should be used
-                    throw new NxtException.NotValidException("Invalid hub terminal announcement: " + attachment.getJSONObject());
-                }
-                for (String uri : attachment.getUris()) {
-                    if (uri.length() > Constants.MAX_HUB_ANNOUNCEMENT_URI_LENGTH) {
-                        throw new NxtException.NotValidException("Invalid URI length: " + uri.length());
-                    }
-                    //TODO: also check URI validity here?
-                }
-            }
-
-            @Override
-            public boolean hasRecipient() {
-                return false;
-            }
-
-        };
-
-        public static final Messaging ACCOUNT_INFO = new Messaging() {
-
-            @Override
-            public byte getSubtype() {
-                return TransactionType.SUBTYPE_MESSAGING_ACCOUNT_INFO;
-            }
-
-            @Override
-            Attachment.MessagingAccountInfo parseAttachment(ByteBuffer buffer, byte transactionVersion) throws NxtException.NotValidException {
-                return new Attachment.MessagingAccountInfo(buffer, transactionVersion);
-            }
-
-            @Override
-            Attachment.MessagingAccountInfo parseAttachment(JSONObject attachmentData) throws NxtException.NotValidException {
-                return new Attachment.MessagingAccountInfo(attachmentData);
-            }
-
-            @Override
-            void validateAttachment(Transaction transaction) throws NxtException.ValidationException {
-                Attachment.MessagingAccountInfo attachment = (Attachment.MessagingAccountInfo)transaction.getAttachment();
-                if (attachment.getName().length() > Constants.MAX_ACCOUNT_NAME_LENGTH
-                        || attachment.getDescription().length() > Constants.MAX_ACCOUNT_DESCRIPTION_LENGTH
-                        ) {
-                    throw new NxtException.NotValidException("Invalid account info issuance: " + attachment.getJSONObject());
-                }
-            }
-
-            @Override
-            void applyAttachment(Transaction transaction, Account senderAccount, Account recipientAccount) {
-                Attachment.MessagingAccountInfo attachment = (Attachment.MessagingAccountInfo) transaction.getAttachment();
-                senderAccount.setAccountInfo(attachment.getName(), attachment.getDescription());
-            }
-
-            @Override
-            public boolean hasRecipient() {
-                return false;
-            }
-
-        };
-
-    }
-
-    public static abstract class ColoredCoins extends TransactionType {
-
-        private ColoredCoins() {}
-
-        @Override
-        public final byte getType() {
-            return TransactionType.TYPE_COLORED_COINS;
-        }
-
-        public static final TransactionType ASSET_ISSUANCE = new ColoredCoins() {
-
-            @Override
-            public final byte getSubtype() {
-                return TransactionType.SUBTYPE_COLORED_COINS_ASSET_ISSUANCE;
-            }
-
-            @Override
-            public Fee getBaselineFee() {
-                return BASELINE_ASSET_ISSUANCE_FEE;
-            }
-
-            @Override
-            public Fee getNextFee() {
-                return NEXT_ASSET_ISSUANCE_FEE;
-            }
-
-            @Override
-            Attachment.ColoredCoinsAssetIssuance parseAttachment(ByteBuffer buffer, byte transactionVersion) throws NxtException.NotValidException {
-                return new Attachment.ColoredCoinsAssetIssuance(buffer, transactionVersion);
-            }
-
-            @Override
-            Attachment.ColoredCoinsAssetIssuance parseAttachment(JSONObject attachmentData) throws NxtException.NotValidException {
-                return new Attachment.ColoredCoinsAssetIssuance(attachmentData);
-            }
-
-            @Override
-            boolean applyAttachmentUnconfirmed(Transaction transaction, Account senderAccount) {
-                return true;
-            }
-
-            @Override
-            void applyAttachment(Transaction transaction, Account senderAccount, Account recipientAccount) {
-                Attachment.ColoredCoinsAssetIssuance attachment = (Attachment.ColoredCoinsAssetIssuance) transaction.getAttachment();
-                long assetId = transaction.getId();
-                Asset.addAsset(transaction, attachment);
-                senderAccount.addToAssetAndUnconfirmedAssetBalanceQNT(assetId, attachment.getQuantityQNT());
-            }
-
-            @Override
-            void undoAttachmentUnconfirmed(Transaction transaction, Account senderAccount) {
-            }
-
-            @Override
-            void validateAttachment(Transaction transaction) throws NxtException.ValidationException {
-                Attachment.ColoredCoinsAssetIssuance attachment = (Attachment.ColoredCoinsAssetIssuance)transaction.getAttachment();
-                if (attachment.getName().length() < Constants.MIN_ASSET_NAME_LENGTH
-                        || attachment.getName().length() > Constants.MAX_ASSET_NAME_LENGTH
-                        || attachment.getDescription().length() > Constants.MAX_ASSET_DESCRIPTION_LENGTH
-                        || attachment.getDecimals() < 0 || attachment.getDecimals() > 8
-                        || attachment.getQuantityQNT() <= 0
-                        || attachment.getQuantityQNT() > Constants.MAX_ASSET_QUANTITY_QNT
-                        ) {
-                    throw new NxtException.NotValidException("Invalid asset issuance: " + attachment.getJSONObject());
-                }
-                String normalizedName = attachment.getName().toLowerCase();
-                for (int i = 0; i < normalizedName.length(); i++) {
-                    if (Constants.ALPHABET.indexOf(normalizedName.charAt(i)) < 0) {
-                        throw new NxtException.NotValidException("Invalid asset name: " + normalizedName);
-                    }
-                }
-            }
-
-            @Override
-            public boolean hasRecipient() {
-                return false;
-            }
-
-        };
-
-        public static final TransactionType ASSET_TRANSFER = new ColoredCoins() {
-
-            @Override
-            public final byte getSubtype() {
-                return TransactionType.SUBTYPE_COLORED_COINS_ASSET_TRANSFER;
-            }
-
-            @Override
-            Attachment.ColoredCoinsAssetTransfer parseAttachment(ByteBuffer buffer, byte transactionVersion) throws NxtException.NotValidException {
-                return new Attachment.ColoredCoinsAssetTransfer(buffer, transactionVersion);
-            }
-
-            @Override
-            Attachment.ColoredCoinsAssetTransfer parseAttachment(JSONObject attachmentData) throws NxtException.NotValidException {
-                return new Attachment.ColoredCoinsAssetTransfer(attachmentData);
-            }
-
-            @Override
-            boolean applyAttachmentUnconfirmed(Transaction transaction, Account senderAccount) {
-                Attachment.ColoredCoinsAssetTransfer attachment = (Attachment.ColoredCoinsAssetTransfer) transaction.getAttachment();
-                long unconfirmedAssetBalance = senderAccount.getUnconfirmedAssetBalanceQNT(attachment.getAssetId());
-                if (unconfirmedAssetBalance >= 0 && unconfirmedAssetBalance >= attachment.getQuantityQNT()) {
-                    senderAccount.addToUnconfirmedAssetBalanceQNT(attachment.getAssetId(), -attachment.getQuantityQNT());
-                    return true;
-                }
-                return false;
-            }
-
-            @Override
-            void applyAttachment(Transaction transaction, Account senderAccount, Account recipientAccount) {
-                Attachment.ColoredCoinsAssetTransfer attachment = (Attachment.ColoredCoinsAssetTransfer) transaction.getAttachment();
-                senderAccount.addToAssetBalanceQNT(attachment.getAssetId(), -attachment.getQuantityQNT());
-                recipientAccount.addToAssetAndUnconfirmedAssetBalanceQNT(attachment.getAssetId(), attachment.getQuantityQNT());
-                AssetTransfer.addAssetTransfer(transaction, attachment);
-            }
-
-            @Override
-            void undoAttachmentUnconfirmed(Transaction transaction, Account senderAccount) {
-                Attachment.ColoredCoinsAssetTransfer attachment = (Attachment.ColoredCoinsAssetTransfer) transaction.getAttachment();
-                senderAccount.addToUnconfirmedAssetBalanceQNT(attachment.getAssetId(), attachment.getQuantityQNT());
-            }
-
-            @Override
-            void validateAttachment(Transaction transaction) throws NxtException.ValidationException {
-                Attachment.ColoredCoinsAssetTransfer attachment = (Attachment.ColoredCoinsAssetTransfer)transaction.getAttachment();
-                if (transaction.getAmountNQT() != 0
-                        || attachment.getComment() != null && attachment.getComment().length() > Constants.MAX_ASSET_TRANSFER_COMMENT_LENGTH
-                        || attachment.getAssetId() == 0) {
-                    throw new NxtException.NotValidException("Invalid asset transfer amount or comment: " + attachment.getJSONObject());
-                }
-                if (transaction.getVersion() > 0 && attachment.getComment() != null) {
-                    throw new NxtException.NotValidException("Asset transfer comments no longer allowed, use message " +
-                            "or encrypted message appendix instead");
-                }
-                Asset asset = Asset.getAsset(attachment.getAssetId());
-                if (attachment.getQuantityQNT() <= 0 || (asset != null && attachment.getQuantityQNT() > asset.getQuantityQNT())) {
-                    throw new NxtException.NotValidException("Invalid asset transfer asset or quantity: " + attachment.getJSONObject());
-                }
-                if (asset == null) {
-                    throw new NxtException.NotCurrentlyValidException("Asset " + Convert.toUnsignedLong(attachment.getAssetId()) +
-                            " does not exist yet");
-                }
-            }
-
-            @Override
-            public boolean hasRecipient() {
-                return true;
-            }
-
-        };
-
-        abstract static class ColoredCoinsOrderPlacement extends ColoredCoins {
-
-            @Override
-            final void validateAttachment(Transaction transaction) throws NxtException.ValidationException {
-                Attachment.ColoredCoinsOrderPlacement attachment = (Attachment.ColoredCoinsOrderPlacement)transaction.getAttachment();
-                if (attachment.getPriceNQT() <= 0 || attachment.getPriceNQT() > Constants.MAX_BALANCE_NQT
-                        || attachment.getAssetId() == 0) {
-                    throw new NxtException.NotValidException("Invalid asset order placement: " + attachment.getJSONObject());
-                }
-                Asset asset = Asset.getAsset(attachment.getAssetId());
-                if (attachment.getQuantityQNT() <= 0 || (asset != null && attachment.getQuantityQNT() > asset.getQuantityQNT())) {
-                    throw new NxtException.NotValidException("Invalid asset order placement asset or quantity: " + attachment.getJSONObject());
-                }
-                if (asset == null) {
-                    throw new NxtException.NotCurrentlyValidException("Asset " + Convert.toUnsignedLong(attachment.getAssetId()) +
-                            " does not exist yet");
-                }
-            }
-
-            @Override
-            final public boolean hasRecipient() {
-                return false;
-            }
-
-        }
-
-        public static final TransactionType ASK_ORDER_PLACEMENT = new ColoredCoins.ColoredCoinsOrderPlacement() {
-
-            @Override
-            public final byte getSubtype() {
-                return TransactionType.SUBTYPE_COLORED_COINS_ASK_ORDER_PLACEMENT;
-            }
-
-            @Override
-            Attachment.ColoredCoinsAskOrderPlacement parseAttachment(ByteBuffer buffer, byte transactionVersion) throws NxtException.NotValidException {
-                return new Attachment.ColoredCoinsAskOrderPlacement(buffer, transactionVersion);
-            }
-
-            @Override
-            Attachment.ColoredCoinsAskOrderPlacement parseAttachment(JSONObject attachmentData) throws NxtException.NotValidException {
-                return new Attachment.ColoredCoinsAskOrderPlacement(attachmentData);
-            }
-
-            @Override
-            boolean applyAttachmentUnconfirmed(Transaction transaction, Account senderAccount) {
-                Attachment.ColoredCoinsAskOrderPlacement attachment = (Attachment.ColoredCoinsAskOrderPlacement) transaction.getAttachment();
-                long unconfirmedAssetBalance = senderAccount.getUnconfirmedAssetBalanceQNT(attachment.getAssetId());
-                if (unconfirmedAssetBalance >= 0 && unconfirmedAssetBalance >= attachment.getQuantityQNT()) {
-                    senderAccount.addToUnconfirmedAssetBalanceQNT(attachment.getAssetId(), -attachment.getQuantityQNT());
-                    return true;
-                }
-                return false;
-            }
-
-            @Override
-            void applyAttachment(Transaction transaction, Account senderAccount, Account recipientAccount) {
-                Attachment.ColoredCoinsAskOrderPlacement attachment = (Attachment.ColoredCoinsAskOrderPlacement) transaction.getAttachment();
-                if (Asset.getAsset(attachment.getAssetId()) != null) {
-                    Order.Ask.addOrder(transaction, attachment);
-                }
-            }
-
-            @Override
-            void undoAttachmentUnconfirmed(Transaction transaction, Account senderAccount) {
-                Attachment.ColoredCoinsAskOrderPlacement attachment = (Attachment.ColoredCoinsAskOrderPlacement) transaction.getAttachment();
-                senderAccount.addToUnconfirmedAssetBalanceQNT(attachment.getAssetId(), attachment.getQuantityQNT());
-            }
-
-        };
-
-        public final static TransactionType BID_ORDER_PLACEMENT = new ColoredCoins.ColoredCoinsOrderPlacement() {
-
-            @Override
-            public final byte getSubtype() {
-                return TransactionType.SUBTYPE_COLORED_COINS_BID_ORDER_PLACEMENT;
-            }
-
-            @Override
-            Attachment.ColoredCoinsBidOrderPlacement parseAttachment(ByteBuffer buffer, byte transactionVersion) throws NxtException.NotValidException {
-                return new Attachment.ColoredCoinsBidOrderPlacement(buffer, transactionVersion);
-            }
-
-            @Override
-            Attachment.ColoredCoinsBidOrderPlacement parseAttachment(JSONObject attachmentData) throws NxtException.NotValidException {
-                return new Attachment.ColoredCoinsBidOrderPlacement(attachmentData);
-            }
-
-            @Override
-            boolean applyAttachmentUnconfirmed(Transaction transaction, Account senderAccount) {
-                Attachment.ColoredCoinsBidOrderPlacement attachment = (Attachment.ColoredCoinsBidOrderPlacement) transaction.getAttachment();
-                if (senderAccount.getUnconfirmedBalanceNQT() >= Convert.safeMultiply(attachment.getQuantityQNT(), attachment.getPriceNQT())) {
-                    senderAccount.addToUnconfirmedBalanceNQT(-Convert.safeMultiply(attachment.getQuantityQNT(), attachment.getPriceNQT()));
-                    return true;
-                }
-                return false;
-            }
-
-            @Override
-            void applyAttachment(Transaction transaction, Account senderAccount, Account recipientAccount) {
-                Attachment.ColoredCoinsBidOrderPlacement attachment = (Attachment.ColoredCoinsBidOrderPlacement) transaction.getAttachment();
-                if (Asset.getAsset(attachment.getAssetId()) != null) {
-                    Order.Bid.addOrder(transaction, attachment);
-                }
-            }
-
-            @Override
-            void undoAttachmentUnconfirmed(Transaction transaction, Account senderAccount) {
-                Attachment.ColoredCoinsBidOrderPlacement attachment = (Attachment.ColoredCoinsBidOrderPlacement) transaction.getAttachment();
-                senderAccount.addToUnconfirmedBalanceNQT(Convert.safeMultiply(attachment.getQuantityQNT(), attachment.getPriceNQT()));
-            }
-
-        };
-
-        abstract static class ColoredCoinsOrderCancellation extends ColoredCoins {
-
-            @Override
-            final void validateAttachment(Transaction transaction) throws NxtException.ValidationException {
-                Attachment.ColoredCoinsOrderCancellation attachment = (Attachment.ColoredCoinsOrderCancellation) transaction.getAttachment();
-                if (attachment.getOrderId() == 0) {
-                    throw new NxtException.NotValidException("Invalid order cancellation attachment: " + attachment.getJSONObject());
-                }
-                doValidateAttachment(transaction);
-            }
-
-            abstract void doValidateAttachment(Transaction transaction) throws NxtException.ValidationException;
-
-            @Override
-            final boolean applyAttachmentUnconfirmed(Transaction transaction, Account senderAccount) {
-                return true;
-            }
-
-            @Override
-            final void undoAttachmentUnconfirmed(Transaction transaction, Account senderAccount) {
-            }
-
-            @Override
-            public boolean hasRecipient() {
-                return false;
-            }
-
-        }
-
-        public static final TransactionType ASK_ORDER_CANCELLATION = new ColoredCoins.ColoredCoinsOrderCancellation() {
-
-            @Override
-            public final byte getSubtype() {
-                return TransactionType.SUBTYPE_COLORED_COINS_ASK_ORDER_CANCELLATION;
-            }
-
-            @Override
-            Attachment.ColoredCoinsAskOrderCancellation parseAttachment(ByteBuffer buffer, byte transactionVersion) throws NxtException.NotValidException {
-                return new Attachment.ColoredCoinsAskOrderCancellation(buffer, transactionVersion);
-            }
-
-            @Override
-            Attachment.ColoredCoinsAskOrderCancellation parseAttachment(JSONObject attachmentData) throws NxtException.NotValidException {
-                return new Attachment.ColoredCoinsAskOrderCancellation(attachmentData);
-            }
-
-            @Override
-            void applyAttachment(Transaction transaction, Account senderAccount, Account recipientAccount) {
-                Attachment.ColoredCoinsAskOrderCancellation attachment = (Attachment.ColoredCoinsAskOrderCancellation) transaction.getAttachment();
-                Order order = Order.Ask.getAskOrder(attachment.getOrderId());
-                Order.Ask.removeOrder(attachment.getOrderId());
-                if (order != null) {
-                    senderAccount.addToUnconfirmedAssetBalanceQNT(order.getAssetId(), order.getQuantityQNT());
-                }
-            }
-
-            @Override
-            void doValidateAttachment(Transaction transaction) throws NxtException.ValidationException {
-                Attachment.ColoredCoinsAskOrderCancellation attachment = (Attachment.ColoredCoinsAskOrderCancellation) transaction.getAttachment();
-                if (Order.Ask.getAskOrder(attachment.getOrderId()) == null) {
-                    throw new NxtException.NotCurrentlyValidException("Invalid ask order: " + Convert.toUnsignedLong(attachment.getOrderId()));
-                }
-            }
-
-        };
-
-        public static final TransactionType BID_ORDER_CANCELLATION = new ColoredCoins.ColoredCoinsOrderCancellation() {
-
-            @Override
-            public final byte getSubtype() {
-                return TransactionType.SUBTYPE_COLORED_COINS_BID_ORDER_CANCELLATION;
-            }
-
-            @Override
-            Attachment.ColoredCoinsBidOrderCancellation parseAttachment(ByteBuffer buffer, byte transactionVersion) throws NxtException.NotValidException {
-                return new Attachment.ColoredCoinsBidOrderCancellation(buffer, transactionVersion);
-            }
-
-            @Override
-            Attachment.ColoredCoinsBidOrderCancellation parseAttachment(JSONObject attachmentData) throws NxtException.NotValidException {
-                return new Attachment.ColoredCoinsBidOrderCancellation(attachmentData);
-            }
-
-            @Override
-            void applyAttachment(Transaction transaction, Account senderAccount, Account recipientAccount) {
-                Attachment.ColoredCoinsBidOrderCancellation attachment = (Attachment.ColoredCoinsBidOrderCancellation) transaction.getAttachment();
-                Order order = Order.Bid.getBidOrder(attachment.getOrderId());
-                Order.Bid.removeOrder(attachment.getOrderId());
-                if (order != null) {
-                    senderAccount.addToUnconfirmedBalanceNQT(Convert.safeMultiply(order.getQuantityQNT(), order.getPriceNQT()));
-                }
-            }
-
-            @Override
-            void doValidateAttachment(Transaction transaction) throws NxtException.ValidationException {
-                Attachment.ColoredCoinsBidOrderCancellation attachment = (Attachment.ColoredCoinsBidOrderCancellation) transaction.getAttachment();
-                if (Order.Bid.getBidOrder(attachment.getOrderId()) == null) {
-                    throw new NxtException.NotCurrentlyValidException("Invalid bid order: " + Convert.toUnsignedLong(attachment.getOrderId()));
-                }
-            }
-
-        };
-    }
-
-    public static abstract class DigitalGoods extends TransactionType {
-
-        private DigitalGoods() {
-        }
-
-        @Override
-        public final byte getType() {
-            return TransactionType.TYPE_DIGITAL_GOODS;
-        }
-
-        @Override
-        boolean applyAttachmentUnconfirmed(Transaction transaction, Account senderAccount) {
-            return true;
-        }
-
-        @Override
-        void undoAttachmentUnconfirmed(Transaction transaction, Account senderAccount) {
-        }
-
-        @Override
-        final void validateAttachment(Transaction transaction) throws NxtException.ValidationException {
-            if (transaction.getAmountNQT() != 0) {
-                throw new NxtException.NotValidException("Invalid digital goods transaction");
-            }
-            doValidateAttachment(transaction);
-        }
-
-        abstract void doValidateAttachment(Transaction transaction) throws NxtException.ValidationException;
-
-
-        public static final TransactionType LISTING = new DigitalGoods() {
-
-            @Override
-            public final byte getSubtype() {
-                return TransactionType.SUBTYPE_DIGITAL_GOODS_LISTING;
-            }
-
-            @Override
-            Attachment.DigitalGoodsListing parseAttachment(ByteBuffer buffer, byte transactionVersion) throws NxtException.NotValidException {
-                return new Attachment.DigitalGoodsListing(buffer, transactionVersion);
-            }
-
-            @Override
-            Attachment.DigitalGoodsListing parseAttachment(JSONObject attachmentData) throws NxtException.NotValidException {
-                return new Attachment.DigitalGoodsListing(attachmentData);
-            }
-
-            @Override
-            void applyAttachment(Transaction transaction, Account senderAccount, Account recipientAccount) {
-                Attachment.DigitalGoodsListing attachment = (Attachment.DigitalGoodsListing) transaction.getAttachment();
-                DigitalGoodsStore.listGoods(transaction, attachment);
-            }
-
-            @Override
-            void doValidateAttachment(Transaction transaction) throws NxtException.ValidationException {
-                Attachment.DigitalGoodsListing attachment = (Attachment.DigitalGoodsListing) transaction.getAttachment();
-                if (attachment.getName().length() == 0
-                        || attachment.getName().length() > Constants.MAX_DGS_LISTING_NAME_LENGTH
-                        || attachment.getDescription().length() > Constants.MAX_DGS_LISTING_DESCRIPTION_LENGTH
-                        || attachment.getTags().length() > Constants.MAX_DGS_LISTING_TAGS_LENGTH
-                        || attachment.getQuantity() < 0 || attachment.getQuantity() > Constants.MAX_DGS_LISTING_QUANTITY
-                        || attachment.getPriceNQT() <= 0 || attachment.getPriceNQT() > Constants.MAX_BALANCE_NQT) {
-                    throw new NxtException.NotValidException("Invalid digital goods listing: " + attachment.getJSONObject());
-                }
-            }
-
-            @Override
-            public boolean hasRecipient() {
-                return false;
-            }
-
-        };
-
-        public static final TransactionType DELISTING = new DigitalGoods() {
-
-            @Override
-            public final byte getSubtype() {
-                return TransactionType.SUBTYPE_DIGITAL_GOODS_DELISTING;
-            }
-
-            @Override
-            Attachment.DigitalGoodsDelisting parseAttachment(ByteBuffer buffer, byte transactionVersion) throws NxtException.NotValidException {
-                return new Attachment.DigitalGoodsDelisting(buffer, transactionVersion);
-            }
-
-            @Override
-            Attachment.DigitalGoodsDelisting parseAttachment(JSONObject attachmentData) throws NxtException.NotValidException {
-                return new Attachment.DigitalGoodsDelisting(attachmentData);
-            }
-
-            @Override
-            void applyAttachment(Transaction transaction, Account senderAccount, Account recipientAccount) {
-                Attachment.DigitalGoodsDelisting attachment = (Attachment.DigitalGoodsDelisting) transaction.getAttachment();
-                DigitalGoodsStore.delistGoods(attachment.getGoodsId());
-            }
-
-            @Override
-            void doValidateAttachment(Transaction transaction) throws NxtException.ValidationException {
-                Attachment.DigitalGoodsDelisting attachment = (Attachment.DigitalGoodsDelisting) transaction.getAttachment();
-                DigitalGoodsStore.Goods goods = DigitalGoodsStore.getGoods(attachment.getGoodsId());
-                if (goods != null && transaction.getSenderId() != goods.getSellerId()) {
-                    throw new NxtException.NotValidException("Invalid digital goods delisting - seller is different: " + attachment.getJSONObject());
-                }
-                if (goods == null || goods.isDelisted()) {
-                    throw new NxtException.NotCurrentlyValidException("Goods " + Convert.toUnsignedLong(attachment.getGoodsId()) +
-                            "not yet listed or already delisted");
-                }
-            }
-
-            @Override
-            boolean isDuplicate(Transaction transaction, Map<TransactionType, Set<String>> duplicates) {
-                Attachment.DigitalGoodsDelisting attachment = (Attachment.DigitalGoodsDelisting) transaction.getAttachment();
-                return isDuplicate(DigitalGoods.DELISTING, Convert.toUnsignedLong(attachment.getGoodsId()), duplicates);
-            }
-
-            @Override
-            public boolean hasRecipient() {
-                return false;
-            }
-
-        };
-
-        public static final TransactionType PRICE_CHANGE = new DigitalGoods() {
-
-            @Override
-            public final byte getSubtype() {
-                return TransactionType.SUBTYPE_DIGITAL_GOODS_PRICE_CHANGE;
-            }
-
-            @Override
-            Attachment.DigitalGoodsPriceChange parseAttachment(ByteBuffer buffer, byte transactionVersion) throws NxtException.NotValidException {
-                return new Attachment.DigitalGoodsPriceChange(buffer, transactionVersion);
-            }
-
-            @Override
-            Attachment.DigitalGoodsPriceChange parseAttachment(JSONObject attachmentData) throws NxtException.NotValidException {
-                return new Attachment.DigitalGoodsPriceChange(attachmentData);
-            }
-
-            @Override
-            void applyAttachment(Transaction transaction, Account senderAccount, Account recipientAccount) {
-                Attachment.DigitalGoodsPriceChange attachment = (Attachment.DigitalGoodsPriceChange) transaction.getAttachment();
-                DigitalGoodsStore.changePrice(attachment.getGoodsId(), attachment.getPriceNQT());
-            }
-
-            @Override
-            void doValidateAttachment(Transaction transaction) throws NxtException.ValidationException {
-                Attachment.DigitalGoodsPriceChange attachment = (Attachment.DigitalGoodsPriceChange) transaction.getAttachment();
-                DigitalGoodsStore.Goods goods = DigitalGoodsStore.getGoods(attachment.getGoodsId());
-                if (attachment.getPriceNQT() <= 0 || attachment.getPriceNQT() > Constants.MAX_BALANCE_NQT
-                        || (goods != null && transaction.getSenderId() != goods.getSellerId())) {
-                    throw new NxtException.NotValidException("Invalid digital goods price change: " + attachment.getJSONObject());
-                }
-                if (goods == null || goods.isDelisted()) {
-                    throw new NxtException.NotCurrentlyValidException("Goods " + Convert.toUnsignedLong(attachment.getGoodsId()) +
-                            "not yet listed or already delisted");
-                }
-            }
-
-            @Override
-            boolean isDuplicate(Transaction transaction, Map<TransactionType, Set<String>> duplicates) {
-                Attachment.DigitalGoodsPriceChange attachment = (Attachment.DigitalGoodsPriceChange) transaction.getAttachment();
-                // not a bug, uniqueness is based on DigitalGoods.DELISTING
-                return isDuplicate(DigitalGoods.DELISTING, Convert.toUnsignedLong(attachment.getGoodsId()), duplicates);
-            }
-
-            @Override
-            public boolean hasRecipient() {
-                return false;
-            }
-
-        };
-
-        public static final TransactionType QUANTITY_CHANGE = new DigitalGoods() {
-
-            @Override
-            public final byte getSubtype() {
-                return TransactionType.SUBTYPE_DIGITAL_GOODS_QUANTITY_CHANGE;
-            }
-
-            @Override
-            Attachment.DigitalGoodsQuantityChange parseAttachment(ByteBuffer buffer, byte transactionVersion) throws NxtException.NotValidException {
-                return new Attachment.DigitalGoodsQuantityChange(buffer, transactionVersion);
-            }
-
-            @Override
-            Attachment.DigitalGoodsQuantityChange parseAttachment(JSONObject attachmentData) throws NxtException.NotValidException {
-                return new Attachment.DigitalGoodsQuantityChange(attachmentData);
-            }
-
-            @Override
-            void applyAttachment(Transaction transaction, Account senderAccount, Account recipientAccount) {
-                Attachment.DigitalGoodsQuantityChange attachment = (Attachment.DigitalGoodsQuantityChange) transaction.getAttachment();
-                DigitalGoodsStore.changeQuantity(attachment.getGoodsId(), attachment.getDeltaQuantity());
-            }
-
-            @Override
-            void doValidateAttachment(Transaction transaction) throws NxtException.ValidationException {
-                Attachment.DigitalGoodsQuantityChange attachment = (Attachment.DigitalGoodsQuantityChange) transaction.getAttachment();
-                DigitalGoodsStore.Goods goods = DigitalGoodsStore.getGoods(attachment.getGoodsId());
-                if (attachment.getDeltaQuantity() < -Constants.MAX_DGS_LISTING_QUANTITY
-                        || attachment.getDeltaQuantity() > Constants.MAX_DGS_LISTING_QUANTITY
-                        || (goods != null && transaction.getSenderId() != goods.getSellerId())) {
-                    throw new NxtException.NotValidException("Invalid digital goods quantity change: " + attachment.getJSONObject());
-                }
-                if (goods == null || goods.isDelisted()) {
-                    throw new NxtException.NotCurrentlyValidException("Goods " + Convert.toUnsignedLong(attachment.getGoodsId()) +
-                            "not yet listed or already delisted");
-                }
-            }
-
-            @Override
-            boolean isDuplicate(Transaction transaction, Map<TransactionType, Set<String>> duplicates) {
-                Attachment.DigitalGoodsQuantityChange attachment = (Attachment.DigitalGoodsQuantityChange) transaction.getAttachment();
-                // not a bug, uniqueness is based on DigitalGoods.DELISTING
-                return isDuplicate(DigitalGoods.DELISTING, Convert.toUnsignedLong(attachment.getGoodsId()), duplicates);
-            }
-
-            @Override
-            public boolean hasRecipient() {
-                return false;
-            }
-
-        };
-
-        public static final TransactionType PURCHASE = new DigitalGoods() {
-
-            @Override
-            public final byte getSubtype() {
-                return TransactionType.SUBTYPE_DIGITAL_GOODS_PURCHASE;
-            }
-
-            @Override
-            Attachment.DigitalGoodsPurchase parseAttachment(ByteBuffer buffer, byte transactionVersion) throws NxtException.NotValidException {
-                return new Attachment.DigitalGoodsPurchase(buffer, transactionVersion);
-            }
-
-            @Override
-            Attachment.DigitalGoodsPurchase parseAttachment(JSONObject attachmentData) throws NxtException.NotValidException {
-                return new Attachment.DigitalGoodsPurchase(attachmentData);
-            }
-
-            @Override
-            boolean applyAttachmentUnconfirmed(Transaction transaction, Account senderAccount) {
-                Attachment.DigitalGoodsPurchase attachment = (Attachment.DigitalGoodsPurchase) transaction.getAttachment();
-                if (senderAccount.getUnconfirmedBalanceNQT() >= Convert.safeMultiply(attachment.getQuantity(), attachment.getPriceNQT())) {
-                    senderAccount.addToUnconfirmedBalanceNQT(-Convert.safeMultiply(attachment.getQuantity(), attachment.getPriceNQT()));
-                    return true;
-                }
-                return false;
-            }
-
-            @Override
-            void undoAttachmentUnconfirmed(Transaction transaction, Account senderAccount) {
-                Attachment.DigitalGoodsPurchase attachment = (Attachment.DigitalGoodsPurchase) transaction.getAttachment();
-                senderAccount.addToUnconfirmedBalanceNQT(Convert.safeMultiply(attachment.getQuantity(), attachment.getPriceNQT()));
-            }
-
-            @Override
-            void applyAttachment(Transaction transaction, Account senderAccount, Account recipientAccount) {
-                Attachment.DigitalGoodsPurchase attachment = (Attachment.DigitalGoodsPurchase) transaction.getAttachment();
-                DigitalGoodsStore.purchase(transaction, attachment);
-            }
-
-            @Override
-            void doValidateAttachment(Transaction transaction) throws NxtException.ValidationException {
-                Attachment.DigitalGoodsPurchase attachment = (Attachment.DigitalGoodsPurchase) transaction.getAttachment();
-                DigitalGoodsStore.Goods goods = DigitalGoodsStore.getGoods(attachment.getGoodsId());
-                if (attachment.getQuantity() <= 0 || attachment.getQuantity() > Constants.MAX_DGS_LISTING_QUANTITY
-                        || attachment.getPriceNQT() <= 0 || attachment.getPriceNQT() > Constants.MAX_BALANCE_NQT
-                        || (goods != null && goods.getSellerId() != transaction.getRecipientId())) {
-                    throw new NxtException.NotValidException("Invalid digital goods purchase: " + attachment.getJSONObject());
-                }
-                if (transaction.getEncryptedMessage() != null && ! transaction.getEncryptedMessage().isText()) {
-                    throw new NxtException.NotValidException("Only text encrypted messages allowed");
-                }
-                if (goods == null || goods.isDelisted()) {
-                    throw new NxtException.NotCurrentlyValidException("Goods " + Convert.toUnsignedLong(attachment.getGoodsId()) +
-                            "not yet listed or already delisted");
-                }
-                if (attachment.getQuantity() > goods.getQuantity() || attachment.getPriceNQT() != goods.getPriceNQT()) {
-                    throw new NxtException.NotCurrentlyValidException("Goods price or quantity changed: " + attachment.getJSONObject());
-                }
-                if (attachment.getDeliveryDeadlineTimestamp() <= Nxt.getBlockchain().getLastBlock().getTimestamp()) {
-                    throw new NxtException.NotCurrentlyValidException("Delivery deadline has already expired: " + attachment.getDeliveryDeadlineTimestamp());
-                }
-            }
-
-            @Override
-            public boolean hasRecipient() {
-                return true;
-            }
-
-        };
-
-        public static final TransactionType DELIVERY = new DigitalGoods() {
-
-            @Override
-            public final byte getSubtype() {
-                return TransactionType.SUBTYPE_DIGITAL_GOODS_DELIVERY;
-            }
-
-            @Override
-            Attachment.DigitalGoodsDelivery parseAttachment(ByteBuffer buffer, byte transactionVersion) throws NxtException.NotValidException {
-                return new Attachment.DigitalGoodsDelivery(buffer, transactionVersion);
-            }
-
-            @Override
-            Attachment.DigitalGoodsDelivery parseAttachment(JSONObject attachmentData) throws NxtException.NotValidException {
-                return new Attachment.DigitalGoodsDelivery(attachmentData);
-            }
-
-            @Override
-            void applyAttachment(Transaction transaction, Account senderAccount, Account recipientAccount) {
-                Attachment.DigitalGoodsDelivery attachment = (Attachment.DigitalGoodsDelivery)transaction.getAttachment();
-                DigitalGoodsStore.deliver(transaction, attachment);
-            }
-
-            @Override
-            void doValidateAttachment(Transaction transaction) throws NxtException.ValidationException {
-                Attachment.DigitalGoodsDelivery attachment = (Attachment.DigitalGoodsDelivery) transaction.getAttachment();
-                DigitalGoodsStore.Purchase purchase = DigitalGoodsStore.getPendingPurchase(attachment.getPurchaseId());
-                if (attachment.getGoods().getData().length > Constants.MAX_DGS_GOODS_LENGTH
-                        || attachment.getGoods().getData().length == 0
-                        || attachment.getGoods().getNonce().length != 32
-                        || attachment.getDiscountNQT() < 0 || attachment.getDiscountNQT() > Constants.MAX_BALANCE_NQT
-                        || (purchase != null &&
-                        (purchase.getBuyerId() != transaction.getRecipientId()
-                                || transaction.getSenderId() != purchase.getSellerId()
-                                || attachment.getDiscountNQT() > Convert.safeMultiply(purchase.getPriceNQT(), purchase.getQuantity())))) {
-                    throw new NxtException.NotValidException("Invalid digital goods delivery: " + attachment.getJSONObject());
-                }
-                if (purchase == null || purchase.getEncryptedGoods() != null) {
-                    throw new NxtException.NotCurrentlyValidException("Purchase does not exist yet, or already delivered: "
-                            + attachment.getJSONObject());
-                }
-            }
-
-            @Override
-            boolean isDuplicate(Transaction transaction, Map<TransactionType, Set<String>> duplicates) {
-                Attachment.DigitalGoodsDelivery attachment = (Attachment.DigitalGoodsDelivery) transaction.getAttachment();
-                return isDuplicate(DigitalGoods.DELIVERY, Convert.toUnsignedLong(attachment.getPurchaseId()), duplicates);
-            }
-
-            @Override
-            public boolean hasRecipient() {
-                return true;
-            }
-
-        };
-
-        public static final TransactionType FEEDBACK = new DigitalGoods() {
-
-            @Override
-            public final byte getSubtype() {
-                return TransactionType.SUBTYPE_DIGITAL_GOODS_FEEDBACK;
-            }
-
-            @Override
-            Attachment.DigitalGoodsFeedback parseAttachment(ByteBuffer buffer, byte transactionVersion) throws NxtException.NotValidException {
-                return new Attachment.DigitalGoodsFeedback(buffer, transactionVersion);
-            }
-
-            @Override
-            Attachment.DigitalGoodsFeedback parseAttachment(JSONObject attachmentData) throws NxtException.NotValidException {
-                return new Attachment.DigitalGoodsFeedback(attachmentData);
-            }
-
-            @Override
-            void applyAttachment(Transaction transaction, Account senderAccount, Account recipientAccount) {
-                Attachment.DigitalGoodsFeedback attachment = (Attachment.DigitalGoodsFeedback)transaction.getAttachment();
-                DigitalGoodsStore.feedback(attachment.getPurchaseId(), transaction.getEncryptedMessage(), transaction.getMessage());
-            }
-
-            @Override
-            void doValidateAttachment(Transaction transaction) throws NxtException.ValidationException {
-                Attachment.DigitalGoodsFeedback attachment = (Attachment.DigitalGoodsFeedback) transaction.getAttachment();
-                DigitalGoodsStore.Purchase purchase = DigitalGoodsStore.getPurchase(attachment.getPurchaseId());
-                if (purchase != null &&
-                        (purchase.getSellerId() != transaction.getRecipientId()
-                                || transaction.getSenderId() != purchase.getBuyerId())) {
-                    throw new NxtException.NotValidException("Invalid digital goods feedback: " + attachment.getJSONObject());
-                }
-                if (transaction.getEncryptedMessage() == null && transaction.getMessage() == null) {
-                    throw new NxtException.NotValidException("Missing feedback message");
-                }
-                if (transaction.getEncryptedMessage() != null && ! transaction.getEncryptedMessage().isText()) {
-                    throw new NxtException.NotValidException("Only text encrypted messages allowed");
-                }
-                if (transaction.getMessage() != null && ! transaction.getMessage().isText()) {
-                    throw new NxtException.NotValidException("Only text public messages allowed");
-                }
-                if (purchase == null || purchase.getEncryptedGoods() == null) {
-                    throw new NxtException.NotCurrentlyValidException("Purchase does not exist yet or not yet delivered");
-                }
-            }
-
-            @Override
-            boolean isDuplicate(Transaction transaction, Map<TransactionType, Set<String>> duplicates) {
-                Attachment.DigitalGoodsFeedback attachment = (Attachment.DigitalGoodsFeedback) transaction.getAttachment();
-                return isDuplicate(DigitalGoods.FEEDBACK, Convert.toUnsignedLong(attachment.getPurchaseId()), duplicates);
-            }
-
-            @Override
-            public boolean hasRecipient() {
-                return true;
-            }
-
-        };
-
-        public static final TransactionType REFUND = new DigitalGoods() {
-
-            @Override
-            public final byte getSubtype() {
-                return TransactionType.SUBTYPE_DIGITAL_GOODS_REFUND;
-            }
-
-            @Override
-            Attachment.DigitalGoodsRefund parseAttachment(ByteBuffer buffer, byte transactionVersion) throws NxtException.NotValidException {
-                return new Attachment.DigitalGoodsRefund(buffer, transactionVersion);
-            }
-
-            @Override
-            Attachment.DigitalGoodsRefund parseAttachment(JSONObject attachmentData) throws NxtException.NotValidException {
-                return new Attachment.DigitalGoodsRefund(attachmentData);
-            }
-
-            @Override
-            boolean applyAttachmentUnconfirmed(Transaction transaction, Account senderAccount) {
-                Attachment.DigitalGoodsRefund attachment = (Attachment.DigitalGoodsRefund) transaction.getAttachment();
-                if (senderAccount.getUnconfirmedBalanceNQT() >= attachment.getRefundNQT()) {
-                    senderAccount.addToUnconfirmedBalanceNQT(-attachment.getRefundNQT());
-                    return true;
-                }
-                return false;
-            }
-
-            @Override
-            void undoAttachmentUnconfirmed(Transaction transaction, Account senderAccount) {
-                Attachment.DigitalGoodsRefund attachment = (Attachment.DigitalGoodsRefund) transaction.getAttachment();
-                senderAccount.addToUnconfirmedBalanceNQT(attachment.getRefundNQT());
-            }
-
-            @Override
-            void applyAttachment(Transaction transaction, Account senderAccount, Account recipientAccount) {
-                Attachment.DigitalGoodsRefund attachment = (Attachment.DigitalGoodsRefund) transaction.getAttachment();
-                DigitalGoodsStore.refund(transaction.getSenderId(), attachment.getPurchaseId(),
-                        attachment.getRefundNQT(), transaction.getEncryptedMessage());
-            }
-
-            @Override
-            void doValidateAttachment(Transaction transaction) throws NxtException.ValidationException {
-                Attachment.DigitalGoodsRefund attachment = (Attachment.DigitalGoodsRefund) transaction.getAttachment();
-                DigitalGoodsStore.Purchase purchase = DigitalGoodsStore.getPurchase(attachment.getPurchaseId());
-                if (attachment.getRefundNQT() < 0 || attachment.getRefundNQT() > Constants.MAX_BALANCE_NQT
-                        || (purchase != null &&
-                        (purchase.getBuyerId() != transaction.getRecipientId()
-                                || transaction.getSenderId() != purchase.getSellerId()))) {
-                    throw new NxtException.NotValidException("Invalid digital goods refund: " + attachment.getJSONObject());
-                }
-                if (transaction.getEncryptedMessage() != null && ! transaction.getEncryptedMessage().isText()) {
-                    throw new NxtException.NotValidException("Only text encrypted messages allowed");
-                }
-                if (purchase == null || purchase.getEncryptedGoods() == null || purchase.getRefundNQT() != 0) {
-                    throw new NxtException.NotCurrentlyValidException("Purchase does not exist or is not delivered or is already refunded");
-                }
-            }
-
-            @Override
-            boolean isDuplicate(Transaction transaction, Map<TransactionType, Set<String>> duplicates) {
-                Attachment.DigitalGoodsRefund attachment = (Attachment.DigitalGoodsRefund) transaction.getAttachment();
-                return isDuplicate(DigitalGoods.REFUND, Convert.toUnsignedLong(attachment.getPurchaseId()), duplicates);
-            }
-
-            @Override
-            public boolean hasRecipient() {
-                return true;
-            }
-
-        };
-
-    }
-
-    public static abstract class AccountControl extends TransactionType {
-
-        private AccountControl() {
-        }
-
-        @Override
-        public final byte getType() {
-            return TransactionType.TYPE_ACCOUNT_CONTROL;
-        }
-
-        @Override
-        final boolean applyAttachmentUnconfirmed(Transaction transaction, Account senderAccount) {
-            return true;
-        }
-
-        @Override
-        final void undoAttachmentUnconfirmed(Transaction transaction, Account senderAccount) {
-        }
-
-        public static final TransactionType EFFECTIVE_BALANCE_LEASING = new AccountControl() {
-
-            @Override
-            public final byte getSubtype() {
-                return TransactionType.SUBTYPE_ACCOUNT_CONTROL_EFFECTIVE_BALANCE_LEASING;
-            }
-
-            @Override
-            Attachment.AccountControlEffectiveBalanceLeasing parseAttachment(ByteBuffer buffer, byte transactionVersion) throws NxtException.NotValidException {
-                return new Attachment.AccountControlEffectiveBalanceLeasing(buffer, transactionVersion);
-            }
-
-            @Override
-            Attachment.AccountControlEffectiveBalanceLeasing parseAttachment(JSONObject attachmentData) throws NxtException.NotValidException {
-                return new Attachment.AccountControlEffectiveBalanceLeasing(attachmentData);
-            }
-
-            @Override
-            void applyAttachment(Transaction transaction, Account senderAccount, Account recipientAccount) {
-                Attachment.AccountControlEffectiveBalanceLeasing attachment = (Attachment.AccountControlEffectiveBalanceLeasing) transaction.getAttachment();
-                Account.getAccount(transaction.getSenderId()).leaseEffectiveBalance(transaction.getRecipientId(), attachment.getPeriod());
-            }
-
-            @Override
-            void validateAttachment(Transaction transaction) throws NxtException.ValidationException {
-                Attachment.AccountControlEffectiveBalanceLeasing attachment = (Attachment.AccountControlEffectiveBalanceLeasing)transaction.getAttachment();
-                Account recipientAccount = Account.getAccount(transaction.getRecipientId());
-                if (transaction.getSenderId() == transaction.getRecipientId()
-                        || transaction.getAmountNQT() != 0
-                        || attachment.getPeriod() < 1440) {
-                    throw new NxtException.NotValidException("Invalid effective balance leasing: "
-                            + transaction.getJSONObject() + " transaction " + transaction.getStringId());
-                }
-                if (recipientAccount == null
-                        || (recipientAccount.getPublicKey() == null && ! transaction.getStringId().equals("5081403377391821646"))) {
-                    throw new NxtException.NotCurrentlyValidException("Invalid effective balance leasing: "
-                            + " recipient account " + transaction.getRecipientId() + " not found or no public key published");
-                }
-            }
-
-            @Override
-            public boolean hasRecipient() {
-                return true;
-            }
-
-        };
-
-    }
-
-    long minimumFeeNQT(int height, int appendagesSize) {
-        if (height < BASELINE_FEE_HEIGHT) {
-            return 0; // No need to validate fees before baseline block
-        }
-        Fee fee;
-        if (height >= NEXT_FEE_HEIGHT) {
-            fee = getNextFee();
-        } else {
-            fee = getBaselineFee();
-        }
-        return Convert.safeAdd(fee.getConstantFee(), Convert.safeMultiply(appendagesSize, fee.getAppendagesFee()));
-    }
-
-    protected Fee getBaselineFee() {
-        return BASELINE_FEE;
-    }
-
-    protected Fee getNextFee() {
-        return NEXT_FEE;
-    }
-
-    public static final class Fee {
-        private final long constantFee;
-        private final long appendagesFee;
-
-        public Fee(long constantFee, long appendagesFee) {
-            this.constantFee = constantFee;
-            this.appendagesFee = appendagesFee;
-        }
-
-        public long getConstantFee() {
-            return constantFee;
-        }
-
-        public long getAppendagesFee() {
-            return appendagesFee;
-        }
-
-        @Override
-        public String toString() {
-            return "Fee{" +
-                    "constantFee=" + constantFee +
-                    ", appendagesFee=" + appendagesFee +
-                    '}';
-        }
-    }
-
-}
->>>>>>> 20a2be72
+package nxt;
+
+import nxt.util.Convert;
+import org.json.simple.JSONObject;
+
+import java.nio.ByteBuffer;
+import java.util.Arrays;
+import java.util.HashSet;
+import java.util.Map;
+import java.util.Set;
+
+
+public abstract class TransactionType {
+
+    private static final byte TYPE_PAYMENT = 0;
+    private static final byte TYPE_MESSAGING = 1;
+    private static final byte TYPE_COLORED_COINS = 2;
+    private static final byte TYPE_DIGITAL_GOODS = 3;
+    private static final byte TYPE_ACCOUNT_CONTROL = 4;
+    static final byte TYPE_MONETARY_SYSTEM = 5;
+
+    private static final byte SUBTYPE_PAYMENT_ORDINARY_PAYMENT = 0;
+
+    private static final byte SUBTYPE_MESSAGING_ARBITRARY_MESSAGE = 0;
+    private static final byte SUBTYPE_MESSAGING_ALIAS_ASSIGNMENT = 1;
+    private static final byte SUBTYPE_MESSAGING_POLL_CREATION = 2;
+    private static final byte SUBTYPE_MESSAGING_VOTE_CASTING = 3;
+    private static final byte SUBTYPE_MESSAGING_HUB_ANNOUNCEMENT = 4;
+    private static final byte SUBTYPE_MESSAGING_ACCOUNT_INFO = 5;
+    private static final byte SUBTYPE_MESSAGING_ALIAS_SELL = 6;
+    private static final byte SUBTYPE_MESSAGING_ALIAS_BUY = 7;
+
+    private static final byte SUBTYPE_COLORED_COINS_ASSET_ISSUANCE = 0;
+    private static final byte SUBTYPE_COLORED_COINS_ASSET_TRANSFER = 1;
+    private static final byte SUBTYPE_COLORED_COINS_ASK_ORDER_PLACEMENT = 2;
+    private static final byte SUBTYPE_COLORED_COINS_BID_ORDER_PLACEMENT = 3;
+    private static final byte SUBTYPE_COLORED_COINS_ASK_ORDER_CANCELLATION = 4;
+    private static final byte SUBTYPE_COLORED_COINS_BID_ORDER_CANCELLATION = 5;
+
+    private static final byte SUBTYPE_DIGITAL_GOODS_LISTING = 0;
+    private static final byte SUBTYPE_DIGITAL_GOODS_DELISTING = 1;
+    private static final byte SUBTYPE_DIGITAL_GOODS_PRICE_CHANGE = 2;
+    private static final byte SUBTYPE_DIGITAL_GOODS_QUANTITY_CHANGE = 3;
+    private static final byte SUBTYPE_DIGITAL_GOODS_PURCHASE = 4;
+    private static final byte SUBTYPE_DIGITAL_GOODS_DELIVERY = 5;
+    private static final byte SUBTYPE_DIGITAL_GOODS_FEEDBACK = 6;
+    private static final byte SUBTYPE_DIGITAL_GOODS_REFUND = 7;
+
+    static final byte SUBTYPE_MONETARY_SYSTEM_CURRENCY_ISSUANCE = 0;
+    static final byte SUBTYPE_MONETARY_SYSTEM_RESERVE_INCREASE = 1;
+    static final byte SUBTYPE_MONETARY_SYSTEM_RESERVE_CLAIM = 2;
+    static final byte SUBTYPE_MONETARY_SYSTEM_CURRENCY_TRANSFER = 3;
+    static final byte SUBTYPE_MONETARY_SYSTEM_EXCHANGE_OFFER_PUBLICATION = 4;
+    static final byte SUBTYPE_MONETARY_SYSTEM_EXCHANGE = 5;
+    static final byte SUBTYPE_MONETARY_SYSTEM_CURRENCY_MINTING = 6;
+    static final byte SUBTYPE_MONETARY_SYSTEM_SHUFFLING_INITIATION = 7;
+    static final byte SUBTYPE_MONETARY_SYSTEM_SHUFFLING_CONTINUATION = 8;
+    static final byte SUBTYPE_MONETARY_SYSTEM_SHUFFLING_FINALIZATION = 9;
+    static final byte SUBTYPE_MONETARY_SYSTEM_SHUFFLING_CANCELLATION = 10;
+
+    private static final byte SUBTYPE_ACCOUNT_CONTROL_EFFECTIVE_BALANCE_LEASING = 0;
+
+    private static final int BASELINE_FEE_HEIGHT = 1; // At release time must be less than current block - 1440
+    private static final Fee BASELINE_FEE = new Fee(Constants.ONE_NXT, 0);
+    private static final Fee BASELINE_ASSET_ISSUANCE_FEE = new Fee(1000 * Constants.ONE_NXT, 0);
+    static final Fee BASELINE_CURRENCY_ISSUANCE_FEE = new Fee(1000 * Constants.ONE_NXT, 0);
+    private static final int NEXT_FEE_HEIGHT = Integer.MAX_VALUE;
+    private static final Fee NEXT_FEE = new Fee(Constants.ONE_NXT, 0);
+    private static final Fee NEXT_ASSET_ISSUANCE_FEE = new Fee(1000 * Constants.ONE_NXT, 0);
+    static final Fee NEXT_CURRENCY_ISSUANCE_FEE = new Fee(1000 * Constants.ONE_NXT, 0);
+
+    public static TransactionType findTransactionType(byte type, byte subtype) {
+        switch (type) {
+            case TYPE_PAYMENT:
+                switch (subtype) {
+                    case SUBTYPE_PAYMENT_ORDINARY_PAYMENT:
+                        return Payment.ORDINARY;
+                    default:
+                        return null;
+                }
+            case TYPE_MESSAGING:
+                switch (subtype) {
+                    case SUBTYPE_MESSAGING_ARBITRARY_MESSAGE:
+                        return Messaging.ARBITRARY_MESSAGE;
+                    case SUBTYPE_MESSAGING_ALIAS_ASSIGNMENT:
+                        return Messaging.ALIAS_ASSIGNMENT;
+                    case SUBTYPE_MESSAGING_POLL_CREATION:
+                        return Messaging.POLL_CREATION;
+                    case SUBTYPE_MESSAGING_VOTE_CASTING:
+                        return Messaging.VOTE_CASTING;
+                    case SUBTYPE_MESSAGING_HUB_ANNOUNCEMENT:
+                        return Messaging.HUB_ANNOUNCEMENT;
+                    case SUBTYPE_MESSAGING_ACCOUNT_INFO:
+                        return Messaging.ACCOUNT_INFO;
+                    case SUBTYPE_MESSAGING_ALIAS_SELL:
+                        return Messaging.ALIAS_SELL;
+                    case SUBTYPE_MESSAGING_ALIAS_BUY:
+                        return Messaging.ALIAS_BUY;
+                    default:
+                        return null;
+                }
+            case TYPE_COLORED_COINS:
+                switch (subtype) {
+                    case SUBTYPE_COLORED_COINS_ASSET_ISSUANCE:
+                        return ColoredCoins.ASSET_ISSUANCE;
+                    case SUBTYPE_COLORED_COINS_ASSET_TRANSFER:
+                        return ColoredCoins.ASSET_TRANSFER;
+                    case SUBTYPE_COLORED_COINS_ASK_ORDER_PLACEMENT:
+                        return ColoredCoins.ASK_ORDER_PLACEMENT;
+                    case SUBTYPE_COLORED_COINS_BID_ORDER_PLACEMENT:
+                        return ColoredCoins.BID_ORDER_PLACEMENT;
+                    case SUBTYPE_COLORED_COINS_ASK_ORDER_CANCELLATION:
+                        return ColoredCoins.ASK_ORDER_CANCELLATION;
+                    case SUBTYPE_COLORED_COINS_BID_ORDER_CANCELLATION:
+                        return ColoredCoins.BID_ORDER_CANCELLATION;
+                    default:
+                        return null;
+                }
+            case TYPE_DIGITAL_GOODS:
+                switch (subtype) {
+                    case SUBTYPE_DIGITAL_GOODS_LISTING:
+                        return DigitalGoods.LISTING;
+                    case SUBTYPE_DIGITAL_GOODS_DELISTING:
+                        return DigitalGoods.DELISTING;
+                    case SUBTYPE_DIGITAL_GOODS_PRICE_CHANGE:
+                        return DigitalGoods.PRICE_CHANGE;
+                    case SUBTYPE_DIGITAL_GOODS_QUANTITY_CHANGE:
+                        return DigitalGoods.QUANTITY_CHANGE;
+                    case SUBTYPE_DIGITAL_GOODS_PURCHASE:
+                        return DigitalGoods.PURCHASE;
+                    case SUBTYPE_DIGITAL_GOODS_DELIVERY:
+                        return DigitalGoods.DELIVERY;
+                    case SUBTYPE_DIGITAL_GOODS_FEEDBACK:
+                        return DigitalGoods.FEEDBACK;
+                    case SUBTYPE_DIGITAL_GOODS_REFUND:
+                        return DigitalGoods.REFUND;
+                    default:
+                        return null;
+                }
+            case TYPE_ACCOUNT_CONTROL:
+                switch (subtype) {
+                    case SUBTYPE_ACCOUNT_CONTROL_EFFECTIVE_BALANCE_LEASING:
+                        return AccountControl.EFFECTIVE_BALANCE_LEASING;
+                    default:
+                        return null;
+                }
+            case TYPE_MONETARY_SYSTEM:
+                switch (subtype) {
+                    case SUBTYPE_MONETARY_SYSTEM_CURRENCY_ISSUANCE:
+                        return MonetarySystem.CURRENCY_ISSUANCE;
+                    case SUBTYPE_MONETARY_SYSTEM_RESERVE_INCREASE:
+                        return MonetarySystem.RESERVE_INCREASE;
+                    case SUBTYPE_MONETARY_SYSTEM_RESERVE_CLAIM:
+                        return MonetarySystem.RESERVE_CLAIM;
+                    case SUBTYPE_MONETARY_SYSTEM_CURRENCY_TRANSFER:
+                        return MonetarySystem.CURRENCY_TRANSFER;
+                    case SUBTYPE_MONETARY_SYSTEM_EXCHANGE_OFFER_PUBLICATION:
+                        return MonetarySystem.EXCHANGE_OFFER_PUBLICATION;
+                    case SUBTYPE_MONETARY_SYSTEM_EXCHANGE:
+                        return MonetarySystem.EXCHANGE;
+                    case SUBTYPE_MONETARY_SYSTEM_CURRENCY_MINTING:
+                        return MonetarySystem.CURRNECY_MINTING;
+                    case SUBTYPE_MONETARY_SYSTEM_SHUFFLING_INITIATION:
+                        return MonetarySystem.SHUFFLING_INITIATION;
+                    case SUBTYPE_MONETARY_SYSTEM_SHUFFLING_CONTINUATION:
+                        return MonetarySystem.SHUFFLING_CONTINUATION;
+                    case SUBTYPE_MONETARY_SYSTEM_SHUFFLING_FINALIZATION:
+                        return MonetarySystem.SHUFFLING_FINALIZATION;
+                    case SUBTYPE_MONETARY_SYSTEM_SHUFFLING_CANCELLATION:
+                        return MonetarySystem.SHUFFLING_CANCELLATION;
+                }
+            default:
+                return null;
+        }
+    }
+
+    TransactionType() {}
+
+    public abstract byte getType();
+
+    public abstract byte getSubtype();
+
+    abstract Attachment.AbstractAttachment parseAttachment(ByteBuffer buffer, byte transactionVersion) throws NxtException.NotValidException;
+
+    abstract Attachment.AbstractAttachment parseAttachment(JSONObject attachmentData) throws NxtException.NotValidException;
+
+    abstract void validateAttachment(Transaction transaction) throws NxtException.ValidationException;
+
+    // return false iff double spending
+    final boolean applyUnconfirmed(Transaction transaction, Account senderAccount) {
+        long totalAmountNQT = Convert.safeAdd(transaction.getAmountNQT(), transaction.getFeeNQT());
+        if (transaction.getReferencedTransactionFullHash() != null
+                && transaction.getTimestamp() > Constants.REFERENCED_TRANSACTION_FULL_HASH_BLOCK_TIMESTAMP) {
+            totalAmountNQT = Convert.safeAdd(totalAmountNQT, Constants.UNCONFIRMED_POOL_DEPOSIT_NQT);
+        }
+        if (senderAccount.getUnconfirmedBalanceNQT() < totalAmountNQT
+                && !(transaction.getTimestamp() == 0 && Arrays.equals(senderAccount.getPublicKey(), Genesis.CREATOR_PUBLIC_KEY))) {
+            return false;
+        }
+        senderAccount.addToUnconfirmedBalanceNQT(-totalAmountNQT);
+        if (!applyAttachmentUnconfirmed(transaction, senderAccount)) {
+            senderAccount.addToUnconfirmedBalanceNQT(totalAmountNQT);
+            return false;
+        }
+        return true;
+    }
+
+    abstract boolean applyAttachmentUnconfirmed(Transaction transaction, Account senderAccount);
+
+    final void apply(Transaction transaction, Account senderAccount, Account recipientAccount) {
+        senderAccount.addToBalanceNQT(- (Convert.safeAdd(transaction.getAmountNQT(), transaction.getFeeNQT())));
+        if (transaction.getReferencedTransactionFullHash() != null
+                && transaction.getTimestamp() > Constants.REFERENCED_TRANSACTION_FULL_HASH_BLOCK_TIMESTAMP) {
+            senderAccount.addToUnconfirmedBalanceNQT(Constants.UNCONFIRMED_POOL_DEPOSIT_NQT);
+        }
+        if (recipientAccount != null) {
+            recipientAccount.addToBalanceAndUnconfirmedBalanceNQT(transaction.getAmountNQT());
+        }
+        applyAttachment(transaction, senderAccount, recipientAccount);
+    }
+
+    abstract void applyAttachment(Transaction transaction, Account senderAccount, Account recipientAccount);
+
+    final void undoUnconfirmed(Transaction transaction, Account senderAccount) {
+        undoAttachmentUnconfirmed(transaction, senderAccount);
+        senderAccount.addToUnconfirmedBalanceNQT(Convert.safeAdd(transaction.getAmountNQT(), transaction.getFeeNQT()));
+        if (transaction.getReferencedTransactionFullHash() != null
+                && transaction.getTimestamp() > Constants.REFERENCED_TRANSACTION_FULL_HASH_BLOCK_TIMESTAMP) {
+            senderAccount.addToUnconfirmedBalanceNQT(Constants.UNCONFIRMED_POOL_DEPOSIT_NQT);
+        }
+    }
+
+    abstract void undoAttachmentUnconfirmed(Transaction transaction, Account senderAccount);
+
+    boolean isDuplicate(Transaction transaction, Map<TransactionType, Set<String>> duplicates) {
+        return false;
+    }
+
+    static boolean isDuplicate(TransactionType uniqueType, String key, Map<TransactionType, Set<String>> duplicates) {
+        Set<String> typeDuplicates = duplicates.get(uniqueType);
+        if (typeDuplicates == null) {
+            typeDuplicates = new HashSet<>();
+            duplicates.put(uniqueType, typeDuplicates);
+        }
+        return ! typeDuplicates.add(key);
+    }
+
+    public abstract boolean hasRecipient();
+
+    @Override
+    public final String toString() {
+        return "type: " + getType() + ", subtype: " + getSubtype();
+    }
+
+    /*
+    Collection<TransactionType> getPhasingTransactionTypes() {
+        return Collections.emptyList();
+    }
+
+    Collection<TransactionType> getPhasedTransactionTypes() {
+        return Collections.emptyList();
+    }
+    */
+
+    public static abstract class Payment extends TransactionType {
+
+        private Payment() {
+        }
+
+        @Override
+        public final byte getType() {
+            return TransactionType.TYPE_PAYMENT;
+        }
+
+        @Override
+        final boolean applyAttachmentUnconfirmed(Transaction transaction, Account senderAccount) {
+            return true;
+        }
+
+        @Override
+        final void applyAttachment(Transaction transaction, Account senderAccount, Account recipientAccount) {
+        }
+
+        @Override
+        final void undoAttachmentUnconfirmed(Transaction transaction, Account senderAccount) {
+        }
+
+        @Override
+        final public boolean hasRecipient() {
+            return true;
+        }
+
+        public static final TransactionType ORDINARY = new Payment() {
+
+            @Override
+            public final byte getSubtype() {
+                return TransactionType.SUBTYPE_PAYMENT_ORDINARY_PAYMENT;
+            }
+
+            @Override
+            Attachment.EmptyAttachment parseAttachment(ByteBuffer buffer, byte transactionVersion) throws NxtException.NotValidException {
+                return Attachment.ORDINARY_PAYMENT;
+            }
+
+            @Override
+            Attachment.EmptyAttachment parseAttachment(JSONObject attachmentData) throws NxtException.NotValidException {
+                return Attachment.ORDINARY_PAYMENT;
+            }
+
+            @Override
+            void validateAttachment(Transaction transaction) throws NxtException.ValidationException {
+                if (transaction.getAmountNQT() <= 0 || transaction.getAmountNQT() >= Constants.MAX_BALANCE_NQT) {
+                    throw new NxtException.NotValidException("Invalid ordinary payment");
+                }
+            }
+
+        };
+
+    }
+
+    public static abstract class Messaging extends TransactionType {
+
+        private Messaging() {
+        }
+
+        @Override
+        public final byte getType() {
+            return TransactionType.TYPE_MESSAGING;
+        }
+
+        @Override
+        final boolean applyAttachmentUnconfirmed(Transaction transaction, Account senderAccount) {
+            return true;
+        }
+
+        @Override
+        final void undoAttachmentUnconfirmed(Transaction transaction, Account senderAccount) {
+        }
+
+        public final static TransactionType ARBITRARY_MESSAGE = new Messaging() {
+
+            @Override
+            public final byte getSubtype() {
+                return TransactionType.SUBTYPE_MESSAGING_ARBITRARY_MESSAGE;
+            }
+
+            @Override
+            Attachment.EmptyAttachment parseAttachment(ByteBuffer buffer, byte transactionVersion) throws NxtException.NotValidException {
+                return Attachment.ARBITRARY_MESSAGE;
+            }
+
+            @Override
+            Attachment.EmptyAttachment parseAttachment(JSONObject attachmentData) throws NxtException.NotValidException {
+                return Attachment.ARBITRARY_MESSAGE;
+            }
+
+            @Override
+            void applyAttachment(Transaction transaction, Account senderAccount, Account recipientAccount) {
+            }
+
+            @Override
+            void validateAttachment(Transaction transaction) throws NxtException.ValidationException {
+                Attachment attachment = transaction.getAttachment();
+                if (transaction.getAmountNQT() != 0) {
+                    throw new NxtException.NotValidException("Invalid arbitrary message: " + attachment.getJSONObject());
+                }
+            }
+
+            @Override
+            public boolean hasRecipient() {
+                return true;
+            }
+
+        };
+
+        public static final TransactionType ALIAS_ASSIGNMENT = new Messaging() {
+
+            @Override
+            public final byte getSubtype() {
+                return TransactionType.SUBTYPE_MESSAGING_ALIAS_ASSIGNMENT;
+            }
+
+            @Override
+            Attachment.MessagingAliasAssignment parseAttachment(ByteBuffer buffer, byte transactionVersion) throws NxtException.NotValidException {
+                return new Attachment.MessagingAliasAssignment(buffer, transactionVersion);
+            }
+
+            @Override
+            Attachment.MessagingAliasAssignment parseAttachment(JSONObject attachmentData) throws NxtException.NotValidException {
+                return new Attachment.MessagingAliasAssignment(attachmentData);
+            }
+
+            @Override
+            void applyAttachment(Transaction transaction, Account senderAccount, Account recipientAccount) {
+                Attachment.MessagingAliasAssignment attachment = (Attachment.MessagingAliasAssignment) transaction.getAttachment();
+                Alias.addOrUpdateAlias(transaction, attachment);
+            }
+
+            @Override
+            boolean isDuplicate(Transaction transaction, Map<TransactionType, Set<String>> duplicates) {
+                Attachment.MessagingAliasAssignment attachment = (Attachment.MessagingAliasAssignment) transaction.getAttachment();
+                return isDuplicate(Messaging.ALIAS_ASSIGNMENT, attachment.getAliasName().toLowerCase(), duplicates);
+            }
+
+            @Override
+            void validateAttachment(Transaction transaction) throws NxtException.ValidationException {
+                Attachment.MessagingAliasAssignment attachment = (Attachment.MessagingAliasAssignment) transaction.getAttachment();
+                if (attachment.getAliasName().length() == 0
+                        || attachment.getAliasName().length() > Constants.MAX_ALIAS_LENGTH
+                        || attachment.getAliasURI().length() > Constants.MAX_ALIAS_URI_LENGTH) {
+                    throw new NxtException.NotValidException("Invalid alias assignment: " + attachment.getJSONObject());
+                }
+                String normalizedAlias = attachment.getAliasName().toLowerCase();
+                for (int i = 0; i < normalizedAlias.length(); i++) {
+                    if (Constants.ALPHABET.indexOf(normalizedAlias.charAt(i)) < 0) {
+                        throw new NxtException.NotValidException("Invalid alias name: " + normalizedAlias);
+                    }
+                }
+                Alias alias = Alias.getAlias(normalizedAlias);
+                if (alias != null && alias.getAccountId() != transaction.getSenderId()) {
+                    throw new NxtException.NotCurrentlyValidException("Alias already owned by another account: " + normalizedAlias);
+                }
+            }
+
+            @Override
+            public boolean hasRecipient() {
+                return false;
+            }
+
+        };
+
+        public static final TransactionType ALIAS_SELL = new Messaging() {
+
+            @Override
+            public final byte getSubtype() {
+                return TransactionType.SUBTYPE_MESSAGING_ALIAS_SELL;
+            }
+
+            @Override
+            Attachment.MessagingAliasSell parseAttachment(ByteBuffer buffer, byte transactionVersion) throws NxtException.NotValidException {
+                return new Attachment.MessagingAliasSell(buffer, transactionVersion);
+            }
+
+            @Override
+            Attachment.MessagingAliasSell parseAttachment(JSONObject attachmentData) throws NxtException.NotValidException {
+                return new Attachment.MessagingAliasSell(attachmentData);
+            }
+
+            @Override
+            void applyAttachment(Transaction transaction, Account senderAccount, Account recipientAccount) {
+                final Attachment.MessagingAliasSell attachment =
+                        (Attachment.MessagingAliasSell) transaction.getAttachment();
+                Alias.sellAlias(transaction, attachment);
+            }
+
+            @Override
+            boolean isDuplicate(Transaction transaction, Map<TransactionType, Set<String>> duplicates) {
+                Attachment.MessagingAliasSell attachment = (Attachment.MessagingAliasSell) transaction.getAttachment();
+                // not a bug, uniqueness is based on Messaging.ALIAS_ASSIGNMENT
+                return isDuplicate(Messaging.ALIAS_ASSIGNMENT, attachment.getAliasName().toLowerCase(), duplicates);
+            }
+
+            @Override
+            void validateAttachment(Transaction transaction) throws NxtException.ValidationException {
+                if (transaction.getAmountNQT() != 0) {
+                    throw new NxtException.NotValidException("Invalid sell alias transaction: " +
+                            transaction.getJSONObject());
+                }
+                final Attachment.MessagingAliasSell attachment =
+                        (Attachment.MessagingAliasSell) transaction.getAttachment();
+                final String aliasName = attachment.getAliasName();
+                if (aliasName == null || aliasName.length() == 0) {
+                    throw new NxtException.NotValidException("Missing alias name");
+                }
+                long priceNQT = attachment.getPriceNQT();
+                if (priceNQT < 0 || priceNQT > Constants.MAX_BALANCE_NQT) {
+                    throw new NxtException.NotValidException("Invalid alias sell price: " + priceNQT);
+                }
+                if (priceNQT == 0) {
+                    if (Genesis.CREATOR_ID == transaction.getRecipientId()) {
+                        throw new NxtException.NotValidException("Transferring aliases to Genesis account not allowed");
+                    } else if (transaction.getRecipientId() == 0) {
+                        throw new NxtException.NotValidException("Missing alias transfer recipient");
+                    }
+                }
+                final Alias alias = Alias.getAlias(aliasName);
+                if (alias == null) {
+                    throw new NxtException.NotCurrentlyValidException("Alias hasn't been registered yet: " + aliasName);
+                } else if (alias.getAccountId() != transaction.getSenderId()) {
+                    throw new NxtException.NotCurrentlyValidException("Alias doesn't belong to sender: " + aliasName);
+                }
+            }
+
+            @Override
+            public boolean hasRecipient() {
+                return true;
+            }
+
+        };
+
+        public static final TransactionType ALIAS_BUY = new Messaging() {
+
+            @Override
+            public final byte getSubtype() {
+                return TransactionType.SUBTYPE_MESSAGING_ALIAS_BUY;
+            }
+
+            @Override
+            Attachment.MessagingAliasBuy parseAttachment(ByteBuffer buffer, byte transactionVersion) throws NxtException.NotValidException {
+                return new Attachment.MessagingAliasBuy(buffer, transactionVersion);
+            }
+
+            @Override
+            Attachment.MessagingAliasBuy parseAttachment(JSONObject attachmentData) throws NxtException.NotValidException {
+                return new Attachment.MessagingAliasBuy(attachmentData);
+            }
+
+            @Override
+            void applyAttachment(Transaction transaction, Account senderAccount, Account recipientAccount) {
+                final Attachment.MessagingAliasBuy attachment =
+                        (Attachment.MessagingAliasBuy) transaction.getAttachment();
+                final String aliasName = attachment.getAliasName();
+                Alias.changeOwner(transaction.getSenderId(), aliasName, transaction.getBlockTimestamp());
+            }
+
+            @Override
+            boolean isDuplicate(Transaction transaction, Map<TransactionType, Set<String>> duplicates) {
+                Attachment.MessagingAliasBuy attachment = (Attachment.MessagingAliasBuy) transaction.getAttachment();
+                // not a bug, uniqueness is based on Messaging.ALIAS_ASSIGNMENT
+                return isDuplicate(Messaging.ALIAS_ASSIGNMENT, attachment.getAliasName().toLowerCase(), duplicates);
+            }
+
+            @Override
+            void validateAttachment(Transaction transaction) throws NxtException.ValidationException {
+                final Attachment.MessagingAliasBuy attachment =
+                        (Attachment.MessagingAliasBuy) transaction.getAttachment();
+                final String aliasName = attachment.getAliasName();
+                final Alias alias = Alias.getAlias(aliasName);
+                if (alias == null) {
+                    throw new NxtException.NotCurrentlyValidException("Alias hasn't been registered yet: " + aliasName);
+                } else if (alias.getAccountId() != transaction.getRecipientId()) {
+                    throw new NxtException.NotCurrentlyValidException("Alias is owned by account other than recipient: "
+                            + Convert.toUnsignedLong(alias.getAccountId()));
+                }
+                Alias.Offer offer = Alias.getOffer(alias);
+                if (offer == null) {
+                    throw new NxtException.NotCurrentlyValidException("Alias is not for sale: " + aliasName);
+                }
+                if (transaction.getAmountNQT() < offer.getPriceNQT()) {
+                    String msg = "Price is too low for: " + aliasName + " ("
+                            + transaction.getAmountNQT() + " < " + offer.getPriceNQT() + ")";
+                    throw new NxtException.NotCurrentlyValidException(msg);
+                }
+                if (offer.getBuyerId() != 0 && offer.getBuyerId() != transaction.getSenderId()) {
+                    throw new NxtException.NotCurrentlyValidException("Wrong buyer for " + aliasName + ": "
+                            + Convert.toUnsignedLong(transaction.getSenderId()) + " expected: "
+                            + Convert.toUnsignedLong(offer.getBuyerId()));
+                }
+            }
+
+            @Override
+            public boolean hasRecipient() {
+                return true;
+            }
+
+        };
+
+        public final static TransactionType POLL_CREATION = new Messaging() {
+            @Override
+            public final byte getSubtype() {
+                return TransactionType.SUBTYPE_MESSAGING_POLL_CREATION;
+            }
+
+            @Override
+            Attachment.MessagingPollCreation parseAttachment(ByteBuffer buffer, byte transactionVersion) throws NxtException.NotValidException {
+                return new Attachment.MessagingPollCreation(buffer, transactionVersion);
+            }
+
+            @Override
+            Attachment.MessagingPollCreation parseAttachment(JSONObject attachmentData) throws NxtException.NotValidException {
+                return new Attachment.MessagingPollCreation(attachmentData);
+            }
+
+            @Override
+            void applyAttachment(Transaction transaction, Account senderAccount, Account recipientAccount) {
+                Attachment.MessagingPollCreation attachment = (Attachment.MessagingPollCreation) transaction.getAttachment();
+                Poll.addPoll(transaction, attachment);
+            }
+
+            @Override
+            void validateAttachment(Transaction transaction) throws NxtException.ValidationException {
+                if (Nxt.getBlockchain().getLastBlock().getHeight() < Constants.VOTING_SYSTEM_BLOCK) {
+                    throw new NxtException.NotYetEnabledException("Voting System not yet enabled at height " + Nxt.getBlockchain().getLastBlock().getHeight());
+                }
+                Attachment.MessagingPollCreation attachment = (Attachment.MessagingPollCreation) transaction.getAttachment();
+                for (int i = 0; i < attachment.getPollOptions().length; i++) {
+                    if (attachment.getPollOptions()[i].length() > Constants.MAX_POLL_OPTION_LENGTH) {
+                        throw new NxtException.NotValidException("Invalid poll options length: " + attachment.getJSONObject());
+                    }
+                }
+                if (attachment.getPollName().length() > Constants.MAX_POLL_NAME_LENGTH
+                        || attachment.getPollDescription().length() > Constants.MAX_POLL_DESCRIPTION_LENGTH
+                        || attachment.getPollOptions().length > Constants.MAX_POLL_OPTION_COUNT) {
+                    throw new NxtException.NotValidException("Invalid poll attachment: " + attachment.getJSONObject());
+                }
+            }
+
+            @Override
+            public boolean hasRecipient() {
+                return false;
+            }
+
+        };
+
+        public final static TransactionType VOTE_CASTING = new Messaging() {
+
+            @Override
+            public final byte getSubtype() {
+                return TransactionType.SUBTYPE_MESSAGING_VOTE_CASTING;
+            }
+
+            @Override
+            Attachment.MessagingVoteCasting parseAttachment(ByteBuffer buffer, byte transactionVersion) throws NxtException.NotValidException {
+                return new Attachment.MessagingVoteCasting(buffer, transactionVersion);
+            }
+
+            @Override
+            Attachment.MessagingVoteCasting parseAttachment(JSONObject attachmentData) throws NxtException.NotValidException {
+                return new Attachment.MessagingVoteCasting(attachmentData);
+            }
+
+            @Override
+            void applyAttachment(Transaction transaction, Account senderAccount, Account recipientAccount) {
+                Attachment.MessagingVoteCasting attachment = (Attachment.MessagingVoteCasting) transaction.getAttachment();
+                Poll poll = Poll.getPoll(attachment.getPollId());
+                if (poll != null) {
+                    Vote.addVote(transaction, attachment);
+                }
+            }
+
+            @Override
+            void validateAttachment(Transaction transaction) throws NxtException.ValidationException {
+                if (Nxt.getBlockchain().getLastBlock().getHeight() < Constants.VOTING_SYSTEM_BLOCK) {
+                    throw new NxtException.NotYetEnabledException("Voting System not yet enabled at height " + Nxt.getBlockchain().getLastBlock().getHeight());
+                }
+                Attachment.MessagingVoteCasting attachment = (Attachment.MessagingVoteCasting) transaction.getAttachment();
+                if (attachment.getPollId() == 0 || attachment.getPollVote() == null
+                        || attachment.getPollVote().length > Constants.MAX_POLL_OPTION_COUNT) {
+                    throw new NxtException.NotValidException("Invalid vote casting attachment: " + attachment.getJSONObject());
+                }
+                if (Poll.getPoll(attachment.getPollId()) == null) {
+                    throw new NxtException.NotCurrentlyValidException("Invalid poll: " + Convert.toUnsignedLong(attachment.getPollId()));
+                }
+            }
+
+            @Override
+            public boolean hasRecipient() {
+                return false;
+            }
+
+        };
+
+        public static final TransactionType HUB_ANNOUNCEMENT = new Messaging() {
+
+            @Override
+            public final byte getSubtype() {
+                return TransactionType.SUBTYPE_MESSAGING_HUB_ANNOUNCEMENT;
+            }
+
+            @Override
+            Attachment.MessagingHubAnnouncement parseAttachment(ByteBuffer buffer, byte transactionVersion) throws NxtException.NotValidException {
+                return new Attachment.MessagingHubAnnouncement(buffer, transactionVersion);
+            }
+
+            @Override
+            Attachment.MessagingHubAnnouncement parseAttachment(JSONObject attachmentData) throws NxtException.NotValidException {
+                return new Attachment.MessagingHubAnnouncement(attachmentData);
+            }
+
+            @Override
+            void applyAttachment(Transaction transaction, Account senderAccount, Account recipientAccount) {
+                Attachment.MessagingHubAnnouncement attachment = (Attachment.MessagingHubAnnouncement) transaction.getAttachment();
+                Hub.addOrUpdateHub(transaction, attachment);
+            }
+
+            @Override
+            void validateAttachment(Transaction transaction) throws NxtException.ValidationException {
+                if (Nxt.getBlockchain().getLastBlock().getHeight() < Constants.TRANSPARENT_FORGING_BLOCK_7) {
+                    throw new NxtException.NotYetEnabledException("Hub terminal announcement not yet enabled at height " + Nxt.getBlockchain().getLastBlock().getHeight());
+                }
+                Attachment.MessagingHubAnnouncement attachment = (Attachment.MessagingHubAnnouncement) transaction.getAttachment();
+                if (attachment.getMinFeePerByteNQT() < 0 || attachment.getMinFeePerByteNQT() > Constants.MAX_BALANCE_NQT
+                        || attachment.getUris().length > Constants.MAX_HUB_ANNOUNCEMENT_URIS) {
+                    // cfb: "0" is allowed to show that another way to determine the min fee should be used
+                    throw new NxtException.NotValidException("Invalid hub terminal announcement: " + attachment.getJSONObject());
+                }
+                for (String uri : attachment.getUris()) {
+                    if (uri.length() > Constants.MAX_HUB_ANNOUNCEMENT_URI_LENGTH) {
+                        throw new NxtException.NotValidException("Invalid URI length: " + uri.length());
+                    }
+                    //TODO: also check URI validity here?
+                }
+            }
+
+            @Override
+            public boolean hasRecipient() {
+                return false;
+            }
+
+        };
+
+        public static final Messaging ACCOUNT_INFO = new Messaging() {
+
+            @Override
+            public byte getSubtype() {
+                return TransactionType.SUBTYPE_MESSAGING_ACCOUNT_INFO;
+            }
+
+            @Override
+            Attachment.MessagingAccountInfo parseAttachment(ByteBuffer buffer, byte transactionVersion) throws NxtException.NotValidException {
+                return new Attachment.MessagingAccountInfo(buffer, transactionVersion);
+            }
+
+            @Override
+            Attachment.MessagingAccountInfo parseAttachment(JSONObject attachmentData) throws NxtException.NotValidException {
+                return new Attachment.MessagingAccountInfo(attachmentData);
+            }
+
+            @Override
+            void validateAttachment(Transaction transaction) throws NxtException.ValidationException {
+                Attachment.MessagingAccountInfo attachment = (Attachment.MessagingAccountInfo)transaction.getAttachment();
+                if (attachment.getName().length() > Constants.MAX_ACCOUNT_NAME_LENGTH
+                        || attachment.getDescription().length() > Constants.MAX_ACCOUNT_DESCRIPTION_LENGTH
+                        ) {
+                    throw new NxtException.NotValidException("Invalid account info issuance: " + attachment.getJSONObject());
+                }
+            }
+
+            @Override
+            void applyAttachment(Transaction transaction, Account senderAccount, Account recipientAccount) {
+                Attachment.MessagingAccountInfo attachment = (Attachment.MessagingAccountInfo) transaction.getAttachment();
+                senderAccount.setAccountInfo(attachment.getName(), attachment.getDescription());
+            }
+
+            @Override
+            public boolean hasRecipient() {
+                return false;
+            }
+
+        };
+
+    }
+
+    public static abstract class ColoredCoins extends TransactionType {
+
+        private ColoredCoins() {}
+
+        @Override
+        public final byte getType() {
+            return TransactionType.TYPE_COLORED_COINS;
+        }
+
+        public static final TransactionType ASSET_ISSUANCE = new ColoredCoins() {
+
+            @Override
+            public final byte getSubtype() {
+                return TransactionType.SUBTYPE_COLORED_COINS_ASSET_ISSUANCE;
+            }
+
+            @Override
+            public Fee getBaselineFee() {
+                return BASELINE_ASSET_ISSUANCE_FEE;
+            }
+
+            @Override
+            public Fee getNextFee() {
+                return NEXT_ASSET_ISSUANCE_FEE;
+            }
+
+            @Override
+            Attachment.ColoredCoinsAssetIssuance parseAttachment(ByteBuffer buffer, byte transactionVersion) throws NxtException.NotValidException {
+                return new Attachment.ColoredCoinsAssetIssuance(buffer, transactionVersion);
+            }
+
+            @Override
+            Attachment.ColoredCoinsAssetIssuance parseAttachment(JSONObject attachmentData) throws NxtException.NotValidException {
+                return new Attachment.ColoredCoinsAssetIssuance(attachmentData);
+            }
+
+            @Override
+            boolean applyAttachmentUnconfirmed(Transaction transaction, Account senderAccount) {
+                return true;
+            }
+
+            @Override
+            void applyAttachment(Transaction transaction, Account senderAccount, Account recipientAccount) {
+                Attachment.ColoredCoinsAssetIssuance attachment = (Attachment.ColoredCoinsAssetIssuance) transaction.getAttachment();
+                long assetId = transaction.getId();
+                Asset.addAsset(transaction, attachment);
+                senderAccount.addToAssetAndUnconfirmedAssetBalanceQNT(assetId, attachment.getQuantityQNT());
+            }
+
+            @Override
+            void undoAttachmentUnconfirmed(Transaction transaction, Account senderAccount) {
+            }
+
+            @Override
+            void validateAttachment(Transaction transaction) throws NxtException.ValidationException {
+                Attachment.ColoredCoinsAssetIssuance attachment = (Attachment.ColoredCoinsAssetIssuance)transaction.getAttachment();
+                if (attachment.getName().length() < Constants.MIN_ASSET_NAME_LENGTH
+                        || attachment.getName().length() > Constants.MAX_ASSET_NAME_LENGTH
+                        || attachment.getDescription().length() > Constants.MAX_ASSET_DESCRIPTION_LENGTH
+                        || attachment.getDecimals() < 0 || attachment.getDecimals() > 8
+                        || attachment.getQuantityQNT() <= 0
+                        || attachment.getQuantityQNT() > Constants.MAX_ASSET_QUANTITY_QNT
+                        ) {
+                    throw new NxtException.NotValidException("Invalid asset issuance: " + attachment.getJSONObject());
+                }
+                String normalizedName = attachment.getName().toLowerCase();
+                for (int i = 0; i < normalizedName.length(); i++) {
+                    if (Constants.ALPHABET.indexOf(normalizedName.charAt(i)) < 0) {
+                        throw new NxtException.NotValidException("Invalid asset name: " + normalizedName);
+                    }
+                }
+            }
+
+            @Override
+            public boolean hasRecipient() {
+                return false;
+            }
+
+        };
+
+        public static final TransactionType ASSET_TRANSFER = new ColoredCoins() {
+
+            @Override
+            public final byte getSubtype() {
+                return TransactionType.SUBTYPE_COLORED_COINS_ASSET_TRANSFER;
+            }
+
+            @Override
+            Attachment.ColoredCoinsAssetTransfer parseAttachment(ByteBuffer buffer, byte transactionVersion) throws NxtException.NotValidException {
+                return new Attachment.ColoredCoinsAssetTransfer(buffer, transactionVersion);
+            }
+
+            @Override
+            Attachment.ColoredCoinsAssetTransfer parseAttachment(JSONObject attachmentData) throws NxtException.NotValidException {
+                return new Attachment.ColoredCoinsAssetTransfer(attachmentData);
+            }
+
+            @Override
+            boolean applyAttachmentUnconfirmed(Transaction transaction, Account senderAccount) {
+                Attachment.ColoredCoinsAssetTransfer attachment = (Attachment.ColoredCoinsAssetTransfer) transaction.getAttachment();
+                long unconfirmedAssetBalance = senderAccount.getUnconfirmedAssetBalanceQNT(attachment.getAssetId());
+                if (unconfirmedAssetBalance >= 0 && unconfirmedAssetBalance >= attachment.getQuantityQNT()) {
+                    senderAccount.addToUnconfirmedAssetBalanceQNT(attachment.getAssetId(), -attachment.getQuantityQNT());
+                    return true;
+                }
+                return false;
+            }
+
+            @Override
+            void applyAttachment(Transaction transaction, Account senderAccount, Account recipientAccount) {
+                Attachment.ColoredCoinsAssetTransfer attachment = (Attachment.ColoredCoinsAssetTransfer) transaction.getAttachment();
+                senderAccount.addToAssetBalanceQNT(attachment.getAssetId(), -attachment.getQuantityQNT());
+                recipientAccount.addToAssetAndUnconfirmedAssetBalanceQNT(attachment.getAssetId(), attachment.getQuantityQNT());
+                AssetTransfer.addAssetTransfer(transaction, attachment);
+            }
+
+            @Override
+            void undoAttachmentUnconfirmed(Transaction transaction, Account senderAccount) {
+                Attachment.ColoredCoinsAssetTransfer attachment = (Attachment.ColoredCoinsAssetTransfer) transaction.getAttachment();
+                senderAccount.addToUnconfirmedAssetBalanceQNT(attachment.getAssetId(), attachment.getQuantityQNT());
+            }
+
+            @Override
+            void validateAttachment(Transaction transaction) throws NxtException.ValidationException {
+                Attachment.ColoredCoinsAssetTransfer attachment = (Attachment.ColoredCoinsAssetTransfer)transaction.getAttachment();
+                if (transaction.getAmountNQT() != 0
+                        || attachment.getComment() != null && attachment.getComment().length() > Constants.MAX_ASSET_TRANSFER_COMMENT_LENGTH
+                        || attachment.getAssetId() == 0) {
+                    throw new NxtException.NotValidException("Invalid asset transfer amount or comment: " + attachment.getJSONObject());
+                }
+                if (transaction.getVersion() > 0 && attachment.getComment() != null) {
+                    throw new NxtException.NotValidException("Asset transfer comments no longer allowed, use message " +
+                            "or encrypted message appendix instead");
+                }
+                Asset asset = Asset.getAsset(attachment.getAssetId());
+                if (attachment.getQuantityQNT() <= 0 || (asset != null && attachment.getQuantityQNT() > asset.getQuantityQNT())) {
+                    throw new NxtException.NotValidException("Invalid asset transfer asset or quantity: " + attachment.getJSONObject());
+                }
+                if (asset == null) {
+                    throw new NxtException.NotCurrentlyValidException("Asset " + Convert.toUnsignedLong(attachment.getAssetId()) +
+                            " does not exist yet");
+                }
+            }
+
+            @Override
+            public boolean hasRecipient() {
+                return true;
+            }
+
+        };
+
+        abstract static class ColoredCoinsOrderPlacement extends ColoredCoins {
+
+            @Override
+            final void validateAttachment(Transaction transaction) throws NxtException.ValidationException {
+                Attachment.ColoredCoinsOrderPlacement attachment = (Attachment.ColoredCoinsOrderPlacement)transaction.getAttachment();
+                if (attachment.getPriceNQT() <= 0 || attachment.getPriceNQT() > Constants.MAX_BALANCE_NQT
+                        || attachment.getAssetId() == 0) {
+                    throw new NxtException.NotValidException("Invalid asset order placement: " + attachment.getJSONObject());
+                }
+                Asset asset = Asset.getAsset(attachment.getAssetId());
+                if (attachment.getQuantityQNT() <= 0 || (asset != null && attachment.getQuantityQNT() > asset.getQuantityQNT())) {
+                    throw new NxtException.NotValidException("Invalid asset order placement asset or quantity: " + attachment.getJSONObject());
+                }
+                if (asset == null) {
+                    throw new NxtException.NotCurrentlyValidException("Asset " + Convert.toUnsignedLong(attachment.getAssetId()) +
+                            " does not exist yet");
+                }
+            }
+
+            @Override
+            final public boolean hasRecipient() {
+                return false;
+            }
+
+        }
+
+        public static final TransactionType ASK_ORDER_PLACEMENT = new ColoredCoins.ColoredCoinsOrderPlacement() {
+
+            @Override
+            public final byte getSubtype() {
+                return TransactionType.SUBTYPE_COLORED_COINS_ASK_ORDER_PLACEMENT;
+            }
+
+            @Override
+            Attachment.ColoredCoinsAskOrderPlacement parseAttachment(ByteBuffer buffer, byte transactionVersion) throws NxtException.NotValidException {
+                return new Attachment.ColoredCoinsAskOrderPlacement(buffer, transactionVersion);
+            }
+
+            @Override
+            Attachment.ColoredCoinsAskOrderPlacement parseAttachment(JSONObject attachmentData) throws NxtException.NotValidException {
+                return new Attachment.ColoredCoinsAskOrderPlacement(attachmentData);
+            }
+
+            @Override
+            boolean applyAttachmentUnconfirmed(Transaction transaction, Account senderAccount) {
+                Attachment.ColoredCoinsAskOrderPlacement attachment = (Attachment.ColoredCoinsAskOrderPlacement) transaction.getAttachment();
+                long unconfirmedAssetBalance = senderAccount.getUnconfirmedAssetBalanceQNT(attachment.getAssetId());
+                if (unconfirmedAssetBalance >= 0 && unconfirmedAssetBalance >= attachment.getQuantityQNT()) {
+                    senderAccount.addToUnconfirmedAssetBalanceQNT(attachment.getAssetId(), -attachment.getQuantityQNT());
+                    return true;
+                }
+                return false;
+            }
+
+            @Override
+            void applyAttachment(Transaction transaction, Account senderAccount, Account recipientAccount) {
+                Attachment.ColoredCoinsAskOrderPlacement attachment = (Attachment.ColoredCoinsAskOrderPlacement) transaction.getAttachment();
+                if (Asset.getAsset(attachment.getAssetId()) != null) {
+                    Order.Ask.addOrder(transaction, attachment);
+                }
+            }
+
+            @Override
+            void undoAttachmentUnconfirmed(Transaction transaction, Account senderAccount) {
+                Attachment.ColoredCoinsAskOrderPlacement attachment = (Attachment.ColoredCoinsAskOrderPlacement) transaction.getAttachment();
+                senderAccount.addToUnconfirmedAssetBalanceQNT(attachment.getAssetId(), attachment.getQuantityQNT());
+            }
+
+        };
+
+        public final static TransactionType BID_ORDER_PLACEMENT = new ColoredCoins.ColoredCoinsOrderPlacement() {
+
+            @Override
+            public final byte getSubtype() {
+                return TransactionType.SUBTYPE_COLORED_COINS_BID_ORDER_PLACEMENT;
+            }
+
+            @Override
+            Attachment.ColoredCoinsBidOrderPlacement parseAttachment(ByteBuffer buffer, byte transactionVersion) throws NxtException.NotValidException {
+                return new Attachment.ColoredCoinsBidOrderPlacement(buffer, transactionVersion);
+            }
+
+            @Override
+            Attachment.ColoredCoinsBidOrderPlacement parseAttachment(JSONObject attachmentData) throws NxtException.NotValidException {
+                return new Attachment.ColoredCoinsBidOrderPlacement(attachmentData);
+            }
+
+            @Override
+            boolean applyAttachmentUnconfirmed(Transaction transaction, Account senderAccount) {
+                Attachment.ColoredCoinsBidOrderPlacement attachment = (Attachment.ColoredCoinsBidOrderPlacement) transaction.getAttachment();
+                if (senderAccount.getUnconfirmedBalanceNQT() >= Convert.safeMultiply(attachment.getQuantityQNT(), attachment.getPriceNQT())) {
+                    senderAccount.addToUnconfirmedBalanceNQT(-Convert.safeMultiply(attachment.getQuantityQNT(), attachment.getPriceNQT()));
+                    return true;
+                }
+                return false;
+            }
+
+            @Override
+            void applyAttachment(Transaction transaction, Account senderAccount, Account recipientAccount) {
+                Attachment.ColoredCoinsBidOrderPlacement attachment = (Attachment.ColoredCoinsBidOrderPlacement) transaction.getAttachment();
+                if (Asset.getAsset(attachment.getAssetId()) != null) {
+                    Order.Bid.addOrder(transaction, attachment);
+                }
+            }
+
+            @Override
+            void undoAttachmentUnconfirmed(Transaction transaction, Account senderAccount) {
+                Attachment.ColoredCoinsBidOrderPlacement attachment = (Attachment.ColoredCoinsBidOrderPlacement) transaction.getAttachment();
+                senderAccount.addToUnconfirmedBalanceNQT(Convert.safeMultiply(attachment.getQuantityQNT(), attachment.getPriceNQT()));
+            }
+
+        };
+
+        abstract static class ColoredCoinsOrderCancellation extends ColoredCoins {
+
+            @Override
+            final void validateAttachment(Transaction transaction) throws NxtException.ValidationException {
+                Attachment.ColoredCoinsOrderCancellation attachment = (Attachment.ColoredCoinsOrderCancellation) transaction.getAttachment();
+                if (attachment.getOrderId() == 0) {
+                    throw new NxtException.NotValidException("Invalid order cancellation attachment: " + attachment.getJSONObject());
+                }
+                doValidateAttachment(transaction);
+            }
+
+            abstract void doValidateAttachment(Transaction transaction) throws NxtException.ValidationException;
+
+            @Override
+            final boolean applyAttachmentUnconfirmed(Transaction transaction, Account senderAccount) {
+                return true;
+            }
+
+            @Override
+            final void undoAttachmentUnconfirmed(Transaction transaction, Account senderAccount) {
+            }
+
+            @Override
+            public boolean hasRecipient() {
+                return false;
+            }
+
+        }
+
+        public static final TransactionType ASK_ORDER_CANCELLATION = new ColoredCoins.ColoredCoinsOrderCancellation() {
+
+            @Override
+            public final byte getSubtype() {
+                return TransactionType.SUBTYPE_COLORED_COINS_ASK_ORDER_CANCELLATION;
+            }
+
+            @Override
+            Attachment.ColoredCoinsAskOrderCancellation parseAttachment(ByteBuffer buffer, byte transactionVersion) throws NxtException.NotValidException {
+                return new Attachment.ColoredCoinsAskOrderCancellation(buffer, transactionVersion);
+            }
+
+            @Override
+            Attachment.ColoredCoinsAskOrderCancellation parseAttachment(JSONObject attachmentData) throws NxtException.NotValidException {
+                return new Attachment.ColoredCoinsAskOrderCancellation(attachmentData);
+            }
+
+            @Override
+            void applyAttachment(Transaction transaction, Account senderAccount, Account recipientAccount) {
+                Attachment.ColoredCoinsAskOrderCancellation attachment = (Attachment.ColoredCoinsAskOrderCancellation) transaction.getAttachment();
+                Order order = Order.Ask.getAskOrder(attachment.getOrderId());
+                Order.Ask.removeOrder(attachment.getOrderId());
+                if (order != null) {
+                    senderAccount.addToUnconfirmedAssetBalanceQNT(order.getAssetId(), order.getQuantityQNT());
+                }
+            }
+
+            @Override
+            void doValidateAttachment(Transaction transaction) throws NxtException.ValidationException {
+                Attachment.ColoredCoinsAskOrderCancellation attachment = (Attachment.ColoredCoinsAskOrderCancellation) transaction.getAttachment();
+                if (Order.Ask.getAskOrder(attachment.getOrderId()) == null) {
+                    throw new NxtException.NotCurrentlyValidException("Invalid ask order: " + Convert.toUnsignedLong(attachment.getOrderId()));
+                }
+            }
+
+        };
+
+        public static final TransactionType BID_ORDER_CANCELLATION = new ColoredCoins.ColoredCoinsOrderCancellation() {
+
+            @Override
+            public final byte getSubtype() {
+                return TransactionType.SUBTYPE_COLORED_COINS_BID_ORDER_CANCELLATION;
+            }
+
+            @Override
+            Attachment.ColoredCoinsBidOrderCancellation parseAttachment(ByteBuffer buffer, byte transactionVersion) throws NxtException.NotValidException {
+                return new Attachment.ColoredCoinsBidOrderCancellation(buffer, transactionVersion);
+            }
+
+            @Override
+            Attachment.ColoredCoinsBidOrderCancellation parseAttachment(JSONObject attachmentData) throws NxtException.NotValidException {
+                return new Attachment.ColoredCoinsBidOrderCancellation(attachmentData);
+            }
+
+            @Override
+            void applyAttachment(Transaction transaction, Account senderAccount, Account recipientAccount) {
+                Attachment.ColoredCoinsBidOrderCancellation attachment = (Attachment.ColoredCoinsBidOrderCancellation) transaction.getAttachment();
+                Order order = Order.Bid.getBidOrder(attachment.getOrderId());
+                Order.Bid.removeOrder(attachment.getOrderId());
+                if (order != null) {
+                    senderAccount.addToUnconfirmedBalanceNQT(Convert.safeMultiply(order.getQuantityQNT(), order.getPriceNQT()));
+                }
+            }
+
+            @Override
+            void doValidateAttachment(Transaction transaction) throws NxtException.ValidationException {
+                Attachment.ColoredCoinsBidOrderCancellation attachment = (Attachment.ColoredCoinsBidOrderCancellation) transaction.getAttachment();
+                if (Order.Bid.getBidOrder(attachment.getOrderId()) == null) {
+                    throw new NxtException.NotCurrentlyValidException("Invalid bid order: " + Convert.toUnsignedLong(attachment.getOrderId()));
+                }
+            }
+
+        };
+    }
+
+    public static abstract class DigitalGoods extends TransactionType {
+
+        private DigitalGoods() {
+        }
+
+        @Override
+        public final byte getType() {
+            return TransactionType.TYPE_DIGITAL_GOODS;
+        }
+
+        @Override
+        boolean applyAttachmentUnconfirmed(Transaction transaction, Account senderAccount) {
+            return true;
+        }
+
+        @Override
+        void undoAttachmentUnconfirmed(Transaction transaction, Account senderAccount) {
+        }
+
+        @Override
+        final void validateAttachment(Transaction transaction) throws NxtException.ValidationException {
+            if (transaction.getAmountNQT() != 0) {
+                throw new NxtException.NotValidException("Invalid digital goods transaction");
+            }
+            doValidateAttachment(transaction);
+        }
+
+        abstract void doValidateAttachment(Transaction transaction) throws NxtException.ValidationException;
+
+
+        public static final TransactionType LISTING = new DigitalGoods() {
+
+            @Override
+            public final byte getSubtype() {
+                return TransactionType.SUBTYPE_DIGITAL_GOODS_LISTING;
+            }
+
+            @Override
+            Attachment.DigitalGoodsListing parseAttachment(ByteBuffer buffer, byte transactionVersion) throws NxtException.NotValidException {
+                return new Attachment.DigitalGoodsListing(buffer, transactionVersion);
+            }
+
+            @Override
+            Attachment.DigitalGoodsListing parseAttachment(JSONObject attachmentData) throws NxtException.NotValidException {
+                return new Attachment.DigitalGoodsListing(attachmentData);
+            }
+
+            @Override
+            void applyAttachment(Transaction transaction, Account senderAccount, Account recipientAccount) {
+                Attachment.DigitalGoodsListing attachment = (Attachment.DigitalGoodsListing) transaction.getAttachment();
+                DigitalGoodsStore.listGoods(transaction, attachment);
+            }
+
+            @Override
+            void doValidateAttachment(Transaction transaction) throws NxtException.ValidationException {
+                Attachment.DigitalGoodsListing attachment = (Attachment.DigitalGoodsListing) transaction.getAttachment();
+                if (attachment.getName().length() == 0
+                        || attachment.getName().length() > Constants.MAX_DGS_LISTING_NAME_LENGTH
+                        || attachment.getDescription().length() > Constants.MAX_DGS_LISTING_DESCRIPTION_LENGTH
+                        || attachment.getTags().length() > Constants.MAX_DGS_LISTING_TAGS_LENGTH
+                        || attachment.getQuantity() < 0 || attachment.getQuantity() > Constants.MAX_DGS_LISTING_QUANTITY
+                        || attachment.getPriceNQT() <= 0 || attachment.getPriceNQT() > Constants.MAX_BALANCE_NQT) {
+                    throw new NxtException.NotValidException("Invalid digital goods listing: " + attachment.getJSONObject());
+                }
+            }
+
+            @Override
+            public boolean hasRecipient() {
+                return false;
+            }
+
+        };
+
+        public static final TransactionType DELISTING = new DigitalGoods() {
+
+            @Override
+            public final byte getSubtype() {
+                return TransactionType.SUBTYPE_DIGITAL_GOODS_DELISTING;
+            }
+
+            @Override
+            Attachment.DigitalGoodsDelisting parseAttachment(ByteBuffer buffer, byte transactionVersion) throws NxtException.NotValidException {
+                return new Attachment.DigitalGoodsDelisting(buffer, transactionVersion);
+            }
+
+            @Override
+            Attachment.DigitalGoodsDelisting parseAttachment(JSONObject attachmentData) throws NxtException.NotValidException {
+                return new Attachment.DigitalGoodsDelisting(attachmentData);
+            }
+
+            @Override
+            void applyAttachment(Transaction transaction, Account senderAccount, Account recipientAccount) {
+                Attachment.DigitalGoodsDelisting attachment = (Attachment.DigitalGoodsDelisting) transaction.getAttachment();
+                DigitalGoodsStore.delistGoods(attachment.getGoodsId());
+            }
+
+            @Override
+            void doValidateAttachment(Transaction transaction) throws NxtException.ValidationException {
+                Attachment.DigitalGoodsDelisting attachment = (Attachment.DigitalGoodsDelisting) transaction.getAttachment();
+                DigitalGoodsStore.Goods goods = DigitalGoodsStore.getGoods(attachment.getGoodsId());
+                if (goods != null && transaction.getSenderId() != goods.getSellerId()) {
+                    throw new NxtException.NotValidException("Invalid digital goods delisting - seller is different: " + attachment.getJSONObject());
+                }
+                if (goods == null || goods.isDelisted()) {
+                    throw new NxtException.NotCurrentlyValidException("Goods " + Convert.toUnsignedLong(attachment.getGoodsId()) +
+                            "not yet listed or already delisted");
+                }
+            }
+
+            @Override
+            boolean isDuplicate(Transaction transaction, Map<TransactionType, Set<String>> duplicates) {
+                Attachment.DigitalGoodsDelisting attachment = (Attachment.DigitalGoodsDelisting) transaction.getAttachment();
+                return isDuplicate(DigitalGoods.DELISTING, Convert.toUnsignedLong(attachment.getGoodsId()), duplicates);
+            }
+
+            @Override
+            public boolean hasRecipient() {
+                return false;
+            }
+
+        };
+
+        public static final TransactionType PRICE_CHANGE = new DigitalGoods() {
+
+            @Override
+            public final byte getSubtype() {
+                return TransactionType.SUBTYPE_DIGITAL_GOODS_PRICE_CHANGE;
+            }
+
+            @Override
+            Attachment.DigitalGoodsPriceChange parseAttachment(ByteBuffer buffer, byte transactionVersion) throws NxtException.NotValidException {
+                return new Attachment.DigitalGoodsPriceChange(buffer, transactionVersion);
+            }
+
+            @Override
+            Attachment.DigitalGoodsPriceChange parseAttachment(JSONObject attachmentData) throws NxtException.NotValidException {
+                return new Attachment.DigitalGoodsPriceChange(attachmentData);
+            }
+
+            @Override
+            void applyAttachment(Transaction transaction, Account senderAccount, Account recipientAccount) {
+                Attachment.DigitalGoodsPriceChange attachment = (Attachment.DigitalGoodsPriceChange) transaction.getAttachment();
+                DigitalGoodsStore.changePrice(attachment.getGoodsId(), attachment.getPriceNQT());
+            }
+
+            @Override
+            void doValidateAttachment(Transaction transaction) throws NxtException.ValidationException {
+                Attachment.DigitalGoodsPriceChange attachment = (Attachment.DigitalGoodsPriceChange) transaction.getAttachment();
+                DigitalGoodsStore.Goods goods = DigitalGoodsStore.getGoods(attachment.getGoodsId());
+                if (attachment.getPriceNQT() <= 0 || attachment.getPriceNQT() > Constants.MAX_BALANCE_NQT
+                        || (goods != null && transaction.getSenderId() != goods.getSellerId())) {
+                    throw new NxtException.NotValidException("Invalid digital goods price change: " + attachment.getJSONObject());
+                }
+                if (goods == null || goods.isDelisted()) {
+                    throw new NxtException.NotCurrentlyValidException("Goods " + Convert.toUnsignedLong(attachment.getGoodsId()) +
+                            "not yet listed or already delisted");
+                }
+            }
+
+            @Override
+            boolean isDuplicate(Transaction transaction, Map<TransactionType, Set<String>> duplicates) {
+                Attachment.DigitalGoodsPriceChange attachment = (Attachment.DigitalGoodsPriceChange) transaction.getAttachment();
+                // not a bug, uniqueness is based on DigitalGoods.DELISTING
+                return isDuplicate(DigitalGoods.DELISTING, Convert.toUnsignedLong(attachment.getGoodsId()), duplicates);
+            }
+
+            @Override
+            public boolean hasRecipient() {
+                return false;
+            }
+
+        };
+
+        public static final TransactionType QUANTITY_CHANGE = new DigitalGoods() {
+
+            @Override
+            public final byte getSubtype() {
+                return TransactionType.SUBTYPE_DIGITAL_GOODS_QUANTITY_CHANGE;
+            }
+
+            @Override
+            Attachment.DigitalGoodsQuantityChange parseAttachment(ByteBuffer buffer, byte transactionVersion) throws NxtException.NotValidException {
+                return new Attachment.DigitalGoodsQuantityChange(buffer, transactionVersion);
+            }
+
+            @Override
+            Attachment.DigitalGoodsQuantityChange parseAttachment(JSONObject attachmentData) throws NxtException.NotValidException {
+                return new Attachment.DigitalGoodsQuantityChange(attachmentData);
+            }
+
+            @Override
+            void applyAttachment(Transaction transaction, Account senderAccount, Account recipientAccount) {
+                Attachment.DigitalGoodsQuantityChange attachment = (Attachment.DigitalGoodsQuantityChange) transaction.getAttachment();
+                DigitalGoodsStore.changeQuantity(attachment.getGoodsId(), attachment.getDeltaQuantity());
+            }
+
+            @Override
+            void doValidateAttachment(Transaction transaction) throws NxtException.ValidationException {
+                Attachment.DigitalGoodsQuantityChange attachment = (Attachment.DigitalGoodsQuantityChange) transaction.getAttachment();
+                DigitalGoodsStore.Goods goods = DigitalGoodsStore.getGoods(attachment.getGoodsId());
+                if (attachment.getDeltaQuantity() < -Constants.MAX_DGS_LISTING_QUANTITY
+                        || attachment.getDeltaQuantity() > Constants.MAX_DGS_LISTING_QUANTITY
+                        || (goods != null && transaction.getSenderId() != goods.getSellerId())) {
+                    throw new NxtException.NotValidException("Invalid digital goods quantity change: " + attachment.getJSONObject());
+                }
+                if (goods == null || goods.isDelisted()) {
+                    throw new NxtException.NotCurrentlyValidException("Goods " + Convert.toUnsignedLong(attachment.getGoodsId()) +
+                            "not yet listed or already delisted");
+                }
+            }
+
+            @Override
+            boolean isDuplicate(Transaction transaction, Map<TransactionType, Set<String>> duplicates) {
+                Attachment.DigitalGoodsQuantityChange attachment = (Attachment.DigitalGoodsQuantityChange) transaction.getAttachment();
+                // not a bug, uniqueness is based on DigitalGoods.DELISTING
+                return isDuplicate(DigitalGoods.DELISTING, Convert.toUnsignedLong(attachment.getGoodsId()), duplicates);
+            }
+
+            @Override
+            public boolean hasRecipient() {
+                return false;
+            }
+
+        };
+
+        public static final TransactionType PURCHASE = new DigitalGoods() {
+
+            @Override
+            public final byte getSubtype() {
+                return TransactionType.SUBTYPE_DIGITAL_GOODS_PURCHASE;
+            }
+
+            @Override
+            Attachment.DigitalGoodsPurchase parseAttachment(ByteBuffer buffer, byte transactionVersion) throws NxtException.NotValidException {
+                return new Attachment.DigitalGoodsPurchase(buffer, transactionVersion);
+            }
+
+            @Override
+            Attachment.DigitalGoodsPurchase parseAttachment(JSONObject attachmentData) throws NxtException.NotValidException {
+                return new Attachment.DigitalGoodsPurchase(attachmentData);
+            }
+
+            @Override
+            boolean applyAttachmentUnconfirmed(Transaction transaction, Account senderAccount) {
+                Attachment.DigitalGoodsPurchase attachment = (Attachment.DigitalGoodsPurchase) transaction.getAttachment();
+                if (senderAccount.getUnconfirmedBalanceNQT() >= Convert.safeMultiply(attachment.getQuantity(), attachment.getPriceNQT())) {
+                    senderAccount.addToUnconfirmedBalanceNQT(-Convert.safeMultiply(attachment.getQuantity(), attachment.getPriceNQT()));
+                    return true;
+                }
+                return false;
+            }
+
+            @Override
+            void undoAttachmentUnconfirmed(Transaction transaction, Account senderAccount) {
+                Attachment.DigitalGoodsPurchase attachment = (Attachment.DigitalGoodsPurchase) transaction.getAttachment();
+                senderAccount.addToUnconfirmedBalanceNQT(Convert.safeMultiply(attachment.getQuantity(), attachment.getPriceNQT()));
+            }
+
+            @Override
+            void applyAttachment(Transaction transaction, Account senderAccount, Account recipientAccount) {
+                Attachment.DigitalGoodsPurchase attachment = (Attachment.DigitalGoodsPurchase) transaction.getAttachment();
+                DigitalGoodsStore.purchase(transaction, attachment);
+            }
+
+            @Override
+            void doValidateAttachment(Transaction transaction) throws NxtException.ValidationException {
+                Attachment.DigitalGoodsPurchase attachment = (Attachment.DigitalGoodsPurchase) transaction.getAttachment();
+                DigitalGoodsStore.Goods goods = DigitalGoodsStore.getGoods(attachment.getGoodsId());
+                if (attachment.getQuantity() <= 0 || attachment.getQuantity() > Constants.MAX_DGS_LISTING_QUANTITY
+                        || attachment.getPriceNQT() <= 0 || attachment.getPriceNQT() > Constants.MAX_BALANCE_NQT
+                        || (goods != null && goods.getSellerId() != transaction.getRecipientId())) {
+                    throw new NxtException.NotValidException("Invalid digital goods purchase: " + attachment.getJSONObject());
+                }
+                if (transaction.getEncryptedMessage() != null && ! transaction.getEncryptedMessage().isText()) {
+                    throw new NxtException.NotValidException("Only text encrypted messages allowed");
+                }
+                if (goods == null || goods.isDelisted()) {
+                    throw new NxtException.NotCurrentlyValidException("Goods " + Convert.toUnsignedLong(attachment.getGoodsId()) +
+                            "not yet listed or already delisted");
+                }
+                if (attachment.getQuantity() > goods.getQuantity() || attachment.getPriceNQT() != goods.getPriceNQT()) {
+                    throw new NxtException.NotCurrentlyValidException("Goods price or quantity changed: " + attachment.getJSONObject());
+                }
+                if (attachment.getDeliveryDeadlineTimestamp() <= Nxt.getBlockchain().getLastBlock().getTimestamp()) {
+                    throw new NxtException.NotCurrentlyValidException("Delivery deadline has already expired: " + attachment.getDeliveryDeadlineTimestamp());
+                }
+            }
+
+            @Override
+            public boolean hasRecipient() {
+                return true;
+            }
+
+        };
+
+        public static final TransactionType DELIVERY = new DigitalGoods() {
+
+            @Override
+            public final byte getSubtype() {
+                return TransactionType.SUBTYPE_DIGITAL_GOODS_DELIVERY;
+            }
+
+            @Override
+            Attachment.DigitalGoodsDelivery parseAttachment(ByteBuffer buffer, byte transactionVersion) throws NxtException.NotValidException {
+                return new Attachment.DigitalGoodsDelivery(buffer, transactionVersion);
+            }
+
+            @Override
+            Attachment.DigitalGoodsDelivery parseAttachment(JSONObject attachmentData) throws NxtException.NotValidException {
+                return new Attachment.DigitalGoodsDelivery(attachmentData);
+            }
+
+            @Override
+            void applyAttachment(Transaction transaction, Account senderAccount, Account recipientAccount) {
+                Attachment.DigitalGoodsDelivery attachment = (Attachment.DigitalGoodsDelivery)transaction.getAttachment();
+                DigitalGoodsStore.deliver(transaction, attachment);
+            }
+
+            @Override
+            void doValidateAttachment(Transaction transaction) throws NxtException.ValidationException {
+                Attachment.DigitalGoodsDelivery attachment = (Attachment.DigitalGoodsDelivery) transaction.getAttachment();
+                DigitalGoodsStore.Purchase purchase = DigitalGoodsStore.getPendingPurchase(attachment.getPurchaseId());
+                if (attachment.getGoods().getData().length > Constants.MAX_DGS_GOODS_LENGTH
+                        || attachment.getGoods().getData().length == 0
+                        || attachment.getGoods().getNonce().length != 32
+                        || attachment.getDiscountNQT() < 0 || attachment.getDiscountNQT() > Constants.MAX_BALANCE_NQT
+                        || (purchase != null &&
+                        (purchase.getBuyerId() != transaction.getRecipientId()
+                                || transaction.getSenderId() != purchase.getSellerId()
+                                || attachment.getDiscountNQT() > Convert.safeMultiply(purchase.getPriceNQT(), purchase.getQuantity())))) {
+                    throw new NxtException.NotValidException("Invalid digital goods delivery: " + attachment.getJSONObject());
+                }
+                if (purchase == null || purchase.getEncryptedGoods() != null) {
+                    throw new NxtException.NotCurrentlyValidException("Purchase does not exist yet, or already delivered: "
+                            + attachment.getJSONObject());
+                }
+            }
+
+            @Override
+            boolean isDuplicate(Transaction transaction, Map<TransactionType, Set<String>> duplicates) {
+                Attachment.DigitalGoodsDelivery attachment = (Attachment.DigitalGoodsDelivery) transaction.getAttachment();
+                return isDuplicate(DigitalGoods.DELIVERY, Convert.toUnsignedLong(attachment.getPurchaseId()), duplicates);
+            }
+
+            @Override
+            public boolean hasRecipient() {
+                return true;
+            }
+
+        };
+
+        public static final TransactionType FEEDBACK = new DigitalGoods() {
+
+            @Override
+            public final byte getSubtype() {
+                return TransactionType.SUBTYPE_DIGITAL_GOODS_FEEDBACK;
+            }
+
+            @Override
+            Attachment.DigitalGoodsFeedback parseAttachment(ByteBuffer buffer, byte transactionVersion) throws NxtException.NotValidException {
+                return new Attachment.DigitalGoodsFeedback(buffer, transactionVersion);
+            }
+
+            @Override
+            Attachment.DigitalGoodsFeedback parseAttachment(JSONObject attachmentData) throws NxtException.NotValidException {
+                return new Attachment.DigitalGoodsFeedback(attachmentData);
+            }
+
+            @Override
+            void applyAttachment(Transaction transaction, Account senderAccount, Account recipientAccount) {
+                Attachment.DigitalGoodsFeedback attachment = (Attachment.DigitalGoodsFeedback)transaction.getAttachment();
+                DigitalGoodsStore.feedback(attachment.getPurchaseId(), transaction.getEncryptedMessage(), transaction.getMessage());
+            }
+
+            @Override
+            void doValidateAttachment(Transaction transaction) throws NxtException.ValidationException {
+                Attachment.DigitalGoodsFeedback attachment = (Attachment.DigitalGoodsFeedback) transaction.getAttachment();
+                DigitalGoodsStore.Purchase purchase = DigitalGoodsStore.getPurchase(attachment.getPurchaseId());
+                if (purchase != null &&
+                        (purchase.getSellerId() != transaction.getRecipientId()
+                                || transaction.getSenderId() != purchase.getBuyerId())) {
+                    throw new NxtException.NotValidException("Invalid digital goods feedback: " + attachment.getJSONObject());
+                }
+                if (transaction.getEncryptedMessage() == null && transaction.getMessage() == null) {
+                    throw new NxtException.NotValidException("Missing feedback message");
+                }
+                if (transaction.getEncryptedMessage() != null && ! transaction.getEncryptedMessage().isText()) {
+                    throw new NxtException.NotValidException("Only text encrypted messages allowed");
+                }
+                if (transaction.getMessage() != null && ! transaction.getMessage().isText()) {
+                    throw new NxtException.NotValidException("Only text public messages allowed");
+                }
+                if (purchase == null || purchase.getEncryptedGoods() == null) {
+                    throw new NxtException.NotCurrentlyValidException("Purchase does not exist yet or not yet delivered");
+                }
+            }
+
+            @Override
+            boolean isDuplicate(Transaction transaction, Map<TransactionType, Set<String>> duplicates) {
+                Attachment.DigitalGoodsFeedback attachment = (Attachment.DigitalGoodsFeedback) transaction.getAttachment();
+                return isDuplicate(DigitalGoods.FEEDBACK, Convert.toUnsignedLong(attachment.getPurchaseId()), duplicates);
+            }
+
+            @Override
+            public boolean hasRecipient() {
+                return true;
+            }
+
+        };
+
+        public static final TransactionType REFUND = new DigitalGoods() {
+
+            @Override
+            public final byte getSubtype() {
+                return TransactionType.SUBTYPE_DIGITAL_GOODS_REFUND;
+            }
+
+            @Override
+            Attachment.DigitalGoodsRefund parseAttachment(ByteBuffer buffer, byte transactionVersion) throws NxtException.NotValidException {
+                return new Attachment.DigitalGoodsRefund(buffer, transactionVersion);
+            }
+
+            @Override
+            Attachment.DigitalGoodsRefund parseAttachment(JSONObject attachmentData) throws NxtException.NotValidException {
+                return new Attachment.DigitalGoodsRefund(attachmentData);
+            }
+
+            @Override
+            boolean applyAttachmentUnconfirmed(Transaction transaction, Account senderAccount) {
+                Attachment.DigitalGoodsRefund attachment = (Attachment.DigitalGoodsRefund) transaction.getAttachment();
+                if (senderAccount.getUnconfirmedBalanceNQT() >= attachment.getRefundNQT()) {
+                    senderAccount.addToUnconfirmedBalanceNQT(-attachment.getRefundNQT());
+                    return true;
+                }
+                return false;
+            }
+
+            @Override
+            void undoAttachmentUnconfirmed(Transaction transaction, Account senderAccount) {
+                Attachment.DigitalGoodsRefund attachment = (Attachment.DigitalGoodsRefund) transaction.getAttachment();
+                senderAccount.addToUnconfirmedBalanceNQT(attachment.getRefundNQT());
+            }
+
+            @Override
+            void applyAttachment(Transaction transaction, Account senderAccount, Account recipientAccount) {
+                Attachment.DigitalGoodsRefund attachment = (Attachment.DigitalGoodsRefund) transaction.getAttachment();
+                DigitalGoodsStore.refund(transaction.getSenderId(), attachment.getPurchaseId(),
+                        attachment.getRefundNQT(), transaction.getEncryptedMessage());
+            }
+
+            @Override
+            void doValidateAttachment(Transaction transaction) throws NxtException.ValidationException {
+                Attachment.DigitalGoodsRefund attachment = (Attachment.DigitalGoodsRefund) transaction.getAttachment();
+                DigitalGoodsStore.Purchase purchase = DigitalGoodsStore.getPurchase(attachment.getPurchaseId());
+                if (attachment.getRefundNQT() < 0 || attachment.getRefundNQT() > Constants.MAX_BALANCE_NQT
+                        || (purchase != null &&
+                        (purchase.getBuyerId() != transaction.getRecipientId()
+                                || transaction.getSenderId() != purchase.getSellerId()))) {
+                    throw new NxtException.NotValidException("Invalid digital goods refund: " + attachment.getJSONObject());
+                }
+                if (transaction.getEncryptedMessage() != null && ! transaction.getEncryptedMessage().isText()) {
+                    throw new NxtException.NotValidException("Only text encrypted messages allowed");
+                }
+                if (purchase == null || purchase.getEncryptedGoods() == null || purchase.getRefundNQT() != 0) {
+                    throw new NxtException.NotCurrentlyValidException("Purchase does not exist or is not delivered or is already refunded");
+                }
+            }
+
+            @Override
+            boolean isDuplicate(Transaction transaction, Map<TransactionType, Set<String>> duplicates) {
+                Attachment.DigitalGoodsRefund attachment = (Attachment.DigitalGoodsRefund) transaction.getAttachment();
+                return isDuplicate(DigitalGoods.REFUND, Convert.toUnsignedLong(attachment.getPurchaseId()), duplicates);
+            }
+
+            @Override
+            public boolean hasRecipient() {
+                return true;
+            }
+
+        };
+
+    }
+
+    public static abstract class AccountControl extends TransactionType {
+
+        private AccountControl() {
+        }
+
+        @Override
+        public final byte getType() {
+            return TransactionType.TYPE_ACCOUNT_CONTROL;
+        }
+
+        @Override
+        final boolean applyAttachmentUnconfirmed(Transaction transaction, Account senderAccount) {
+            return true;
+        }
+
+        @Override
+        final void undoAttachmentUnconfirmed(Transaction transaction, Account senderAccount) {
+        }
+
+        public static final TransactionType EFFECTIVE_BALANCE_LEASING = new AccountControl() {
+
+            @Override
+            public final byte getSubtype() {
+                return TransactionType.SUBTYPE_ACCOUNT_CONTROL_EFFECTIVE_BALANCE_LEASING;
+            }
+
+            @Override
+            Attachment.AccountControlEffectiveBalanceLeasing parseAttachment(ByteBuffer buffer, byte transactionVersion) throws NxtException.NotValidException {
+                return new Attachment.AccountControlEffectiveBalanceLeasing(buffer, transactionVersion);
+            }
+
+            @Override
+            Attachment.AccountControlEffectiveBalanceLeasing parseAttachment(JSONObject attachmentData) throws NxtException.NotValidException {
+                return new Attachment.AccountControlEffectiveBalanceLeasing(attachmentData);
+            }
+
+            @Override
+            void applyAttachment(Transaction transaction, Account senderAccount, Account recipientAccount) {
+                Attachment.AccountControlEffectiveBalanceLeasing attachment = (Attachment.AccountControlEffectiveBalanceLeasing) transaction.getAttachment();
+                Account.getAccount(transaction.getSenderId()).leaseEffectiveBalance(transaction.getRecipientId(), attachment.getPeriod());
+            }
+
+            @Override
+            void validateAttachment(Transaction transaction) throws NxtException.ValidationException {
+                Attachment.AccountControlEffectiveBalanceLeasing attachment = (Attachment.AccountControlEffectiveBalanceLeasing)transaction.getAttachment();
+                Account recipientAccount = Account.getAccount(transaction.getRecipientId());
+                if (transaction.getSenderId() == transaction.getRecipientId()
+                        || transaction.getAmountNQT() != 0
+                        || attachment.getPeriod() < 1440) {
+                    throw new NxtException.NotValidException("Invalid effective balance leasing: "
+                            + transaction.getJSONObject() + " transaction " + transaction.getStringId());
+                }
+                if (recipientAccount == null
+                        || (recipientAccount.getPublicKey() == null && ! transaction.getStringId().equals("5081403377391821646"))) {
+                    throw new NxtException.NotCurrentlyValidException("Invalid effective balance leasing: "
+                            + " recipient account " + transaction.getRecipientId() + " not found or no public key published");
+                }
+            }
+
+            @Override
+            public boolean hasRecipient() {
+                return true;
+            }
+
+        };
+
+    }
+
+    long minimumFeeNQT(int height, int appendagesSize) {
+        if (height < BASELINE_FEE_HEIGHT) {
+            return 0; // No need to validate fees before baseline block
+        }
+        Fee fee;
+        if (height >= NEXT_FEE_HEIGHT) {
+            fee = getNextFee();
+        } else {
+            fee = getBaselineFee();
+        }
+        return Convert.safeAdd(fee.getConstantFee(), Convert.safeMultiply(appendagesSize, fee.getAppendagesFee()));
+    }
+
+    protected Fee getBaselineFee() {
+        return BASELINE_FEE;
+    }
+
+    protected Fee getNextFee() {
+        return NEXT_FEE;
+    }
+
+    public static final class Fee {
+        private final long constantFee;
+        private final long appendagesFee;
+
+        public Fee(long constantFee, long appendagesFee) {
+            this.constantFee = constantFee;
+            this.appendagesFee = appendagesFee;
+        }
+
+        public long getConstantFee() {
+            return constantFee;
+        }
+
+        public long getAppendagesFee() {
+            return appendagesFee;
+        }
+
+        @Override
+        public String toString() {
+            return "Fee{" +
+                    "constantFee=" + constantFee +
+                    ", appendagesFee=" + appendagesFee +
+                    '}';
+        }
+    }
+}