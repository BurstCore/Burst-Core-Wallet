--- conflicted
+++ resolved
@@ -2024,21 +2024,18 @@
                 if (asset.getAccountId() != transaction.getSenderId() || attachment.getAmountNQTPerQNT() <= 0) {
                     throw new NxtException.NotValidException("Invalid dividend payment sender or amount " + attachment.getJSONObject());
                 }
-                if (Nxt.getBlockchain().getHeight() > Constants.FXT_BLOCK) {
-                    AssetDividend lastDividend = AssetDividend.getLastDividend(attachment.getAssetId());
-                    if (lastDividend != null && lastDividend.getHeight() > Nxt.getBlockchain().getHeight() - 60) {
-                        throw new NxtException.NotCurrentlyValidException("Last dividend payment for asset " + Long.toUnsignedString(attachment.getAssetId())
-                                + " was less than 60 blocks ago at " + lastDividend.getHeight() + ", current height is " + Nxt.getBlockchain().getHeight()
-                                + ", limit is one dividend per 60 blocks");
-                    }
+                AssetDividend lastDividend = AssetDividend.getLastDividend(attachment.getAssetId());
+                if (lastDividend != null && lastDividend.getHeight() > Nxt.getBlockchain().getHeight() - 60) {
+                    throw new NxtException.NotCurrentlyValidException("Last dividend payment for asset " + Long.toUnsignedString(attachment.getAssetId())
+                            + " was less than 60 blocks ago at " + lastDividend.getHeight() + ", current height is " + Nxt.getBlockchain().getHeight()
+                            + ", limit is one dividend per 60 blocks");
                 }
             }
 
             @Override
             boolean isDuplicate(Transaction transaction, Map<TransactionType, Map<String, Integer>> duplicates) {
                 Attachment.ColoredCoinsDividendPayment attachment = (Attachment.ColoredCoinsDividendPayment) transaction.getAttachment();
-                return Nxt.getBlockchain().getHeight() > Constants.FXT_BLOCK &&
-                        isDuplicate(ColoredCoins.DIVIDEND_PAYMENT, Long.toUnsignedString(attachment.getAssetId()), duplicates, true);
+                return isDuplicate(ColoredCoins.DIVIDEND_PAYMENT, Long.toUnsignedString(attachment.getAssetId()), duplicates, true);
             }
 
             @Override
@@ -2142,7 +2139,6 @@
                         || attachment.getPriceNQT() <= 0 || attachment.getPriceNQT() > Constants.MAX_BALANCE_NQT) {
                     throw new NxtException.NotValidException("Invalid digital goods listing: " + attachment.getJSONObject());
                 }
-<<<<<<< HEAD
                 Appendix.PrunablePlainMessage prunablePlainMessage = transaction.getPrunablePlainMessage();
                 if (prunablePlainMessage != null) {
                     byte[] image = prunablePlainMessage.getMessage();
@@ -2152,19 +2148,6 @@
                         MediaType mediaType = MediaType.parse(mediaTypeName);
                         if (mediaType == null || !"image".equals(mediaType.getType())) {
                             throw new NxtException.NotValidException("Only image attachments allowed for DGS listing, media type is " + mediaType);
-=======
-                if (Nxt.getBlockchain().getHeight() > Constants.FXT_BLOCK) {
-                    Appendix.PrunablePlainMessage prunablePlainMessage = transaction.getPrunablePlainMessage();
-                    if (prunablePlainMessage != null) {
-                        byte[] image = prunablePlainMessage.getMessage();
-                        if (image != null) {
-                            Tika tika = new Tika();
-                            String mediaTypeName = tika.detect(image);
-                            MediaType mediaType = MediaType.parse(mediaTypeName);
-                            if (mediaType == null || !"image".equals(mediaType.getType())) {
-                                throw new NxtException.NotValidException("Only image attachments allowed for DGS listing, media type is " + mediaType);
-                            }
->>>>>>> bc2c2527
                         }
                     }
                 }
@@ -3056,17 +3039,9 @@
                                 + " upload hash: " + Convert.toHexString(taggedDataUpload.getHash()));
                     }
                 }
-<<<<<<< HEAD
                 TaggedData taggedData = TaggedData.getData(attachment.getTaggedDataId());
                 if (taggedData != null && taggedData.getTransactionTimestamp() > Nxt.getEpochTime() + 6 * Constants.MIN_PRUNABLE_LIFETIME) {
                     throw new NxtException.NotCurrentlyValidException("Data already extended, timestamp is " + taggedData.getTransactionTimestamp());
-=======
-                if (Nxt.getBlockchain().getHeight() > Constants.FXT_BLOCK) {
-                    TaggedData taggedData = TaggedData.getData(attachment.getTaggedDataId());
-                    if (taggedData != null && taggedData.getTransactionTimestamp() > Nxt.getEpochTime() + 6 * Constants.MIN_PRUNABLE_LIFETIME) {
-                        throw new NxtException.NotCurrentlyValidException("Data already extended, timestamp is " + taggedData.getTransactionTimestamp());
-                    }
->>>>>>> bc2c2527
                 }
             }
 
