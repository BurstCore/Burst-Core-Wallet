--- conflicted
+++ resolved
@@ -232,25 +232,6 @@
 
     abstract void undoAttachmentUnconfirmed(Transaction transaction, Account senderAccount);
 
-<<<<<<< HEAD
-    final void undo(Transaction transaction, Account senderAccount, Account recipientAccount) throws UndoNotSupportedException {
-        senderAccount.addToBalanceNQT(Convert.safeAdd(transaction.getAmountNQT(), transaction.getFeeNQT()));
-        if (transaction.getReferencedTransactionFullHash() != null
-                && transaction.getTimestamp() > Constants.REFERENCED_TRANSACTION_FULL_HASH_BLOCK_TIMESTAMP) {
-            senderAccount.addToUnconfirmedBalanceNQT(- Constants.UNCONFIRMED_POOL_DEPOSIT_NQT);
-        }
-        if (recipientAccount != null) {
-            recipientAccount.addToBalanceAndUnconfirmedBalanceNQT(-transaction.getAmountNQT());
-        }
-        undoAttachment(transaction, senderAccount, recipientAccount);
-    }
-
-    abstract void undoAttachment(Transaction transaction, Account senderAccount, Account recipientAccount) throws UndoNotSupportedException;
-
-    abstract void updateSpending(Transaction transaction, SuperComplexNumber spending);
-
-=======
->>>>>>> cda71bde
     boolean isDuplicate(Transaction transaction, Map<TransactionType, Set<String>> duplicates) {
         return false;
     }
@@ -322,10 +303,6 @@
             }
 
             @Override
-            void updateSpending(Transaction transaction, SuperComplexNumber spending) {
-            }
-
-            @Override
             Attachment.EmptyAttachment parseAttachment(JSONObject attachmentData) throws NxtException.NotValidException {
                 return Attachment.ORDINARY_PAYMENT;
             }
@@ -358,10 +335,6 @@
 
         @Override
         final void undoAttachmentUnconfirmed(Transaction transaction, Account senderAccount) {
-        }
-
-        @Override
-        void updateSpending(Transaction transaction, SuperComplexNumber spending) {
         }
 
         public final static TransactionType ARBITRARY_MESSAGE = new Messaging() {
@@ -832,10 +805,6 @@
             }
 
             @Override
-            void updateSpending(Transaction transaction, SuperComplexNumber spending) {
-            }
-
-            @Override
             void validateAttachment(Transaction transaction) throws NxtException.ValidationException {
                 Attachment.ColoredCoinsAssetIssuance attachment = (Attachment.ColoredCoinsAssetIssuance)transaction.getAttachment();
                 if (attachment.getName().length() < Constants.MIN_ASSET_NAME_LENGTH
@@ -903,12 +872,6 @@
             }
 
             @Override
-            void updateSpending(Transaction transaction, SuperComplexNumber spending) {
-                Attachment.ColoredCoinsAssetTransfer attachment = (Attachment.ColoredCoinsAssetTransfer)transaction.getAttachment();
-                spending.add(attachment.getAssetId(), attachment.getQuantityQNT());
-            }
-
-            @Override
             void validateAttachment(Transaction transaction) throws NxtException.ValidationException {
                 Attachment.ColoredCoinsAssetTransfer attachment = (Attachment.ColoredCoinsAssetTransfer)transaction.getAttachment();
                 if (transaction.getAmountNQT() != 0
@@ -1003,13 +966,6 @@
                 Attachment.ColoredCoinsAskOrderPlacement attachment = (Attachment.ColoredCoinsAskOrderPlacement) transaction.getAttachment();
                 senderAccount.addToUnconfirmedAssetBalanceQNT(attachment.getAssetId(), attachment.getQuantityQNT());
             }
-
-            @Override
-            void updateSpending(Transaction transaction, SuperComplexNumber spending) {
-                Attachment.ColoredCoinsAskOrderPlacement attachment = (Attachment.ColoredCoinsAskOrderPlacement)transaction.getAttachment();
-                spending.add(attachment.getAssetId(), attachment.getQuantityQNT());
-            }
-
         };
 
         public final static TransactionType BID_ORDER_PLACEMENT = new ColoredCoins.ColoredCoinsOrderPlacement() {
@@ -1052,13 +1008,6 @@
                 Attachment.ColoredCoinsBidOrderPlacement attachment = (Attachment.ColoredCoinsBidOrderPlacement) transaction.getAttachment();
                 senderAccount.addToUnconfirmedBalanceNQT(Convert.safeMultiply(attachment.getQuantityQNT(), attachment.getPriceNQT()));
             }
-
-            @Override
-            void updateSpending(Transaction transaction, SuperComplexNumber spending) {
-                Attachment.ColoredCoinsBidOrderPlacement attachment = (Attachment.ColoredCoinsBidOrderPlacement)transaction.getAttachment();
-                spending.add(Constants.NXT_CURRENCY_ID, Convert.safeMultiply(attachment.getQuantityQNT(), attachment.getPriceNQT()));
-            }
-
         };
 
         abstract static class ColoredCoinsOrderCancellation extends ColoredCoins {
@@ -1080,18 +1029,6 @@
             }
 
             @Override
-<<<<<<< HEAD
-            void updateSpending(Transaction transaction, SuperComplexNumber spending) {
-            }
-
-            @Override
-            final void undoAttachment(Transaction transaction, Account senderAccount, Account recipientAccount) throws UndoNotSupportedException {
-                throw new UndoNotSupportedException("Reversal of order cancellation not supported");
-            }
-
-            @Override
-=======
->>>>>>> cda71bde
             final void undoAttachmentUnconfirmed(Transaction transaction, Account senderAccount) {
             }
 
@@ -1194,10 +1131,6 @@
 
         @Override
         void undoAttachmentUnconfirmed(Transaction transaction, Account senderAccount) {
-        }
-
-        @Override
-        void updateSpending(Transaction transaction, SuperComplexNumber spending) {
         }
 
         @Override
@@ -1437,12 +1370,6 @@
             void undoAttachmentUnconfirmed(Transaction transaction, Account senderAccount) {
                 Attachment.DigitalGoodsPurchase attachment = (Attachment.DigitalGoodsPurchase) transaction.getAttachment();
                 senderAccount.addToUnconfirmedBalanceNQT(Convert.safeMultiply(attachment.getQuantity(), attachment.getPriceNQT()));
-            }
-
-            @Override
-            void updateSpending(Transaction transaction, SuperComplexNumber spending) {
-                Attachment.DigitalGoodsPurchase attachment = (Attachment.DigitalGoodsPurchase) transaction.getAttachment();
-                spending.add(Constants.NXT_CURRENCY_ID, Convert.safeMultiply(attachment.getQuantity(), attachment.getPriceNQT()));
             }
 
             @Override
@@ -1638,21 +1565,6 @@
             }
 
             @Override
-<<<<<<< HEAD
-            void undoAttachment(Transaction transaction, Account senderAccount, Account recipientAccount) throws UndoNotSupportedException {
-                Attachment.DigitalGoodsRefund attachment = (Attachment.DigitalGoodsRefund) transaction.getAttachment();
-                DigitalGoodsStore.undoRefund(transaction.getSenderId(), attachment.getPurchaseId(), attachment.getRefundNQT());
-            }
-
-            @Override
-            void updateSpending(Transaction transaction, SuperComplexNumber spending) {
-                Attachment.DigitalGoodsRefund attachment = (Attachment.DigitalGoodsRefund) transaction.getAttachment();
-                spending.add(Constants.NXT_CURRENCY_ID, attachment.getRefundNQT());
-            }
-
-            @Override
-=======
->>>>>>> cda71bde
             void doValidateAttachment(Transaction transaction) throws NxtException.ValidationException {
                 Attachment.DigitalGoodsRefund attachment = (Attachment.DigitalGoodsRefund) transaction.getAttachment();
                 DigitalGoodsStore.Purchase purchase = DigitalGoodsStore.getPurchase(attachment.getPurchaseId());
@@ -1704,10 +1616,6 @@
         final void undoAttachmentUnconfirmed(Transaction transaction, Account senderAccount) {
         }
 
-        @Override
-        void updateSpending(Transaction transaction, SuperComplexNumber spending) {
-        }
-
         public static final TransactionType EFFECTIVE_BALANCE_LEASING = new AccountControl() {
 
             @Override
@@ -1757,7 +1665,27 @@
 
     }
 
-<<<<<<< HEAD
+    long minimumFeeNQT(int height, int appendagesSize) {
+        if (height < BASELINE_FEE_HEIGHT) {
+            return 0; // No need to validate fees before baseline block
+        }
+        Fee fee;
+        if (height >= NEXT_FEE_HEIGHT) {
+            fee = getNextFee();
+        } else {
+            fee = getBaselineFee();
+        }
+        return Convert.safeAdd(fee.getConstantFee(), Convert.safeMultiply(appendagesSize, fee.getAppendagesFee()));
+    }
+
+    protected Fee getBaselineFee() {
+        return BASELINE_FEE;
+    }
+
+    protected Fee getNextFee() {
+        return NEXT_FEE;
+    }
+
     public static abstract class MonetarySystem extends TransactionType {
 
         private MonetarySystem() {
@@ -1848,15 +1776,6 @@
             }
 
             @Override
-            void undoAttachment(Transaction transaction, Account senderAccount, Account recipientAccount) throws UndoNotSupportedException {
-                CurrencyType.getCurrencyType(((Attachment.MonetarySystemCurrencyIssuance)transaction.getAttachment()).getType()).undoCurrencyIssuanceAttachment(transaction, senderAccount, recipientAccount);
-            }
-
-            @Override
-            void updateSpending(Transaction transaction, SuperComplexNumber spending) {
-            }
-
-            @Override
             public boolean hasRecipient() {
                 return false;
             }
@@ -1917,15 +1836,6 @@
             }
 
             @Override
-            void undoAttachment(Transaction transaction, Account senderAccount, Account recipientAccount) throws UndoNotSupportedException {
-                throw new UndoNotSupportedException("Reversal of reserve increase not supported");
-            }
-
-            @Override
-            void updateSpending(Transaction transaction, SuperComplexNumber spending) {
-            }
-
-            @Override
             public boolean hasRecipient() {
                 return false;
             }
@@ -1984,15 +1894,6 @@
             void applyAttachment(Transaction transaction, Account senderAccount, Account recipientAccount) {
                 Attachment.MonetarySystemReserveClaim attachment = (Attachment.MonetarySystemReserveClaim)transaction.getAttachment();
                 Currency.claimReserve(senderAccount, attachment.getCurrencyId(), attachment.getUnits());
-            }
-
-            @Override
-            void undoAttachment(Transaction transaction, Account senderAccount, Account recipientAccount) throws UndoNotSupportedException {
-                throw new UndoNotSupportedException("Reversal of reserve claim not supported");
-            }
-
-            @Override
-            void updateSpending(Transaction transaction, SuperComplexNumber spending) {
             }
 
             @Override
@@ -2060,15 +1961,6 @@
             void applyAttachment(Transaction transaction, Account senderAccount, Account recipientAccount) {
                 Attachment.MonetarySystemMoneyTransfer attachment = (Attachment.MonetarySystemMoneyTransfer)transaction.getAttachment();
                 Currency.transferMoney(senderAccount, attachment.getEntries());
-            }
-
-            @Override
-            void undoAttachment(Transaction transaction, Account senderAccount, Account recipientAccount) throws UndoNotSupportedException {
-                throw new UndoNotSupportedException("Reversal of money transfer not supported");
-            }
-
-            @Override
-            void updateSpending(Transaction transaction, SuperComplexNumber spending) {
             }
 
             @Override
@@ -2142,15 +2034,6 @@
             }
 
             @Override
-            void undoAttachment(Transaction transaction, Account senderAccount, Account recipientAccount) throws UndoNotSupportedException {
-                throw new UndoNotSupportedException("Reversal of exchange offer publication not supported");
-            }
-
-            @Override
-            void updateSpending(Transaction transaction, SuperComplexNumber spending) {
-            }
-
-            @Override
             public boolean hasRecipient() {
                 return false;
             }
@@ -2228,15 +2111,6 @@
             }
 
             @Override
-            void undoAttachment(Transaction transaction, Account senderAccount, Account recipientAccount) throws UndoNotSupportedException {
-                throw new UndoNotSupportedException("Reversal of exchange not supported");
-            }
-
-            @Override
-            void updateSpending(Transaction transaction, SuperComplexNumber spending) {
-            }
-
-            @Override
             public boolean hasRecipient() {
                 return false;
             }
@@ -2289,15 +2163,6 @@
             void applyAttachment(Transaction transaction, Account senderAccount, Account recipientAccount) {
                 Attachment.MonetarySystemMoneyMinting attachment = (Attachment.MonetarySystemMoneyMinting)transaction.getAttachment();
                 CurrencyMint.mintMoney(senderAccount, attachment.getNonce(), attachment.getCurrencyId(), attachment.getUnits(), attachment.getCounter());
-            }
-
-            @Override
-            void undoAttachment(Transaction transaction, Account senderAccount, Account recipientAccount) throws UndoNotSupportedException {
-                throw new UndoNotSupportedException("Reversal of money minting not supported");
-            }
-
-            @Override
-            void updateSpending(Transaction transaction, SuperComplexNumber spending) {
             }
 
             @Override
@@ -2366,16 +2231,6 @@
             }
 
             @Override
-            void undoAttachment(Transaction transaction, Account senderAccount, Account recipientAccount) throws UndoNotSupportedException {
-                throw new UndoNotSupportedException("Reversal of shuffling initiation not supported");
-            }
-
-            @Override
-            void updateSpending(Transaction transaction, SuperComplexNumber spending) {
-                throw new UnsupportedOperationException("Not required in DB-based version");
-            }
-
-            @Override
             public boolean hasRecipient() {
                 return false;
             }
@@ -2426,16 +2281,6 @@
 
             @Override
             void undoAttachmentUnconfirmed(Transaction transaction, Account senderAccount) {
-            }
-
-            @Override
-            void undoAttachment(Transaction transaction, Account senderAccount, Account recipientAccount) throws UndoNotSupportedException {
-                throw new UndoNotSupportedException("Reversal of shuffling continuation not supported");
-            }
-
-            @Override
-            void updateSpending(Transaction transaction, SuperComplexNumber spending) {
-                throw new UnsupportedOperationException("Not required in DB-based version");
             }
 
             @Override
@@ -2490,16 +2335,6 @@
 
             @Override
             void undoAttachmentUnconfirmed(Transaction transaction, Account senderAccount) {
-            }
-
-            @Override
-            void undoAttachment(Transaction transaction, Account senderAccount, Account recipientAccount) throws UndoNotSupportedException {
-                throw new UndoNotSupportedException("Reversal of shuffling finalization not supported");
-            }
-
-            @Override
-            void updateSpending(Transaction transaction, SuperComplexNumber spending) {
-                throw new UnsupportedOperationException("Not required in DB-based version");
             }
 
             @Override
@@ -2558,46 +2393,12 @@
             }
 
             @Override
-            void undoAttachment(Transaction transaction, Account senderAccount, Account recipientAccount) throws UndoNotSupportedException {
-                throw new UndoNotSupportedException("Reversal of shuffling cancellation not supported");
-            }
-
-            @Override
-            void updateSpending(Transaction transaction, SuperComplexNumber spending) {
-                throw new UnsupportedOperationException("Not required in DB-based version");
-            }
-
-            @Override
             public boolean hasRecipient() {
                 return false;
             }
         };
 
     }
-
-    public static final class UndoNotSupportedException extends NxtException {
-=======
-    long minimumFeeNQT(int height, int appendagesSize) {
-        if (height < BASELINE_FEE_HEIGHT) {
-            return 0; // No need to validate fees before baseline block
-        }
-        Fee fee;
-        if (height >= NEXT_FEE_HEIGHT) {
-            fee = getNextFee();
-        } else {
-            fee = getBaselineFee();
-        }
-        return Convert.safeAdd(fee.getConstantFee(), Convert.safeMultiply(appendagesSize, fee.getAppendagesFee()));
-    }
-
-    protected Fee getBaselineFee() {
-        return BASELINE_FEE;
-    }
-
-    protected Fee getNextFee() {
-        return NEXT_FEE;
-    }
->>>>>>> cda71bde
 
     public static final class Fee {
         private final long constantFee;
@@ -2624,5 +2425,4 @@
                     '}';
         }
     }
-
 }