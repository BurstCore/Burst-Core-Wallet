--- conflicted
+++ resolved
@@ -1604,15 +1604,6 @@
             }
 
             @Override
-<<<<<<< HEAD
-            boolean isDuplicate(Transaction transaction, Map<TransactionType, Map<String, Boolean>> duplicates) {
-                Attachment.DigitalGoodsFeedback attachment = (Attachment.DigitalGoodsFeedback) transaction.getAttachment();
-                return isDuplicate(DigitalGoods.FEEDBACK, Convert.toUnsignedLong(attachment.getPurchaseId()), duplicates, true);
-            }
-
-            @Override
-=======
->>>>>>> 85ebcff3
             public boolean canHaveRecipient() {
                 return true;
             }
