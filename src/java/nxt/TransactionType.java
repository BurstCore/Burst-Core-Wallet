/******************************************************************************
 * Copyright © 2013-2016 The Nxt Core Developers.                             *
 *                                                                            *
 * See the AUTHORS.txt, DEVELOPER-AGREEMENT.txt and LICENSE.txt files at      *
 * the top-level directory of this distribution for the individual copyright  *
 * holder information and the developer policies on copyright and licensing.  *
 *                                                                            *
 * Unless otherwise agreed in a custom licensing agreement, no part of the    *
 * Nxt software, including this file, may be copied, modified, propagated,    *
 * or distributed except according to the terms contained in the LICENSE.txt  *
 * file.                                                                      *
 *                                                                            *
 * Removal or modification of this copyright notice is prohibited.            *
 *                                                                            *
 ******************************************************************************/

package nxt;

import nxt.Account.ControlType;
import nxt.AccountLedger.LedgerEvent;
import nxt.Attachment.AbstractAttachment;
import nxt.NxtException.ValidationException;
import nxt.VoteWeighting.VotingModel;
import nxt.util.Convert;
import org.apache.tika.Tika;
import org.apache.tika.mime.MediaType;
import org.json.simple.JSONObject;

import java.nio.ByteBuffer;
import java.util.Arrays;
import java.util.HashMap;
import java.util.List;
import java.util.Map;


public abstract class TransactionType {

    private static final byte TYPE_PAYMENT = 0;
    private static final byte TYPE_MESSAGING = 1;
    private static final byte TYPE_COLORED_COINS = 2;
    private static final byte TYPE_DIGITAL_GOODS = 3;
    private static final byte TYPE_ACCOUNT_CONTROL = 4;
    static final byte TYPE_MONETARY_SYSTEM = 5;
    private static final byte TYPE_DATA = 6;
    static final byte TYPE_SHUFFLING = 7;

    private static final byte SUBTYPE_PAYMENT_ORDINARY_PAYMENT = 0;

    private static final byte SUBTYPE_MESSAGING_ARBITRARY_MESSAGE = 0;
    private static final byte SUBTYPE_MESSAGING_ALIAS_ASSIGNMENT = 1;
    private static final byte SUBTYPE_MESSAGING_POLL_CREATION = 2;
    private static final byte SUBTYPE_MESSAGING_VOTE_CASTING = 3;
    private static final byte SUBTYPE_MESSAGING_HUB_ANNOUNCEMENT = 4;
    private static final byte SUBTYPE_MESSAGING_ACCOUNT_INFO = 5;
    private static final byte SUBTYPE_MESSAGING_ALIAS_SELL = 6;
    private static final byte SUBTYPE_MESSAGING_ALIAS_BUY = 7;
    private static final byte SUBTYPE_MESSAGING_ALIAS_DELETE = 8;
    private static final byte SUBTYPE_MESSAGING_PHASING_VOTE_CASTING = 9;
    private static final byte SUBTYPE_MESSAGING_ACCOUNT_PROPERTY = 10;
    private static final byte SUBTYPE_MESSAGING_ACCOUNT_PROPERTY_DELETE = 11;

    private static final byte SUBTYPE_COLORED_COINS_ASSET_ISSUANCE = 0;
    private static final byte SUBTYPE_COLORED_COINS_ASSET_TRANSFER = 1;
    private static final byte SUBTYPE_COLORED_COINS_ASK_ORDER_PLACEMENT = 2;
    private static final byte SUBTYPE_COLORED_COINS_BID_ORDER_PLACEMENT = 3;
    private static final byte SUBTYPE_COLORED_COINS_ASK_ORDER_CANCELLATION = 4;
    private static final byte SUBTYPE_COLORED_COINS_BID_ORDER_CANCELLATION = 5;
    private static final byte SUBTYPE_COLORED_COINS_DIVIDEND_PAYMENT = 6;
    private static final byte SUBTYPE_COLORED_COINS_ASSET_DELETE = 7;

    private static final byte SUBTYPE_DIGITAL_GOODS_LISTING = 0;
    private static final byte SUBTYPE_DIGITAL_GOODS_DELISTING = 1;
    private static final byte SUBTYPE_DIGITAL_GOODS_PRICE_CHANGE = 2;
    private static final byte SUBTYPE_DIGITAL_GOODS_QUANTITY_CHANGE = 3;
    private static final byte SUBTYPE_DIGITAL_GOODS_PURCHASE = 4;
    private static final byte SUBTYPE_DIGITAL_GOODS_DELIVERY = 5;
    private static final byte SUBTYPE_DIGITAL_GOODS_FEEDBACK = 6;
    private static final byte SUBTYPE_DIGITAL_GOODS_REFUND = 7;

    private static final byte SUBTYPE_ACCOUNT_CONTROL_EFFECTIVE_BALANCE_LEASING = 0;
    private static final byte SUBTYPE_ACCOUNT_CONTROL_PHASING_ONLY = 1;

    private static final byte SUBTYPE_DATA_TAGGED_DATA_UPLOAD = 0;
    private static final byte SUBTYPE_DATA_TAGGED_DATA_EXTEND = 1;

    public static TransactionType findTransactionType(byte type, byte subtype) {
        switch (type) {
            case TYPE_PAYMENT:
                switch (subtype) {
                    case SUBTYPE_PAYMENT_ORDINARY_PAYMENT:
                        return Payment.ORDINARY;
                    default:
                        return null;
                }
            case TYPE_MESSAGING:
                switch (subtype) {
                    case SUBTYPE_MESSAGING_ARBITRARY_MESSAGE:
                        return Messaging.ARBITRARY_MESSAGE;
                    case SUBTYPE_MESSAGING_ALIAS_ASSIGNMENT:
                        return Messaging.ALIAS_ASSIGNMENT;
                    case SUBTYPE_MESSAGING_POLL_CREATION:
                        return Messaging.POLL_CREATION;
                    case SUBTYPE_MESSAGING_VOTE_CASTING:
                        return Messaging.VOTE_CASTING;
                    case SUBTYPE_MESSAGING_HUB_ANNOUNCEMENT:
                        throw new IllegalArgumentException("Hub Announcement no longer supported");
                    case SUBTYPE_MESSAGING_ACCOUNT_INFO:
                        return Messaging.ACCOUNT_INFO;
                    case SUBTYPE_MESSAGING_ALIAS_SELL:
                        return Messaging.ALIAS_SELL;
                    case SUBTYPE_MESSAGING_ALIAS_BUY:
                        return Messaging.ALIAS_BUY;
                    case SUBTYPE_MESSAGING_ALIAS_DELETE:
                        return Messaging.ALIAS_DELETE;
                    case SUBTYPE_MESSAGING_PHASING_VOTE_CASTING:
                        return Messaging.PHASING_VOTE_CASTING;
                    case SUBTYPE_MESSAGING_ACCOUNT_PROPERTY:
                        return Messaging.ACCOUNT_PROPERTY;
                    case SUBTYPE_MESSAGING_ACCOUNT_PROPERTY_DELETE:
                        return Messaging.ACCOUNT_PROPERTY_DELETE;
                    default:
                        return null;
                }
            case TYPE_COLORED_COINS:
                switch (subtype) {
                    case SUBTYPE_COLORED_COINS_ASSET_ISSUANCE:
                        return ColoredCoins.ASSET_ISSUANCE;
                    case SUBTYPE_COLORED_COINS_ASSET_TRANSFER:
                        return ColoredCoins.ASSET_TRANSFER;
                    case SUBTYPE_COLORED_COINS_ASK_ORDER_PLACEMENT:
                        return ColoredCoins.ASK_ORDER_PLACEMENT;
                    case SUBTYPE_COLORED_COINS_BID_ORDER_PLACEMENT:
                        return ColoredCoins.BID_ORDER_PLACEMENT;
                    case SUBTYPE_COLORED_COINS_ASK_ORDER_CANCELLATION:
                        return ColoredCoins.ASK_ORDER_CANCELLATION;
                    case SUBTYPE_COLORED_COINS_BID_ORDER_CANCELLATION:
                        return ColoredCoins.BID_ORDER_CANCELLATION;
                    case SUBTYPE_COLORED_COINS_DIVIDEND_PAYMENT:
                        return ColoredCoins.DIVIDEND_PAYMENT;
                    case SUBTYPE_COLORED_COINS_ASSET_DELETE:
                        return ColoredCoins.ASSET_DELETE;
                    default:
                        return null;
                }
            case TYPE_DIGITAL_GOODS:
                switch (subtype) {
                    case SUBTYPE_DIGITAL_GOODS_LISTING:
                        return DigitalGoods.LISTING;
                    case SUBTYPE_DIGITAL_GOODS_DELISTING:
                        return DigitalGoods.DELISTING;
                    case SUBTYPE_DIGITAL_GOODS_PRICE_CHANGE:
                        return DigitalGoods.PRICE_CHANGE;
                    case SUBTYPE_DIGITAL_GOODS_QUANTITY_CHANGE:
                        return DigitalGoods.QUANTITY_CHANGE;
                    case SUBTYPE_DIGITAL_GOODS_PURCHASE:
                        return DigitalGoods.PURCHASE;
                    case SUBTYPE_DIGITAL_GOODS_DELIVERY:
                        return DigitalGoods.DELIVERY;
                    case SUBTYPE_DIGITAL_GOODS_FEEDBACK:
                        return DigitalGoods.FEEDBACK;
                    case SUBTYPE_DIGITAL_GOODS_REFUND:
                        return DigitalGoods.REFUND;
                    default:
                        return null;
                }
            case TYPE_ACCOUNT_CONTROL:
                switch (subtype) {
                    case SUBTYPE_ACCOUNT_CONTROL_EFFECTIVE_BALANCE_LEASING:
                        return TransactionType.AccountControl.EFFECTIVE_BALANCE_LEASING;
                    case SUBTYPE_ACCOUNT_CONTROL_PHASING_ONLY:
                        return TransactionType.AccountControl.SET_PHASING_ONLY;
                    default:
                        return null;
                }
            case TYPE_MONETARY_SYSTEM:
                return MonetarySystem.findTransactionType(subtype);
            case TYPE_DATA:
                switch (subtype) {
                    case SUBTYPE_DATA_TAGGED_DATA_UPLOAD:
                        return Data.TAGGED_DATA_UPLOAD;
                    case SUBTYPE_DATA_TAGGED_DATA_EXTEND:
                        return Data.TAGGED_DATA_EXTEND;
                    default:
                        return null;
                }
            case TYPE_SHUFFLING:
                return ShufflingTransaction.findTransactionType(subtype);
            default:
                return null;
        }
    }


    TransactionType() {}

    public abstract byte getType();

    public abstract byte getSubtype();

    public abstract LedgerEvent getLedgerEvent();

    abstract Attachment.AbstractAttachment parseAttachment(ByteBuffer buffer) throws NxtException.NotValidException;

    abstract Attachment.AbstractAttachment parseAttachment(JSONObject attachmentData) throws NxtException.NotValidException;

    abstract void validateAttachment(Transaction transaction) throws NxtException.ValidationException;

    // return false iff double spending
    final boolean applyUnconfirmed(TransactionImpl transaction, Account senderAccount) {
        long amountNQT = transaction.getAmountNQT();
        long feeNQT = transaction.getFeeNQT();
        if (transaction.referencedTransactionFullHash() != null) {
            feeNQT = Math.addExact(feeNQT, Constants.UNCONFIRMED_POOL_DEPOSIT_NQT);
        }
        long totalAmountNQT = Math.addExact(amountNQT, feeNQT);
        if (senderAccount.getUnconfirmedBalanceNQT() < totalAmountNQT
                && !(transaction.getTimestamp() == 0 && Arrays.equals(transaction.getSenderPublicKey(), Genesis.CREATOR_PUBLIC_KEY))) {
            return false;
        }
        senderAccount.addToUnconfirmedBalanceNQT(getLedgerEvent(), transaction.getId(), -amountNQT, -feeNQT);
        if (!applyAttachmentUnconfirmed(transaction, senderAccount)) {
            senderAccount.addToUnconfirmedBalanceNQT(getLedgerEvent(), transaction.getId(), amountNQT, feeNQT);
            return false;
        }
        return true;
    }

    abstract boolean applyAttachmentUnconfirmed(Transaction transaction, Account senderAccount);

    final void apply(TransactionImpl transaction, Account senderAccount, Account recipientAccount) {
        long amount = transaction.getAmountNQT();
        long transactionId = transaction.getId();
        if (!transaction.attachmentIsPhased()) {
            senderAccount.addToBalanceNQT(getLedgerEvent(), transactionId, -amount, -transaction.getFeeNQT());
        } else {
            senderAccount.addToBalanceNQT(getLedgerEvent(), transactionId, -amount);
        }
        if (recipientAccount != null) {
            recipientAccount.addToBalanceAndUnconfirmedBalanceNQT(getLedgerEvent(), transactionId, amount);
        }
        applyAttachment(transaction, senderAccount, recipientAccount);
    }

    abstract void applyAttachment(Transaction transaction, Account senderAccount, Account recipientAccount);

    final void undoUnconfirmed(TransactionImpl transaction, Account senderAccount) {
        undoAttachmentUnconfirmed(transaction, senderAccount);
        senderAccount.addToUnconfirmedBalanceNQT(getLedgerEvent(), transaction.getId(),
                transaction.getAmountNQT(), transaction.getFeeNQT());
        if (transaction.referencedTransactionFullHash() != null) {
            senderAccount.addToUnconfirmedBalanceNQT(getLedgerEvent(), transaction.getId(), 0,
                    Constants.UNCONFIRMED_POOL_DEPOSIT_NQT);
        }
    }

    abstract void undoAttachmentUnconfirmed(Transaction transaction, Account senderAccount);

    boolean isDuplicate(Transaction transaction, Map<TransactionType, Map<String, Integer>> duplicates) {
        return false;
    }

    // isBlockDuplicate and isDuplicate share the same duplicates map, but isBlockDuplicate check is done first
    boolean isBlockDuplicate(Transaction transaction, Map<TransactionType, Map<String, Integer>> duplicates) {
        return false;
    }

    boolean isUnconfirmedDuplicate(Transaction transaction, Map<TransactionType, Map<String, Integer>> duplicates) {
        return false;
    }

    static boolean isDuplicate(TransactionType uniqueType, String key, Map<TransactionType, Map<String, Integer>> duplicates, boolean exclusive) {
        return isDuplicate(uniqueType, key, duplicates, exclusive ? 0 : Integer.MAX_VALUE);
    }

    static boolean isDuplicate(TransactionType uniqueType, String key, Map<TransactionType, Map<String, Integer>> duplicates, int maxCount) {
        Map<String,Integer> typeDuplicates = duplicates.get(uniqueType);
        if (typeDuplicates == null) {
            typeDuplicates = new HashMap<>();
            duplicates.put(uniqueType, typeDuplicates);
        }
        Integer currentCount = typeDuplicates.get(key);
        if (currentCount == null) {
            typeDuplicates.put(key, maxCount > 0 ? 1 : 0);
            return false;
        }
        if (currentCount == 0) {
            return true;
        }
        if (currentCount < maxCount) {
            typeDuplicates.put(key, currentCount + 1);
            return false;
        }
        return true;
    }

    boolean isPruned(long transactionId) {
        return false;
    }

    public abstract boolean canHaveRecipient();

    public boolean mustHaveRecipient() {
        return canHaveRecipient();
    }

    public abstract boolean isPhasingSafe();

    public boolean isPhasable() {
        return true;
    }

    Fee getBaselineFee(Transaction transaction) {
        return Fee.DEFAULT_FEE;
    }

    Fee getNextFee(Transaction transaction) {
        return getBaselineFee(transaction);
    }

    int getBaselineFeeHeight() {
        return 1;
    }

    int getNextFeeHeight() {
        return Integer.MAX_VALUE;
    }

    long[] getBackFees(Transaction transaction) {
        return Convert.EMPTY_LONG;
    }

    public abstract String getName();

    @Override
    public final String toString() {
        return getName() + " type: " + getType() + ", subtype: " + getSubtype();
    }

    public static abstract class Payment extends TransactionType {

        private Payment() {
        }

        @Override
        public final byte getType() {
            return TransactionType.TYPE_PAYMENT;
        }

        @Override
        final boolean applyAttachmentUnconfirmed(Transaction transaction, Account senderAccount) {
            return true;
        }

        @Override
        final void applyAttachment(Transaction transaction, Account senderAccount, Account recipientAccount) {
            if (recipientAccount == null) {
                Account.getAccount(Genesis.CREATOR_ID).addToBalanceAndUnconfirmedBalanceNQT(getLedgerEvent(),
                        transaction.getId(), transaction.getAmountNQT());
            }
        }

        @Override
        final void undoAttachmentUnconfirmed(Transaction transaction, Account senderAccount) {
        }

        @Override
        public final boolean canHaveRecipient() {
            return true;
        }

        @Override
        public final boolean isPhasingSafe() {
            return true;
        }

        public static final TransactionType ORDINARY = new Payment() {

            @Override
            public final byte getSubtype() {
                return TransactionType.SUBTYPE_PAYMENT_ORDINARY_PAYMENT;
            }

            @Override
            public final LedgerEvent getLedgerEvent() {
                return LedgerEvent.ORDINARY_PAYMENT;
            }

            @Override
            public String getName() {
                return "OrdinaryPayment";
            }

            @Override
            Attachment.EmptyAttachment parseAttachment(ByteBuffer buffer) throws NxtException.NotValidException {
                return Attachment.ORDINARY_PAYMENT;
            }

            @Override
            Attachment.EmptyAttachment parseAttachment(JSONObject attachmentData) throws NxtException.NotValidException {
                return Attachment.ORDINARY_PAYMENT;
            }

            @Override
            void validateAttachment(Transaction transaction) throws NxtException.ValidationException {
                if (transaction.getAmountNQT() <= 0 || transaction.getAmountNQT() >= Constants.MAX_BALANCE_NQT) {
                    throw new NxtException.NotValidException("Invalid ordinary payment");
                }
            }

        };

    }

    public static abstract class Messaging extends TransactionType {

        private Messaging() {
        }

        @Override
        public final byte getType() {
            return TransactionType.TYPE_MESSAGING;
        }

        @Override
        final boolean applyAttachmentUnconfirmed(Transaction transaction, Account senderAccount) {
            return true;
        }

        @Override
        final void undoAttachmentUnconfirmed(Transaction transaction, Account senderAccount) {
        }

        public final static TransactionType ARBITRARY_MESSAGE = new Messaging() {

            @Override
            public final byte getSubtype() {
                return TransactionType.SUBTYPE_MESSAGING_ARBITRARY_MESSAGE;
            }

            @Override
            public LedgerEvent getLedgerEvent() {
                return LedgerEvent.ARBITRARY_MESSAGE;
            }

            @Override
            public String getName() {
                return "ArbitraryMessage";
            }

            @Override
            Attachment.EmptyAttachment parseAttachment(ByteBuffer buffer) throws NxtException.NotValidException {
                return Attachment.ARBITRARY_MESSAGE;
            }

            @Override
            Attachment.EmptyAttachment parseAttachment(JSONObject attachmentData) throws NxtException.NotValidException {
                return Attachment.ARBITRARY_MESSAGE;
            }

            @Override
            void applyAttachment(Transaction transaction, Account senderAccount, Account recipientAccount) {
            }

            @Override
            void validateAttachment(Transaction transaction) throws NxtException.ValidationException {
                Attachment attachment = transaction.getAttachment();
                if (transaction.getAmountNQT() != 0) {
                    throw new NxtException.NotValidException("Invalid arbitrary message: " + attachment.getJSONObject());
                }
                if (transaction.getRecipientId() == Genesis.CREATOR_ID) {
                    throw new NxtException.NotValidException("Sending messages to Genesis not allowed.");
                }
            }

            @Override
            public boolean canHaveRecipient() {
                return true;
            }

            @Override
            public boolean mustHaveRecipient() {
                return false;
            }

            @Override
            public boolean isPhasingSafe() {
                return false;
            }

        };

        public static final TransactionType ALIAS_ASSIGNMENT = new Messaging() {

            private final Fee ALIAS_FEE = new Fee.SizeBasedFee(2 * Constants.ONE_NXT, 2 * Constants.ONE_NXT, 32) {
                @Override
                public int getSize(TransactionImpl transaction, Appendix appendage) {
                    Attachment.MessagingAliasAssignment attachment = (Attachment.MessagingAliasAssignment) transaction.getAttachment();
                    return attachment.getAliasName().length() + attachment.getAliasURI().length();
                }
            };

            @Override
            public final byte getSubtype() {
                return TransactionType.SUBTYPE_MESSAGING_ALIAS_ASSIGNMENT;
            }

            @Override
            public LedgerEvent getLedgerEvent() {
                return LedgerEvent.ALIAS_ASSIGNMENT;
            }

            @Override
            public String getName() {
                return "AliasAssignment";
            }

            @Override
            Fee getBaselineFee(Transaction transaction) {
                return ALIAS_FEE;
            }

            @Override
            Attachment.MessagingAliasAssignment parseAttachment(ByteBuffer buffer) throws NxtException.NotValidException {
                return new Attachment.MessagingAliasAssignment(buffer);
            }

            @Override
            Attachment.MessagingAliasAssignment parseAttachment(JSONObject attachmentData) throws NxtException.NotValidException {
                return new Attachment.MessagingAliasAssignment(attachmentData);
            }

            @Override
            void applyAttachment(Transaction transaction, Account senderAccount, Account recipientAccount) {
                Attachment.MessagingAliasAssignment attachment = (Attachment.MessagingAliasAssignment) transaction.getAttachment();
                Alias.addOrUpdateAlias(transaction, attachment);
            }

            @Override
            boolean isDuplicate(Transaction transaction, Map<TransactionType, Map<String, Integer>> duplicates) {
                Attachment.MessagingAliasAssignment attachment = (Attachment.MessagingAliasAssignment) transaction.getAttachment();
                return isDuplicate(Messaging.ALIAS_ASSIGNMENT, attachment.getAliasName().toLowerCase(), duplicates, true);
            }

            @Override
            boolean isBlockDuplicate(Transaction transaction, Map<TransactionType, Map<String, Integer>> duplicates) {
                return Alias.getAlias(((Attachment.MessagingAliasAssignment) transaction.getAttachment()).getAliasName()) == null
                        && isDuplicate(Messaging.ALIAS_ASSIGNMENT, "", duplicates, true);
            }

            @Override
            void validateAttachment(Transaction transaction) throws NxtException.ValidationException {
                Attachment.MessagingAliasAssignment attachment = (Attachment.MessagingAliasAssignment) transaction.getAttachment();
                if (attachment.getAliasName().length() == 0
                        || attachment.getAliasName().length() > Constants.MAX_ALIAS_LENGTH
                        || attachment.getAliasURI().length() > Constants.MAX_ALIAS_URI_LENGTH) {
                    throw new NxtException.NotValidException("Invalid alias assignment: " + attachment.getJSONObject());
                }
                String normalizedAlias = attachment.getAliasName().toLowerCase();
                for (int i = 0; i < normalizedAlias.length(); i++) {
                    if (Constants.ALPHABET.indexOf(normalizedAlias.charAt(i)) < 0) {
                        throw new NxtException.NotValidException("Invalid alias name: " + normalizedAlias);
                    }
                }
                Alias alias = Alias.getAlias(normalizedAlias);
                if (alias != null && alias.getAccountId() != transaction.getSenderId()) {
                    throw new NxtException.NotCurrentlyValidException("Alias already owned by another account: " + normalizedAlias);
                }
            }

            @Override
            public boolean canHaveRecipient() {
                return false;
            }

            @Override
            public boolean isPhasingSafe() {
                return false;
            }

        };

        public static final TransactionType ALIAS_SELL = new Messaging() {

            @Override
            public final byte getSubtype() {
                return TransactionType.SUBTYPE_MESSAGING_ALIAS_SELL;
            }

            @Override
            public LedgerEvent getLedgerEvent() {
                return LedgerEvent.ALIAS_SELL;
            }
            @Override
            public String getName() {
                return "AliasSell";
            }

            @Override
            Attachment.MessagingAliasSell parseAttachment(ByteBuffer buffer) throws NxtException.NotValidException {
                return new Attachment.MessagingAliasSell(buffer);
            }

            @Override
            Attachment.MessagingAliasSell parseAttachment(JSONObject attachmentData) throws NxtException.NotValidException {
                return new Attachment.MessagingAliasSell(attachmentData);
            }

            @Override
            void applyAttachment(Transaction transaction, Account senderAccount, Account recipientAccount) {
                Attachment.MessagingAliasSell attachment = (Attachment.MessagingAliasSell) transaction.getAttachment();
                Alias.sellAlias(transaction, attachment);
            }

            @Override
            boolean isDuplicate(Transaction transaction, Map<TransactionType, Map<String, Integer>> duplicates) {
                Attachment.MessagingAliasSell attachment = (Attachment.MessagingAliasSell) transaction.getAttachment();
                // not a bug, uniqueness is based on Messaging.ALIAS_ASSIGNMENT
                return isDuplicate(Messaging.ALIAS_ASSIGNMENT, attachment.getAliasName().toLowerCase(), duplicates, true);
            }

            @Override
            void validateAttachment(Transaction transaction) throws NxtException.ValidationException {
                if (transaction.getAmountNQT() != 0) {
                    throw new NxtException.NotValidException("Invalid sell alias transaction: " +
                            transaction.getJSONObject());
                }
                final Attachment.MessagingAliasSell attachment =
                        (Attachment.MessagingAliasSell) transaction.getAttachment();
                final String aliasName = attachment.getAliasName();
                if (aliasName == null || aliasName.length() == 0) {
                    throw new NxtException.NotValidException("Missing alias name");
                }
                long priceNQT = attachment.getPriceNQT();
                if (priceNQT < 0 || priceNQT > Constants.MAX_BALANCE_NQT) {
                    throw new NxtException.NotValidException("Invalid alias sell price: " + priceNQT);
                }
                if (priceNQT == 0) {
                    if (Genesis.CREATOR_ID == transaction.getRecipientId()) {
                        throw new NxtException.NotValidException("Transferring aliases to Genesis account not allowed");
                    } else if (transaction.getRecipientId() == 0) {
                        throw new NxtException.NotValidException("Missing alias transfer recipient");
                    }
                }
                final Alias alias = Alias.getAlias(aliasName);
                if (alias == null) {
                    throw new NxtException.NotCurrentlyValidException("No such alias: " + aliasName);
                } else if (alias.getAccountId() != transaction.getSenderId()) {
                    throw new NxtException.NotCurrentlyValidException("Alias doesn't belong to sender: " + aliasName);
                }
                if (transaction.getRecipientId() == Genesis.CREATOR_ID) {
                    throw new NxtException.NotValidException("Selling alias to Genesis not allowed");
                }
            }

            @Override
            public boolean canHaveRecipient() {
                return true;
            }

            @Override
            public boolean mustHaveRecipient() {
                return false;
            }

            @Override
            public boolean isPhasingSafe() {
                return false;
            }

        };

        public static final TransactionType ALIAS_BUY = new Messaging() {

            @Override
            public final byte getSubtype() {
                return TransactionType.SUBTYPE_MESSAGING_ALIAS_BUY;
            }

            @Override
            public LedgerEvent getLedgerEvent() {
                return LedgerEvent.ALIAS_BUY;
            }

            @Override
            public String getName() {
                return "AliasBuy";
            }

            @Override
            Attachment.MessagingAliasBuy parseAttachment(ByteBuffer buffer) throws NxtException.NotValidException {
                return new Attachment.MessagingAliasBuy(buffer);
            }

            @Override
            Attachment.MessagingAliasBuy parseAttachment(JSONObject attachmentData) throws NxtException.NotValidException {
                return new Attachment.MessagingAliasBuy(attachmentData);
            }

            @Override
            void applyAttachment(Transaction transaction, Account senderAccount, Account recipientAccount) {
                final Attachment.MessagingAliasBuy attachment =
                        (Attachment.MessagingAliasBuy) transaction.getAttachment();
                final String aliasName = attachment.getAliasName();
                Alias.changeOwner(transaction.getSenderId(), aliasName);
            }

            @Override
            boolean isDuplicate(Transaction transaction, Map<TransactionType, Map<String, Integer>> duplicates) {
                Attachment.MessagingAliasBuy attachment = (Attachment.MessagingAliasBuy) transaction.getAttachment();
                // not a bug, uniqueness is based on Messaging.ALIAS_ASSIGNMENT
                return isDuplicate(Messaging.ALIAS_ASSIGNMENT, attachment.getAliasName().toLowerCase(), duplicates, true);
            }

            @Override
            void validateAttachment(Transaction transaction) throws NxtException.ValidationException {
                final Attachment.MessagingAliasBuy attachment =
                        (Attachment.MessagingAliasBuy) transaction.getAttachment();
                final String aliasName = attachment.getAliasName();
                final Alias alias = Alias.getAlias(aliasName);
                if (alias == null) {
                    throw new NxtException.NotCurrentlyValidException("No such alias: " + aliasName);
                } else if (alias.getAccountId() != transaction.getRecipientId()) {
                    throw new NxtException.NotCurrentlyValidException("Alias is owned by account other than recipient: "
                            + Long.toUnsignedString(alias.getAccountId()));
                }
                Alias.Offer offer = Alias.getOffer(alias);
                if (offer == null) {
                    throw new NxtException.NotCurrentlyValidException("Alias is not for sale: " + aliasName);
                }
                if (transaction.getAmountNQT() < offer.getPriceNQT()) {
                    String msg = "Price is too low for: " + aliasName + " ("
                            + transaction.getAmountNQT() + " < " + offer.getPriceNQT() + ")";
                    throw new NxtException.NotCurrentlyValidException(msg);
                }
                if (offer.getBuyerId() != 0 && offer.getBuyerId() != transaction.getSenderId()) {
                    throw new NxtException.NotCurrentlyValidException("Wrong buyer for " + aliasName + ": "
                            + Long.toUnsignedString(transaction.getSenderId()) + " expected: "
                            + Long.toUnsignedString(offer.getBuyerId()));
                }
            }

            @Override
            public boolean canHaveRecipient() {
                return true;
            }

            @Override
            public boolean isPhasingSafe() {
                return false;
            }

        };

        public static final TransactionType ALIAS_DELETE = new Messaging() {

            @Override
            public final byte getSubtype() {
                return TransactionType.SUBTYPE_MESSAGING_ALIAS_DELETE;
            }

            @Override
            public LedgerEvent getLedgerEvent() {
                return LedgerEvent.ALIAS_DELETE;
            }

            @Override
            public String getName() {
                return "AliasDelete";
            }

            @Override
            Attachment.MessagingAliasDelete parseAttachment(final ByteBuffer buffer) throws NxtException.NotValidException {
                return new Attachment.MessagingAliasDelete(buffer);
            }

            @Override
            Attachment.MessagingAliasDelete parseAttachment(final JSONObject attachmentData) throws NxtException.NotValidException {
                return new Attachment.MessagingAliasDelete(attachmentData);
            }

            @Override
            void applyAttachment(final Transaction transaction, final Account senderAccount, final Account recipientAccount) {
                final Attachment.MessagingAliasDelete attachment =
                        (Attachment.MessagingAliasDelete) transaction.getAttachment();
                Alias.deleteAlias(attachment.getAliasName());
            }

            @Override
            boolean isDuplicate(final Transaction transaction, final Map<TransactionType, Map<String, Integer>> duplicates) {
                Attachment.MessagingAliasDelete attachment = (Attachment.MessagingAliasDelete) transaction.getAttachment();
                // not a bug, uniqueness is based on Messaging.ALIAS_ASSIGNMENT
                return isDuplicate(Messaging.ALIAS_ASSIGNMENT, attachment.getAliasName().toLowerCase(), duplicates, true);
            }

            @Override
            void validateAttachment(final Transaction transaction) throws NxtException.ValidationException {
                final Attachment.MessagingAliasDelete attachment =
                        (Attachment.MessagingAliasDelete) transaction.getAttachment();
                final String aliasName = attachment.getAliasName();
                if (aliasName == null || aliasName.length() == 0) {
                    throw new NxtException.NotValidException("Missing alias name");
                }
                final Alias alias = Alias.getAlias(aliasName);
                if (alias == null) {
                    throw new NxtException.NotCurrentlyValidException("No such alias: " + aliasName);
                } else if (alias.getAccountId() != transaction.getSenderId()) {
                    throw new NxtException.NotCurrentlyValidException("Alias doesn't belong to sender: " + aliasName);
                }
            }

            @Override
            public boolean canHaveRecipient() {
                return false;
            }

            @Override
            public boolean isPhasingSafe() {
                return false;
            }

        };

        public final static TransactionType POLL_CREATION = new Messaging() {

            private final Fee POLL_OPTIONS_FEE = new Fee.SizeBasedFee(10 * Constants.ONE_NXT, Constants.ONE_NXT, 1) {
                @Override
                public int getSize(TransactionImpl transaction, Appendix appendage) {
                    int numOptions = ((Attachment.MessagingPollCreation)appendage).getPollOptions().length;
                    return numOptions <= 19 ? 0 : numOptions - 19;
                }
            };

            private final Fee POLL_SIZE_FEE = new Fee.SizeBasedFee(0, 2 * Constants.ONE_NXT, 32) {
                @Override
                public int getSize(TransactionImpl transaction, Appendix appendage) {
                    Attachment.MessagingPollCreation attachment = (Attachment.MessagingPollCreation)appendage;
                    int size = attachment.getPollName().length() + attachment.getPollDescription().length();
                    for (String option : ((Attachment.MessagingPollCreation)appendage).getPollOptions()) {
                        size += option.length();
                    }
                    return size <= 288 ? 0 : size - 288;
                }
            };

            private final Fee POLL_FEE = (transaction, appendage) ->
                    POLL_OPTIONS_FEE.getFee(transaction, appendage) + POLL_SIZE_FEE.getFee(transaction, appendage);

            @Override
            public final byte getSubtype() {
                return TransactionType.SUBTYPE_MESSAGING_POLL_CREATION;
            }

            @Override
            public LedgerEvent getLedgerEvent() {
                return LedgerEvent.POLL_CREATION;
            }

            @Override
            public String getName() {
                return "PollCreation";
            }

            @Override
            Fee getBaselineFee(Transaction transaction) {
                return POLL_FEE;
            }

            @Override
            Attachment.MessagingPollCreation parseAttachment(ByteBuffer buffer) throws NxtException.NotValidException {
                return new Attachment.MessagingPollCreation(buffer);
            }

            @Override
            Attachment.MessagingPollCreation parseAttachment(JSONObject attachmentData) throws NxtException.NotValidException {
                return new Attachment.MessagingPollCreation(attachmentData);
            }

            @Override
            void applyAttachment(Transaction transaction, Account senderAccount, Account recipientAccount) {
                Attachment.MessagingPollCreation attachment = (Attachment.MessagingPollCreation) transaction.getAttachment();
                Poll.addPoll(transaction, attachment);
            }

            @Override
            void validateAttachment(Transaction transaction) throws NxtException.ValidationException {

                Attachment.MessagingPollCreation attachment = (Attachment.MessagingPollCreation) transaction.getAttachment();

                int optionsCount = attachment.getPollOptions().length;

                if (attachment.getPollName().length() > Constants.MAX_POLL_NAME_LENGTH
                        || attachment.getPollName().isEmpty()
                        || attachment.getPollDescription().length() > Constants.MAX_POLL_DESCRIPTION_LENGTH
                        || optionsCount > Constants.MAX_POLL_OPTION_COUNT
                        || optionsCount == 0) {
                    throw new NxtException.NotValidException("Invalid poll attachment: " + attachment.getJSONObject());
                }

                if (attachment.getMinNumberOfOptions() < 1
                        || attachment.getMinNumberOfOptions() > optionsCount) {
                    throw new NxtException.NotValidException("Invalid min number of options: " + attachment.getJSONObject());
                }

                if (attachment.getMaxNumberOfOptions() < 1
                        || attachment.getMaxNumberOfOptions() < attachment.getMinNumberOfOptions()
                        || attachment.getMaxNumberOfOptions() > optionsCount) {
                    throw new NxtException.NotValidException("Invalid max number of options: " + attachment.getJSONObject());
                }

                for (int i = 0; i < optionsCount; i++) {
                    if (attachment.getPollOptions()[i].length() > Constants.MAX_POLL_OPTION_LENGTH
                            || attachment.getPollOptions()[i].isEmpty()) {
                        throw new NxtException.NotValidException("Invalid poll options length: " + attachment.getJSONObject());
                    }
                }

                if (attachment.getMinRangeValue() < Constants.MIN_VOTE_VALUE || attachment.getMaxRangeValue() > Constants.MAX_VOTE_VALUE
                        || attachment.getMaxRangeValue() < attachment.getMinRangeValue()) {
                    throw new NxtException.NotValidException("Invalid range: " + attachment.getJSONObject());
                }

                if (attachment.getFinishHeight() <= attachment.getFinishValidationHeight(transaction) + 1
                        || attachment.getFinishHeight() >= attachment.getFinishValidationHeight(transaction) + Constants.MAX_POLL_DURATION) {
                    throw new NxtException.NotCurrentlyValidException("Invalid finishing height" + attachment.getJSONObject());
                }

                if (! attachment.getVoteWeighting().acceptsVotes() || attachment.getVoteWeighting().getVotingModel() == VoteWeighting.VotingModel.HASH) {
                    throw new NxtException.NotValidException("VotingModel " + attachment.getVoteWeighting().getVotingModel() + " not valid for regular polls");
                }

                attachment.getVoteWeighting().validate();

            }

            @Override
            boolean isBlockDuplicate(Transaction transaction, Map<TransactionType, Map<String, Integer>> duplicates) {
                return isDuplicate(Messaging.POLL_CREATION, getName(), duplicates, true);
            }

            @Override
            public boolean canHaveRecipient() {
                return false;
            }

            @Override
            public boolean isPhasingSafe() {
                return false;
            }

        };

        public final static TransactionType VOTE_CASTING = new Messaging() {

            @Override
            public final byte getSubtype() {
                return TransactionType.SUBTYPE_MESSAGING_VOTE_CASTING;
            }

            @Override
            public LedgerEvent getLedgerEvent() {
                return LedgerEvent.VOTE_CASTING;
            }

            @Override
            public String getName() {
                return "VoteCasting";
            }

            @Override
            Attachment.MessagingVoteCasting parseAttachment(ByteBuffer buffer) throws NxtException.NotValidException {
                return new Attachment.MessagingVoteCasting(buffer);
            }

            @Override
            Attachment.MessagingVoteCasting parseAttachment(JSONObject attachmentData) throws NxtException.NotValidException {
                return new Attachment.MessagingVoteCasting(attachmentData);
            }

            @Override
            void applyAttachment(Transaction transaction, Account senderAccount, Account recipientAccount) {
                Attachment.MessagingVoteCasting attachment = (Attachment.MessagingVoteCasting) transaction.getAttachment();
                Vote.addVote(transaction, attachment);
            }

            @Override
            void validateAttachment(Transaction transaction) throws NxtException.ValidationException {

                Attachment.MessagingVoteCasting attachment = (Attachment.MessagingVoteCasting) transaction.getAttachment();
                if (attachment.getPollId() == 0 || attachment.getPollVote() == null
                        || attachment.getPollVote().length > Constants.MAX_POLL_OPTION_COUNT) {
                    throw new NxtException.NotValidException("Invalid vote casting attachment: " + attachment.getJSONObject());
                }

                long pollId = attachment.getPollId();

                Poll poll = Poll.getPoll(pollId);
                if (poll == null) {
                    throw new NxtException.NotCurrentlyValidException("Invalid poll: " + Long.toUnsignedString(attachment.getPollId()));
                }

                if (Vote.getVote(pollId, transaction.getSenderId()) != null) {
                    throw new NxtException.NotCurrentlyValidException("Double voting attempt");
                }

                if (poll.getFinishHeight() <= attachment.getFinishValidationHeight(transaction)) {
                    throw new NxtException.NotCurrentlyValidException("Voting for this poll finishes at " + poll.getFinishHeight());
                }

                byte[] votes = attachment.getPollVote();
                int positiveCount = 0;
                for (byte vote : votes) {
                    if (vote != Constants.NO_VOTE_VALUE && (vote < poll.getMinRangeValue() || vote > poll.getMaxRangeValue())) {
                        throw new NxtException.NotValidException(String.format("Invalid vote %d, vote must be between %d and %d",
                                vote, poll.getMinRangeValue(), poll.getMaxRangeValue()));
                    }
                    if (vote != Constants.NO_VOTE_VALUE) {
                        positiveCount++;
                    }
                }

                if (positiveCount < poll.getMinNumberOfOptions() || positiveCount > poll.getMaxNumberOfOptions()) {
                    throw new NxtException.NotValidException(String.format("Invalid num of choices %d, number of choices must be between %d and %d",
                            positiveCount, poll.getMinNumberOfOptions(), poll.getMaxNumberOfOptions()));
                }
            }

            @Override
            boolean isDuplicate(final Transaction transaction, final Map<TransactionType, Map<String, Integer>> duplicates) {
                Attachment.MessagingVoteCasting attachment = (Attachment.MessagingVoteCasting) transaction.getAttachment();
                String key = Long.toUnsignedString(attachment.getPollId()) + ":" + Long.toUnsignedString(transaction.getSenderId());
                return isDuplicate(Messaging.VOTE_CASTING, key, duplicates, true);
            }

            @Override
            public boolean canHaveRecipient() {
                return false;
            }

            @Override
            public boolean isPhasingSafe() {
                return false;
            }

        };

        public static final TransactionType PHASING_VOTE_CASTING = new Messaging() {

            private final Fee PHASING_VOTE_FEE = (transaction, appendage) -> {
                Attachment.MessagingPhasingVoteCasting attachment = (Attachment.MessagingPhasingVoteCasting) transaction.getAttachment();
                return attachment.getTransactionFullHashes().size() * Constants.ONE_NXT;
            };

            @Override
            public final byte getSubtype() {
                return TransactionType.SUBTYPE_MESSAGING_PHASING_VOTE_CASTING;
            }

            @Override
            public LedgerEvent getLedgerEvent() {
                return LedgerEvent.PHASING_VOTE_CASTING;
            }

            @Override
            public String getName() {
                return "PhasingVoteCasting";
            }

            @Override
            Fee getBaselineFee(Transaction transaction) {
                return PHASING_VOTE_FEE;
            }

            @Override
            Attachment.MessagingPhasingVoteCasting parseAttachment(ByteBuffer buffer) throws NxtException.NotValidException {
                return new Attachment.MessagingPhasingVoteCasting(buffer);
            }

            @Override
            Attachment.MessagingPhasingVoteCasting parseAttachment(JSONObject attachmentData) throws NxtException.NotValidException {
                return new Attachment.MessagingPhasingVoteCasting(attachmentData);
            }

            @Override
            public boolean canHaveRecipient() {
                return false;
            }

            @Override
            void validateAttachment(Transaction transaction) throws NxtException.ValidationException {

                Attachment.MessagingPhasingVoteCasting attachment = (Attachment.MessagingPhasingVoteCasting) transaction.getAttachment();
                byte[] revealedSecret = attachment.getRevealedSecret();
                if (revealedSecret.length > Constants.MAX_PHASING_REVEALED_SECRET_LENGTH) {
                    throw new NxtException.NotValidException("Invalid revealed secret length " + revealedSecret.length);
                }
                byte[] hashedSecret = null;
                byte algorithm = 0;

                List<byte[]> hashes = attachment.getTransactionFullHashes();
                if (hashes.size() > Constants.MAX_PHASING_VOTE_TRANSACTIONS) {
                    throw new NxtException.NotValidException("No more than " + Constants.MAX_PHASING_VOTE_TRANSACTIONS + " votes allowed for two-phased multi-voting");
                }

                long voterId = transaction.getSenderId();
                for (byte[] hash : hashes) {
                    long phasedTransactionId = Convert.fullHashToId(hash);
                    if (phasedTransactionId == 0) {
                        throw new NxtException.NotValidException("Invalid phased transactionFullHash " + Convert.toHexString(hash));
                    }

                    PhasingPoll poll = PhasingPoll.getPoll(phasedTransactionId);
                    if (poll == null) {
                        throw new NxtException.NotCurrentlyValidException("Invalid phased transaction " + Long.toUnsignedString(phasedTransactionId)
                                + ", or phasing is finished");
                    }
                    if (! poll.getVoteWeighting().acceptsVotes()) {
                        throw new NxtException.NotValidException("This phased transaction does not require or accept voting");
                    }
                    long[] whitelist = poll.getWhitelist();
                    if (whitelist.length > 0 && Arrays.binarySearch(whitelist, voterId) < 0) {
                        throw new NxtException.NotValidException("Voter is not in the phased transaction whitelist");
                    }
                    if (revealedSecret.length > 0) {
                        if (poll.getVoteWeighting().getVotingModel() != VoteWeighting.VotingModel.HASH) {
                            throw new NxtException.NotValidException("Phased transaction " + Long.toUnsignedString(phasedTransactionId) + " does not accept by-hash voting");
                        }
                        if (hashedSecret != null && !Arrays.equals(poll.getHashedSecret(), hashedSecret)) {
                            throw new NxtException.NotValidException("Phased transaction " + Long.toUnsignedString(phasedTransactionId) + " is using a different hashedSecret");
                        }
                        if (algorithm != 0 && algorithm != poll.getAlgorithm()) {
                            throw new NxtException.NotValidException("Phased transaction " + Long.toUnsignedString(phasedTransactionId) + " is using a different hashedSecretAlgorithm");
                        }
                        if (hashedSecret == null && ! poll.verifySecret(revealedSecret)) {
                            throw new NxtException.NotValidException("Revealed secret does not match phased transaction hashed secret");
                        }
                        hashedSecret = poll.getHashedSecret();
                        algorithm = poll.getAlgorithm();
                    } else if (poll.getVoteWeighting().getVotingModel() == VoteWeighting.VotingModel.HASH) {
                        throw new NxtException.NotValidException("Phased transaction " + Long.toUnsignedString(phasedTransactionId) + " requires revealed secret for approval");
                    }
                    if (!Arrays.equals(poll.getFullHash(), hash)) {
                        throw new NxtException.NotCurrentlyValidException("Phased transaction hash does not match hash in voting transaction");
                    }
                    if (poll.getFinishHeight() <= attachment.getFinishValidationHeight(transaction) + 1) {
                        throw new NxtException.NotCurrentlyValidException(String.format("Phased transaction finishes at height %d which is not after approval transaction height %d",
                                poll.getFinishHeight(), attachment.getFinishValidationHeight(transaction) + 1));
                    }
                }
            }

            @Override
            final void applyAttachment(Transaction transaction, Account senderAccount, Account recipientAccount) {
                Attachment.MessagingPhasingVoteCasting attachment = (Attachment.MessagingPhasingVoteCasting) transaction.getAttachment();
                List<byte[]> hashes = attachment.getTransactionFullHashes();
                for (byte[] hash : hashes) {
                    PhasingVote.addVote(transaction, senderAccount, Convert.fullHashToId(hash));
                }
            }

            @Override
            public boolean isPhasingSafe() {
                return true;
            }

        };

        public static final Messaging ACCOUNT_INFO = new Messaging() {

            private final Fee ACCOUNT_INFO_FEE = new Fee.SizeBasedFee(Constants.ONE_NXT, 2 * Constants.ONE_NXT, 32) {
                @Override
                public int getSize(TransactionImpl transaction, Appendix appendage) {
                    Attachment.MessagingAccountInfo attachment = (Attachment.MessagingAccountInfo) transaction.getAttachment();
                    return attachment.getName().length() + attachment.getDescription().length();
                }
            };

            @Override
            public byte getSubtype() {
                return TransactionType.SUBTYPE_MESSAGING_ACCOUNT_INFO;
            }

            @Override
            public LedgerEvent getLedgerEvent() {
                return LedgerEvent.ACCOUNT_INFO;
            }

            @Override
            public String getName() {
                return "AccountInfo";
            }

            @Override
            Fee getBaselineFee(Transaction transaction) {
                return ACCOUNT_INFO_FEE;
            }

            @Override
            Attachment.MessagingAccountInfo parseAttachment(ByteBuffer buffer) throws NxtException.NotValidException {
                return new Attachment.MessagingAccountInfo(buffer);
            }

            @Override
            Attachment.MessagingAccountInfo parseAttachment(JSONObject attachmentData) throws NxtException.NotValidException {
                return new Attachment.MessagingAccountInfo(attachmentData);
            }

            @Override
            void validateAttachment(Transaction transaction) throws NxtException.ValidationException {
                Attachment.MessagingAccountInfo attachment = (Attachment.MessagingAccountInfo)transaction.getAttachment();
                if (attachment.getName().length() > Constants.MAX_ACCOUNT_NAME_LENGTH
                        || attachment.getDescription().length() > Constants.MAX_ACCOUNT_DESCRIPTION_LENGTH) {
                    throw new NxtException.NotValidException("Invalid account info issuance: " + attachment.getJSONObject());
                }
            }

            @Override
            void applyAttachment(Transaction transaction, Account senderAccount, Account recipientAccount) {
                Attachment.MessagingAccountInfo attachment = (Attachment.MessagingAccountInfo) transaction.getAttachment();
                senderAccount.setAccountInfo(attachment.getName(), attachment.getDescription());
            }

            @Override
            boolean isBlockDuplicate(Transaction transaction, Map<TransactionType, Map<String, Integer>> duplicates) {
                return isDuplicate(Messaging.ACCOUNT_INFO, getName(), duplicates, true);
            }

            @Override
            public boolean canHaveRecipient() {
                return false;
            }

            @Override
            public boolean isPhasingSafe() {
                return true;
            }

        };

        public static final Messaging ACCOUNT_PROPERTY = new Messaging() {

            private final Fee ACCOUNT_PROPERTY_FEE = new Fee.SizeBasedFee(Constants.ONE_NXT, Constants.ONE_NXT, 32) {
                @Override
                public int getSize(TransactionImpl transaction, Appendix appendage) {
                    Attachment.MessagingAccountProperty attachment = (Attachment.MessagingAccountProperty) transaction.getAttachment();
                    return attachment.getValue().length();
                }
            };

            @Override
            public byte getSubtype() {
                return TransactionType.SUBTYPE_MESSAGING_ACCOUNT_PROPERTY;
            }

            @Override
            public LedgerEvent getLedgerEvent() {
                return LedgerEvent.ACCOUNT_PROPERTY;
            }

            @Override
            public String getName() {
                return "AccountProperty";
            }

            @Override
            Fee getBaselineFee(Transaction transaction) {
                return ACCOUNT_PROPERTY_FEE;
            }

            @Override
            Attachment.MessagingAccountProperty parseAttachment(ByteBuffer buffer) throws NxtException.NotValidException {
                return new Attachment.MessagingAccountProperty(buffer);
            }

            @Override
            Attachment.MessagingAccountProperty parseAttachment(JSONObject attachmentData) throws NxtException.NotValidException {
                return new Attachment.MessagingAccountProperty(attachmentData);
            }

            @Override
            void validateAttachment(Transaction transaction) throws NxtException.ValidationException {
                Attachment.MessagingAccountProperty attachment = (Attachment.MessagingAccountProperty)transaction.getAttachment();
                if (attachment.getProperty().length() > Constants.MAX_ACCOUNT_PROPERTY_NAME_LENGTH
                        || attachment.getProperty().length() == 0
                        || attachment.getValue().length() > Constants.MAX_ACCOUNT_PROPERTY_VALUE_LENGTH) {
                    throw new NxtException.NotValidException("Invalid account property: " + attachment.getJSONObject());
                }
                if (transaction.getAmountNQT() != 0) {
                    throw new NxtException.NotValidException("Account property transaction cannot be used to send NXT");
                }
                if (transaction.getRecipientId() == Genesis.CREATOR_ID) {
                    throw new NxtException.NotValidException("Setting Genesis account properties not allowed");
                }
            }

            @Override
            void applyAttachment(Transaction transaction, Account senderAccount, Account recipientAccount) {
                Attachment.MessagingAccountProperty attachment = (Attachment.MessagingAccountProperty) transaction.getAttachment();
                recipientAccount.setProperty(transaction, senderAccount, attachment.getProperty(), attachment.getValue());
            }

            @Override
            public boolean canHaveRecipient() {
                return true;
            }

            @Override
            public boolean isPhasingSafe() {
                return true;
            }

        };

        public static final Messaging ACCOUNT_PROPERTY_DELETE = new Messaging() {

            @Override
            public byte getSubtype() {
                return TransactionType.SUBTYPE_MESSAGING_ACCOUNT_PROPERTY_DELETE;
            }

            @Override
            public LedgerEvent getLedgerEvent() {
                return LedgerEvent.ACCOUNT_PROPERTY_DELETE;
            }

            @Override
            public String getName() {
                return "AccountPropertyDelete";
            }

            @Override
            Attachment.MessagingAccountPropertyDelete parseAttachment(ByteBuffer buffer) throws NxtException.NotValidException {
                return new Attachment.MessagingAccountPropertyDelete(buffer);
            }

            @Override
            Attachment.MessagingAccountPropertyDelete parseAttachment(JSONObject attachmentData) throws NxtException.NotValidException {
                return new Attachment.MessagingAccountPropertyDelete(attachmentData);
            }

            @Override
            void validateAttachment(Transaction transaction) throws NxtException.ValidationException {
                Attachment.MessagingAccountPropertyDelete attachment = (Attachment.MessagingAccountPropertyDelete)transaction.getAttachment();
                Account.AccountProperty accountProperty = Account.getProperty(attachment.getPropertyId());
                if (accountProperty == null) {
                    throw new NxtException.NotCurrentlyValidException("No such property " + Long.toUnsignedString(attachment.getPropertyId()));
                }
                if (accountProperty.getRecipientId() != transaction.getSenderId() && accountProperty.getSetterId() != transaction.getSenderId()) {
                    throw new NxtException.NotValidException("Account " + Long.toUnsignedString(transaction.getSenderId())
                            + " cannot delete property " + Long.toUnsignedString(attachment.getPropertyId()));
                }
                if (accountProperty.getRecipientId() != transaction.getRecipientId()) {
                    throw new NxtException.NotValidException("Account property " + Long.toUnsignedString(attachment.getPropertyId())
                            + " does not belong to " + Long.toUnsignedString(transaction.getRecipientId()));
                }
                if (transaction.getAmountNQT() != 0) {
                    throw new NxtException.NotValidException("Account property transaction cannot be used to send NXT");
                }
                if (transaction.getRecipientId() == Genesis.CREATOR_ID) {
                    throw new NxtException.NotValidException("Deleting Genesis account properties not allowed");
                }
            }

            @Override
            void applyAttachment(Transaction transaction, Account senderAccount, Account recipientAccount) {
                Attachment.MessagingAccountPropertyDelete attachment = (Attachment.MessagingAccountPropertyDelete) transaction.getAttachment();
                senderAccount.deleteProperty(attachment.getPropertyId());
            }

            @Override
            public boolean canHaveRecipient() {
                return true;
            }

            @Override
            public boolean isPhasingSafe() {
                return true;
            }

        };

    }

    public static abstract class ColoredCoins extends TransactionType {

        private ColoredCoins() {}

        @Override
        public final byte getType() {
            return TransactionType.TYPE_COLORED_COINS;
        }

        public static final TransactionType ASSET_ISSUANCE = new ColoredCoins() {

            private final Fee SINGLETON_ASSET_FEE = new Fee.SizeBasedFee(Constants.ONE_NXT, Constants.ONE_NXT, 32) {
                public int getSize(TransactionImpl transaction, Appendix appendage) {
                    Attachment.ColoredCoinsAssetIssuance attachment = (Attachment.ColoredCoinsAssetIssuance) transaction.getAttachment();
                    return attachment.getDescription().length();
                }
            };

            private final Fee ASSET_ISSUANCE_FEE = (transaction, appendage) -> isSingletonIssuance(transaction) ?
                    SINGLETON_ASSET_FEE.getFee(transaction, appendage) : 1000 * Constants.ONE_NXT;

            @Override
            public final byte getSubtype() {
                return TransactionType.SUBTYPE_COLORED_COINS_ASSET_ISSUANCE;
            }

            @Override
            public LedgerEvent getLedgerEvent() {
                return LedgerEvent.ASSET_ISSUANCE;
            }

            @Override
            public String getName() {
                return "AssetIssuance";
            }

            @Override
            Fee getBaselineFee(Transaction transaction) {
                return ASSET_ISSUANCE_FEE;
            }

            @Override
            long[] getBackFees(Transaction transaction) {
                if (isSingletonIssuance(transaction)) {
                    return Convert.EMPTY_LONG;
                }
                long feeNQT = transaction.getFeeNQT();
                return new long[] {feeNQT * 3 / 10, feeNQT * 2 / 10, feeNQT / 10};
            }

            @Override
            Attachment.ColoredCoinsAssetIssuance parseAttachment(ByteBuffer buffer) throws NxtException.NotValidException {
                return new Attachment.ColoredCoinsAssetIssuance(buffer);
            }

            @Override
            Attachment.ColoredCoinsAssetIssuance parseAttachment(JSONObject attachmentData) throws NxtException.NotValidException {
                return new Attachment.ColoredCoinsAssetIssuance(attachmentData);
            }

            @Override
            boolean applyAttachmentUnconfirmed(Transaction transaction, Account senderAccount) {
                return true;
            }

            @Override
            void applyAttachment(Transaction transaction, Account senderAccount, Account recipientAccount) {
                Attachment.ColoredCoinsAssetIssuance attachment = (Attachment.ColoredCoinsAssetIssuance) transaction.getAttachment();
                long assetId = transaction.getId();
                Asset.addAsset(transaction, attachment);
                senderAccount.addToAssetAndUnconfirmedAssetBalanceQNT(getLedgerEvent(), assetId, assetId, attachment.getQuantityQNT());
            }

            @Override
            void undoAttachmentUnconfirmed(Transaction transaction, Account senderAccount) {
            }

            @Override
            void validateAttachment(Transaction transaction) throws NxtException.ValidationException {
                Attachment.ColoredCoinsAssetIssuance attachment = (Attachment.ColoredCoinsAssetIssuance)transaction.getAttachment();
                if (attachment.getName().length() < Constants.MIN_ASSET_NAME_LENGTH
                        || attachment.getName().length() > Constants.MAX_ASSET_NAME_LENGTH
                        || attachment.getDescription().length() > Constants.MAX_ASSET_DESCRIPTION_LENGTH
                        || attachment.getDecimals() < 0 || attachment.getDecimals() > 8
                        || attachment.getQuantityQNT() <= 0
                        || attachment.getQuantityQNT() > Constants.MAX_ASSET_QUANTITY_QNT
                        ) {
                    throw new NxtException.NotValidException("Invalid asset issuance: " + attachment.getJSONObject());
                }
                String normalizedName = attachment.getName().toLowerCase();
                for (int i = 0; i < normalizedName.length(); i++) {
                    if (Constants.ALPHABET.indexOf(normalizedName.charAt(i)) < 0) {
                        throw new NxtException.NotValidException("Invalid asset name: " + normalizedName);
                    }
                }
            }

            @Override
            boolean isBlockDuplicate(final Transaction transaction, final Map<TransactionType, Map<String, Integer>> duplicates) {
                return !isSingletonIssuance(transaction) && isDuplicate(ColoredCoins.ASSET_ISSUANCE, getName(), duplicates, true);
            }

            @Override
            public boolean canHaveRecipient() {
                return false;
            }

            @Override
            public boolean isPhasingSafe() {
                return true;
            }

            private boolean isSingletonIssuance(Transaction transaction) {
                Attachment.ColoredCoinsAssetIssuance attachment = (Attachment.ColoredCoinsAssetIssuance)transaction.getAttachment();
                return attachment.getQuantityQNT() == 1 && attachment.getDecimals() == 0
                        && attachment.getDescription().length() <= Constants.MAX_SINGLETON_ASSET_DESCRIPTION_LENGTH;
            }

        };

        public static final TransactionType ASSET_TRANSFER = new ColoredCoins() {

            @Override
            public final byte getSubtype() {
                return TransactionType.SUBTYPE_COLORED_COINS_ASSET_TRANSFER;
            }

            @Override
            public LedgerEvent getLedgerEvent() {
                return LedgerEvent.ASSET_TRANSFER;
            }

            @Override
            public String getName() {
                return "AssetTransfer";
            }

            @Override
            Attachment.ColoredCoinsAssetTransfer parseAttachment(ByteBuffer buffer) throws NxtException.NotValidException {
                return new Attachment.ColoredCoinsAssetTransfer(buffer);
            }

            @Override
            Attachment.ColoredCoinsAssetTransfer parseAttachment(JSONObject attachmentData) throws NxtException.NotValidException {
                return new Attachment.ColoredCoinsAssetTransfer(attachmentData);
            }

            @Override
            boolean applyAttachmentUnconfirmed(Transaction transaction, Account senderAccount) {
                Attachment.ColoredCoinsAssetTransfer attachment = (Attachment.ColoredCoinsAssetTransfer) transaction.getAttachment();
                long unconfirmedAssetBalance = senderAccount.getUnconfirmedAssetBalanceQNT(attachment.getAssetId());
                if (unconfirmedAssetBalance >= 0 && unconfirmedAssetBalance >= attachment.getQuantityQNT()) {
                    senderAccount.addToUnconfirmedAssetBalanceQNT(getLedgerEvent(), transaction.getId(),
                            attachment.getAssetId(), -attachment.getQuantityQNT());
                    return true;
                }
                return false;
            }

            @Override
            void applyAttachment(Transaction transaction, Account senderAccount, Account recipientAccount) {
                Attachment.ColoredCoinsAssetTransfer attachment = (Attachment.ColoredCoinsAssetTransfer) transaction.getAttachment();
                senderAccount.addToAssetBalanceQNT(getLedgerEvent(), transaction.getId(), attachment.getAssetId(),
                        -attachment.getQuantityQNT());
                if (recipientAccount.getId() == Genesis.CREATOR_ID) {
                    Asset.deleteAsset(transaction, attachment.getAssetId(), attachment.getQuantityQNT());
                } else {
                    recipientAccount.addToAssetAndUnconfirmedAssetBalanceQNT(getLedgerEvent(), transaction.getId(),
                            attachment.getAssetId(), attachment.getQuantityQNT());
                    AssetTransfer.addAssetTransfer(transaction, attachment);
                }
            }

            @Override
            void undoAttachmentUnconfirmed(Transaction transaction, Account senderAccount) {
                Attachment.ColoredCoinsAssetTransfer attachment = (Attachment.ColoredCoinsAssetTransfer) transaction.getAttachment();
                senderAccount.addToUnconfirmedAssetBalanceQNT(getLedgerEvent(), transaction.getId(),
                        attachment.getAssetId(), attachment.getQuantityQNT());
            }

            @Override
            void validateAttachment(Transaction transaction) throws NxtException.ValidationException {
                Attachment.ColoredCoinsAssetTransfer attachment = (Attachment.ColoredCoinsAssetTransfer)transaction.getAttachment();
                if (transaction.getAmountNQT() != 0 || attachment.getAssetId() == 0) {
                    throw new NxtException.NotValidException("Invalid asset transfer amount or asset: " + attachment.getJSONObject());
                }
                if (transaction.getRecipientId() == Genesis.CREATOR_ID) {
                    throw new NxtException.NotValidException("Asset transfer to Genesis not allowed, "
                            + "use asset delete attachment instead");
                }
                Asset asset = Asset.getAsset(attachment.getAssetId());
                if (attachment.getQuantityQNT() <= 0 || (asset != null && attachment.getQuantityQNT() > asset.getInitialQuantityQNT())) {
                    throw new NxtException.NotValidException("Invalid asset transfer asset or quantity: " + attachment.getJSONObject());
                }
                if (asset == null) {
                    throw new NxtException.NotCurrentlyValidException("Asset " + Long.toUnsignedString(attachment.getAssetId()) +
                            " does not exist yet");
                }
            }

            @Override
            public boolean canHaveRecipient() {
                return true;
            }

            @Override
            public boolean isPhasingSafe() {
                return true;
            }

        };

        public static final TransactionType ASSET_DELETE = new ColoredCoins() {

            @Override
            public final byte getSubtype() {
                return TransactionType.SUBTYPE_COLORED_COINS_ASSET_DELETE;
            }

            @Override
            public LedgerEvent getLedgerEvent() {
                return LedgerEvent.ASSET_DELETE;
            }

            @Override
            public String getName() {
                return "AssetDelete";
            }

            @Override
            Attachment.ColoredCoinsAssetDelete parseAttachment(ByteBuffer buffer) throws NxtException.NotValidException {
                return new Attachment.ColoredCoinsAssetDelete(buffer);
            }

            @Override
            Attachment.ColoredCoinsAssetDelete parseAttachment(JSONObject attachmentData) throws NxtException.NotValidException {
                return new Attachment.ColoredCoinsAssetDelete(attachmentData);
            }

            @Override
            boolean applyAttachmentUnconfirmed(Transaction transaction, Account senderAccount) {
                Attachment.ColoredCoinsAssetDelete attachment = (Attachment.ColoredCoinsAssetDelete)transaction.getAttachment();
                long unconfirmedAssetBalance = senderAccount.getUnconfirmedAssetBalanceQNT(attachment.getAssetId());
                if (unconfirmedAssetBalance >= 0 && unconfirmedAssetBalance >= attachment.getQuantityQNT()) {
                    senderAccount.addToUnconfirmedAssetBalanceQNT(getLedgerEvent(), transaction.getId(),
                            attachment.getAssetId(), -attachment.getQuantityQNT());
                    return true;
                }
                return false;
            }

            @Override
            void applyAttachment(Transaction transaction, Account senderAccount, Account recipientAccount) {
                Attachment.ColoredCoinsAssetDelete attachment = (Attachment.ColoredCoinsAssetDelete)transaction.getAttachment();
                senderAccount.addToAssetBalanceQNT(getLedgerEvent(), transaction.getId(), attachment.getAssetId(),
                        -attachment.getQuantityQNT());
                Asset.deleteAsset(transaction, attachment.getAssetId(), attachment.getQuantityQNT());
            }

            @Override
            void undoAttachmentUnconfirmed(Transaction transaction, Account senderAccount) {
                Attachment.ColoredCoinsAssetDelete attachment = (Attachment.ColoredCoinsAssetDelete)transaction.getAttachment();
                senderAccount.addToUnconfirmedAssetBalanceQNT(getLedgerEvent(), transaction.getId(),
                        attachment.getAssetId(), attachment.getQuantityQNT());
            }

            @Override
            void validateAttachment(Transaction transaction) throws NxtException.ValidationException {
                Attachment.ColoredCoinsAssetDelete attachment = (Attachment.ColoredCoinsAssetDelete)transaction.getAttachment();
                if (attachment.getAssetId() == 0) {
                    throw new NxtException.NotValidException("Invalid asset identifier: " + attachment.getJSONObject());
                }
                Asset asset = Asset.getAsset(attachment.getAssetId());
                if (attachment.getQuantityQNT() <= 0 || (asset != null && attachment.getQuantityQNT() > asset.getInitialQuantityQNT())) {
                    throw new NxtException.NotValidException("Invalid asset delete asset or quantity: " + attachment.getJSONObject());
                }
                if (asset == null) {
                    throw new NxtException.NotCurrentlyValidException("Asset " + Long.toUnsignedString(attachment.getAssetId()) +
                            " does not exist yet");
                }
            }

            @Override
            public boolean canHaveRecipient() {
                return false;
            }

            @Override
            public boolean isPhasingSafe() {
                return true;
            }

        };

        abstract static class ColoredCoinsOrderPlacement extends ColoredCoins {

            @Override
            final void validateAttachment(Transaction transaction) throws NxtException.ValidationException {
                Attachment.ColoredCoinsOrderPlacement attachment = (Attachment.ColoredCoinsOrderPlacement)transaction.getAttachment();
                if (attachment.getPriceNQT() <= 0 || attachment.getPriceNQT() > Constants.MAX_BALANCE_NQT
                        || attachment.getAssetId() == 0) {
                    throw new NxtException.NotValidException("Invalid asset order placement: " + attachment.getJSONObject());
                }
                Asset asset = Asset.getAsset(attachment.getAssetId());
                if (attachment.getQuantityQNT() <= 0 || (asset != null && attachment.getQuantityQNT() > asset.getInitialQuantityQNT())) {
                    throw new NxtException.NotValidException("Invalid asset order placement asset or quantity: " + attachment.getJSONObject());
                }
                if (asset == null) {
                    throw new NxtException.NotCurrentlyValidException("Asset " + Long.toUnsignedString(attachment.getAssetId()) +
                            " does not exist yet");
                }
            }

            @Override
            public final boolean canHaveRecipient() {
                return false;
            }

            @Override
            public final boolean isPhasingSafe() {
                return true;
            }

        }

        public static final TransactionType ASK_ORDER_PLACEMENT = new ColoredCoins.ColoredCoinsOrderPlacement() {

            @Override
            public final byte getSubtype() {
                return TransactionType.SUBTYPE_COLORED_COINS_ASK_ORDER_PLACEMENT;
            }

            @Override
            public LedgerEvent getLedgerEvent() {
                return LedgerEvent.ASSET_ASK_ORDER_PLACEMENT;
            }

            @Override
            public String getName() {
                return "AskOrderPlacement";
            }

            @Override
            Attachment.ColoredCoinsAskOrderPlacement parseAttachment(ByteBuffer buffer) throws NxtException.NotValidException {
                return new Attachment.ColoredCoinsAskOrderPlacement(buffer);
            }

            @Override
            Attachment.ColoredCoinsAskOrderPlacement parseAttachment(JSONObject attachmentData) throws NxtException.NotValidException {
                return new Attachment.ColoredCoinsAskOrderPlacement(attachmentData);
            }

            @Override
            boolean applyAttachmentUnconfirmed(Transaction transaction, Account senderAccount) {
                Attachment.ColoredCoinsAskOrderPlacement attachment = (Attachment.ColoredCoinsAskOrderPlacement) transaction.getAttachment();
                long unconfirmedAssetBalance = senderAccount.getUnconfirmedAssetBalanceQNT(attachment.getAssetId());
                if (unconfirmedAssetBalance >= 0 && unconfirmedAssetBalance >= attachment.getQuantityQNT()) {
                    senderAccount.addToUnconfirmedAssetBalanceQNT(getLedgerEvent(), transaction.getId(),
                            attachment.getAssetId(), -attachment.getQuantityQNT());
                    return true;
                }
                return false;
            }

            @Override
            void applyAttachment(Transaction transaction, Account senderAccount, Account recipientAccount) {
                Attachment.ColoredCoinsAskOrderPlacement attachment = (Attachment.ColoredCoinsAskOrderPlacement) transaction.getAttachment();
                Order.Ask.addOrder(transaction, attachment);
            }

            @Override
            void undoAttachmentUnconfirmed(Transaction transaction, Account senderAccount) {
                Attachment.ColoredCoinsAskOrderPlacement attachment = (Attachment.ColoredCoinsAskOrderPlacement) transaction.getAttachment();
                senderAccount.addToUnconfirmedAssetBalanceQNT(getLedgerEvent(), transaction.getId(),
                        attachment.getAssetId(), attachment.getQuantityQNT());
            }

        };

        public final static TransactionType BID_ORDER_PLACEMENT = new ColoredCoins.ColoredCoinsOrderPlacement() {

            @Override
            public final byte getSubtype() {
                return TransactionType.SUBTYPE_COLORED_COINS_BID_ORDER_PLACEMENT;
            }

            @Override
            public LedgerEvent getLedgerEvent() {
                return LedgerEvent.ASSET_BID_ORDER_PLACEMENT;
            }

            @Override
            public String getName() {
                return "BidOrderPlacement";
            }

            @Override
            Attachment.ColoredCoinsBidOrderPlacement parseAttachment(ByteBuffer buffer) throws NxtException.NotValidException {
                return new Attachment.ColoredCoinsBidOrderPlacement(buffer);
            }

            @Override
            Attachment.ColoredCoinsBidOrderPlacement parseAttachment(JSONObject attachmentData) throws NxtException.NotValidException {
                return new Attachment.ColoredCoinsBidOrderPlacement(attachmentData);
            }

            @Override
            boolean applyAttachmentUnconfirmed(Transaction transaction, Account senderAccount) {
                Attachment.ColoredCoinsBidOrderPlacement attachment = (Attachment.ColoredCoinsBidOrderPlacement) transaction.getAttachment();
                if (senderAccount.getUnconfirmedBalanceNQT() >= Math.multiplyExact(attachment.getQuantityQNT(), attachment.getPriceNQT())) {
                    senderAccount.addToUnconfirmedBalanceNQT(getLedgerEvent(), transaction.getId(),
                            -Math.multiplyExact(attachment.getQuantityQNT(), attachment.getPriceNQT()));
                    return true;
                }
                return false;
            }

            @Override
            void applyAttachment(Transaction transaction, Account senderAccount, Account recipientAccount) {
                Attachment.ColoredCoinsBidOrderPlacement attachment = (Attachment.ColoredCoinsBidOrderPlacement) transaction.getAttachment();
                Order.Bid.addOrder(transaction, attachment);
            }

            @Override
            void undoAttachmentUnconfirmed(Transaction transaction, Account senderAccount) {
                Attachment.ColoredCoinsBidOrderPlacement attachment = (Attachment.ColoredCoinsBidOrderPlacement) transaction.getAttachment();
                senderAccount.addToUnconfirmedBalanceNQT(getLedgerEvent(), transaction.getId(),
                        Math.multiplyExact(attachment.getQuantityQNT(), attachment.getPriceNQT()));
            }

        };

        abstract static class ColoredCoinsOrderCancellation extends ColoredCoins {

            @Override
            final boolean applyAttachmentUnconfirmed(Transaction transaction, Account senderAccount) {
                return true;
            }

            @Override
            final void undoAttachmentUnconfirmed(Transaction transaction, Account senderAccount) {
            }

            @Override
            public final boolean canHaveRecipient() {
                return false;
            }

            @Override
            public final boolean isPhasingSafe() {
                return true;
            }

        }

        public static final TransactionType ASK_ORDER_CANCELLATION = new ColoredCoins.ColoredCoinsOrderCancellation() {

            @Override
            public final byte getSubtype() {
                return TransactionType.SUBTYPE_COLORED_COINS_ASK_ORDER_CANCELLATION;
            }

            @Override
            public LedgerEvent getLedgerEvent() {
                return LedgerEvent.ASSET_ASK_ORDER_CANCELLATION;
            }

            @Override
            public String getName() {
                return "AskOrderCancellation";
            }

            @Override
            Attachment.ColoredCoinsAskOrderCancellation parseAttachment(ByteBuffer buffer) throws NxtException.NotValidException {
                return new Attachment.ColoredCoinsAskOrderCancellation(buffer);
            }

            @Override
            Attachment.ColoredCoinsAskOrderCancellation parseAttachment(JSONObject attachmentData) throws NxtException.NotValidException {
                return new Attachment.ColoredCoinsAskOrderCancellation(attachmentData);
            }

            @Override
            void applyAttachment(Transaction transaction, Account senderAccount, Account recipientAccount) {
                Attachment.ColoredCoinsAskOrderCancellation attachment = (Attachment.ColoredCoinsAskOrderCancellation) transaction.getAttachment();
                Order order = Order.Ask.getAskOrder(attachment.getOrderId());
                Order.Ask.removeOrder(attachment.getOrderId());
                if (order != null) {
                    senderAccount.addToUnconfirmedAssetBalanceQNT(getLedgerEvent(), transaction.getId(),
                            order.getAssetId(), order.getQuantityQNT());
                }
            }

            @Override
            void validateAttachment(Transaction transaction) throws NxtException.ValidationException {
                Attachment.ColoredCoinsAskOrderCancellation attachment = (Attachment.ColoredCoinsAskOrderCancellation) transaction.getAttachment();
                Order ask = Order.Ask.getAskOrder(attachment.getOrderId());
                if (ask == null) {
                    throw new NxtException.NotCurrentlyValidException("Invalid ask order: " + Long.toUnsignedString(attachment.getOrderId()));
                }
                if (ask.getAccountId() != transaction.getSenderId()) {
                    throw new NxtException.NotValidException("Order " + Long.toUnsignedString(attachment.getOrderId()) + " was created by account "
                            + Long.toUnsignedString(ask.getAccountId()));
                }
            }

        };

        public static final TransactionType BID_ORDER_CANCELLATION = new ColoredCoins.ColoredCoinsOrderCancellation() {

            @Override
            public final byte getSubtype() {
                return TransactionType.SUBTYPE_COLORED_COINS_BID_ORDER_CANCELLATION;
            }

            @Override
            public LedgerEvent getLedgerEvent() {
                return LedgerEvent.ASSET_BID_ORDER_CANCELLATION;
            }

            @Override
            public String getName() {
                return "BidOrderCancellation";
            }

            @Override
            Attachment.ColoredCoinsBidOrderCancellation parseAttachment(ByteBuffer buffer) throws NxtException.NotValidException {
                return new Attachment.ColoredCoinsBidOrderCancellation(buffer);
            }

            @Override
            Attachment.ColoredCoinsBidOrderCancellation parseAttachment(JSONObject attachmentData) throws NxtException.NotValidException {
                return new Attachment.ColoredCoinsBidOrderCancellation(attachmentData);
            }

            @Override
            void applyAttachment(Transaction transaction, Account senderAccount, Account recipientAccount) {
                Attachment.ColoredCoinsBidOrderCancellation attachment = (Attachment.ColoredCoinsBidOrderCancellation) transaction.getAttachment();
                Order order = Order.Bid.getBidOrder(attachment.getOrderId());
                Order.Bid.removeOrder(attachment.getOrderId());
                if (order != null) {
                    senderAccount.addToUnconfirmedBalanceNQT(getLedgerEvent(), transaction.getId(),
                            Math.multiplyExact(order.getQuantityQNT(), order.getPriceNQT()));
                }
            }

            @Override
            void validateAttachment(Transaction transaction) throws NxtException.ValidationException {
                Attachment.ColoredCoinsBidOrderCancellation attachment = (Attachment.ColoredCoinsBidOrderCancellation) transaction.getAttachment();
                Order bid = Order.Bid.getBidOrder(attachment.getOrderId());
                if (bid == null) {
                    throw new NxtException.NotCurrentlyValidException("Invalid bid order: " + Long.toUnsignedString(attachment.getOrderId()));
                }
                if (bid.getAccountId() != transaction.getSenderId()) {
                    throw new NxtException.NotValidException("Order " + Long.toUnsignedString(attachment.getOrderId()) + " was created by account "
                            + Long.toUnsignedString(bid.getAccountId()));
                }
            }

        };

        public static final TransactionType DIVIDEND_PAYMENT = new ColoredCoins() {

            @Override
            public final byte getSubtype() {
                return TransactionType.SUBTYPE_COLORED_COINS_DIVIDEND_PAYMENT;
            }

            @Override
            public LedgerEvent getLedgerEvent() {
                return LedgerEvent.ASSET_DIVIDEND_PAYMENT;
            }

            @Override
            public String getName() {
                return "DividendPayment";
            }

            @Override
            Attachment.ColoredCoinsDividendPayment parseAttachment(ByteBuffer buffer) {
                return new Attachment.ColoredCoinsDividendPayment(buffer);
            }

            @Override
            Attachment.ColoredCoinsDividendPayment parseAttachment(JSONObject attachmentData) {
                return new Attachment.ColoredCoinsDividendPayment(attachmentData);
            }

            @Override
            boolean applyAttachmentUnconfirmed(Transaction transaction, Account senderAccount) {
                Attachment.ColoredCoinsDividendPayment attachment = (Attachment.ColoredCoinsDividendPayment)transaction.getAttachment();
                long assetId = attachment.getAssetId();
                Asset asset = Asset.getAsset(assetId, attachment.getHeight());
                if (asset == null) {
                    return true;
                }
                long quantityQNT = asset.getQuantityQNT() - senderAccount.getAssetBalanceQNT(assetId, attachment.getHeight());
                long totalDividendPayment = Math.multiplyExact(attachment.getAmountNQTPerQNT(), quantityQNT);
                if (senderAccount.getUnconfirmedBalanceNQT() >= totalDividendPayment) {
                    senderAccount.addToUnconfirmedBalanceNQT(getLedgerEvent(), transaction.getId(), -totalDividendPayment);
                    return true;
                }
                return false;
            }

            @Override
            void applyAttachment(Transaction transaction, Account senderAccount, Account recipientAccount) {
                Attachment.ColoredCoinsDividendPayment attachment = (Attachment.ColoredCoinsDividendPayment)transaction.getAttachment();
                senderAccount.payDividends(transaction.getId(), attachment.getAssetId(), attachment.getHeight(),
                        attachment.getAmountNQTPerQNT());
            }

            @Override
            void undoAttachmentUnconfirmed(Transaction transaction, Account senderAccount) {
                Attachment.ColoredCoinsDividendPayment attachment = (Attachment.ColoredCoinsDividendPayment)transaction.getAttachment();
                long assetId = attachment.getAssetId();
                Asset asset = Asset.getAsset(assetId, attachment.getHeight());
                if (asset == null) {
                    return;
                }
                long quantityQNT = asset.getQuantityQNT() - senderAccount.getAssetBalanceQNT(assetId, attachment.getHeight());
                long totalDividendPayment = Math.multiplyExact(attachment.getAmountNQTPerQNT(), quantityQNT);
                senderAccount.addToUnconfirmedBalanceNQT(getLedgerEvent(), transaction.getId(), totalDividendPayment);
            }

            @Override
            void validateAttachment(Transaction transaction) throws NxtException.ValidationException {
                Attachment.ColoredCoinsDividendPayment attachment = (Attachment.ColoredCoinsDividendPayment)transaction.getAttachment();
                if (attachment.getHeight() > Nxt.getBlockchain().getHeight()) {
                    throw new NxtException.NotCurrentlyValidException("Invalid dividend payment height: " + attachment.getHeight()
                            + ", must not exceed current blockchain height " + Nxt.getBlockchain().getHeight());
                }
                if (attachment.getHeight() <= attachment.getFinishValidationHeight(transaction) - Constants.MAX_DIVIDEND_PAYMENT_ROLLBACK) {
                    throw new NxtException.NotCurrentlyValidException("Invalid dividend payment height: " + attachment.getHeight()
                            + ", must be less than " + Constants.MAX_DIVIDEND_PAYMENT_ROLLBACK
                            + " blocks before " + attachment.getFinishValidationHeight(transaction));
                }
                Asset asset = Asset.getAsset(attachment.getAssetId(), attachment.getHeight());
                if (asset == null) {
                    throw new NxtException.NotCurrentlyValidException("Asset " + Long.toUnsignedString(attachment.getAssetId())
                            + " for dividend payment doesn't exist yet");
                }
                if (asset.getAccountId() != transaction.getSenderId() || attachment.getAmountNQTPerQNT() <= 0) {
                    throw new NxtException.NotValidException("Invalid dividend payment sender or amount " + attachment.getJSONObject());
                }
            }

            @Override
            public boolean canHaveRecipient() {
                return false;
            }

            @Override
            public boolean isPhasingSafe() {
                return true;
            }

        };

    }

    public static abstract class DigitalGoods extends TransactionType {

        private DigitalGoods() {
        }

        @Override
        public final byte getType() {
            return TransactionType.TYPE_DIGITAL_GOODS;
        }

        @Override
        boolean applyAttachmentUnconfirmed(Transaction transaction, Account senderAccount) {
            return true;
        }

        @Override
        void undoAttachmentUnconfirmed(Transaction transaction, Account senderAccount) {
        }

        @Override
        final void validateAttachment(Transaction transaction) throws NxtException.ValidationException {
            if (transaction.getAmountNQT() != 0) {
                throw new NxtException.NotValidException("Invalid digital goods transaction");
            }
            doValidateAttachment(transaction);
        }

        abstract void doValidateAttachment(Transaction transaction) throws NxtException.ValidationException;


        public static final TransactionType LISTING = new DigitalGoods() {

            private final Fee DGS_LISTING_FEE = new Fee.SizeBasedFee(2 * Constants.ONE_NXT, 2 * Constants.ONE_NXT, 32) {
                @Override
                public int getSize(TransactionImpl transaction, Appendix appendage) {
                    Attachment.DigitalGoodsListing attachment = (Attachment.DigitalGoodsListing) transaction.getAttachment();
                    return attachment.getName().length() + attachment.getDescription().length();
                }
            };

            @Override
            public final byte getSubtype() {
                return TransactionType.SUBTYPE_DIGITAL_GOODS_LISTING;
            }

            @Override
            public LedgerEvent getLedgerEvent() {
                return LedgerEvent.DIGITAL_GOODS_LISTING;
            }

            @Override
            public String getName() {
                return "DigitalGoodsListing";
            }

            @Override
            Fee getBaselineFee(Transaction transaction) {
                return DGS_LISTING_FEE;
            }

            @Override
            Attachment.DigitalGoodsListing parseAttachment(ByteBuffer buffer) throws NxtException.NotValidException {
                return new Attachment.DigitalGoodsListing(buffer);
            }

            @Override
            Attachment.DigitalGoodsListing parseAttachment(JSONObject attachmentData) throws NxtException.NotValidException {
                return new Attachment.DigitalGoodsListing(attachmentData);
            }

            @Override
            void applyAttachment(Transaction transaction, Account senderAccount, Account recipientAccount) {
                Attachment.DigitalGoodsListing attachment = (Attachment.DigitalGoodsListing) transaction.getAttachment();
                DigitalGoodsStore.listGoods(transaction, attachment);
            }

            @Override
            void doValidateAttachment(Transaction transaction) throws NxtException.ValidationException {
                Attachment.DigitalGoodsListing attachment = (Attachment.DigitalGoodsListing) transaction.getAttachment();
                if (attachment.getName().length() == 0
                        || attachment.getName().length() > Constants.MAX_DGS_LISTING_NAME_LENGTH
                        || attachment.getDescription().length() > Constants.MAX_DGS_LISTING_DESCRIPTION_LENGTH
                        || attachment.getTags().length() > Constants.MAX_DGS_LISTING_TAGS_LENGTH
                        || attachment.getQuantity() < 0 || attachment.getQuantity() > Constants.MAX_DGS_LISTING_QUANTITY
                        || attachment.getPriceNQT() <= 0 || attachment.getPriceNQT() > Constants.MAX_BALANCE_NQT) {
                    throw new NxtException.NotValidException("Invalid digital goods listing: " + attachment.getJSONObject());
                }
<<<<<<< HEAD
                Appendix.PrunablePlainMessage prunablePlainMessage = transaction.getPrunablePlainMessage();
                if (prunablePlainMessage != null) {
                    byte[] image = prunablePlainMessage.getMessage();
                    if (image != null) {
                        Tika tika = new Tika();
                        String mediaTypeName = tika.detect(image);
                        MediaType mediaType = MediaType.parse(mediaTypeName);
                        if (mediaType == null || !"image".equals(mediaType.getType())) {
                            throw new NxtException.NotValidException("Only image attachments allowed for DGS listing, media type is " + mediaType);
=======
                if (Nxt.getBlockchain().getHeight() > Constants.BLOCK_19) {
                    Appendix.PrunablePlainMessage prunablePlainMessage = transaction.getPrunablePlainMessage();
                    if (prunablePlainMessage != null) {
                        byte[] image = prunablePlainMessage.getMessage();
                        if (image != null) {
                            Tika tika = new Tika();
                            String mediaTypeName = tika.detect(image);
                            MediaType mediaType = MediaType.parse(mediaTypeName);
                            if (mediaType == null || !"image".equals(mediaType.getType())) {
                                throw new NxtException.NotValidException("Only image attachments allowed for DGS listing, media type is " + mediaType);
                            }
>>>>>>> 5981932a
                        }
                    }
                }
            }

            @Override
            boolean isBlockDuplicate(Transaction transaction, Map<TransactionType, Map<String, Integer>> duplicates) {
                return isDuplicate(DigitalGoods.LISTING, getName(), duplicates, true);
            }

            @Override
            public boolean canHaveRecipient() {
                return false;
            }

            @Override
            public boolean isPhasingSafe() {
                return true;
            }

        };

        public static final TransactionType DELISTING = new DigitalGoods() {

            @Override
            public final byte getSubtype() {
                return TransactionType.SUBTYPE_DIGITAL_GOODS_DELISTING;
            }

            @Override
            public LedgerEvent getLedgerEvent() {
                return LedgerEvent.DIGITAL_GOODS_DELISTING;
            }

            @Override
            public String getName() {
                return "DigitalGoodsDelisting";
            }

            @Override
            Attachment.DigitalGoodsDelisting parseAttachment(ByteBuffer buffer) throws NxtException.NotValidException {
                return new Attachment.DigitalGoodsDelisting(buffer);
            }

            @Override
            Attachment.DigitalGoodsDelisting parseAttachment(JSONObject attachmentData) throws NxtException.NotValidException {
                return new Attachment.DigitalGoodsDelisting(attachmentData);
            }

            @Override
            void applyAttachment(Transaction transaction, Account senderAccount, Account recipientAccount) {
                Attachment.DigitalGoodsDelisting attachment = (Attachment.DigitalGoodsDelisting) transaction.getAttachment();
                DigitalGoodsStore.delistGoods(attachment.getGoodsId());
            }

            @Override
            void doValidateAttachment(Transaction transaction) throws NxtException.ValidationException {
                Attachment.DigitalGoodsDelisting attachment = (Attachment.DigitalGoodsDelisting) transaction.getAttachment();
                DigitalGoodsStore.Goods goods = DigitalGoodsStore.Goods.getGoods(attachment.getGoodsId());
                if (goods != null && transaction.getSenderId() != goods.getSellerId()) {
                    throw new NxtException.NotValidException("Invalid digital goods delisting - seller is different: " + attachment.getJSONObject());
                }
                if (goods == null || goods.isDelisted()) {
                    throw new NxtException.NotCurrentlyValidException("Goods " + Long.toUnsignedString(attachment.getGoodsId()) +
                            "not yet listed or already delisted");
                }
            }

            @Override
            boolean isDuplicate(Transaction transaction, Map<TransactionType, Map<String, Integer>> duplicates) {
                Attachment.DigitalGoodsDelisting attachment = (Attachment.DigitalGoodsDelisting) transaction.getAttachment();
                return isDuplicate(DigitalGoods.DELISTING, Long.toUnsignedString(attachment.getGoodsId()), duplicates, true);
            }

            @Override
            public boolean canHaveRecipient() {
                return false;
            }

            @Override
            public boolean isPhasingSafe() {
                return true;
            }

        };

        public static final TransactionType PRICE_CHANGE = new DigitalGoods() {

            @Override
            public final byte getSubtype() {
                return TransactionType.SUBTYPE_DIGITAL_GOODS_PRICE_CHANGE;
            }

            @Override
            public LedgerEvent getLedgerEvent() {
                return LedgerEvent.DIGITAL_GOODS_PRICE_CHANGE;
            }

            @Override
            public String getName() {
                return "DigitalGoodsPriceChange";
            }

            @Override
            Attachment.DigitalGoodsPriceChange parseAttachment(ByteBuffer buffer) throws NxtException.NotValidException {
                return new Attachment.DigitalGoodsPriceChange(buffer);
            }

            @Override
            Attachment.DigitalGoodsPriceChange parseAttachment(JSONObject attachmentData) throws NxtException.NotValidException {
                return new Attachment.DigitalGoodsPriceChange(attachmentData);
            }

            @Override
            void applyAttachment(Transaction transaction, Account senderAccount, Account recipientAccount) {
                Attachment.DigitalGoodsPriceChange attachment = (Attachment.DigitalGoodsPriceChange) transaction.getAttachment();
                DigitalGoodsStore.changePrice(attachment.getGoodsId(), attachment.getPriceNQT());
            }

            @Override
            void doValidateAttachment(Transaction transaction) throws NxtException.ValidationException {
                Attachment.DigitalGoodsPriceChange attachment = (Attachment.DigitalGoodsPriceChange) transaction.getAttachment();
                DigitalGoodsStore.Goods goods = DigitalGoodsStore.Goods.getGoods(attachment.getGoodsId());
                if (attachment.getPriceNQT() <= 0 || attachment.getPriceNQT() > Constants.MAX_BALANCE_NQT
                        || (goods != null && transaction.getSenderId() != goods.getSellerId())) {
                    throw new NxtException.NotValidException("Invalid digital goods price change: " + attachment.getJSONObject());
                }
                if (goods == null || goods.isDelisted()) {
                    throw new NxtException.NotCurrentlyValidException("Goods " + Long.toUnsignedString(attachment.getGoodsId()) +
                            "not yet listed or already delisted");
                }
            }

            @Override
            boolean isDuplicate(Transaction transaction, Map<TransactionType, Map<String, Integer>> duplicates) {
                Attachment.DigitalGoodsPriceChange attachment = (Attachment.DigitalGoodsPriceChange) transaction.getAttachment();
                // not a bug, uniqueness is based on DigitalGoods.DELISTING
                return isDuplicate(DigitalGoods.DELISTING, Long.toUnsignedString(attachment.getGoodsId()), duplicates, true);
            }

            @Override
            public boolean canHaveRecipient() {
                return false;
            }

            @Override
            public boolean isPhasingSafe() {
                return false;
            }

        };

        public static final TransactionType QUANTITY_CHANGE = new DigitalGoods() {

            @Override
            public final byte getSubtype() {
                return TransactionType.SUBTYPE_DIGITAL_GOODS_QUANTITY_CHANGE;
            }

            @Override
            public LedgerEvent getLedgerEvent() {
                return LedgerEvent.DIGITAL_GOODS_QUANTITY_CHANGE;
            }

            @Override
            public String getName() {
                return "DigitalGoodsQuantityChange";
            }

            @Override
            Attachment.DigitalGoodsQuantityChange parseAttachment(ByteBuffer buffer) throws NxtException.NotValidException {
                return new Attachment.DigitalGoodsQuantityChange(buffer);
            }

            @Override
            Attachment.DigitalGoodsQuantityChange parseAttachment(JSONObject attachmentData) throws NxtException.NotValidException {
                return new Attachment.DigitalGoodsQuantityChange(attachmentData);
            }

            @Override
            void applyAttachment(Transaction transaction, Account senderAccount, Account recipientAccount) {
                Attachment.DigitalGoodsQuantityChange attachment = (Attachment.DigitalGoodsQuantityChange) transaction.getAttachment();
                DigitalGoodsStore.changeQuantity(attachment.getGoodsId(), attachment.getDeltaQuantity());
            }

            @Override
            void doValidateAttachment(Transaction transaction) throws NxtException.ValidationException {
                Attachment.DigitalGoodsQuantityChange attachment = (Attachment.DigitalGoodsQuantityChange) transaction.getAttachment();
                DigitalGoodsStore.Goods goods = DigitalGoodsStore.Goods.getGoods(attachment.getGoodsId());
                if (attachment.getDeltaQuantity() < -Constants.MAX_DGS_LISTING_QUANTITY
                        || attachment.getDeltaQuantity() > Constants.MAX_DGS_LISTING_QUANTITY
                        || (goods != null && transaction.getSenderId() != goods.getSellerId())) {
                    throw new NxtException.NotValidException("Invalid digital goods quantity change: " + attachment.getJSONObject());
                }
                if (goods == null || goods.isDelisted()) {
                    throw new NxtException.NotCurrentlyValidException("Goods " + Long.toUnsignedString(attachment.getGoodsId()) +
                            "not yet listed or already delisted");
                }
            }

            @Override
            boolean isDuplicate(Transaction transaction, Map<TransactionType, Map<String, Integer>> duplicates) {
                Attachment.DigitalGoodsQuantityChange attachment = (Attachment.DigitalGoodsQuantityChange) transaction.getAttachment();
                // not a bug, uniqueness is based on DigitalGoods.DELISTING
                return isDuplicate(DigitalGoods.DELISTING, Long.toUnsignedString(attachment.getGoodsId()), duplicates, true);
            }

            @Override
            public boolean canHaveRecipient() {
                return false;
            }

            @Override
            public boolean isPhasingSafe() {
                return false;
            }

        };

        public static final TransactionType PURCHASE = new DigitalGoods() {

            @Override
            public final byte getSubtype() {
                return TransactionType.SUBTYPE_DIGITAL_GOODS_PURCHASE;
            }

            @Override
            public LedgerEvent getLedgerEvent() {
                return LedgerEvent.DIGITAL_GOODS_PURCHASE;
            }

            @Override
            public String getName() {
                return "DigitalGoodsPurchase";
            }

            @Override
            Attachment.DigitalGoodsPurchase parseAttachment(ByteBuffer buffer) throws NxtException.NotValidException {
                return new Attachment.DigitalGoodsPurchase(buffer);
            }

            @Override
            Attachment.DigitalGoodsPurchase parseAttachment(JSONObject attachmentData) throws NxtException.NotValidException {
                return new Attachment.DigitalGoodsPurchase(attachmentData);
            }

            @Override
            boolean applyAttachmentUnconfirmed(Transaction transaction, Account senderAccount) {
                Attachment.DigitalGoodsPurchase attachment = (Attachment.DigitalGoodsPurchase) transaction.getAttachment();
                if (senderAccount.getUnconfirmedBalanceNQT() >= Math.multiplyExact((long) attachment.getQuantity(), attachment.getPriceNQT())) {
                    senderAccount.addToUnconfirmedBalanceNQT(getLedgerEvent(), transaction.getId(),
                            -Math.multiplyExact((long) attachment.getQuantity(), attachment.getPriceNQT()));
                    return true;
                }
                return false;
            }

            @Override
            void undoAttachmentUnconfirmed(Transaction transaction, Account senderAccount) {
                Attachment.DigitalGoodsPurchase attachment = (Attachment.DigitalGoodsPurchase) transaction.getAttachment();
                senderAccount.addToUnconfirmedBalanceNQT(getLedgerEvent(), transaction.getId(),
                        Math.multiplyExact((long) attachment.getQuantity(), attachment.getPriceNQT()));
            }

            @Override
            void applyAttachment(Transaction transaction, Account senderAccount, Account recipientAccount) {
                Attachment.DigitalGoodsPurchase attachment = (Attachment.DigitalGoodsPurchase) transaction.getAttachment();
                DigitalGoodsStore.purchase(transaction, attachment);
            }

            @Override
            void doValidateAttachment(Transaction transaction) throws NxtException.ValidationException {
                Attachment.DigitalGoodsPurchase attachment = (Attachment.DigitalGoodsPurchase) transaction.getAttachment();
                DigitalGoodsStore.Goods goods = DigitalGoodsStore.Goods.getGoods(attachment.getGoodsId());
                if (attachment.getQuantity() <= 0 || attachment.getQuantity() > Constants.MAX_DGS_LISTING_QUANTITY
                        || attachment.getPriceNQT() <= 0 || attachment.getPriceNQT() > Constants.MAX_BALANCE_NQT
                        || (goods != null && goods.getSellerId() != transaction.getRecipientId())) {
                    throw new NxtException.NotValidException("Invalid digital goods purchase: " + attachment.getJSONObject());
                }
                if (transaction.getEncryptedMessage() != null && ! transaction.getEncryptedMessage().isText()) {
                    throw new NxtException.NotValidException("Only text encrypted messages allowed");
                }
                if (goods == null || goods.isDelisted()) {
                    throw new NxtException.NotCurrentlyValidException("Goods " + Long.toUnsignedString(attachment.getGoodsId()) +
                            "not yet listed or already delisted");
                }
                if (attachment.getQuantity() > goods.getQuantity() || attachment.getPriceNQT() != goods.getPriceNQT()) {
                    throw new NxtException.NotCurrentlyValidException("Goods price or quantity changed: " + attachment.getJSONObject());
                }
                if (attachment.getDeliveryDeadlineTimestamp() <= Nxt.getBlockchain().getLastBlockTimestamp()) {
                    throw new NxtException.NotCurrentlyValidException("Delivery deadline has already expired: " + attachment.getDeliveryDeadlineTimestamp());
                }
            }

            @Override
            boolean isDuplicate(Transaction transaction, Map<TransactionType, Map<String, Integer>> duplicates) {
                Attachment.DigitalGoodsPurchase attachment = (Attachment.DigitalGoodsPurchase) transaction.getAttachment();
                // not a bug, uniqueness is based on DigitalGoods.DELISTING
                return isDuplicate(DigitalGoods.DELISTING, Long.toUnsignedString(attachment.getGoodsId()), duplicates, false);
            }

            @Override
            public boolean canHaveRecipient() {
                return true;
            }

            @Override
            public boolean isPhasingSafe() {
                return false;
            }

        };

        public static final TransactionType DELIVERY = new DigitalGoods() {

            private final Fee DGS_DELIVERY_FEE = new Fee.SizeBasedFee(Constants.ONE_NXT, 2 * Constants.ONE_NXT, 32) {
                @Override
                public int getSize(TransactionImpl transaction, Appendix appendage) {
                    Attachment.DigitalGoodsDelivery attachment = (Attachment.DigitalGoodsDelivery) transaction.getAttachment();
                    return attachment.getGoodsDataLength() - 16;
                }
            };

            @Override
            public final byte getSubtype() {
                return TransactionType.SUBTYPE_DIGITAL_GOODS_DELIVERY;
            }

            @Override
            public LedgerEvent getLedgerEvent() {
                return LedgerEvent.DIGITAL_GOODS_DELIVERY;
            }

            @Override
            public String getName() {
                return "DigitalGoodsDelivery";
            }

            @Override
            Fee getBaselineFee(Transaction transaction) {
                return DGS_DELIVERY_FEE;
            }

            @Override
            Attachment.DigitalGoodsDelivery parseAttachment(ByteBuffer buffer) throws NxtException.NotValidException {
                return new Attachment.DigitalGoodsDelivery(buffer);
            }

            @Override
            Attachment.DigitalGoodsDelivery parseAttachment(JSONObject attachmentData) throws NxtException.NotValidException {
                if (attachmentData.get("goodsData") == null) {
                    return new Attachment.UnencryptedDigitalGoodsDelivery(attachmentData);
                }
                return new Attachment.DigitalGoodsDelivery(attachmentData);
            }

            @Override
            void applyAttachment(Transaction transaction, Account senderAccount, Account recipientAccount) {
                Attachment.DigitalGoodsDelivery attachment = (Attachment.DigitalGoodsDelivery)transaction.getAttachment();
                DigitalGoodsStore.deliver(transaction, attachment);
            }

            @Override
            void doValidateAttachment(Transaction transaction) throws NxtException.ValidationException {
                Attachment.DigitalGoodsDelivery attachment = (Attachment.DigitalGoodsDelivery) transaction.getAttachment();
                DigitalGoodsStore.Purchase purchase = DigitalGoodsStore.Purchase.getPendingPurchase(attachment.getPurchaseId());
                if (attachment.getGoodsDataLength() > Constants.MAX_DGS_GOODS_LENGTH) {
                    throw new NxtException.NotValidException("Invalid digital goods delivery data length: " + attachment.getGoodsDataLength());
                }
                if (attachment.getGoods() != null) {
                    if (attachment.getGoods().getData().length == 0 || attachment.getGoods().getNonce().length != 32) {
                        throw new NxtException.NotValidException("Invalid digital goods delivery: " + attachment.getJSONObject());
                    }
                }
                if (attachment.getDiscountNQT() < 0 || attachment.getDiscountNQT() > Constants.MAX_BALANCE_NQT
                        || (purchase != null &&
                        (purchase.getBuyerId() != transaction.getRecipientId()
                                || transaction.getSenderId() != purchase.getSellerId()
                                || attachment.getDiscountNQT() > Math.multiplyExact(purchase.getPriceNQT(), (long) purchase.getQuantity())))) {
                    throw new NxtException.NotValidException("Invalid digital goods delivery: " + attachment.getJSONObject());
                }
                if (purchase == null || purchase.getEncryptedGoods() != null) {
                    throw new NxtException.NotCurrentlyValidException("Purchase does not exist yet, or already delivered: "
                            + attachment.getJSONObject());
                }
            }

            @Override
            boolean isDuplicate(Transaction transaction, Map<TransactionType, Map<String, Integer>> duplicates) {
                Attachment.DigitalGoodsDelivery attachment = (Attachment.DigitalGoodsDelivery) transaction.getAttachment();
                return isDuplicate(DigitalGoods.DELIVERY, Long.toUnsignedString(attachment.getPurchaseId()), duplicates, true);
            }

            @Override
            public boolean canHaveRecipient() {
                return true;
            }

            @Override
            public boolean isPhasingSafe() {
                return false;
            }

        };

        public static final TransactionType FEEDBACK = new DigitalGoods() {

            @Override
            public final byte getSubtype() {
                return TransactionType.SUBTYPE_DIGITAL_GOODS_FEEDBACK;
            }

            @Override
            public LedgerEvent getLedgerEvent() {
                return LedgerEvent.DIGITAL_GOODS_FEEDBACK;
            }

            @Override
            public String getName() {
                return "DigitalGoodsFeedback";
            }

            @Override
            Attachment.DigitalGoodsFeedback parseAttachment(ByteBuffer buffer) throws NxtException.NotValidException {
                return new Attachment.DigitalGoodsFeedback(buffer);
            }

            @Override
            Attachment.DigitalGoodsFeedback parseAttachment(JSONObject attachmentData) throws NxtException.NotValidException {
                return new Attachment.DigitalGoodsFeedback(attachmentData);
            }

            @Override
            void applyAttachment(Transaction transaction, Account senderAccount, Account recipientAccount) {
                Attachment.DigitalGoodsFeedback attachment = (Attachment.DigitalGoodsFeedback)transaction.getAttachment();
                DigitalGoodsStore.feedback(attachment.getPurchaseId(), transaction.getEncryptedMessage(), transaction.getMessage());
            }

            @Override
            void doValidateAttachment(Transaction transaction) throws NxtException.ValidationException {
                Attachment.DigitalGoodsFeedback attachment = (Attachment.DigitalGoodsFeedback) transaction.getAttachment();
                DigitalGoodsStore.Purchase purchase = DigitalGoodsStore.Purchase.getPurchase(attachment.getPurchaseId());
                if (purchase != null &&
                        (purchase.getSellerId() != transaction.getRecipientId()
                                || transaction.getSenderId() != purchase.getBuyerId())) {
                    throw new NxtException.NotValidException("Invalid digital goods feedback: " + attachment.getJSONObject());
                }
                if (transaction.getEncryptedMessage() == null && transaction.getMessage() == null) {
                    throw new NxtException.NotValidException("Missing feedback message");
                }
                if (transaction.getEncryptedMessage() != null && ! transaction.getEncryptedMessage().isText()) {
                    throw new NxtException.NotValidException("Only text encrypted messages allowed");
                }
                if (transaction.getMessage() != null && ! transaction.getMessage().isText()) {
                    throw new NxtException.NotValidException("Only text public messages allowed");
                }
                if (purchase == null || purchase.getEncryptedGoods() == null) {
                    throw new NxtException.NotCurrentlyValidException("Purchase does not exist yet or not yet delivered");
                }
            }

            @Override
            public boolean canHaveRecipient() {
                return true;
            }

            @Override
            public boolean isPhasingSafe() {
                return false;
            }

        };

        public static final TransactionType REFUND = new DigitalGoods() {

            @Override
            public final byte getSubtype() {
                return TransactionType.SUBTYPE_DIGITAL_GOODS_REFUND;
            }

            @Override
            public LedgerEvent getLedgerEvent() {
                return LedgerEvent.DIGITAL_GOODS_REFUND;
            }

            @Override
            public String getName() {
                return "DigitalGoodsRefund";
            }

            @Override
            Attachment.DigitalGoodsRefund parseAttachment(ByteBuffer buffer) throws NxtException.NotValidException {
                return new Attachment.DigitalGoodsRefund(buffer);
            }

            @Override
            Attachment.DigitalGoodsRefund parseAttachment(JSONObject attachmentData) throws NxtException.NotValidException {
                return new Attachment.DigitalGoodsRefund(attachmentData);
            }

            @Override
            boolean applyAttachmentUnconfirmed(Transaction transaction, Account senderAccount) {
                Attachment.DigitalGoodsRefund attachment = (Attachment.DigitalGoodsRefund) transaction.getAttachment();
                if (senderAccount.getUnconfirmedBalanceNQT() >= attachment.getRefundNQT()) {
                    senderAccount.addToUnconfirmedBalanceNQT(getLedgerEvent(), transaction.getId(), -attachment.getRefundNQT());
                    return true;
                }
                return false;
            }

            @Override
            void undoAttachmentUnconfirmed(Transaction transaction, Account senderAccount) {
                Attachment.DigitalGoodsRefund attachment = (Attachment.DigitalGoodsRefund) transaction.getAttachment();
                senderAccount.addToUnconfirmedBalanceNQT(getLedgerEvent(), transaction.getId(), attachment.getRefundNQT());
            }

            @Override
            void applyAttachment(Transaction transaction, Account senderAccount, Account recipientAccount) {
                Attachment.DigitalGoodsRefund attachment = (Attachment.DigitalGoodsRefund) transaction.getAttachment();
                DigitalGoodsStore.refund(getLedgerEvent(), transaction.getId(), transaction.getSenderId(),
                        attachment.getPurchaseId(), attachment.getRefundNQT(), transaction.getEncryptedMessage());
            }

            @Override
            void doValidateAttachment(Transaction transaction) throws NxtException.ValidationException {
                Attachment.DigitalGoodsRefund attachment = (Attachment.DigitalGoodsRefund) transaction.getAttachment();
                DigitalGoodsStore.Purchase purchase = DigitalGoodsStore.Purchase.getPurchase(attachment.getPurchaseId());
                if (attachment.getRefundNQT() < 0 || attachment.getRefundNQT() > Constants.MAX_BALANCE_NQT
                        || (purchase != null &&
                        (purchase.getBuyerId() != transaction.getRecipientId()
                                || transaction.getSenderId() != purchase.getSellerId()))) {
                    throw new NxtException.NotValidException("Invalid digital goods refund: " + attachment.getJSONObject());
                }
                if (transaction.getEncryptedMessage() != null && ! transaction.getEncryptedMessage().isText()) {
                    throw new NxtException.NotValidException("Only text encrypted messages allowed");
                }
                if (purchase == null || purchase.getEncryptedGoods() == null || purchase.getRefundNQT() != 0) {
                    throw new NxtException.NotCurrentlyValidException("Purchase does not exist or is not delivered or is already refunded");
                }
            }

            @Override
            boolean isDuplicate(Transaction transaction, Map<TransactionType, Map<String, Integer>> duplicates) {
                Attachment.DigitalGoodsRefund attachment = (Attachment.DigitalGoodsRefund) transaction.getAttachment();
                return isDuplicate(DigitalGoods.REFUND, Long.toUnsignedString(attachment.getPurchaseId()), duplicates, true);
            }

            @Override
            public boolean canHaveRecipient() {
                return true;
            }

            @Override
            public boolean isPhasingSafe() {
                return false;
            }

        };

    }

    public static abstract class AccountControl extends TransactionType {

        private AccountControl() {
        }

        @Override
        public final byte getType() {
            return TransactionType.TYPE_ACCOUNT_CONTROL;
        }

        @Override
        final boolean applyAttachmentUnconfirmed(Transaction transaction, Account senderAccount) {
            return true;
        }

        @Override
        final void undoAttachmentUnconfirmed(Transaction transaction, Account senderAccount) {
        }

        public static final TransactionType EFFECTIVE_BALANCE_LEASING = new AccountControl() {

            @Override
            public final byte getSubtype() {
                return TransactionType.SUBTYPE_ACCOUNT_CONTROL_EFFECTIVE_BALANCE_LEASING;
            }

            @Override
            public LedgerEvent getLedgerEvent() {
                return LedgerEvent.ACCOUNT_CONTROL_EFFECTIVE_BALANCE_LEASING;
            }

            @Override
            public String getName() {
                return "EffectiveBalanceLeasing";
            }

            @Override
            Attachment.AccountControlEffectiveBalanceLeasing parseAttachment(ByteBuffer buffer) throws NxtException.NotValidException {
                return new Attachment.AccountControlEffectiveBalanceLeasing(buffer);
            }

            @Override
            Attachment.AccountControlEffectiveBalanceLeasing parseAttachment(JSONObject attachmentData) throws NxtException.NotValidException {
                return new Attachment.AccountControlEffectiveBalanceLeasing(attachmentData);
            }

            @Override
            void applyAttachment(Transaction transaction, Account senderAccount, Account recipientAccount) {
                Attachment.AccountControlEffectiveBalanceLeasing attachment = (Attachment.AccountControlEffectiveBalanceLeasing) transaction.getAttachment();
                Account.getAccount(transaction.getSenderId()).leaseEffectiveBalance(transaction.getRecipientId(), attachment.getPeriod());
            }

            @Override
            void validateAttachment(Transaction transaction) throws NxtException.ValidationException {
                Attachment.AccountControlEffectiveBalanceLeasing attachment = (Attachment.AccountControlEffectiveBalanceLeasing)transaction.getAttachment();
                if (transaction.getSenderId() == transaction.getRecipientId()) {
                    throw new NxtException.NotValidException("Account cannot lease balance to itself");
                }
                if (transaction.getAmountNQT() != 0) {
                    throw new NxtException.NotValidException("Transaction amount must be 0 for effective balance leasing");
                }
                if (attachment.getPeriod() < Constants.LEASING_DELAY || attachment.getPeriod() > 65535) {
                    throw new NxtException.NotValidException("Invalid effective balance leasing period: " + attachment.getPeriod());
                }
                byte[] recipientPublicKey = Account.getPublicKey(transaction.getRecipientId());
<<<<<<< HEAD
                if (recipientPublicKey == null) {
                    throw new NxtException.NotValidException("Invalid effective balance leasing: "
=======
                if (recipientPublicKey == null && Nxt.getBlockchain().getHeight() > Constants.PHASING_BLOCK) {
                    throw new NxtException.NotCurrentlyValidException("Invalid effective balance leasing: "
>>>>>>> 5981932a
                            + " recipient account " + Long.toUnsignedString(transaction.getRecipientId()) + " not found or no public key published");
                }
                if (transaction.getRecipientId() == Genesis.CREATOR_ID) {
                    throw new NxtException.NotValidException("Leasing to Genesis account not allowed");
                }
            }

            @Override
            public boolean canHaveRecipient() {
                return true;
            }

            @Override
            public boolean isPhasingSafe() {
                return true;
            }

        };

        public static final TransactionType SET_PHASING_ONLY = new AccountControl() {

            @Override
            public byte getSubtype() {
                return SUBTYPE_ACCOUNT_CONTROL_PHASING_ONLY;
            }

            @Override
            public LedgerEvent getLedgerEvent() {
                return LedgerEvent.ACCOUNT_CONTROL_PHASING_ONLY;
            }

            @Override
            AbstractAttachment parseAttachment(ByteBuffer buffer) {
                return new Attachment.SetPhasingOnly(buffer);
            }

            @Override
            AbstractAttachment parseAttachment(JSONObject attachmentData) {
                return new Attachment.SetPhasingOnly(attachmentData);
            }

            @Override
            void validateAttachment(Transaction transaction) throws ValidationException {
                Attachment.SetPhasingOnly attachment = (Attachment.SetPhasingOnly)transaction.getAttachment();
                VotingModel votingModel = attachment.getPhasingParams().getVoteWeighting().getVotingModel();
                attachment.getPhasingParams().validate();
                attachment.getPhasingParams().checkApprovable();
                if (votingModel == VotingModel.NONE) {
                    Account senderAccount = Account.getAccount(transaction.getSenderId());
                    if (senderAccount == null || !senderAccount.getControls().contains(ControlType.PHASING_ONLY)) {
                        throw new NxtException.NotCurrentlyValidException("Phasing only account control is not currently enabled");
                    }
                } else if (votingModel == VotingModel.TRANSACTION || votingModel == VotingModel.HASH) {
                    throw new NxtException.NotValidException("Invalid voting model " + votingModel + " for account control");
                }
                long maxFees = attachment.getMaxFees();
                long maxFeesLimit = (attachment.getPhasingParams().getVoteWeighting().isBalanceIndependent() ? 3 : 22) * Constants.ONE_NXT;
                if (maxFees < 0 || (maxFees > 0 && maxFees < maxFeesLimit) || maxFees > Constants.MAX_BALANCE_NQT) {
                    throw new NxtException.NotValidException(String.format("Invalid max fees %f NXT", ((double)maxFees)/Constants.ONE_NXT));
                }
                short minDuration = attachment.getMinDuration();
                if (minDuration < 0 || (minDuration > 0 && minDuration < 3) || minDuration >= Constants.MAX_PHASING_DURATION) {
                    throw new NxtException.NotValidException("Invalid min duration " + attachment.getMinDuration());
                }
                short maxDuration = attachment.getMaxDuration();
                if (maxDuration < 0 || (maxDuration > 0 && maxDuration < 3) || maxDuration >= Constants.MAX_PHASING_DURATION) {
                    throw new NxtException.NotValidException("Invalid max duration " + maxDuration);
                }
                if (minDuration > maxDuration) {
                    throw new NxtException.NotValidException(String.format("Min duration %d cannot exceed max duration %d ",
                            minDuration, maxDuration));
                }
            }

            @Override
            boolean isDuplicate(Transaction transaction, Map<TransactionType, Map<String, Integer>> duplicates) {
                return TransactionType.isDuplicate(SET_PHASING_ONLY, Long.toUnsignedString(transaction.getSenderId()), duplicates, true);
            }

            @Override
            void applyAttachment(Transaction transaction, Account senderAccount, Account recipientAccount) {
                Attachment.SetPhasingOnly attachment = (Attachment.SetPhasingOnly)transaction.getAttachment();
                AccountRestrictions.PhasingOnly.set(senderAccount, attachment);
            }

            @Override
            public boolean canHaveRecipient() {
                return false;
            }

            @Override
            public String getName() {
                return "SetPhasingOnly";
            }

            @Override
            public boolean isPhasingSafe() {
                return false;
            }

        };

    }

    public static abstract class Data extends TransactionType {

        private static final Fee TAGGED_DATA_FEE = new Fee.SizeBasedFee(Constants.ONE_NXT, Constants.ONE_NXT/10) {
            @Override
            public int getSize(TransactionImpl transaction, Appendix appendix) {
                return appendix.getFullSize();
            }
        };

        private Data() {
        }

        @Override
        public final byte getType() {
            return TransactionType.TYPE_DATA;
        }

        @Override
        final Fee getBaselineFee(Transaction transaction) {
            return TAGGED_DATA_FEE;
        }

        @Override
        final boolean applyAttachmentUnconfirmed(Transaction transaction, Account senderAccount) {
            return true;
        }

        @Override
        final void undoAttachmentUnconfirmed(Transaction transaction, Account senderAccount) {
        }

        @Override
        public final boolean canHaveRecipient() {
            return false;
        }

        @Override
        public final boolean isPhasingSafe() {
            return false;
        }

        @Override
        public final boolean isPhasable() {
            return false;
        }

        public static final TransactionType TAGGED_DATA_UPLOAD = new Data() {

            @Override
            public byte getSubtype() {
                return SUBTYPE_DATA_TAGGED_DATA_UPLOAD;
            }

            @Override
            public LedgerEvent getLedgerEvent() {
                return LedgerEvent.TAGGED_DATA_UPLOAD;
            }

            @Override
            Attachment.TaggedDataUpload parseAttachment(ByteBuffer buffer) throws NxtException.NotValidException {
                return new Attachment.TaggedDataUpload(buffer);
            }

            @Override
            Attachment.TaggedDataUpload parseAttachment(JSONObject attachmentData) throws NxtException.NotValidException {
                return new Attachment.TaggedDataUpload(attachmentData);
            }

            @Override
            void validateAttachment(Transaction transaction) throws NxtException.ValidationException {
                Attachment.TaggedDataUpload attachment = (Attachment.TaggedDataUpload) transaction.getAttachment();
                if (attachment.getData() == null && Nxt.getEpochTime() - transaction.getTimestamp() < Constants.MIN_PRUNABLE_LIFETIME) {
                    throw new NxtException.NotCurrentlyValidException("Data has been pruned prematurely");
                }
                if (attachment.getData() != null) {
                    if (attachment.getName().length() == 0 || attachment.getName().length() > Constants.MAX_TAGGED_DATA_NAME_LENGTH) {
                        throw new NxtException.NotValidException("Invalid name length: " + attachment.getName().length());
                    }
                    if (attachment.getDescription().length() > Constants.MAX_TAGGED_DATA_DESCRIPTION_LENGTH) {
                        throw new NxtException.NotValidException("Invalid description length: " + attachment.getDescription().length());
                    }
                    if (attachment.getTags().length() > Constants.MAX_TAGGED_DATA_TAGS_LENGTH) {
                        throw new NxtException.NotValidException("Invalid tags length: " + attachment.getTags().length());
                    }
                    if (attachment.getType().length() > Constants.MAX_TAGGED_DATA_TYPE_LENGTH) {
                        throw new NxtException.NotValidException("Invalid type length: " + attachment.getType().length());
                    }
                    if (attachment.getChannel().length() > Constants.MAX_TAGGED_DATA_CHANNEL_LENGTH) {
                        throw new NxtException.NotValidException("Invalid channel length: " + attachment.getChannel().length());
                    }
                    if (attachment.getFilename().length() > Constants.MAX_TAGGED_DATA_FILENAME_LENGTH) {
                        throw new NxtException.NotValidException("Invalid filename length: " + attachment.getFilename().length());
                    }
                    if (attachment.getData().length == 0 || attachment.getData().length > Constants.MAX_TAGGED_DATA_DATA_LENGTH) {
                        throw new NxtException.NotValidException("Invalid data length: " + attachment.getData().length);
                    }
                }
            }

            @Override
            void applyAttachment(Transaction transaction, Account senderAccount, Account recipientAccount) {
                Attachment.TaggedDataUpload attachment = (Attachment.TaggedDataUpload) transaction.getAttachment();
                TaggedData.add((TransactionImpl)transaction, attachment);
            }

            @Override
            public String getName() {
                return "TaggedDataUpload";
            }

            @Override
            boolean isPruned(long transactionId) {
                return TaggedData.isPruned(transactionId);
            }

        };

        public static final TransactionType TAGGED_DATA_EXTEND = new Data() {

            @Override
            public byte getSubtype() {
                return SUBTYPE_DATA_TAGGED_DATA_EXTEND;
            }

            @Override
            public LedgerEvent getLedgerEvent() {
                return LedgerEvent.TAGGED_DATA_EXTEND;
            }

            @Override
            Attachment.TaggedDataExtend parseAttachment(ByteBuffer buffer) throws NxtException.NotValidException {
                return new Attachment.TaggedDataExtend(buffer);
            }

            @Override
            Attachment.TaggedDataExtend parseAttachment(JSONObject attachmentData) throws NxtException.NotValidException {
                return new Attachment.TaggedDataExtend(attachmentData);
            }

            @Override
            void validateAttachment(Transaction transaction) throws NxtException.ValidationException {
                Attachment.TaggedDataExtend attachment = (Attachment.TaggedDataExtend) transaction.getAttachment();
                if ((attachment.jsonIsPruned() || attachment.getData() == null) && Nxt.getEpochTime() - transaction.getTimestamp() < Constants.MIN_PRUNABLE_LIFETIME) {
                    throw new NxtException.NotCurrentlyValidException("Data has been pruned prematurely");
                }
                TransactionImpl uploadTransaction = TransactionDb.findTransaction(attachment.getTaggedDataId(), Nxt.getBlockchain().getHeight());
                if (uploadTransaction == null) {
                    throw new NxtException.NotCurrentlyValidException("No such tagged data upload " + Long.toUnsignedString(attachment.getTaggedDataId()));
                }
                if (uploadTransaction.getType() != TAGGED_DATA_UPLOAD) {
                    throw new NxtException.NotValidException("Transaction " + Long.toUnsignedString(attachment.getTaggedDataId())
                            + " is not a tagged data upload");
                }
                if (attachment.getData() != null) {
                    Attachment.TaggedDataUpload taggedDataUpload = (Attachment.TaggedDataUpload)uploadTransaction.getAttachment();
                    if (!Arrays.equals(attachment.getHash(), taggedDataUpload.getHash())) {
                        throw new NxtException.NotValidException("Hashes don't match! Extend hash: " + Convert.toHexString(attachment.getHash())
                                + " upload hash: " + Convert.toHexString(taggedDataUpload.getHash()));
                    }
                }
<<<<<<< HEAD
                TaggedData taggedData = TaggedData.getData(attachment.getTaggedDataId());
                if (taggedData != null && taggedData.getTransactionTimestamp() > Nxt.getEpochTime() + 6 * Constants.MIN_PRUNABLE_LIFETIME) {
                    throw new NxtException.NotCurrentlyValidException("Data already extended, timestamp is " + taggedData.getTransactionTimestamp());
=======
                if (Nxt.getBlockchain().getHeight() > Constants.BLOCK_19) {
                    TaggedData taggedData = TaggedData.getData(attachment.getTaggedDataId());
                    if (taggedData != null && taggedData.getTransactionTimestamp() > Nxt.getEpochTime() + 6 * Constants.MIN_PRUNABLE_LIFETIME) {
                        throw new NxtException.NotCurrentlyValidException("Data already extended, timestamp is " + taggedData.getTransactionTimestamp());
                    }
>>>>>>> 5981932a
                }
            }

            @Override
            void applyAttachment(Transaction transaction, Account senderAccount, Account recipientAccount) {
                Attachment.TaggedDataExtend attachment = (Attachment.TaggedDataExtend) transaction.getAttachment();
                TaggedData.extend(transaction, attachment);
            }

            @Override
            public String getName() {
                return "TaggedDataExtend";
            }

            @Override
            boolean isPruned(long transactionId) {
                return false;
            }

        };

    }

}<|MERGE_RESOLUTION|>--- conflicted
+++ resolved
@@ -2128,7 +2128,6 @@
                         || attachment.getPriceNQT() <= 0 || attachment.getPriceNQT() > Constants.MAX_BALANCE_NQT) {
                     throw new NxtException.NotValidException("Invalid digital goods listing: " + attachment.getJSONObject());
                 }
-<<<<<<< HEAD
                 Appendix.PrunablePlainMessage prunablePlainMessage = transaction.getPrunablePlainMessage();
                 if (prunablePlainMessage != null) {
                     byte[] image = prunablePlainMessage.getMessage();
@@ -2138,19 +2137,6 @@
                         MediaType mediaType = MediaType.parse(mediaTypeName);
                         if (mediaType == null || !"image".equals(mediaType.getType())) {
                             throw new NxtException.NotValidException("Only image attachments allowed for DGS listing, media type is " + mediaType);
-=======
-                if (Nxt.getBlockchain().getHeight() > Constants.BLOCK_19) {
-                    Appendix.PrunablePlainMessage prunablePlainMessage = transaction.getPrunablePlainMessage();
-                    if (prunablePlainMessage != null) {
-                        byte[] image = prunablePlainMessage.getMessage();
-                        if (image != null) {
-                            Tika tika = new Tika();
-                            String mediaTypeName = tika.detect(image);
-                            MediaType mediaType = MediaType.parse(mediaTypeName);
-                            if (mediaType == null || !"image".equals(mediaType.getType())) {
-                                throw new NxtException.NotValidException("Only image attachments allowed for DGS listing, media type is " + mediaType);
-                            }
->>>>>>> 5981932a
                         }
                     }
                 }
@@ -2777,13 +2763,8 @@
                     throw new NxtException.NotValidException("Invalid effective balance leasing period: " + attachment.getPeriod());
                 }
                 byte[] recipientPublicKey = Account.getPublicKey(transaction.getRecipientId());
-<<<<<<< HEAD
                 if (recipientPublicKey == null) {
-                    throw new NxtException.NotValidException("Invalid effective balance leasing: "
-=======
-                if (recipientPublicKey == null && Nxt.getBlockchain().getHeight() > Constants.PHASING_BLOCK) {
                     throw new NxtException.NotCurrentlyValidException("Invalid effective balance leasing: "
->>>>>>> 5981932a
                             + " recipient account " + Long.toUnsignedString(transaction.getRecipientId()) + " not found or no public key published");
                 }
                 if (transaction.getRecipientId() == Genesis.CREATOR_ID) {
@@ -3048,17 +3029,9 @@
                                 + " upload hash: " + Convert.toHexString(taggedDataUpload.getHash()));
                     }
                 }
-<<<<<<< HEAD
                 TaggedData taggedData = TaggedData.getData(attachment.getTaggedDataId());
                 if (taggedData != null && taggedData.getTransactionTimestamp() > Nxt.getEpochTime() + 6 * Constants.MIN_PRUNABLE_LIFETIME) {
                     throw new NxtException.NotCurrentlyValidException("Data already extended, timestamp is " + taggedData.getTransactionTimestamp());
-=======
-                if (Nxt.getBlockchain().getHeight() > Constants.BLOCK_19) {
-                    TaggedData taggedData = TaggedData.getData(attachment.getTaggedDataId());
-                    if (taggedData != null && taggedData.getTransactionTimestamp() > Nxt.getEpochTime() + 6 * Constants.MIN_PRUNABLE_LIFETIME) {
-                        throw new NxtException.NotCurrentlyValidException("Data already extended, timestamp is " + taggedData.getTransactionTimestamp());
-                    }
->>>>>>> 5981932a
                 }
             }
 
