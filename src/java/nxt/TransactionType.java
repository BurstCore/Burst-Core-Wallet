package nxt;

import nxt.util.Convert;
import nxt.util.Logger;
import org.json.simple.JSONObject;

import java.nio.ByteBuffer;
import java.util.Arrays;
import java.util.HashMap;
import java.util.List;
import java.util.Map;


public abstract class TransactionType {

    private static final byte TYPE_PAYMENT = 0;
    private static final byte TYPE_MESSAGING = 1;
    private static final byte TYPE_COLORED_COINS = 2;
    private static final byte TYPE_DIGITAL_GOODS = 3;
    private static final byte TYPE_ACCOUNT_CONTROL = 4;
    static final byte TYPE_MONETARY_SYSTEM = 5;

    private static final byte SUBTYPE_PAYMENT_ORDINARY_PAYMENT = 0;

    private static final byte SUBTYPE_MESSAGING_ARBITRARY_MESSAGE = 0;
    private static final byte SUBTYPE_MESSAGING_ALIAS_ASSIGNMENT = 1;
    private static final byte SUBTYPE_MESSAGING_POLL_CREATION = 2;
    private static final byte SUBTYPE_MESSAGING_VOTE_CASTING = 3;
    private static final byte SUBTYPE_MESSAGING_HUB_ANNOUNCEMENT = 4;
    private static final byte SUBTYPE_MESSAGING_ACCOUNT_INFO = 5;
    private static final byte SUBTYPE_MESSAGING_ALIAS_SELL = 6;
    private static final byte SUBTYPE_MESSAGING_ALIAS_BUY = 7;
    private static final byte SUBTYPE_MESSAGING_ALIAS_DELETE = 8;
    private static final byte SUBTYPE_MESSAGING_PHASING_VOTE_CASTING = 9;

    private static final byte SUBTYPE_COLORED_COINS_ASSET_ISSUANCE = 0;
    private static final byte SUBTYPE_COLORED_COINS_ASSET_TRANSFER = 1;
    private static final byte SUBTYPE_COLORED_COINS_ASK_ORDER_PLACEMENT = 2;
    private static final byte SUBTYPE_COLORED_COINS_BID_ORDER_PLACEMENT = 3;
    private static final byte SUBTYPE_COLORED_COINS_ASK_ORDER_CANCELLATION = 4;
    private static final byte SUBTYPE_COLORED_COINS_BID_ORDER_CANCELLATION = 5;
    private static final byte SUBTYPE_COLORED_COINS_DIVIDEND_PAYMENT = 6;

    private static final byte SUBTYPE_DIGITAL_GOODS_LISTING = 0;
    private static final byte SUBTYPE_DIGITAL_GOODS_DELISTING = 1;
    private static final byte SUBTYPE_DIGITAL_GOODS_PRICE_CHANGE = 2;
    private static final byte SUBTYPE_DIGITAL_GOODS_QUANTITY_CHANGE = 3;
    private static final byte SUBTYPE_DIGITAL_GOODS_PURCHASE = 4;
    private static final byte SUBTYPE_DIGITAL_GOODS_DELIVERY = 5;
    private static final byte SUBTYPE_DIGITAL_GOODS_FEEDBACK = 6;
    private static final byte SUBTYPE_DIGITAL_GOODS_REFUND = 7;

<<<<<<< HEAD
    static final byte SUBTYPE_MONETARY_SYSTEM_CURRENCY_ISSUANCE = 0;
    static final byte SUBTYPE_MONETARY_SYSTEM_RESERVE_INCREASE = 1;
    static final byte SUBTYPE_MONETARY_SYSTEM_RESERVE_CLAIM = 2;
    static final byte SUBTYPE_MONETARY_SYSTEM_CURRENCY_TRANSFER = 3;
    static final byte SUBTYPE_MONETARY_SYSTEM_PUBLISH_EXCHANGE_OFFER = 4;
    static final byte SUBTYPE_MONETARY_SYSTEM_EXCHANGE_BUY = 5;
    static final byte SUBTYPE_MONETARY_SYSTEM_EXCHANGE_SELL = 6;
    static final byte SUBTYPE_MONETARY_SYSTEM_CURRENCY_MINTING = 7;
    static final byte SUBTYPE_MONETARY_SYSTEM_CURRENCY_DELETION = 8;
    static final byte SUBTYPE_MONETARY_SYSTEM_SHUFFLING_CREATION = 9;
    static final byte SUBTYPE_MONETARY_SYSTEM_SHUFFLING_REGISTRATION = 10;
    static final byte SUBTYPE_MONETARY_SYSTEM_SHUFFLING_PROCESSING = 11;
    static final byte SUBTYPE_MONETARY_SYSTEM_SHUFFLING_VERIFICATION = 12;
    static final byte SUBTYPE_MONETARY_SYSTEM_SHUFFLING_DISTRIBUTION = 13;
    static final byte SUBTYPE_MONETARY_SYSTEM_SHUFFLING_CANCELLATION = 14;

=======
>>>>>>> 1f64bc66
    private static final byte SUBTYPE_ACCOUNT_CONTROL_EFFECTIVE_BALANCE_LEASING = 0;

    public static TransactionType findTransactionType(byte type, byte subtype) {
        switch (type) {
            case TYPE_PAYMENT:
                switch (subtype) {
                    case SUBTYPE_PAYMENT_ORDINARY_PAYMENT:
                        return Payment.ORDINARY;
                    default:
                        return null;
                }
            case TYPE_MESSAGING:
                switch (subtype) {
                    case SUBTYPE_MESSAGING_ARBITRARY_MESSAGE:
                        return Messaging.ARBITRARY_MESSAGE;
                    case SUBTYPE_MESSAGING_ALIAS_ASSIGNMENT:
                        return Messaging.ALIAS_ASSIGNMENT;
                    case SUBTYPE_MESSAGING_POLL_CREATION:
                        return Messaging.POLL_CREATION;
                    case SUBTYPE_MESSAGING_VOTE_CASTING:
                        return Messaging.VOTE_CASTING;
                    case SUBTYPE_MESSAGING_HUB_ANNOUNCEMENT:
                        return Messaging.HUB_ANNOUNCEMENT;
                    case SUBTYPE_MESSAGING_ACCOUNT_INFO:
                        return Messaging.ACCOUNT_INFO;
                    case SUBTYPE_MESSAGING_ALIAS_SELL:
                        return Messaging.ALIAS_SELL;
                    case SUBTYPE_MESSAGING_ALIAS_BUY:
                        return Messaging.ALIAS_BUY;
                    case SUBTYPE_MESSAGING_ALIAS_DELETE:
                        return Messaging.ALIAS_DELETE;
                    case SUBTYPE_MESSAGING_PHASING_VOTE_CASTING:
                        return Messaging.PHASING_VOTE_CASTING;
                    default:
                        return null;
                }
            case TYPE_COLORED_COINS:
                switch (subtype) {
                    case SUBTYPE_COLORED_COINS_ASSET_ISSUANCE:
                        return ColoredCoins.ASSET_ISSUANCE;
                    case SUBTYPE_COLORED_COINS_ASSET_TRANSFER:
                        return ColoredCoins.ASSET_TRANSFER;
                    case SUBTYPE_COLORED_COINS_ASK_ORDER_PLACEMENT:
                        return ColoredCoins.ASK_ORDER_PLACEMENT;
                    case SUBTYPE_COLORED_COINS_BID_ORDER_PLACEMENT:
                        return ColoredCoins.BID_ORDER_PLACEMENT;
                    case SUBTYPE_COLORED_COINS_ASK_ORDER_CANCELLATION:
                        return ColoredCoins.ASK_ORDER_CANCELLATION;
                    case SUBTYPE_COLORED_COINS_BID_ORDER_CANCELLATION:
                        return ColoredCoins.BID_ORDER_CANCELLATION;
                    case SUBTYPE_COLORED_COINS_DIVIDEND_PAYMENT:
                        return ColoredCoins.DIVIDEND_PAYMENT;
                    default:
                        return null;
                }
            case TYPE_DIGITAL_GOODS:
                switch (subtype) {
                    case SUBTYPE_DIGITAL_GOODS_LISTING:
                        return DigitalGoods.LISTING;
                    case SUBTYPE_DIGITAL_GOODS_DELISTING:
                        return DigitalGoods.DELISTING;
                    case SUBTYPE_DIGITAL_GOODS_PRICE_CHANGE:
                        return DigitalGoods.PRICE_CHANGE;
                    case SUBTYPE_DIGITAL_GOODS_QUANTITY_CHANGE:
                        return DigitalGoods.QUANTITY_CHANGE;
                    case SUBTYPE_DIGITAL_GOODS_PURCHASE:
                        return DigitalGoods.PURCHASE;
                    case SUBTYPE_DIGITAL_GOODS_DELIVERY:
                        return DigitalGoods.DELIVERY;
                    case SUBTYPE_DIGITAL_GOODS_FEEDBACK:
                        return DigitalGoods.FEEDBACK;
                    case SUBTYPE_DIGITAL_GOODS_REFUND:
                        return DigitalGoods.REFUND;
                    default:
                        return null;
                }
            case TYPE_ACCOUNT_CONTROL:
                switch (subtype) {
                    case SUBTYPE_ACCOUNT_CONTROL_EFFECTIVE_BALANCE_LEASING:
                        return AccountControl.EFFECTIVE_BALANCE_LEASING;
                    default:
                        return null;
                }
            case TYPE_MONETARY_SYSTEM:
<<<<<<< HEAD
                switch (subtype) {
                    case SUBTYPE_MONETARY_SYSTEM_CURRENCY_ISSUANCE:
                        return MonetarySystem.CURRENCY_ISSUANCE;
                    case SUBTYPE_MONETARY_SYSTEM_RESERVE_INCREASE:
                        return MonetarySystem.RESERVE_INCREASE;
                    case SUBTYPE_MONETARY_SYSTEM_RESERVE_CLAIM:
                        return MonetarySystem.RESERVE_CLAIM;
                    case SUBTYPE_MONETARY_SYSTEM_CURRENCY_TRANSFER:
                        return MonetarySystem.CURRENCY_TRANSFER;
                    case SUBTYPE_MONETARY_SYSTEM_PUBLISH_EXCHANGE_OFFER:
                        return MonetarySystem.PUBLISH_EXCHANGE_OFFER;
                    case SUBTYPE_MONETARY_SYSTEM_EXCHANGE_BUY:
                        return MonetarySystem.EXCHANGE_BUY;
                    case SUBTYPE_MONETARY_SYSTEM_EXCHANGE_SELL:
                        return MonetarySystem.EXCHANGE_SELL;
                    case SUBTYPE_MONETARY_SYSTEM_CURRENCY_MINTING:
                        return MonetarySystem.CURRENCY_MINTING;
                    case SUBTYPE_MONETARY_SYSTEM_CURRENCY_DELETION:
                        return MonetarySystem.CURRENCY_DELETION;
                    case SUBTYPE_MONETARY_SYSTEM_SHUFFLING_CREATION:
                        return MonetarySystem.SHUFFLING_CREATION;
                    case SUBTYPE_MONETARY_SYSTEM_SHUFFLING_REGISTRATION:
                        return MonetarySystem.SHUFFLING_REGISTRATION;
                    case SUBTYPE_MONETARY_SYSTEM_SHUFFLING_PROCESSING:
                        return MonetarySystem.SHUFFLING_PROCESSING;
                    case SUBTYPE_MONETARY_SYSTEM_SHUFFLING_VERIFICATION:
                        return MonetarySystem.SHUFFLING_VERIFICATION;
                    case SUBTYPE_MONETARY_SYSTEM_SHUFFLING_DISTRIBUTION:
                        return MonetarySystem.SHUFFLING_DISTRIBUTION;
                    case SUBTYPE_MONETARY_SYSTEM_SHUFFLING_CANCELLATION:
                        return MonetarySystem.SHUFFLING_CANCELLATION;
                }
=======
                return MonetarySystem.findTransactionType(subtype);
>>>>>>> 1f64bc66
            default:
                return null;
        }
    }

    private static final Fee POLL_FEE = new Fee.ConstantFee(10 * Constants.ONE_NXT);
    private static final Fee ASSET_ISSUANCE_FEE = new Fee.ConstantFee(1000 * Constants.ONE_NXT);

    TransactionType() {}

    public abstract byte getType();

    public abstract byte getSubtype();

    abstract Attachment.AbstractAttachment parseAttachment(ByteBuffer buffer, byte transactionVersion) throws NxtException.NotValidException;

    abstract Attachment.AbstractAttachment parseAttachment(JSONObject attachmentData) throws NxtException.NotValidException;

    abstract void validateAttachment(Transaction transaction) throws NxtException.ValidationException;

    // return false iff double spending
    final boolean applyUnconfirmed(Transaction transaction, Account senderAccount) {
        long totalAmountNQT = Convert.safeAdd(transaction.getAmountNQT(), transaction.getFeeNQT());
        if (transaction.getReferencedTransactionFullHash() != null
                && transaction.getTimestamp() > Constants.REFERENCED_TRANSACTION_FULL_HASH_BLOCK_TIMESTAMP) {
            totalAmountNQT = Convert.safeAdd(totalAmountNQT, Constants.UNCONFIRMED_POOL_DEPOSIT_NQT);
        }
        if (senderAccount.getUnconfirmedBalanceNQT() < totalAmountNQT
                && !(transaction.getTimestamp() == 0 && Arrays.equals(senderAccount.getPublicKey(), Genesis.CREATOR_PUBLIC_KEY))) {
            return false;
        }
        senderAccount.addToUnconfirmedBalanceNQT(-totalAmountNQT);
        if (!applyAttachmentUnconfirmed(transaction, senderAccount)) {
            senderAccount.addToUnconfirmedBalanceNQT(totalAmountNQT);
            return false;
        }
        return true;
    }

    abstract boolean applyAttachmentUnconfirmed(Transaction transaction, Account senderAccount);

    final void apply(Transaction transaction, Account senderAccount, Account recipientAccount) {
        long amount = transaction.getAmountNQT();
        if (transaction.getPhasing() == null) {
            senderAccount.addToBalanceNQT(-Convert.safeAdd(amount, transaction.getFeeNQT()));
        } else {
            senderAccount.addToBalanceNQT(-amount);
        }
        if (recipientAccount != null) {
            recipientAccount.addToBalanceAndUnconfirmedBalanceNQT(amount);
        }
        applyAttachment(transaction, senderAccount, recipientAccount);
    }

    abstract void applyAttachment(Transaction transaction, Account senderAccount, Account recipientAccount);

    final void undoUnconfirmed(Transaction transaction, Account senderAccount) {
        undoAttachmentUnconfirmed(transaction, senderAccount);
        senderAccount.addToUnconfirmedBalanceNQT(Convert.safeAdd(transaction.getAmountNQT(), transaction.getFeeNQT()));
        if (transaction.getReferencedTransactionFullHash() != null
                && transaction.getTimestamp() > Constants.REFERENCED_TRANSACTION_FULL_HASH_BLOCK_TIMESTAMP) {
            senderAccount.addToUnconfirmedBalanceNQT(Constants.UNCONFIRMED_POOL_DEPOSIT_NQT);
        }
    }

    abstract void undoAttachmentUnconfirmed(Transaction transaction, Account senderAccount);

    boolean isDuplicate(Transaction transaction, Map<TransactionType, Map<String,Boolean>> duplicates) {
        return false;
    }

    boolean isUnconfirmedDuplicate(Transaction transaction, Map<TransactionType, Map<String,Boolean>> duplicates) {
        return false;
    }

    static boolean isDuplicate(TransactionType uniqueType, String key, Map<TransactionType, Map<String, Boolean>> duplicates, boolean exclusive) {
        Map<String,Boolean> typeDuplicates = duplicates.get(uniqueType);
        if (typeDuplicates == null) {
            typeDuplicates = new HashMap<>();
            duplicates.put(uniqueType, typeDuplicates);
        }
        Boolean hasExclusive = typeDuplicates.get(key);
        if (hasExclusive == null) {
            typeDuplicates.put(key, exclusive);
            return false;
        }
        return hasExclusive || exclusive;
    }

    public abstract boolean canHaveRecipient();

    public boolean mustHaveRecipient() {
        return canHaveRecipient();
    }

    public Fee getBaselineFee(Transaction transaction) throws NxtException.NotValidException {
        return Fee.DEFAULT_FEE;
    }

    public Fee getNextFee(Transaction transaction) throws NxtException.NotValidException {
        return Fee.DEFAULT_FEE;
    }

    public abstract String getName();

    @Override
    public final String toString() {
        return getName() + " type: " + getType() + ", subtype: " + getSubtype();
    }

    public static abstract class Payment extends TransactionType {

        private Payment() {
        }

        @Override
        public final byte getType() {
            return TransactionType.TYPE_PAYMENT;
        }

        @Override
        final boolean applyAttachmentUnconfirmed(Transaction transaction, Account senderAccount) {
            return true;
        }

        @Override
        final void applyAttachment(Transaction transaction, Account senderAccount, Account recipientAccount) {
        }

        @Override
        final void undoAttachmentUnconfirmed(Transaction transaction, Account senderAccount) {
        }

        @Override
        public final boolean canHaveRecipient() {
            return true;
        }

        public static final TransactionType ORDINARY = new Payment() {

            @Override
            public final byte getSubtype() {
                return TransactionType.SUBTYPE_PAYMENT_ORDINARY_PAYMENT;
            }

            @Override
            public String getName() {
                return "OrdinaryPayment";
            }

            @Override
            Attachment.EmptyAttachment parseAttachment(ByteBuffer buffer, byte transactionVersion) throws NxtException.NotValidException {
                return Attachment.ORDINARY_PAYMENT;
            }

            @Override
            Attachment.EmptyAttachment parseAttachment(JSONObject attachmentData) throws NxtException.NotValidException {
                return Attachment.ORDINARY_PAYMENT;
            }

            @Override
            void validateAttachment(Transaction transaction) throws NxtException.ValidationException {
                if (transaction.getAmountNQT() <= 0 || transaction.getAmountNQT() >= Constants.MAX_BALANCE_NQT) {
                    throw new NxtException.NotValidException("Invalid ordinary payment");
                }
            }

        };

    }

    public static abstract class Messaging extends TransactionType {

        private Messaging() {
        }

        @Override
        public final byte getType() {
            return TransactionType.TYPE_MESSAGING;
        }

        @Override
        final boolean applyAttachmentUnconfirmed(Transaction transaction, Account senderAccount) {
            return true;
        }

        @Override
        final void undoAttachmentUnconfirmed(Transaction transaction, Account senderAccount) {
        }

        public final static TransactionType ARBITRARY_MESSAGE = new Messaging() {

            @Override
            public final byte getSubtype() {
                return TransactionType.SUBTYPE_MESSAGING_ARBITRARY_MESSAGE;
            }

            @Override
            public String getName() {
                return "ArbitraryMessage";
            }

            @Override
            Attachment.EmptyAttachment parseAttachment(ByteBuffer buffer, byte transactionVersion) throws NxtException.NotValidException {
                return Attachment.ARBITRARY_MESSAGE;
            }

            @Override
            Attachment.EmptyAttachment parseAttachment(JSONObject attachmentData) throws NxtException.NotValidException {
                return Attachment.ARBITRARY_MESSAGE;
            }

            @Override
            void applyAttachment(Transaction transaction, Account senderAccount, Account recipientAccount) {
            }

            @Override
            void validateAttachment(Transaction transaction) throws NxtException.ValidationException {
                Attachment attachment = transaction.getAttachment();
                if (transaction.getAmountNQT() != 0) {
                    throw new NxtException.NotValidException("Invalid arbitrary message: " + attachment.getJSONObject());
                }
                if (transaction.getRecipientId() == Genesis.CREATOR_ID && Nxt.getBlockchain().getHeight() > Constants.MONETARY_SYSTEM_BLOCK) {
                    throw new NxtException.NotCurrentlyValidException("Sending messages to Genesis not allowed.");
                }
            }

            @Override
            public boolean canHaveRecipient() {
                return true;
            }

            @Override
            public boolean mustHaveRecipient() {
                return false;
            }

        };

        public static final TransactionType ALIAS_ASSIGNMENT = new Messaging() {

            @Override
            public final byte getSubtype() {
                return TransactionType.SUBTYPE_MESSAGING_ALIAS_ASSIGNMENT;
            }

            @Override
            public String getName() {
                return "AliasAssignment";
            }

            @Override
            Attachment.MessagingAliasAssignment parseAttachment(ByteBuffer buffer, byte transactionVersion) throws NxtException.NotValidException {
                return new Attachment.MessagingAliasAssignment(buffer, transactionVersion);
            }

            @Override
            Attachment.MessagingAliasAssignment parseAttachment(JSONObject attachmentData) throws NxtException.NotValidException {
                return new Attachment.MessagingAliasAssignment(attachmentData);
            }

            @Override
            void applyAttachment(Transaction transaction, Account senderAccount, Account recipientAccount) {
                Attachment.MessagingAliasAssignment attachment = (Attachment.MessagingAliasAssignment) transaction.getAttachment();
                Alias.addOrUpdateAlias(transaction, attachment);
            }

            @Override
            boolean isDuplicate(Transaction transaction, Map<TransactionType, Map<String,Boolean>> duplicates) {
                Attachment.MessagingAliasAssignment attachment = (Attachment.MessagingAliasAssignment) transaction.getAttachment();
                return isDuplicate(Messaging.ALIAS_ASSIGNMENT, attachment.getAliasName().toLowerCase(), duplicates, true);
            }

            @Override
            void validateAttachment(Transaction transaction) throws NxtException.ValidationException {
                Attachment.MessagingAliasAssignment attachment = (Attachment.MessagingAliasAssignment) transaction.getAttachment();
                if (attachment.getAliasName().length() == 0
                        || attachment.getAliasName().length() > Constants.MAX_ALIAS_LENGTH
                        || attachment.getAliasURI().length() > Constants.MAX_ALIAS_URI_LENGTH) {
                    throw new NxtException.NotValidException("Invalid alias assignment: " + attachment.getJSONObject());
                }
                String normalizedAlias = attachment.getAliasName().toLowerCase();
                for (int i = 0; i < normalizedAlias.length(); i++) {
                    if (Constants.ALPHABET.indexOf(normalizedAlias.charAt(i)) < 0) {
                        throw new NxtException.NotValidException("Invalid alias name: " + normalizedAlias);
                    }
                }
                Alias alias = Alias.getAlias(normalizedAlias);
                if (alias != null && alias.getAccountId() != transaction.getSenderId()) {
                    throw new NxtException.NotCurrentlyValidException("Alias already owned by another account: " + normalizedAlias);
                }
            }

            @Override
            public boolean canHaveRecipient() {
                return false;
            }

        };

        public static final TransactionType ALIAS_SELL = new Messaging() {

            @Override
            public final byte getSubtype() {
                return TransactionType.SUBTYPE_MESSAGING_ALIAS_SELL;
            }

            @Override
            public String getName() {
                return "AliasSell";
            }

            @Override
            Attachment.MessagingAliasSell parseAttachment(ByteBuffer buffer, byte transactionVersion) throws NxtException.NotValidException {
                return new Attachment.MessagingAliasSell(buffer, transactionVersion);
            }

            @Override
            Attachment.MessagingAliasSell parseAttachment(JSONObject attachmentData) throws NxtException.NotValidException {
                return new Attachment.MessagingAliasSell(attachmentData);
            }

            @Override
            void applyAttachment(Transaction transaction, Account senderAccount, Account recipientAccount) {
                final Attachment.MessagingAliasSell attachment =
                        (Attachment.MessagingAliasSell) transaction.getAttachment();
                Alias.sellAlias(transaction, attachment);
            }

            @Override
            boolean isDuplicate(Transaction transaction, Map<TransactionType, Map<String,Boolean>> duplicates) {
                Attachment.MessagingAliasSell attachment = (Attachment.MessagingAliasSell) transaction.getAttachment();
                // not a bug, uniqueness is based on Messaging.ALIAS_ASSIGNMENT
                return isDuplicate(Messaging.ALIAS_ASSIGNMENT, attachment.getAliasName().toLowerCase(), duplicates, true);
            }

            @Override
            void validateAttachment(Transaction transaction) throws NxtException.ValidationException {
                if (transaction.getAmountNQT() != 0) {
                    throw new NxtException.NotValidException("Invalid sell alias transaction: " +
                            transaction.getJSONObject());
                }
                final Attachment.MessagingAliasSell attachment =
                        (Attachment.MessagingAliasSell) transaction.getAttachment();
                final String aliasName = attachment.getAliasName();
                if (aliasName == null || aliasName.length() == 0) {
                    throw new NxtException.NotValidException("Missing alias name");
                }
                long priceNQT = attachment.getPriceNQT();
                if (priceNQT < 0 || priceNQT > Constants.MAX_BALANCE_NQT) {
                    throw new NxtException.NotValidException("Invalid alias sell price: " + priceNQT);
                }
                if (priceNQT == 0) {
                    if (Genesis.CREATOR_ID == transaction.getRecipientId()) {
                        throw new NxtException.NotValidException("Transferring aliases to Genesis account not allowed");
                    } else if (transaction.getRecipientId() == 0) {
                        throw new NxtException.NotValidException("Missing alias transfer recipient");
                    }
                }
                final Alias alias = Alias.getAlias(aliasName);
                if (alias == null) {
                    throw new NxtException.NotCurrentlyValidException("Alias hasn't been registered yet: " + aliasName);
                } else if (alias.getAccountId() != transaction.getSenderId()) {
                    throw new NxtException.NotCurrentlyValidException("Alias doesn't belong to sender: " + aliasName);
                }
                if (transaction.getRecipientId() == Genesis.CREATOR_ID) {
                    throw new NxtException.NotCurrentlyValidException("Selling alias to Genesis not allowed");
                }
            }

            @Override
            public boolean canHaveRecipient() {
                return true;
            }

            @Override
            public boolean mustHaveRecipient() {
                return false;
            }

        };

        public static final TransactionType ALIAS_BUY = new Messaging() {

            @Override
            public final byte getSubtype() {
                return TransactionType.SUBTYPE_MESSAGING_ALIAS_BUY;
            }

            @Override
            public String getName() {
                return "AliasBuy";
            }

            @Override
            Attachment.MessagingAliasBuy parseAttachment(ByteBuffer buffer, byte transactionVersion) throws NxtException.NotValidException {
                return new Attachment.MessagingAliasBuy(buffer, transactionVersion);
            }

            @Override
            Attachment.MessagingAliasBuy parseAttachment(JSONObject attachmentData) throws NxtException.NotValidException {
                return new Attachment.MessagingAliasBuy(attachmentData);
            }

            @Override
            void applyAttachment(Transaction transaction, Account senderAccount, Account recipientAccount) {
                final Attachment.MessagingAliasBuy attachment =
                        (Attachment.MessagingAliasBuy) transaction.getAttachment();
                final String aliasName = attachment.getAliasName();
                Alias.changeOwner(transaction.getSenderId(), aliasName, transaction.getBlockTimestamp());
            }

            @Override
            boolean isDuplicate(Transaction transaction, Map<TransactionType, Map<String,Boolean>> duplicates) {
                Attachment.MessagingAliasBuy attachment = (Attachment.MessagingAliasBuy) transaction.getAttachment();
                // not a bug, uniqueness is based on Messaging.ALIAS_ASSIGNMENT
                return isDuplicate(Messaging.ALIAS_ASSIGNMENT, attachment.getAliasName().toLowerCase(), duplicates, true);
            }

            @Override
            void validateAttachment(Transaction transaction) throws NxtException.ValidationException {
                final Attachment.MessagingAliasBuy attachment =
                        (Attachment.MessagingAliasBuy) transaction.getAttachment();
                final String aliasName = attachment.getAliasName();
                final Alias alias = Alias.getAlias(aliasName);
                if (alias == null) {
                    throw new NxtException.NotCurrentlyValidException("Alias hasn't been registered yet: " + aliasName);
                } else if (alias.getAccountId() != transaction.getRecipientId()) {
                    throw new NxtException.NotCurrentlyValidException("Alias is owned by account other than recipient: "
                            + Convert.toUnsignedLong(alias.getAccountId()));
                }
                Alias.Offer offer = Alias.getOffer(alias);
                if (offer == null) {
                    throw new NxtException.NotCurrentlyValidException("Alias is not for sale: " + aliasName);
                }
                if (transaction.getAmountNQT() < offer.getPriceNQT()) {
                    String msg = "Price is too low for: " + aliasName + " ("
                            + transaction.getAmountNQT() + " < " + offer.getPriceNQT() + ")";
                    throw new NxtException.NotCurrentlyValidException(msg);
                }
                if (offer.getBuyerId() != 0 && offer.getBuyerId() != transaction.getSenderId()) {
                    throw new NxtException.NotCurrentlyValidException("Wrong buyer for " + aliasName + ": "
                            + Convert.toUnsignedLong(transaction.getSenderId()) + " expected: "
                            + Convert.toUnsignedLong(offer.getBuyerId()));
                }
            }

            @Override
            public boolean canHaveRecipient() {
                return true;
            }

        };

        public static final TransactionType ALIAS_DELETE = new Messaging() {

            @Override
            public final byte getSubtype() {
                return TransactionType.SUBTYPE_MESSAGING_ALIAS_DELETE;
            }

            @Override
            public String getName() {
                return "AliasDelete";
            }

            @Override
            Attachment.MessagingAliasDelete parseAttachment(final ByteBuffer buffer, final byte transactionVersion) throws NxtException.NotValidException {
                return new Attachment.MessagingAliasDelete(buffer, transactionVersion);
            }

            @Override
            Attachment.MessagingAliasDelete parseAttachment(final JSONObject attachmentData) throws NxtException.NotValidException {
                return new Attachment.MessagingAliasDelete(attachmentData);
            }

            @Override
            void applyAttachment(final Transaction transaction, final Account senderAccount, final Account recipientAccount) {
                final Attachment.MessagingAliasDelete attachment =
                        (Attachment.MessagingAliasDelete) transaction.getAttachment();
                Alias.deleteAlias(attachment.getAliasName());
            }

            @Override
            boolean isDuplicate(final Transaction transaction, final Map<TransactionType, Map<String, Boolean>> duplicates) {
                Attachment.MessagingAliasDelete attachment = (Attachment.MessagingAliasDelete) transaction.getAttachment();
                // not a bug, uniqueness is based on Messaging.ALIAS_ASSIGNMENT
                return isDuplicate(Messaging.ALIAS_ASSIGNMENT, attachment.getAliasName().toLowerCase(), duplicates, true);
            }

            @Override
            void validateAttachment(final Transaction transaction) throws NxtException.ValidationException {
                final Attachment.MessagingAliasDelete attachment =
                        (Attachment.MessagingAliasDelete) transaction.getAttachment();
                final String aliasName = attachment.getAliasName();
                if (aliasName == null || aliasName.length() == 0) {
                    throw new NxtException.NotValidException("Missing alias name");
                }
                final Alias alias = Alias.getAlias(aliasName);
                if (alias == null) {
                    throw new NxtException.NotCurrentlyValidException("Alias hasn't been registered yet: " + aliasName);
                } else if (alias.getAccountId() != transaction.getSenderId()) {
                    throw new NxtException.NotCurrentlyValidException("Alias doesn't belong to sender: " + aliasName);
                }
            }

            @Override
            public boolean canHaveRecipient() {
                return false;
            }

        };

        public final static TransactionType POLL_CREATION = new Messaging() {

            @Override
            public final byte getSubtype() {
                return TransactionType.SUBTYPE_MESSAGING_POLL_CREATION;
            }

            @Override
            public String getName() {
                return "PollCreation";
            }

            @Override
            public Fee getBaselineFee(Transaction transaction) {
                return POLL_FEE;
            }

            @Override
            public Fee getNextFee(Transaction transaction) {
                return POLL_FEE;
            }

            @Override
            Attachment.MessagingPollCreation parseAttachment(ByteBuffer buffer, byte transactionVersion) throws NxtException.NotValidException {
                return new Attachment.MessagingPollCreation(buffer, transactionVersion);
            }

            @Override
            Attachment.MessagingPollCreation parseAttachment(JSONObject attachmentData) throws NxtException.NotValidException {
                return new Attachment.MessagingPollCreation(attachmentData);
            }

            @Override
            void applyAttachment(Transaction transaction, Account senderAccount, Account recipientAccount) {
                Attachment.MessagingPollCreation attachment = (Attachment.MessagingPollCreation) transaction.getAttachment();
                Poll.addPoll(transaction, attachment);
            }

            @Override
            void validateAttachment(Transaction transaction) throws NxtException.ValidationException {
                int currentHeight = Nxt.getBlockchain().getHeight();

                if (currentHeight < Constants.VOTING_SYSTEM_BLOCK) {
                    throw new NxtException.NotYetEnabledException("Voting System not yet enabled at height " + Nxt.getBlockchain().getLastBlock().getHeight());
                }

                Attachment.MessagingPollCreation attachment = (Attachment.MessagingPollCreation) transaction.getAttachment();
                for (int i = 0; i < attachment.getPollOptions().length; i++) {
                    if (attachment.getPollOptions()[i].length() > Constants.MAX_POLL_OPTION_LENGTH
                            || attachment.getPollOptions()[i].isEmpty()) {
                        throw new NxtException.NotValidException("Invalid poll options length: " + attachment.getJSONObject());
                    }
                }

                int optionsCount = attachment.getPollOptions().length;

                if (attachment.getMinNumberOfOptions() < 1
                        || attachment.getMinNumberOfOptions() > optionsCount) {
                    throw new NxtException.NotValidException("Invalid min number of options: " + attachment.getJSONObject());
                }

                if (attachment.getMaxNumberOfOptions() < 1
                        || attachment.getMaxNumberOfOptions() < attachment.getMinNumberOfOptions()
                        || attachment.getMaxNumberOfOptions() > optionsCount) {
                    throw new NxtException.NotValidException("Invalid max number of options: " + attachment.getJSONObject());
                }

                if (attachment.getMinRangeValue() < Constants.VOTING_MIN_RANGE_VALUE_LIMIT
                        || attachment.getMaxRangeValue() > Constants.VOTING_MAX_RANGE_VALUE_LIMIT ){
                    throw new NxtException.NotValidException("Invalid range: " + attachment.getJSONObject());
                }

                if (attachment.getPollName().length() > Constants.MAX_POLL_NAME_LENGTH
                        || attachment.getPollName().isEmpty()
                        || attachment.getPollDescription().length() > Constants.MAX_POLL_DESCRIPTION_LENGTH
                        || attachment.getPollOptions().length > Constants.MAX_POLL_OPTION_COUNT
                        || attachment.getPollOptions().length == 0) {
                    throw new NxtException.NotValidException("Invalid poll attachment: " + attachment.getJSONObject());
                }

                if (attachment.getFinishHeight() < currentHeight + Constants.VOTING_MIN_VOTE_DURATION
                    || attachment.getFinishHeight() > currentHeight + Constants.VOTING_MAX_VOTE_DURATION) {
                    throw new NxtException.NotCurrentlyValidException("Invalid finishing height" + attachment.getJSONObject());
                }

                attachment.getVoteWeighting().validate();

                if (attachment.getVoteWeighting().getVotingModel() == VoteWeighting.VotingModel.ACCOUNT && attachment.getVoteWeighting().getMinBalance() == 0) {
                    throw new NxtException.NotValidException("Min balance == 0 for by-account voting"+ attachment.getJSONObject());
                }
            }

            @Override
            public boolean canHaveRecipient() { return false; }
        };

        public final static TransactionType VOTE_CASTING = new Messaging() {
            @Override
            public final byte getSubtype() {
                return TransactionType.SUBTYPE_MESSAGING_VOTE_CASTING;
            }

            @Override
            public String getName() {
                return "VoteCasting";
            }

            @Override
            Attachment.MessagingVoteCasting parseAttachment(ByteBuffer buffer, byte transactionVersion) throws NxtException.NotValidException {
                return new Attachment.MessagingVoteCasting(buffer, transactionVersion);
            }

            @Override
            Attachment.MessagingVoteCasting parseAttachment(JSONObject attachmentData) throws NxtException.NotValidException {
                return new Attachment.MessagingVoteCasting(attachmentData);
            }

            @Override
            void applyAttachment(Transaction transaction, Account senderAccount, Account recipientAccount) {
                Attachment.MessagingVoteCasting attachment = (Attachment.MessagingVoteCasting) transaction.getAttachment();
                Vote.addVote(transaction, attachment);
            }

            @Override
            void validateAttachment(Transaction transaction) throws NxtException.ValidationException {
                if (Nxt.getBlockchain().getHeight() < Constants.VOTING_SYSTEM_BLOCK) {
                    throw new NxtException.NotYetEnabledException("Voting System not yet enabled at height " + Nxt.getBlockchain().getLastBlock().getHeight());
                }

                Attachment.MessagingVoteCasting attachment = (Attachment.MessagingVoteCasting) transaction.getAttachment();
                if (attachment.getPollId() == 0 || attachment.getPollVote() == null
                        || attachment.getPollVote().length > Constants.MAX_POLL_OPTION_COUNT) {
                    throw new NxtException.NotValidException("Invalid vote casting attachment: " + attachment.getJSONObject());
                }

                long pollId = attachment.getPollId();

                Poll poll = Poll.getPoll(pollId);
                if (poll == null) {
                    throw new NxtException.NotCurrentlyValidException("Invalid poll: " + Convert.toUnsignedLong(attachment.getPollId()));
                }

                if (Vote.isVoteGiven(pollId, transaction.getSenderId())) {
                    throw new NxtException.NotCurrentlyValidException("Double voting attempt");
                }

                byte[] votes = attachment.getPollVote();
                int positiveCount = 0;
                for (byte vote : votes) {
                    if (vote != Constants.VOTING_NO_VOTE_VALUE && (vote < poll.getMinRangeValue() || vote > poll.getMaxRangeValue())) {
                        throw new NxtException.NotValidException("Invalid vote: " + attachment.getJSONObject());
                    }
                    if (vote != Constants.VOTING_NO_VOTE_VALUE) {
                        positiveCount++;
                    }
                }

                if (positiveCount < poll.getMinNumberOfOptions() || positiveCount > poll.getMaxNumberOfOptions()) {
                    throw new NxtException.NotValidException("Invalid num of choices: " + attachment.getJSONObject());
                }
            }

            @Override
            boolean isDuplicate(final Transaction transaction, final Map<TransactionType, Map<String, Boolean>> duplicates) {
                Attachment.MessagingVoteCasting attachment = (Attachment.MessagingVoteCasting) transaction.getAttachment();
                String key = Convert.toUnsignedLong(attachment.getPollId()) + ":" + Convert.toUnsignedLong(transaction.getSenderId());
                return isDuplicate(Messaging.VOTE_CASTING, key, duplicates, true);
            }

            @Override
            public boolean canHaveRecipient() {
                return false;
            }

        };

        public static final TransactionType PHASING_VOTE_CASTING = new Messaging() {
            @Override
            public final byte getSubtype() {
                return TransactionType.SUBTYPE_MESSAGING_PHASING_VOTE_CASTING;
            }

            @Override
            public String getName() {
                return "PhasingVoteCasting";
            }

            @Override
            Attachment.MessagingPhasingVoteCasting parseAttachment(ByteBuffer buffer, byte transactionVersion) throws NxtException.NotValidException {
                return new Attachment.MessagingPhasingVoteCasting(buffer, transactionVersion);
            }

            @Override
            Attachment.MessagingPhasingVoteCasting parseAttachment(JSONObject attachmentData) throws NxtException.NotValidException {
                return new Attachment.MessagingPhasingVoteCasting(attachmentData);
            }

            @Override
            public boolean canHaveRecipient() {
                return false;
            }

            @Override
            void validateAttachment(Transaction transaction) throws NxtException.ValidationException {

                if (Nxt.getBlockchain().getHeight() < Constants.VOTING_SYSTEM_BLOCK) {
                    throw new NxtException.NotYetEnabledException("Voting System not yet enabled at height " + Nxt.getBlockchain().getLastBlock().getHeight());
                }

                Attachment.MessagingPhasingVoteCasting attachment = (Attachment.MessagingPhasingVoteCasting) transaction.getAttachment();
                List<byte[]> pendingTransactionFullHashes = attachment.getTransactionFullHashes();
                if (pendingTransactionFullHashes.size() > Constants.MAX_VOTES_PER_VOTING_TRANSACTION) {
                    throw new NxtException.NotValidException("No more than 2 votes allowed for two-phased multivoting");
                }

                if (pendingTransactionFullHashes.size() == 2 && Arrays.equals(pendingTransactionFullHashes.get(0), pendingTransactionFullHashes.get(1))) {
                    throw new NxtException.NotValidException("Duplicate votes");
                }

                long voterId = transaction.getSenderId();
                for (byte[] hash : pendingTransactionFullHashes) {
                    long pendingId = Convert.fullHashToId(hash);
                    PhasingPoll poll = PhasingPoll.getPoll(pendingId);
                    if (poll == null) {
                        Logger.logDebugMessage("Wrong pending transaction: " + pendingId);
                        throw new NxtException.NotCurrentlyValidException("Wrong pending transaction or poll is finished");
                    }
                    long[] whitelist = poll.getWhitelist();
                    if (whitelist.length > 0 && Arrays.binarySearch(whitelist, voterId) == -1) {
                        throw new NxtException.NotValidException("Voter is not in the pending transaction whitelist");
                    }
                    if (!Arrays.equals(poll.getFullHash(), hash)) {
                        throw new NxtException.NotCurrentlyValidException("Hashes don't match");
                    }
                    if (PhasingVote.isVoteGiven(pendingId, voterId)) {
                        throw new NxtException.NotCurrentlyValidException("Double voting attempt");
                    }
                    if (poll.isFinished()) {
                        throw new NxtException.NotCurrentlyValidException("Voting for this transaction has already finished");
                    }
                }
            }

            @Override
            boolean isDuplicate(Transaction transaction, Map<TransactionType, Map<String,Boolean>> duplicates) {
                Attachment.MessagingPhasingVoteCasting attachment = (Attachment.MessagingPhasingVoteCasting) transaction.getAttachment();
                String voter = Convert.toUnsignedLong(transaction.getSenderId());
                List<byte[]> pendingTransactionFullHashes = attachment.getTransactionFullHashes();
                for (byte[] hash : pendingTransactionFullHashes) {
                    String compositeKey = voter + ":" + Convert.toHexString(hash);
                    if (isDuplicate(Messaging.PHASING_VOTE_CASTING, compositeKey, duplicates, true)) {
                        return true;
                    }
                }
                return false;
            }

            @Override
            final void applyAttachment(Transaction transaction, Account senderAccount, Account recipientAccount) {
                Attachment.MessagingPhasingVoteCasting attachment = (Attachment.MessagingPhasingVoteCasting) transaction.getAttachment();
                List<byte[]> pendingTransactionFullHashes = attachment.getTransactionFullHashes();
                for (byte[] hash : pendingTransactionFullHashes) {
                    long pendingTransactionId = Convert.fullHashToId(hash);
                    PhasingPoll poll = PhasingPoll.getPoll(pendingTransactionId);
                    if (!poll.isFinished()) {
                        long result = PhasingVote.addVote(poll, transaction);
                        if (result >= poll.getQuorum()) {
                            poll.finish(result);
                            TransactionImpl pendingTransaction = BlockchainImpl.getInstance().getTransaction(pendingTransactionId);
                            pendingTransaction.getPhasing().release(pendingTransaction);
                        }
                    }
                }
            }
        };

        public static final TransactionType HUB_ANNOUNCEMENT = new Messaging() {

            @Override
            public final byte getSubtype() {
                return TransactionType.SUBTYPE_MESSAGING_HUB_ANNOUNCEMENT;
            }

            @Override
            public String getName() {
                return "HubAnnouncement";
            }

            @Override
            Attachment.MessagingHubAnnouncement parseAttachment(ByteBuffer buffer, byte transactionVersion) throws NxtException.NotValidException {
                return new Attachment.MessagingHubAnnouncement(buffer, transactionVersion);
            }

            @Override
            Attachment.MessagingHubAnnouncement parseAttachment(JSONObject attachmentData) throws NxtException.NotValidException {
                return new Attachment.MessagingHubAnnouncement(attachmentData);
            }

            @Override
            void applyAttachment(Transaction transaction, Account senderAccount, Account recipientAccount) {
                Attachment.MessagingHubAnnouncement attachment = (Attachment.MessagingHubAnnouncement) transaction.getAttachment();
                Hub.addOrUpdateHub(transaction, attachment);
            }

            @Override
            void validateAttachment(Transaction transaction) throws NxtException.ValidationException {
                if (Nxt.getBlockchain().getLastBlock().getHeight() < Constants.TRANSPARENT_FORGING_BLOCK_7) {
                    throw new NxtException.NotYetEnabledException("Hub terminal announcement not yet enabled at height " + Nxt.getBlockchain().getLastBlock().getHeight());
                }
                Attachment.MessagingHubAnnouncement attachment = (Attachment.MessagingHubAnnouncement) transaction.getAttachment();
                if (attachment.getMinFeePerByteNQT() < 0 || attachment.getMinFeePerByteNQT() > Constants.MAX_BALANCE_NQT
                        || attachment.getUris().length > Constants.MAX_HUB_ANNOUNCEMENT_URIS) {
                    // cfb: "0" is allowed to show that another way to determine the min fee should be used
                    throw new NxtException.NotValidException("Invalid hub terminal announcement: " + attachment.getJSONObject());
                }
                for (String uri : attachment.getUris()) {
                    if (uri.length() > Constants.MAX_HUB_ANNOUNCEMENT_URI_LENGTH) {
                        throw new NxtException.NotValidException("Invalid URI length: " + uri.length());
                    }
                    //TODO: also check URI validity here?
                }
            }

            @Override
            public boolean canHaveRecipient() {
                return false;
            }

        };

        public static final Messaging ACCOUNT_INFO = new Messaging() {

            @Override
            public byte getSubtype() {
                return TransactionType.SUBTYPE_MESSAGING_ACCOUNT_INFO;
            }

            @Override
            public String getName() {
                return "AccountInfo";
            }

            @Override
            Attachment.MessagingAccountInfo parseAttachment(ByteBuffer buffer, byte transactionVersion) throws NxtException.NotValidException {
                return new Attachment.MessagingAccountInfo(buffer, transactionVersion);
            }

            @Override
            Attachment.MessagingAccountInfo parseAttachment(JSONObject attachmentData) throws NxtException.NotValidException {
                return new Attachment.MessagingAccountInfo(attachmentData);
            }

            @Override
            void validateAttachment(Transaction transaction) throws NxtException.ValidationException {
                Attachment.MessagingAccountInfo attachment = (Attachment.MessagingAccountInfo)transaction.getAttachment();
                //if (attachment.getVersion() >= 2 && Nxt.getBlockchain().getHeight() < Constants.MONETARY_SYSTEM_BLOCK) {
                if (attachment.getMessagePattern() != null) {
                    throw new NxtException.NotYetEnabledException("Message patterns not yet enabled");
                }
                if (attachment.getName().length() > Constants.MAX_ACCOUNT_NAME_LENGTH
                        || attachment.getDescription().length() > Constants.MAX_ACCOUNT_DESCRIPTION_LENGTH
                        || (attachment.getMessagePattern() != null && attachment.getMessagePattern().pattern().length() > Constants.MAX_ACCOUNT_MESSAGE_PATTERN_LENGTH)
                        ) {
                    throw new NxtException.NotValidException("Invalid account info issuance: " + attachment.getJSONObject());
                }
            }

            @Override
            void applyAttachment(Transaction transaction, Account senderAccount, Account recipientAccount) {
                Attachment.MessagingAccountInfo attachment = (Attachment.MessagingAccountInfo) transaction.getAttachment();
                senderAccount.setAccountInfo(attachment.getName(), attachment.getDescription(), attachment.getMessagePattern());
            }

            @Override
            public boolean canHaveRecipient() {
                return false;
            }

        };

    }

    public static abstract class ColoredCoins extends TransactionType {

        private ColoredCoins() {}

        @Override
        public final byte getType() {
            return TransactionType.TYPE_COLORED_COINS;
        }

        public static final TransactionType ASSET_ISSUANCE = new ColoredCoins() {

            @Override
            public final byte getSubtype() {
                return TransactionType.SUBTYPE_COLORED_COINS_ASSET_ISSUANCE;
            }

            @Override
            public String getName() {
                return "AssetIssuance";
            }

            @Override
            public Fee getBaselineFee(Transaction transaction) {
                return ASSET_ISSUANCE_FEE;
            }

            @Override
            public Fee getNextFee(Transaction transaction) {
                return ASSET_ISSUANCE_FEE;
            }

            @Override
            Attachment.ColoredCoinsAssetIssuance parseAttachment(ByteBuffer buffer, byte transactionVersion) throws NxtException.NotValidException {
                return new Attachment.ColoredCoinsAssetIssuance(buffer, transactionVersion);
            }

            @Override
            Attachment.ColoredCoinsAssetIssuance parseAttachment(JSONObject attachmentData) throws NxtException.NotValidException {
                return new Attachment.ColoredCoinsAssetIssuance(attachmentData);
            }

            @Override
            boolean applyAttachmentUnconfirmed(Transaction transaction, Account senderAccount) {
                return true;
            }

            @Override
            void applyAttachment(Transaction transaction, Account senderAccount, Account recipientAccount) {
                Attachment.ColoredCoinsAssetIssuance attachment = (Attachment.ColoredCoinsAssetIssuance) transaction.getAttachment();
                long assetId = transaction.getId();
                Asset.addAsset(transaction, attachment);
                senderAccount.addToAssetAndUnconfirmedAssetBalanceQNT(assetId, attachment.getQuantityQNT());
            }

            @Override
            void undoAttachmentUnconfirmed(Transaction transaction, Account senderAccount) {
            }

            @Override
            void validateAttachment(Transaction transaction) throws NxtException.ValidationException {
                Attachment.ColoredCoinsAssetIssuance attachment = (Attachment.ColoredCoinsAssetIssuance)transaction.getAttachment();
                if (attachment.getName().length() < Constants.MIN_ASSET_NAME_LENGTH
                        || attachment.getName().length() > Constants.MAX_ASSET_NAME_LENGTH
                        || attachment.getDescription().length() > Constants.MAX_ASSET_DESCRIPTION_LENGTH
                        || attachment.getDecimals() < 0 || attachment.getDecimals() > 8
                        || attachment.getQuantityQNT() <= 0
                        || attachment.getQuantityQNT() > Constants.MAX_ASSET_QUANTITY_QNT
                        ) {
                    throw new NxtException.NotValidException("Invalid asset issuance: " + attachment.getJSONObject());
                }
                String normalizedName = attachment.getName().toLowerCase();
                for (int i = 0; i < normalizedName.length(); i++) {
                    if (Constants.ALPHABET.indexOf(normalizedName.charAt(i)) < 0) {
                        throw new NxtException.NotValidException("Invalid asset name: " + normalizedName);
                    }
                }
            }

            @Override
            public boolean canHaveRecipient() {
                return false;
            }

        };

        public static final TransactionType ASSET_TRANSFER = new ColoredCoins() {

            @Override
            public final byte getSubtype() {
                return TransactionType.SUBTYPE_COLORED_COINS_ASSET_TRANSFER;
            }

            @Override
            public String getName() {
                return "AssetTransfer";
            }

            @Override
            Attachment.ColoredCoinsAssetTransfer parseAttachment(ByteBuffer buffer, byte transactionVersion) throws NxtException.NotValidException {
                return new Attachment.ColoredCoinsAssetTransfer(buffer, transactionVersion);
            }

            @Override
            Attachment.ColoredCoinsAssetTransfer parseAttachment(JSONObject attachmentData) throws NxtException.NotValidException {
                return new Attachment.ColoredCoinsAssetTransfer(attachmentData);
            }

            @Override
            boolean applyAttachmentUnconfirmed(Transaction transaction, Account senderAccount) {
                Attachment.ColoredCoinsAssetTransfer attachment = (Attachment.ColoredCoinsAssetTransfer) transaction.getAttachment();
                long unconfirmedAssetBalance = senderAccount.getUnconfirmedAssetBalanceQNT(attachment.getAssetId());
                if (unconfirmedAssetBalance >= 0 && unconfirmedAssetBalance >= attachment.getQuantityQNT()) {
                    senderAccount.addToUnconfirmedAssetBalanceQNT(attachment.getAssetId(), -attachment.getQuantityQNT());
                    return true;
                }
                return false;
            }

            @Override
            void applyAttachment(Transaction transaction, Account senderAccount, Account recipientAccount) {
                Attachment.ColoredCoinsAssetTransfer attachment = (Attachment.ColoredCoinsAssetTransfer) transaction.getAttachment();
                senderAccount.addToAssetBalanceQNT(attachment.getAssetId(), -attachment.getQuantityQNT());
                recipientAccount.addToAssetAndUnconfirmedAssetBalanceQNT(attachment.getAssetId(), attachment.getQuantityQNT());
                AssetTransfer.addAssetTransfer(transaction, attachment);
            }

            @Override
            void undoAttachmentUnconfirmed(Transaction transaction, Account senderAccount) {
                Attachment.ColoredCoinsAssetTransfer attachment = (Attachment.ColoredCoinsAssetTransfer) transaction.getAttachment();
                senderAccount.addToUnconfirmedAssetBalanceQNT(attachment.getAssetId(), attachment.getQuantityQNT());
            }

            @Override
            void validateAttachment(Transaction transaction) throws NxtException.ValidationException {
                Attachment.ColoredCoinsAssetTransfer attachment = (Attachment.ColoredCoinsAssetTransfer)transaction.getAttachment();
                if (transaction.getAmountNQT() != 0
                        || attachment.getComment() != null && attachment.getComment().length() > Constants.MAX_ASSET_TRANSFER_COMMENT_LENGTH
                        || attachment.getAssetId() == 0) {
                    throw new NxtException.NotValidException("Invalid asset transfer amount or comment: " + attachment.getJSONObject());
                }
                if (transaction.getVersion() > 0 && attachment.getComment() != null) {
                    throw new NxtException.NotValidException("Asset transfer comments no longer allowed, use message " +
                            "or encrypted message appendix instead");
                }
                Asset asset = Asset.getAsset(attachment.getAssetId());
                if (attachment.getQuantityQNT() <= 0 || (asset != null && attachment.getQuantityQNT() > asset.getQuantityQNT())) {
                    throw new NxtException.NotValidException("Invalid asset transfer asset or quantity: " + attachment.getJSONObject());
                }
                if (asset == null) {
                    throw new NxtException.NotCurrentlyValidException("Asset " + Convert.toUnsignedLong(attachment.getAssetId()) +
                            " does not exist yet");
                }
            }

            @Override
            public boolean canHaveRecipient() {
                return true;
            }

        };

        abstract static class ColoredCoinsOrderPlacement extends ColoredCoins {

            @Override
            final void validateAttachment(Transaction transaction) throws NxtException.ValidationException {
                Attachment.ColoredCoinsOrderPlacement attachment = (Attachment.ColoredCoinsOrderPlacement)transaction.getAttachment();
                if (attachment.getPriceNQT() <= 0 || attachment.getPriceNQT() > Constants.MAX_BALANCE_NQT
                        || attachment.getAssetId() == 0) {
                    throw new NxtException.NotValidException("Invalid asset order placement: " + attachment.getJSONObject());
                }
                Asset asset = Asset.getAsset(attachment.getAssetId());
                if (attachment.getQuantityQNT() <= 0 || (asset != null && attachment.getQuantityQNT() > asset.getQuantityQNT())) {
                    throw new NxtException.NotValidException("Invalid asset order placement asset or quantity: " + attachment.getJSONObject());
                }
                if (asset == null) {
                    throw new NxtException.NotCurrentlyValidException("Asset " + Convert.toUnsignedLong(attachment.getAssetId()) +
                            " does not exist yet");
                }
            }

            @Override
            final public boolean canHaveRecipient() {
                return false;
            }

        }

        public static final TransactionType ASK_ORDER_PLACEMENT = new ColoredCoins.ColoredCoinsOrderPlacement() {

            @Override
            public final byte getSubtype() {
                return TransactionType.SUBTYPE_COLORED_COINS_ASK_ORDER_PLACEMENT;
            }

            @Override
            public String getName() {
                return "AskOrderPlacement";
            }

            @Override
            Attachment.ColoredCoinsAskOrderPlacement parseAttachment(ByteBuffer buffer, byte transactionVersion) throws NxtException.NotValidException {
                return new Attachment.ColoredCoinsAskOrderPlacement(buffer, transactionVersion);
            }

            @Override
            Attachment.ColoredCoinsAskOrderPlacement parseAttachment(JSONObject attachmentData) throws NxtException.NotValidException {
                return new Attachment.ColoredCoinsAskOrderPlacement(attachmentData);
            }

            @Override
            boolean applyAttachmentUnconfirmed(Transaction transaction, Account senderAccount) {
                Attachment.ColoredCoinsAskOrderPlacement attachment = (Attachment.ColoredCoinsAskOrderPlacement) transaction.getAttachment();
                long unconfirmedAssetBalance = senderAccount.getUnconfirmedAssetBalanceQNT(attachment.getAssetId());
                if (unconfirmedAssetBalance >= 0 && unconfirmedAssetBalance >= attachment.getQuantityQNT()) {
                    senderAccount.addToUnconfirmedAssetBalanceQNT(attachment.getAssetId(), -attachment.getQuantityQNT());
                    return true;
                }
                return false;
            }

            @Override
            void applyAttachment(Transaction transaction, Account senderAccount, Account recipientAccount) {
                Attachment.ColoredCoinsAskOrderPlacement attachment = (Attachment.ColoredCoinsAskOrderPlacement) transaction.getAttachment();
                if (Asset.getAsset(attachment.getAssetId()) != null) {
                    Order.Ask.addOrder(transaction, attachment);
                }
            }

            @Override
            void undoAttachmentUnconfirmed(Transaction transaction, Account senderAccount) {
                Attachment.ColoredCoinsAskOrderPlacement attachment = (Attachment.ColoredCoinsAskOrderPlacement) transaction.getAttachment();
                senderAccount.addToUnconfirmedAssetBalanceQNT(attachment.getAssetId(), attachment.getQuantityQNT());
            }

        };

        public final static TransactionType BID_ORDER_PLACEMENT = new ColoredCoins.ColoredCoinsOrderPlacement() {

            @Override
            public final byte getSubtype() {
                return TransactionType.SUBTYPE_COLORED_COINS_BID_ORDER_PLACEMENT;
            }

            @Override
            public String getName() {
                return "BidOrderPlacement";
            }

            @Override
            Attachment.ColoredCoinsBidOrderPlacement parseAttachment(ByteBuffer buffer, byte transactionVersion) throws NxtException.NotValidException {
                return new Attachment.ColoredCoinsBidOrderPlacement(buffer, transactionVersion);
            }

            @Override
            Attachment.ColoredCoinsBidOrderPlacement parseAttachment(JSONObject attachmentData) throws NxtException.NotValidException {
                return new Attachment.ColoredCoinsBidOrderPlacement(attachmentData);
            }

            @Override
            boolean applyAttachmentUnconfirmed(Transaction transaction, Account senderAccount) {
                Attachment.ColoredCoinsBidOrderPlacement attachment = (Attachment.ColoredCoinsBidOrderPlacement) transaction.getAttachment();
                if (senderAccount.getUnconfirmedBalanceNQT() >= Convert.safeMultiply(attachment.getQuantityQNT(), attachment.getPriceNQT())) {
                    senderAccount.addToUnconfirmedBalanceNQT(-Convert.safeMultiply(attachment.getQuantityQNT(), attachment.getPriceNQT()));
                    return true;
                }
                return false;
            }

            @Override
            void applyAttachment(Transaction transaction, Account senderAccount, Account recipientAccount) {
                Attachment.ColoredCoinsBidOrderPlacement attachment = (Attachment.ColoredCoinsBidOrderPlacement) transaction.getAttachment();
                if (Asset.getAsset(attachment.getAssetId()) != null) {
                    Order.Bid.addOrder(transaction, attachment);
                }
            }

            @Override
            void undoAttachmentUnconfirmed(Transaction transaction, Account senderAccount) {
                Attachment.ColoredCoinsBidOrderPlacement attachment = (Attachment.ColoredCoinsBidOrderPlacement) transaction.getAttachment();
                senderAccount.addToUnconfirmedBalanceNQT(Convert.safeMultiply(attachment.getQuantityQNT(), attachment.getPriceNQT()));
            }

        };

        abstract static class ColoredCoinsOrderCancellation extends ColoredCoins {

            @Override
            final void validateAttachment(Transaction transaction) throws NxtException.ValidationException {
                Attachment.ColoredCoinsOrderCancellation attachment = (Attachment.ColoredCoinsOrderCancellation) transaction.getAttachment();
                if (attachment.getOrderId() == 0) {
                    throw new NxtException.NotValidException("Invalid order cancellation attachment: " + attachment.getJSONObject());
                }
                doValidateAttachment(transaction);
            }

            abstract void doValidateAttachment(Transaction transaction) throws NxtException.ValidationException;

            @Override
            final boolean applyAttachmentUnconfirmed(Transaction transaction, Account senderAccount) {
                return true;
            }

            @Override
            final void undoAttachmentUnconfirmed(Transaction transaction, Account senderAccount) {
            }

            @Override
            public boolean canHaveRecipient() {
                return false;
            }

        }

        public static final TransactionType ASK_ORDER_CANCELLATION = new ColoredCoins.ColoredCoinsOrderCancellation() {

            @Override
            public final byte getSubtype() {
                return TransactionType.SUBTYPE_COLORED_COINS_ASK_ORDER_CANCELLATION;
            }

            @Override
            public String getName() {
                return "AskOrderCancellation";
            }

            @Override
            Attachment.ColoredCoinsAskOrderCancellation parseAttachment(ByteBuffer buffer, byte transactionVersion) throws NxtException.NotValidException {
                return new Attachment.ColoredCoinsAskOrderCancellation(buffer, transactionVersion);
            }

            @Override
            Attachment.ColoredCoinsAskOrderCancellation parseAttachment(JSONObject attachmentData) throws NxtException.NotValidException {
                return new Attachment.ColoredCoinsAskOrderCancellation(attachmentData);
            }

            @Override
            void applyAttachment(Transaction transaction, Account senderAccount, Account recipientAccount) {
                Attachment.ColoredCoinsAskOrderCancellation attachment = (Attachment.ColoredCoinsAskOrderCancellation) transaction.getAttachment();
                Order order = Order.Ask.getAskOrder(attachment.getOrderId());
                Order.Ask.removeOrder(attachment.getOrderId());
                if (order != null) {
                    senderAccount.addToUnconfirmedAssetBalanceQNT(order.getAssetId(), order.getQuantityQNT());
                }
            }

            @Override
            void doValidateAttachment(Transaction transaction) throws NxtException.ValidationException {
                Attachment.ColoredCoinsAskOrderCancellation attachment = (Attachment.ColoredCoinsAskOrderCancellation) transaction.getAttachment();
                if (Order.Ask.getAskOrder(attachment.getOrderId()) == null) {
                    throw new NxtException.NotCurrentlyValidException("Invalid ask order: " + Convert.toUnsignedLong(attachment.getOrderId()));
                }
            }

        };

        public static final TransactionType BID_ORDER_CANCELLATION = new ColoredCoins.ColoredCoinsOrderCancellation() {

            @Override
            public final byte getSubtype() {
                return TransactionType.SUBTYPE_COLORED_COINS_BID_ORDER_CANCELLATION;
            }

            @Override
            public String getName() {
                return "BidOrderCancellation";
            }

            @Override
            Attachment.ColoredCoinsBidOrderCancellation parseAttachment(ByteBuffer buffer, byte transactionVersion) throws NxtException.NotValidException {
                return new Attachment.ColoredCoinsBidOrderCancellation(buffer, transactionVersion);
            }

            @Override
            Attachment.ColoredCoinsBidOrderCancellation parseAttachment(JSONObject attachmentData) throws NxtException.NotValidException {
                return new Attachment.ColoredCoinsBidOrderCancellation(attachmentData);
            }

            @Override
            void applyAttachment(Transaction transaction, Account senderAccount, Account recipientAccount) {
                Attachment.ColoredCoinsBidOrderCancellation attachment = (Attachment.ColoredCoinsBidOrderCancellation) transaction.getAttachment();
                Order order = Order.Bid.getBidOrder(attachment.getOrderId());
                Order.Bid.removeOrder(attachment.getOrderId());
                if (order != null) {
                    senderAccount.addToUnconfirmedBalanceNQT(Convert.safeMultiply(order.getQuantityQNT(), order.getPriceNQT()));
                }
            }

            @Override
            void doValidateAttachment(Transaction transaction) throws NxtException.ValidationException {
                Attachment.ColoredCoinsBidOrderCancellation attachment = (Attachment.ColoredCoinsBidOrderCancellation) transaction.getAttachment();
                if (Order.Bid.getBidOrder(attachment.getOrderId()) == null) {
                    throw new NxtException.NotCurrentlyValidException("Invalid bid order: " + Convert.toUnsignedLong(attachment.getOrderId()));
                }
            }

        };

        public static final TransactionType DIVIDEND_PAYMENT = new ColoredCoins() {

            @Override
            public final byte getSubtype() {
                return TransactionType.SUBTYPE_COLORED_COINS_DIVIDEND_PAYMENT;
            }

            @Override
            public String getName() {
                return "DividendPayment";
            }

            @Override
            Attachment.ColoredCoinsDividendPayment parseAttachment(ByteBuffer buffer, byte transactionVersion) {
                return new Attachment.ColoredCoinsDividendPayment(buffer, transactionVersion);
            }

            @Override
            Attachment.ColoredCoinsDividendPayment parseAttachment(JSONObject attachmentData) {
                return new Attachment.ColoredCoinsDividendPayment(attachmentData);
            }

            @Override
            boolean applyAttachmentUnconfirmed(Transaction transaction, Account senderAccount) {
                Attachment.ColoredCoinsDividendPayment attachment = (Attachment.ColoredCoinsDividendPayment)transaction.getAttachment();
                Asset asset = Asset.getAsset(attachment.getAssetId());
                long quantityQNT = asset.getQuantityQNT()
                        - senderAccount.getAssetBalanceQNT(attachment.getAssetId(), attachment.getHeight())
                        - Account.getAssetBalanceQNT(Genesis.CREATOR_ID, attachment.getAssetId(), attachment.getHeight());
                long totalDividendPayment = Convert.safeMultiply(attachment.getAmountNQTPerQNT(), quantityQNT);
                if (senderAccount.getUnconfirmedBalanceNQT() >= totalDividendPayment) {
                    senderAccount.addToUnconfirmedBalanceNQT(-totalDividendPayment);
                    return true;
                }
                return false;
            }

            @Override
            void applyAttachment(Transaction transaction, Account senderAccount, Account recipientAccount) {
                Attachment.ColoredCoinsDividendPayment attachment = (Attachment.ColoredCoinsDividendPayment)transaction.getAttachment();
                senderAccount.payDividends(attachment.getAssetId(), attachment.getHeight(), attachment.getAmountNQTPerQNT());
            }

            @Override
            void undoAttachmentUnconfirmed(Transaction transaction, Account senderAccount) {
                Attachment.ColoredCoinsDividendPayment attachment = (Attachment.ColoredCoinsDividendPayment)transaction.getAttachment();
                long quantityQNT = Asset.getAsset(attachment.getAssetId()).getQuantityQNT()
                        - senderAccount.getAssetBalanceQNT(attachment.getAssetId(), attachment.getHeight())
                        - Account.getAssetBalanceQNT(Genesis.CREATOR_ID, attachment.getAssetId(), attachment.getHeight());
                senderAccount.addToUnconfirmedBalanceNQT(Convert.safeMultiply(attachment.getAmountNQTPerQNT(), quantityQNT));
            }

            @Override
            void validateAttachment(Transaction transaction) throws NxtException.ValidationException {
                Attachment.ColoredCoinsDividendPayment attachment = (Attachment.ColoredCoinsDividendPayment)transaction.getAttachment();
                Asset asset = Asset.getAsset(attachment.getAssetId());
                if (asset == null) {
                    throw new NxtException.NotCurrentlyValidException("Asset " + Convert.toUnsignedLong(attachment.getAssetId())
                            + "for dividend payment doesn't exist yet");
                }
                if (asset.getAccountId() != transaction.getSenderId() || attachment.getAmountNQTPerQNT() <= 0) {
                    throw new NxtException.NotValidException("Invalid dividend payment sender or amount " + attachment.getJSONObject());
                }
                if (attachment.getHeight() > Nxt.getBlockchain().getHeight() || attachment.getHeight() <= Nxt.getBlockchain().getHeight() - Constants.MAX_ROLLBACK) {
                    throw new NxtException.NotCurrentlyValidException("Invalid dividend payment height: " + attachment.getHeight());
                }
            }

            @Override
            public boolean canHaveRecipient() {
                return false;
            }

        };

    }

    public static abstract class DigitalGoods extends TransactionType {

        private DigitalGoods() {
        }

        @Override
        public final byte getType() {
            return TransactionType.TYPE_DIGITAL_GOODS;
        }

        @Override
        boolean applyAttachmentUnconfirmed(Transaction transaction, Account senderAccount) {
            return true;
        }

        @Override
        void undoAttachmentUnconfirmed(Transaction transaction, Account senderAccount) {
        }

        @Override
        final void validateAttachment(Transaction transaction) throws NxtException.ValidationException {
            if (transaction.getAmountNQT() != 0) {
                throw new NxtException.NotValidException("Invalid digital goods transaction");
            }
            doValidateAttachment(transaction);
        }

        abstract void doValidateAttachment(Transaction transaction) throws NxtException.ValidationException;


        public static final TransactionType LISTING = new DigitalGoods() {

            @Override
            public final byte getSubtype() {
                return TransactionType.SUBTYPE_DIGITAL_GOODS_LISTING;
            }

            @Override
            public String getName() {
                return "DigitalGoodsListing";
            }

            @Override
            Attachment.DigitalGoodsListing parseAttachment(ByteBuffer buffer, byte transactionVersion) throws NxtException.NotValidException {
                return new Attachment.DigitalGoodsListing(buffer, transactionVersion);
            }

            @Override
            Attachment.DigitalGoodsListing parseAttachment(JSONObject attachmentData) throws NxtException.NotValidException {
                return new Attachment.DigitalGoodsListing(attachmentData);
            }

            @Override
            void applyAttachment(Transaction transaction, Account senderAccount, Account recipientAccount) {
                Attachment.DigitalGoodsListing attachment = (Attachment.DigitalGoodsListing) transaction.getAttachment();
                DigitalGoodsStore.listGoods(transaction, attachment);
            }

            @Override
            void doValidateAttachment(Transaction transaction) throws NxtException.ValidationException {
                Attachment.DigitalGoodsListing attachment = (Attachment.DigitalGoodsListing) transaction.getAttachment();
                if (attachment.getName().length() == 0
                        || attachment.getName().length() > Constants.MAX_DGS_LISTING_NAME_LENGTH
                        || attachment.getDescription().length() > Constants.MAX_DGS_LISTING_DESCRIPTION_LENGTH
                        || attachment.getTags().length() > Constants.MAX_DGS_LISTING_TAGS_LENGTH
                        || attachment.getQuantity() < 0 || attachment.getQuantity() > Constants.MAX_DGS_LISTING_QUANTITY
                        || attachment.getPriceNQT() <= 0 || attachment.getPriceNQT() > Constants.MAX_BALANCE_NQT) {
                    throw new NxtException.NotValidException("Invalid digital goods listing: " + attachment.getJSONObject());
                }
            }

            @Override
            public boolean canHaveRecipient() {
                return false;
            }

        };

        public static final TransactionType DELISTING = new DigitalGoods() {

            @Override
            public final byte getSubtype() {
                return TransactionType.SUBTYPE_DIGITAL_GOODS_DELISTING;
            }

            @Override
            public String getName() {
                return "DigitalGoodsDelisting";
            }

            @Override
            Attachment.DigitalGoodsDelisting parseAttachment(ByteBuffer buffer, byte transactionVersion) throws NxtException.NotValidException {
                return new Attachment.DigitalGoodsDelisting(buffer, transactionVersion);
            }

            @Override
            Attachment.DigitalGoodsDelisting parseAttachment(JSONObject attachmentData) throws NxtException.NotValidException {
                return new Attachment.DigitalGoodsDelisting(attachmentData);
            }

            @Override
            void applyAttachment(Transaction transaction, Account senderAccount, Account recipientAccount) {
                Attachment.DigitalGoodsDelisting attachment = (Attachment.DigitalGoodsDelisting) transaction.getAttachment();
                DigitalGoodsStore.delistGoods(attachment.getGoodsId());
            }

            @Override
            void doValidateAttachment(Transaction transaction) throws NxtException.ValidationException {
                Attachment.DigitalGoodsDelisting attachment = (Attachment.DigitalGoodsDelisting) transaction.getAttachment();
                DigitalGoodsStore.Goods goods = DigitalGoodsStore.Goods.getGoods(attachment.getGoodsId());
                if (goods != null && transaction.getSenderId() != goods.getSellerId()) {
                    throw new NxtException.NotValidException("Invalid digital goods delisting - seller is different: " + attachment.getJSONObject());
                }
                if (goods == null || goods.isDelisted()) {
                    throw new NxtException.NotCurrentlyValidException("Goods " + Convert.toUnsignedLong(attachment.getGoodsId()) +
                            "not yet listed or already delisted");
                }
            }

            @Override
            boolean isDuplicate(Transaction transaction, Map<TransactionType, Map<String,Boolean>> duplicates) {
                Attachment.DigitalGoodsDelisting attachment = (Attachment.DigitalGoodsDelisting) transaction.getAttachment();
                return isDuplicate(DigitalGoods.DELISTING, Convert.toUnsignedLong(attachment.getGoodsId()), duplicates, true);
            }

            @Override
            public boolean canHaveRecipient() {
                return false;
            }

        };

        public static final TransactionType PRICE_CHANGE = new DigitalGoods() {

            @Override
            public final byte getSubtype() {
                return TransactionType.SUBTYPE_DIGITAL_GOODS_PRICE_CHANGE;
            }

            @Override
            public String getName() {
                return "DigitalGoodsPriceChange";
            }

            @Override
            Attachment.DigitalGoodsPriceChange parseAttachment(ByteBuffer buffer, byte transactionVersion) throws NxtException.NotValidException {
                return new Attachment.DigitalGoodsPriceChange(buffer, transactionVersion);
            }

            @Override
            Attachment.DigitalGoodsPriceChange parseAttachment(JSONObject attachmentData) throws NxtException.NotValidException {
                return new Attachment.DigitalGoodsPriceChange(attachmentData);
            }

            @Override
            void applyAttachment(Transaction transaction, Account senderAccount, Account recipientAccount) {
                Attachment.DigitalGoodsPriceChange attachment = (Attachment.DigitalGoodsPriceChange) transaction.getAttachment();
                DigitalGoodsStore.changePrice(attachment.getGoodsId(), attachment.getPriceNQT());
            }

            @Override
            void doValidateAttachment(Transaction transaction) throws NxtException.ValidationException {
                Attachment.DigitalGoodsPriceChange attachment = (Attachment.DigitalGoodsPriceChange) transaction.getAttachment();
                DigitalGoodsStore.Goods goods = DigitalGoodsStore.Goods.getGoods(attachment.getGoodsId());
                if (attachment.getPriceNQT() <= 0 || attachment.getPriceNQT() > Constants.MAX_BALANCE_NQT
                        || (goods != null && transaction.getSenderId() != goods.getSellerId())) {
                    throw new NxtException.NotValidException("Invalid digital goods price change: " + attachment.getJSONObject());
                }
                if (goods == null || goods.isDelisted()) {
                    throw new NxtException.NotCurrentlyValidException("Goods " + Convert.toUnsignedLong(attachment.getGoodsId()) +
                            "not yet listed or already delisted");
                }
            }

            @Override
            boolean isDuplicate(Transaction transaction, Map<TransactionType, Map<String, Boolean>> duplicates) {
                Attachment.DigitalGoodsPriceChange attachment = (Attachment.DigitalGoodsPriceChange) transaction.getAttachment();
                // not a bug, uniqueness is based on DigitalGoods.DELISTING
                return isDuplicate(DigitalGoods.DELISTING, Convert.toUnsignedLong(attachment.getGoodsId()), duplicates, true);
            }

            @Override
            public boolean canHaveRecipient() {
                return false;
            }

        };

        public static final TransactionType QUANTITY_CHANGE = new DigitalGoods() {

            @Override
            public final byte getSubtype() {
                return TransactionType.SUBTYPE_DIGITAL_GOODS_QUANTITY_CHANGE;
            }

            @Override
            public String getName() {
                return "DigitalGoodsQuantityChange";
            }

            @Override
            Attachment.DigitalGoodsQuantityChange parseAttachment(ByteBuffer buffer, byte transactionVersion) throws NxtException.NotValidException {
                return new Attachment.DigitalGoodsQuantityChange(buffer, transactionVersion);
            }

            @Override
            Attachment.DigitalGoodsQuantityChange parseAttachment(JSONObject attachmentData) throws NxtException.NotValidException {
                return new Attachment.DigitalGoodsQuantityChange(attachmentData);
            }

            @Override
            void applyAttachment(Transaction transaction, Account senderAccount, Account recipientAccount) {
                Attachment.DigitalGoodsQuantityChange attachment = (Attachment.DigitalGoodsQuantityChange) transaction.getAttachment();
                DigitalGoodsStore.changeQuantity(attachment.getGoodsId(), attachment.getDeltaQuantity());
            }

            @Override
            void doValidateAttachment(Transaction transaction) throws NxtException.ValidationException {
                Attachment.DigitalGoodsQuantityChange attachment = (Attachment.DigitalGoodsQuantityChange) transaction.getAttachment();
                DigitalGoodsStore.Goods goods = DigitalGoodsStore.Goods.getGoods(attachment.getGoodsId());
                if (attachment.getDeltaQuantity() < -Constants.MAX_DGS_LISTING_QUANTITY
                        || attachment.getDeltaQuantity() > Constants.MAX_DGS_LISTING_QUANTITY
                        || (goods != null && transaction.getSenderId() != goods.getSellerId())) {
                    throw new NxtException.NotValidException("Invalid digital goods quantity change: " + attachment.getJSONObject());
                }
                if (goods == null || goods.isDelisted()) {
                    throw new NxtException.NotCurrentlyValidException("Goods " + Convert.toUnsignedLong(attachment.getGoodsId()) +
                            "not yet listed or already delisted");
                }
            }

            @Override
            boolean isDuplicate(Transaction transaction, Map<TransactionType, Map<String, Boolean>> duplicates) {
                Attachment.DigitalGoodsQuantityChange attachment = (Attachment.DigitalGoodsQuantityChange) transaction.getAttachment();
                // not a bug, uniqueness is based on DigitalGoods.DELISTING
                return isDuplicate(DigitalGoods.DELISTING, Convert.toUnsignedLong(attachment.getGoodsId()), duplicates, true);
            }

            @Override
            public boolean canHaveRecipient() {
                return false;
            }

        };

        public static final TransactionType PURCHASE = new DigitalGoods() {

            @Override
            public final byte getSubtype() {
                return TransactionType.SUBTYPE_DIGITAL_GOODS_PURCHASE;
            }

            @Override
            public String getName() {
                return "DigitalGoodsPurchase";
            }

            @Override
            Attachment.DigitalGoodsPurchase parseAttachment(ByteBuffer buffer, byte transactionVersion) throws NxtException.NotValidException {
                return new Attachment.DigitalGoodsPurchase(buffer, transactionVersion);
            }

            @Override
            Attachment.DigitalGoodsPurchase parseAttachment(JSONObject attachmentData) throws NxtException.NotValidException {
                return new Attachment.DigitalGoodsPurchase(attachmentData);
            }

            @Override
            boolean applyAttachmentUnconfirmed(Transaction transaction, Account senderAccount) {
                Attachment.DigitalGoodsPurchase attachment = (Attachment.DigitalGoodsPurchase) transaction.getAttachment();
                if (senderAccount.getUnconfirmedBalanceNQT() >= Convert.safeMultiply(attachment.getQuantity(), attachment.getPriceNQT())) {
                    senderAccount.addToUnconfirmedBalanceNQT(-Convert.safeMultiply(attachment.getQuantity(), attachment.getPriceNQT()));
                    return true;
                }
                return false;
            }

            @Override
            void undoAttachmentUnconfirmed(Transaction transaction, Account senderAccount) {
                Attachment.DigitalGoodsPurchase attachment = (Attachment.DigitalGoodsPurchase) transaction.getAttachment();
                senderAccount.addToUnconfirmedBalanceNQT(Convert.safeMultiply(attachment.getQuantity(), attachment.getPriceNQT()));
            }

            @Override
            void applyAttachment(Transaction transaction, Account senderAccount, Account recipientAccount) {
                Attachment.DigitalGoodsPurchase attachment = (Attachment.DigitalGoodsPurchase) transaction.getAttachment();
                DigitalGoodsStore.purchase(transaction, attachment);
            }

            @Override
            void doValidateAttachment(Transaction transaction) throws NxtException.ValidationException {
                Attachment.DigitalGoodsPurchase attachment = (Attachment.DigitalGoodsPurchase) transaction.getAttachment();
                DigitalGoodsStore.Goods goods = DigitalGoodsStore.Goods.getGoods(attachment.getGoodsId());
                if (attachment.getQuantity() <= 0 || attachment.getQuantity() > Constants.MAX_DGS_LISTING_QUANTITY
                        || attachment.getPriceNQT() <= 0 || attachment.getPriceNQT() > Constants.MAX_BALANCE_NQT
                        || (goods != null && goods.getSellerId() != transaction.getRecipientId())) {
                    throw new NxtException.NotValidException("Invalid digital goods purchase: " + attachment.getJSONObject());
                }
                if (transaction.getEncryptedMessage() != null && ! transaction.getEncryptedMessage().isText()) {
                    throw new NxtException.NotValidException("Only text encrypted messages allowed");
                }
                if (goods == null || goods.isDelisted()) {
                    throw new NxtException.NotCurrentlyValidException("Goods " + Convert.toUnsignedLong(attachment.getGoodsId()) +
                            "not yet listed or already delisted");
                }
                if (attachment.getQuantity() > goods.getQuantity() || attachment.getPriceNQT() != goods.getPriceNQT()) {
                    throw new NxtException.NotCurrentlyValidException("Goods price or quantity changed: " + attachment.getJSONObject());
                }
                if (attachment.getDeliveryDeadlineTimestamp() <= Nxt.getBlockchain().getLastBlock().getTimestamp()) {
                    throw new NxtException.NotCurrentlyValidException("Delivery deadline has already expired: " + attachment.getDeliveryDeadlineTimestamp());
                }
            }

            @Override
            boolean isDuplicate(Transaction transaction, Map<TransactionType, Map<String, Boolean>> duplicates) {
                if (Nxt.getBlockchain().getHeight() < Constants.MONETARY_SYSTEM_BLOCK) {
                    return false;
                }
                Attachment.DigitalGoodsPurchase attachment = (Attachment.DigitalGoodsPurchase) transaction.getAttachment();
                // not a bug, uniqueness is based on DigitalGoods.DELISTING
                return isDuplicate(DigitalGoods.DELISTING, Convert.toUnsignedLong(attachment.getGoodsId()), duplicates, false);
            }

            @Override
            public boolean canHaveRecipient() {
                return true;
            }

        };

        public static final TransactionType DELIVERY = new DigitalGoods() {

            @Override
            public final byte getSubtype() {
                return TransactionType.SUBTYPE_DIGITAL_GOODS_DELIVERY;
            }

            @Override
            public String getName() {
                return "DigitalGoodsDelivery";
            }

            @Override
            Attachment.DigitalGoodsDelivery parseAttachment(ByteBuffer buffer, byte transactionVersion) throws NxtException.NotValidException {
                return new Attachment.DigitalGoodsDelivery(buffer, transactionVersion);
            }

            @Override
            Attachment.DigitalGoodsDelivery parseAttachment(JSONObject attachmentData) throws NxtException.NotValidException {
                return new Attachment.DigitalGoodsDelivery(attachmentData);
            }

            @Override
            void applyAttachment(Transaction transaction, Account senderAccount, Account recipientAccount) {
                Attachment.DigitalGoodsDelivery attachment = (Attachment.DigitalGoodsDelivery)transaction.getAttachment();
                DigitalGoodsStore.deliver(transaction, attachment);
            }

            @Override
            void doValidateAttachment(Transaction transaction) throws NxtException.ValidationException {
                Attachment.DigitalGoodsDelivery attachment = (Attachment.DigitalGoodsDelivery) transaction.getAttachment();
                DigitalGoodsStore.Purchase purchase = DigitalGoodsStore.Purchase.getPendingPurchase(attachment.getPurchaseId());
                if (attachment.getGoods().getData().length > Constants.MAX_DGS_GOODS_LENGTH
                        || attachment.getGoods().getData().length == 0
                        || attachment.getGoods().getNonce().length != 32
                        || attachment.getDiscountNQT() < 0 || attachment.getDiscountNQT() > Constants.MAX_BALANCE_NQT
                        || (purchase != null &&
                        (purchase.getBuyerId() != transaction.getRecipientId()
                                || transaction.getSenderId() != purchase.getSellerId()
                                || attachment.getDiscountNQT() > Convert.safeMultiply(purchase.getPriceNQT(), purchase.getQuantity())))) {
                    throw new NxtException.NotValidException("Invalid digital goods delivery: " + attachment.getJSONObject());
                }
                if (purchase == null || purchase.getEncryptedGoods() != null) {
                    throw new NxtException.NotCurrentlyValidException("Purchase does not exist yet, or already delivered: "
                            + attachment.getJSONObject());
                }
            }

            @Override
            boolean isDuplicate(Transaction transaction, Map<TransactionType, Map<String, Boolean>> duplicates) {
                Attachment.DigitalGoodsDelivery attachment = (Attachment.DigitalGoodsDelivery) transaction.getAttachment();
                return isDuplicate(DigitalGoods.DELIVERY, Convert.toUnsignedLong(attachment.getPurchaseId()), duplicates, true);
            }

            @Override
            public boolean canHaveRecipient() {
                return true;
            }

        };

        public static final TransactionType FEEDBACK = new DigitalGoods() {

            @Override
            public final byte getSubtype() {
                return TransactionType.SUBTYPE_DIGITAL_GOODS_FEEDBACK;
            }

            @Override
            public String getName() {
                return "DigitalGoodsFeedback";
            }

            @Override
            Attachment.DigitalGoodsFeedback parseAttachment(ByteBuffer buffer, byte transactionVersion) throws NxtException.NotValidException {
                return new Attachment.DigitalGoodsFeedback(buffer, transactionVersion);
            }

            @Override
            Attachment.DigitalGoodsFeedback parseAttachment(JSONObject attachmentData) throws NxtException.NotValidException {
                return new Attachment.DigitalGoodsFeedback(attachmentData);
            }

            @Override
            void applyAttachment(Transaction transaction, Account senderAccount, Account recipientAccount) {
                Attachment.DigitalGoodsFeedback attachment = (Attachment.DigitalGoodsFeedback)transaction.getAttachment();
                DigitalGoodsStore.feedback(attachment.getPurchaseId(), transaction.getEncryptedMessage(), transaction.getMessage());
            }

            @Override
            void doValidateAttachment(Transaction transaction) throws NxtException.ValidationException {
                Attachment.DigitalGoodsFeedback attachment = (Attachment.DigitalGoodsFeedback) transaction.getAttachment();
                DigitalGoodsStore.Purchase purchase = DigitalGoodsStore.Purchase.getPurchase(attachment.getPurchaseId());
                if (purchase != null &&
                        (purchase.getSellerId() != transaction.getRecipientId()
                                || transaction.getSenderId() != purchase.getBuyerId())) {
                    throw new NxtException.NotValidException("Invalid digital goods feedback: " + attachment.getJSONObject());
                }
                if (transaction.getEncryptedMessage() == null && transaction.getMessage() == null) {
                    throw new NxtException.NotValidException("Missing feedback message");
                }
                if (transaction.getEncryptedMessage() != null && ! transaction.getEncryptedMessage().isText()) {
                    throw new NxtException.NotValidException("Only text encrypted messages allowed");
                }
                if (transaction.getMessage() != null && ! transaction.getMessage().isText()) {
                    throw new NxtException.NotValidException("Only text public messages allowed");
                }
                if (purchase == null || purchase.getEncryptedGoods() == null) {
                    throw new NxtException.NotCurrentlyValidException("Purchase does not exist yet or not yet delivered");
                }
            }

            @Override
            public boolean canHaveRecipient() {
                return true;
            }

        };

        public static final TransactionType REFUND = new DigitalGoods() {

            @Override
            public final byte getSubtype() {
                return TransactionType.SUBTYPE_DIGITAL_GOODS_REFUND;
            }

            @Override
            public String getName() {
                return "DigitalGoodsRefund";
            }

            @Override
            Attachment.DigitalGoodsRefund parseAttachment(ByteBuffer buffer, byte transactionVersion) throws NxtException.NotValidException {
                return new Attachment.DigitalGoodsRefund(buffer, transactionVersion);
            }

            @Override
            Attachment.DigitalGoodsRefund parseAttachment(JSONObject attachmentData) throws NxtException.NotValidException {
                return new Attachment.DigitalGoodsRefund(attachmentData);
            }

            @Override
            boolean applyAttachmentUnconfirmed(Transaction transaction, Account senderAccount) {
                Attachment.DigitalGoodsRefund attachment = (Attachment.DigitalGoodsRefund) transaction.getAttachment();
                if (senderAccount.getUnconfirmedBalanceNQT() >= attachment.getRefundNQT()) {
                    senderAccount.addToUnconfirmedBalanceNQT(-attachment.getRefundNQT());
                    return true;
                }
                return false;
            }

            @Override
            void undoAttachmentUnconfirmed(Transaction transaction, Account senderAccount) {
                Attachment.DigitalGoodsRefund attachment = (Attachment.DigitalGoodsRefund) transaction.getAttachment();
                senderAccount.addToUnconfirmedBalanceNQT(attachment.getRefundNQT());
            }

            @Override
            void applyAttachment(Transaction transaction, Account senderAccount, Account recipientAccount) {
                Attachment.DigitalGoodsRefund attachment = (Attachment.DigitalGoodsRefund) transaction.getAttachment();
                DigitalGoodsStore.refund(transaction.getSenderId(), attachment.getPurchaseId(),
                        attachment.getRefundNQT(), transaction.getEncryptedMessage());
            }

            @Override
            void doValidateAttachment(Transaction transaction) throws NxtException.ValidationException {
                Attachment.DigitalGoodsRefund attachment = (Attachment.DigitalGoodsRefund) transaction.getAttachment();
                DigitalGoodsStore.Purchase purchase = DigitalGoodsStore.Purchase.getPurchase(attachment.getPurchaseId());
                if (attachment.getRefundNQT() < 0 || attachment.getRefundNQT() > Constants.MAX_BALANCE_NQT
                        || (purchase != null &&
                        (purchase.getBuyerId() != transaction.getRecipientId()
                                || transaction.getSenderId() != purchase.getSellerId()))) {
                    throw new NxtException.NotValidException("Invalid digital goods refund: " + attachment.getJSONObject());
                }
                if (transaction.getEncryptedMessage() != null && ! transaction.getEncryptedMessage().isText()) {
                    throw new NxtException.NotValidException("Only text encrypted messages allowed");
                }
                if (purchase == null || purchase.getEncryptedGoods() == null || purchase.getRefundNQT() != 0) {
                    throw new NxtException.NotCurrentlyValidException("Purchase does not exist or is not delivered or is already refunded");
                }
            }

            @Override
            boolean isDuplicate(Transaction transaction, Map<TransactionType, Map<String, Boolean>> duplicates) {
                Attachment.DigitalGoodsRefund attachment = (Attachment.DigitalGoodsRefund) transaction.getAttachment();
                return isDuplicate(DigitalGoods.REFUND, Convert.toUnsignedLong(attachment.getPurchaseId()), duplicates, true);
            }

            @Override
            public boolean canHaveRecipient() {
                return true;
            }

        };

    }

    public static abstract class AccountControl extends TransactionType {

        private AccountControl() {
        }

        @Override
        public final byte getType() {
            return TransactionType.TYPE_ACCOUNT_CONTROL;
        }

        @Override
        final boolean applyAttachmentUnconfirmed(Transaction transaction, Account senderAccount) {
            return true;
        }

        @Override
        final void undoAttachmentUnconfirmed(Transaction transaction, Account senderAccount) {
        }

        public static final TransactionType EFFECTIVE_BALANCE_LEASING = new AccountControl() {

            @Override
            public final byte getSubtype() {
                return TransactionType.SUBTYPE_ACCOUNT_CONTROL_EFFECTIVE_BALANCE_LEASING;
            }

            @Override
            public String getName() {
                return "EffectiveBalanceLeasing";
            }

            @Override
            Attachment.AccountControlEffectiveBalanceLeasing parseAttachment(ByteBuffer buffer, byte transactionVersion) throws NxtException.NotValidException {
                return new Attachment.AccountControlEffectiveBalanceLeasing(buffer, transactionVersion);
            }

            @Override
            Attachment.AccountControlEffectiveBalanceLeasing parseAttachment(JSONObject attachmentData) throws NxtException.NotValidException {
                return new Attachment.AccountControlEffectiveBalanceLeasing(attachmentData);
            }

            @Override
            void applyAttachment(Transaction transaction, Account senderAccount, Account recipientAccount) {
                Attachment.AccountControlEffectiveBalanceLeasing attachment = (Attachment.AccountControlEffectiveBalanceLeasing) transaction.getAttachment();
                Account.getAccount(transaction.getSenderId()).leaseEffectiveBalance(transaction.getRecipientId(), attachment.getPeriod());
            }

            @Override
            void validateAttachment(Transaction transaction) throws NxtException.ValidationException {
                Attachment.AccountControlEffectiveBalanceLeasing attachment = (Attachment.AccountControlEffectiveBalanceLeasing)transaction.getAttachment();
                Account recipientAccount = Account.getAccount(transaction.getRecipientId());
                if (transaction.getSenderId() == transaction.getRecipientId()
                        || transaction.getAmountNQT() != 0
                        || attachment.getPeriod() < Constants.MIN_LEASING_WAITING_PERIOD) {
                    throw new NxtException.NotValidException("Invalid effective balance leasing: "
                            + transaction.getJSONObject() + " transaction " + transaction.getStringId());
                }
                if (recipientAccount == null
                        || (recipientAccount.getKeyHeight() <= 0 && ! transaction.getStringId().equals("5081403377391821646"))) {
                    throw new NxtException.NotCurrentlyValidException("Invalid effective balance leasing: "
                            + " recipient account " + transaction.getRecipientId() + " not found or no public key published");
                }
                if (transaction.getRecipientId() == Genesis.CREATOR_ID) {
                    throw new NxtException.NotCurrentlyValidException("Leasing to Genesis account not allowed");
                }
            }

            @Override
            public boolean canHaveRecipient() {
                return true;
            }

        };

    }

}<|MERGE_RESOLUTION|>--- conflicted
+++ resolved
@@ -50,25 +50,6 @@
     private static final byte SUBTYPE_DIGITAL_GOODS_FEEDBACK = 6;
     private static final byte SUBTYPE_DIGITAL_GOODS_REFUND = 7;
 
-<<<<<<< HEAD
-    static final byte SUBTYPE_MONETARY_SYSTEM_CURRENCY_ISSUANCE = 0;
-    static final byte SUBTYPE_MONETARY_SYSTEM_RESERVE_INCREASE = 1;
-    static final byte SUBTYPE_MONETARY_SYSTEM_RESERVE_CLAIM = 2;
-    static final byte SUBTYPE_MONETARY_SYSTEM_CURRENCY_TRANSFER = 3;
-    static final byte SUBTYPE_MONETARY_SYSTEM_PUBLISH_EXCHANGE_OFFER = 4;
-    static final byte SUBTYPE_MONETARY_SYSTEM_EXCHANGE_BUY = 5;
-    static final byte SUBTYPE_MONETARY_SYSTEM_EXCHANGE_SELL = 6;
-    static final byte SUBTYPE_MONETARY_SYSTEM_CURRENCY_MINTING = 7;
-    static final byte SUBTYPE_MONETARY_SYSTEM_CURRENCY_DELETION = 8;
-    static final byte SUBTYPE_MONETARY_SYSTEM_SHUFFLING_CREATION = 9;
-    static final byte SUBTYPE_MONETARY_SYSTEM_SHUFFLING_REGISTRATION = 10;
-    static final byte SUBTYPE_MONETARY_SYSTEM_SHUFFLING_PROCESSING = 11;
-    static final byte SUBTYPE_MONETARY_SYSTEM_SHUFFLING_VERIFICATION = 12;
-    static final byte SUBTYPE_MONETARY_SYSTEM_SHUFFLING_DISTRIBUTION = 13;
-    static final byte SUBTYPE_MONETARY_SYSTEM_SHUFFLING_CANCELLATION = 14;
-
-=======
->>>>>>> 1f64bc66
     private static final byte SUBTYPE_ACCOUNT_CONTROL_EFFECTIVE_BALANCE_LEASING = 0;
 
     public static TransactionType findTransactionType(byte type, byte subtype) {
@@ -153,42 +134,7 @@
                         return null;
                 }
             case TYPE_MONETARY_SYSTEM:
-<<<<<<< HEAD
-                switch (subtype) {
-                    case SUBTYPE_MONETARY_SYSTEM_CURRENCY_ISSUANCE:
-                        return MonetarySystem.CURRENCY_ISSUANCE;
-                    case SUBTYPE_MONETARY_SYSTEM_RESERVE_INCREASE:
-                        return MonetarySystem.RESERVE_INCREASE;
-                    case SUBTYPE_MONETARY_SYSTEM_RESERVE_CLAIM:
-                        return MonetarySystem.RESERVE_CLAIM;
-                    case SUBTYPE_MONETARY_SYSTEM_CURRENCY_TRANSFER:
-                        return MonetarySystem.CURRENCY_TRANSFER;
-                    case SUBTYPE_MONETARY_SYSTEM_PUBLISH_EXCHANGE_OFFER:
-                        return MonetarySystem.PUBLISH_EXCHANGE_OFFER;
-                    case SUBTYPE_MONETARY_SYSTEM_EXCHANGE_BUY:
-                        return MonetarySystem.EXCHANGE_BUY;
-                    case SUBTYPE_MONETARY_SYSTEM_EXCHANGE_SELL:
-                        return MonetarySystem.EXCHANGE_SELL;
-                    case SUBTYPE_MONETARY_SYSTEM_CURRENCY_MINTING:
-                        return MonetarySystem.CURRENCY_MINTING;
-                    case SUBTYPE_MONETARY_SYSTEM_CURRENCY_DELETION:
-                        return MonetarySystem.CURRENCY_DELETION;
-                    case SUBTYPE_MONETARY_SYSTEM_SHUFFLING_CREATION:
-                        return MonetarySystem.SHUFFLING_CREATION;
-                    case SUBTYPE_MONETARY_SYSTEM_SHUFFLING_REGISTRATION:
-                        return MonetarySystem.SHUFFLING_REGISTRATION;
-                    case SUBTYPE_MONETARY_SYSTEM_SHUFFLING_PROCESSING:
-                        return MonetarySystem.SHUFFLING_PROCESSING;
-                    case SUBTYPE_MONETARY_SYSTEM_SHUFFLING_VERIFICATION:
-                        return MonetarySystem.SHUFFLING_VERIFICATION;
-                    case SUBTYPE_MONETARY_SYSTEM_SHUFFLING_DISTRIBUTION:
-                        return MonetarySystem.SHUFFLING_DISTRIBUTION;
-                    case SUBTYPE_MONETARY_SYSTEM_SHUFFLING_CANCELLATION:
-                        return MonetarySystem.SHUFFLING_CANCELLATION;
-                }
-=======
                 return MonetarySystem.findTransactionType(subtype);
->>>>>>> 1f64bc66
             default:
                 return null;
         }
@@ -2138,7 +2084,7 @@
                 Account recipientAccount = Account.getAccount(transaction.getRecipientId());
                 if (transaction.getSenderId() == transaction.getRecipientId()
                         || transaction.getAmountNQT() != 0
-                        || attachment.getPeriod() < Constants.MIN_LEASING_WAITING_PERIOD) {
+                        || attachment.getPeriod() < 1440) {
                     throw new NxtException.NotValidException("Invalid effective balance leasing: "
                             + transaction.getJSONObject() + " transaction " + transaction.getStringId());
                 }
