--- conflicted
+++ resolved
@@ -2128,17 +2128,15 @@
                         || attachment.getPriceNQT() <= 0 || attachment.getPriceNQT() > Constants.MAX_BALANCE_NQT) {
                     throw new NxtException.NotValidException("Invalid digital goods listing: " + attachment.getJSONObject());
                 }
-                if (Nxt.getBlockchain().getHeight() > Constants.BLOCK_19) {
-                    Appendix.PrunablePlainMessage prunablePlainMessage = transaction.getPrunablePlainMessage();
-                    if (prunablePlainMessage != null) {
-                        byte[] image = prunablePlainMessage.getMessage();
-                        if (image != null) {
-                            Tika tika = new Tika();
-                            String mediaTypeName = tika.detect(image);
-                            MediaType mediaType = MediaType.parse(mediaTypeName);
-                            if (mediaType == null || !"image".equals(mediaType.getType())) {
-                                throw new NxtException.NotValidException("Only image attachments allowed for DGS listing, media type is " + mediaType);
-                            }
+                Appendix.PrunablePlainMessage prunablePlainMessage = transaction.getPrunablePlainMessage();
+                if (prunablePlainMessage != null) {
+                    byte[] image = prunablePlainMessage.getMessage();
+                    if (image != null) {
+                        Tika tika = new Tika();
+                        String mediaTypeName = tika.detect(image);
+                        MediaType mediaType = MediaType.parse(mediaTypeName);
+                        if (mediaType == null || !"image".equals(mediaType.getType())) {
+                            throw new NxtException.NotValidException("Only image attachments allowed for DGS listing, media type is " + mediaType);
                         }
                     }
                 }
@@ -3031,17 +3029,9 @@
                                 + " upload hash: " + Convert.toHexString(taggedDataUpload.getHash()));
                     }
                 }
-<<<<<<< HEAD
                 TaggedData taggedData = TaggedData.getData(attachment.getTaggedDataId());
                 if (taggedData != null && taggedData.getTransactionTimestamp() > Nxt.getEpochTime() + 6 * Constants.MIN_PRUNABLE_LIFETIME) {
                     throw new NxtException.NotCurrentlyValidException("Data already extended, timestamp is " + taggedData.getTransactionTimestamp());
-=======
-                if (Nxt.getBlockchain().getHeight() > Constants.BLOCK_19) {
-                    TaggedData taggedData = TaggedData.getData(attachment.getTaggedDataId());
-                    if (taggedData != null && taggedData.getTransactionTimestamp() > Nxt.getEpochTime() + 6 * Constants.MIN_PRUNABLE_LIFETIME) {
-                        throw new NxtException.NotCurrentlyValidException("Data already extended, timestamp is " + taggedData.getTransactionTimestamp());
-                    }
->>>>>>> 3d9259cb
                 }
             }
 
