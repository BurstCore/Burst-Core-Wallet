--- conflicted
+++ resolved
@@ -229,11 +229,7 @@
         Connection con = null;
         try {
             StringBuilder buf = new StringBuilder();
-<<<<<<< HEAD
-            buf.append("SELECT * FROM transaction WHERE recipient_id = ? ");
-=======
             buf.append("SELECT * FROM transaction WHERE recipient_id = ? AND sender_id <> ? ");
->>>>>>> d34e2a6d
             if (timestamp > 0) {
                 buf.append("AND timestamp >= ? ");
             }
@@ -243,11 +239,7 @@
                     buf.append("AND subtype = ? ");
                 }
             }
-<<<<<<< HEAD
-            buf.append("UNION ALL SELECT * FROM transaction WHERE sender_id = ? AND recipient_id <> ? ");
-=======
             buf.append("UNION ALL SELECT * FROM transaction WHERE sender_id = ? ");
->>>>>>> d34e2a6d
             if (timestamp > 0) {
                 buf.append("AND timestamp >= ? ");
             }
@@ -280,7 +272,6 @@
                 }
             }
             pstmt.setLong(++i, account.getId());
-            pstmt.setLong(++i, account.getId());
             if (timestamp > 0) {
                 pstmt.setInt(++i, timestamp);
             }
