package nxt;

import nxt.db.DbIterator;
import nxt.db.DbUtils;

import java.sql.Connection;
import java.sql.PreparedStatement;
import java.sql.ResultSet;
import java.sql.SQLException;
import java.util.ArrayList;
import java.util.List;
import java.util.concurrent.atomic.AtomicReference;

final class BlockchainImpl implements Blockchain {

    private static final BlockchainImpl instance = new BlockchainImpl();

    static BlockchainImpl getInstance() {
        return instance;
    }

    private BlockchainImpl() {}

    private final AtomicReference<BlockImpl> lastBlock = new AtomicReference<>();

    @Override
    public BlockImpl getLastBlock() {
        return lastBlock.get();
    }

    void setLastBlock(BlockImpl block) {
        lastBlock.set(block);
    }

    void setLastBlock(BlockImpl previousBlock, BlockImpl block) {
        if (! lastBlock.compareAndSet(previousBlock, block)) {
            throw new IllegalStateException("Last block is no longer previous block");
        }
    }

    @Override
    public int getHeight() {
        BlockImpl last = lastBlock.get();
        return last == null ? 0 : last.getHeight();
    }

    @Override
    public BlockImpl getLastBlock(int timestamp) {
        BlockImpl block = lastBlock.get();
        if (timestamp >= block.getTimestamp()) {
            return block;
        }
        return BlockDb.findLastBlock(timestamp);
    }

    @Override
    public BlockImpl getBlock(long blockId) {
        BlockImpl block = lastBlock.get();
        if (block.getId() == blockId) {
            return block;
        }
        return BlockDb.findBlock(blockId);
    }

    @Override
    public boolean hasBlock(long blockId) {
        return lastBlock.get().getId() == blockId || BlockDb.hasBlock(blockId);
    }

    @Override
    public DbIterator<BlockImpl> getAllBlocks() {
        Connection con = null;
        try {
            con = Db.db.getConnection();
            PreparedStatement pstmt = con.prepareStatement("SELECT * FROM block ORDER BY db_id ASC");
            return getBlocks(con, pstmt);
        } catch (SQLException e) {
            DbUtils.close(con);
            throw new RuntimeException(e.toString(), e);
        }
    }

    @Override
    public DbIterator<BlockImpl> getBlocks(int from, int to) {
        Connection con = null;
        try {
            con = Db.getConnection();
            PreparedStatement pstmt = con.prepareStatement("SELECT * FROM block ORDER BY db_id DESC"
                    + DbUtils.limitsClause(from, to));
            DbUtils.setLimits(1, pstmt, from, to);
            return getBlocks(con, pstmt);
        } catch (SQLException e) {
            DbUtils.close(con);
            throw new RuntimeException(e.toString(), e);
        }
    }

    @Override
    public DbIterator<BlockImpl> getBlocks(Account account, int timestamp) {
        return getBlocks(account, timestamp, 0, -1);
    }

    @Override
    public DbIterator<BlockImpl> getBlocks(Account account, int timestamp, int from, int to) {
        Connection con = null;
        try {
            con = Db.db.getConnection();
            PreparedStatement pstmt = con.prepareStatement("SELECT * FROM block WHERE generator_id = ? "
                    + (timestamp > 0 ? " AND timestamp >= ? " : " ") + "ORDER BY db_id DESC"
                    + DbUtils.limitsClause(from, to));
            int i = 0;
            pstmt.setLong(++i, account.getId());
            if (timestamp > 0) {
                pstmt.setInt(++i, timestamp);
            }
            DbUtils.setLimits(++i, pstmt, from, to);
            return getBlocks(con, pstmt);
        } catch (SQLException e) {
            DbUtils.close(con);
            throw new RuntimeException(e.toString(), e);
        }
    }

    @Override
    public DbIterator<BlockImpl> getBlocks(Connection con, PreparedStatement pstmt) {
        return new DbIterator<>(con, pstmt, new DbIterator.ResultSetReader<BlockImpl>() {
            @Override
            public BlockImpl get(Connection con, ResultSet rs) throws NxtException.ValidationException {
                return BlockDb.loadBlock(con, rs);
            }
        });
    }

    @Override
    public List<Long> getBlockIdsAfter(long blockId, int limit) {
        if (limit > 1440) {
            throw new IllegalArgumentException("Can't get more than 1440 blocks at a time");
        }
        try (Connection con = Db.db.getConnection();
             PreparedStatement pstmt = con.prepareStatement("SELECT id FROM block WHERE db_id > (SELECT db_id FROM block WHERE id = ?) ORDER BY db_id ASC LIMIT ?")) {
            List<Long> result = new ArrayList<>();
            pstmt.setLong(1, blockId);
            pstmt.setInt(2, limit);
            try (ResultSet rs = pstmt.executeQuery()) {
                while (rs.next()) {
                    result.add(rs.getLong("id"));
                }
            }
            return result;
        } catch (SQLException e) {
            throw new RuntimeException(e.toString(), e);
        }
    }

    @Override
    public List<BlockImpl> getBlocksAfter(long blockId, int limit) {
        if (limit > 1440) {
            throw new IllegalArgumentException("Can't get more than 1440 blocks at a time");
        }
        try (Connection con = Db.db.getConnection();
             PreparedStatement pstmt = con.prepareStatement("SELECT * FROM block WHERE db_id > (SELECT db_id FROM block WHERE id = ?) ORDER BY db_id ASC LIMIT ?")) {
            List<BlockImpl> result = new ArrayList<>();
            pstmt.setLong(1, blockId);
            pstmt.setInt(2, limit);
            try (ResultSet rs = pstmt.executeQuery()) {
                while (rs.next()) {
                    result.add(BlockDb.loadBlock(con, rs));
                }
            }
            return result;
        } catch (NxtException.ValidationException|SQLException e) {
            throw new RuntimeException(e.toString(), e);
        }
    }

    @Override
    public long getBlockIdAtHeight(int height) {
        Block block = lastBlock.get();
        if (height > block.getHeight()) {
            throw new IllegalArgumentException("Invalid height " + height + ", current blockchain is at " + block.getHeight());
        }
        if (height == block.getHeight()) {
            return block.getId();
        }
        return BlockDb.findBlockIdAtHeight(height);
    }

    @Override
    public BlockImpl getBlockAtHeight(int height) {
        BlockImpl block = lastBlock.get();
        if (height > block.getHeight()) {
            throw new IllegalArgumentException("Invalid height " + height + ", current blockchain is at " + block.getHeight());
        }
        if (height == block.getHeight()) {
            return block;
        }
        return BlockDb.findBlockAtHeight(height);
    }

    @Override
<<<<<<< HEAD
    public List<BlockImpl> getBlocksFromHeight(int height) {
        if (height < 0 || getHeight() - height > 1440) {
            throw new IllegalArgumentException("Can't go back more than 1440 blocks");
        }
        try (Connection con = Db.db.getConnection();
             PreparedStatement pstmt = con.prepareStatement("SELECT * FROM block WHERE height >= ? ORDER BY height ASC")) {
            pstmt.setInt(1, height);
            List<BlockImpl> result = new ArrayList<>();
            try (ResultSet rs = pstmt.executeQuery()) {
                while (rs.next()) {
                    result.add(BlockDb.loadBlock(con, rs));
                }
            }
            return result;
        } catch (SQLException|NxtException.ValidationException e) {
            throw new RuntimeException(e.toString(), e);
        }
    }

    @Override
=======
>>>>>>> ca8d4ad3
    public Transaction getTransaction(long transactionId) {
        return TransactionDb.findTransaction(transactionId);
    }

    @Override
    public Transaction getTransactionByFullHash(String fullHash) {
        return TransactionDb.findTransactionByFullHash(fullHash);
    }

    @Override
    public boolean hasTransaction(long transactionId) {
        return TransactionDb.hasTransaction(transactionId);
    }

    @Override
    public boolean hasTransactionByFullHash(String fullHash) {
        return TransactionDb.hasTransactionByFullHash(fullHash);
    }

    @Override
    public int getTransactionCount() {
        try (Connection con = Db.db.getConnection(); PreparedStatement pstmt = con.prepareStatement("SELECT COUNT(*) FROM transaction");
             ResultSet rs = pstmt.executeQuery()) {
            rs.next();
            return rs.getInt(1);
        } catch (SQLException e) {
            throw new RuntimeException(e.toString(), e);
        }
    }

    @Override
    public DbIterator<TransactionImpl> getAllTransactions() {
        Connection con = null;
        try {
            con = Db.db.getConnection();
            PreparedStatement pstmt = con.prepareStatement("SELECT * FROM transaction ORDER BY db_id ASC");
            return getTransactions(con, pstmt);
        } catch (SQLException e) {
            DbUtils.close(con);
            throw new RuntimeException(e.toString(), e);
        }
    }

    @Override
    public DbIterator<TransactionImpl> getTransactions(Account account, byte type, byte subtype, int blockTimestamp) {
        return getTransactions(account, 0, type, subtype, blockTimestamp, 0, -1);
    }

    @Override
    public DbIterator<TransactionImpl> getTransactions(Account account, int numberOfConfirmations, byte type, byte subtype,
                                                       int blockTimestamp, int from, int to) {
        int height = numberOfConfirmations > 0 ? getHeight() - numberOfConfirmations : Integer.MAX_VALUE;
        if (height < 0) {
            throw new IllegalArgumentException("Number of confirmations required " + numberOfConfirmations
                    + " exceeds current blockchain height " + getHeight());
        }
        Connection con = null;
        try {
            StringBuilder buf = new StringBuilder();
            buf.append("SELECT * FROM transaction WHERE recipient_id = ? AND sender_id <> ? ");
            if (blockTimestamp > 0) {
                buf.append("AND block_timestamp >= ? ");
            }
            if (type >= 0) {
                buf.append("AND type = ? ");
                if (subtype >= 0) {
                    buf.append("AND subtype = ? ");
                }
            }
            if (height < Integer.MAX_VALUE) {
                buf.append("AND height <= ? ");
            }
            buf.append("UNION ALL SELECT * FROM transaction WHERE sender_id = ? ");
            if (blockTimestamp > 0) {
                buf.append("AND block_timestamp >= ? ");
            }
            if (type >= 0) {
                buf.append("AND type = ? ");
                if (subtype >= 0) {
                    buf.append("AND subtype = ? ");
                }
            }
            if (height < Integer.MAX_VALUE) {
                buf.append("AND height <= ? ");
            }
            buf.append("ORDER BY block_timestamp DESC, id DESC");
            buf.append(DbUtils.limitsClause(from, to));
            con = Db.db.getConnection();
            PreparedStatement pstmt;
            int i = 0;
            pstmt = con.prepareStatement(buf.toString());
            pstmt.setLong(++i, account.getId());
            pstmt.setLong(++i, account.getId());
            if (blockTimestamp > 0) {
                pstmt.setInt(++i, blockTimestamp);
            }
            if (type >= 0) {
                pstmt.setByte(++i, type);
                if (subtype >= 0) {
                    pstmt.setByte(++i, subtype);
                }
            }
            if (height < Integer.MAX_VALUE) {
                pstmt.setInt(++i, height);
            }
            pstmt.setLong(++i, account.getId());
            if (blockTimestamp > 0) {
                pstmt.setInt(++i, blockTimestamp);
            }
            if (type >= 0) {
                pstmt.setByte(++i, type);
                if (subtype >= 0) {
                    pstmt.setByte(++i, subtype);
                }
            }
            if (height < Integer.MAX_VALUE) {
                pstmt.setInt(++i, height);
            }
            DbUtils.setLimits(++i, pstmt, from, to);
            return getTransactions(con, pstmt);
        } catch (SQLException e) {
            DbUtils.close(con);
            throw new RuntimeException(e.toString(), e);
        }
    }

    @Override
    public DbIterator<TransactionImpl> getTransactions(Connection con, PreparedStatement pstmt) {
        return new DbIterator<>(con, pstmt, new DbIterator.ResultSetReader<TransactionImpl>() {
            @Override
            public TransactionImpl get(Connection con, ResultSet rs) throws NxtException.ValidationException {
                return TransactionDb.loadTransaction(con, rs);
            }
        });
    }

}<|MERGE_RESOLUTION|>--- conflicted
+++ resolved
@@ -84,7 +84,7 @@
     public DbIterator<BlockImpl> getBlocks(int from, int to) {
         Connection con = null;
         try {
-            con = Db.getConnection();
+            con = Db.db.getConnection();
             PreparedStatement pstmt = con.prepareStatement("SELECT * FROM block ORDER BY db_id DESC"
                     + DbUtils.limitsClause(from, to));
             DbUtils.setLimits(1, pstmt, from, to);
@@ -198,29 +198,6 @@
     }
 
     @Override
-<<<<<<< HEAD
-    public List<BlockImpl> getBlocksFromHeight(int height) {
-        if (height < 0 || getHeight() - height > 1440) {
-            throw new IllegalArgumentException("Can't go back more than 1440 blocks");
-        }
-        try (Connection con = Db.db.getConnection();
-             PreparedStatement pstmt = con.prepareStatement("SELECT * FROM block WHERE height >= ? ORDER BY height ASC")) {
-            pstmt.setInt(1, height);
-            List<BlockImpl> result = new ArrayList<>();
-            try (ResultSet rs = pstmt.executeQuery()) {
-                while (rs.next()) {
-                    result.add(BlockDb.loadBlock(con, rs));
-                }
-            }
-            return result;
-        } catch (SQLException|NxtException.ValidationException e) {
-            throw new RuntimeException(e.toString(), e);
-        }
-    }
-
-    @Override
-=======
->>>>>>> ca8d4ad3
     public Transaction getTransaction(long transactionId) {
         return TransactionDb.findTransaction(transactionId);
     }
