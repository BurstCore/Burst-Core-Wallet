--- conflicted
+++ resolved
@@ -84,18 +84,11 @@
     public DbIterator<BlockImpl> getBlocks(int from, int to) {
         Connection con = null;
         try {
-<<<<<<< HEAD
-            con = Db.db.getConnection();
-            PreparedStatement pstmt = con.prepareStatement("SELECT * FROM block ORDER BY db_id DESC"
-                    + DbUtils.limitsClause(from, to));
-            DbUtils.setLimits(1, pstmt, from, to);
-=======
-            con = Db.getConnection();
+            con = Db.db.getConnection();
             PreparedStatement pstmt = con.prepareStatement("SELECT * FROM block WHERE height <= ? AND height >= ? ORDER BY height DESC");
             int blockchainHeight = getHeight();
             pstmt.setInt(1, blockchainHeight - Math.max(from, 0));
             pstmt.setInt(2, to > 0 ? blockchainHeight - to : 0);
->>>>>>> f96e8937
             return getBlocks(con, pstmt);
         } catch (SQLException e) {
             DbUtils.close(con);
