package nxt;

import nxt.crypto.Crypto;
import nxt.db.DbKey;
import nxt.util.Convert;
import nxt.util.Logger;
import nxt.util.Pair;
import org.json.simple.JSONObject;

import java.math.BigInteger;
import java.nio.ByteBuffer;
import java.nio.ByteOrder;
import java.security.MessageDigest;
import java.util.ArrayList;
import java.util.Arrays;
import java.util.Collections;
import java.util.List;
import java.util.Map;

final class TransactionImpl implements Transaction {

    static final class BuilderImpl implements Builder {

        private final short deadline;
        private final byte[] senderPublicKey;
        private final long amountNQT;
        private final long feeNQT;
        private final TransactionType type;
        private final byte version;
        private final Attachment.AbstractAttachment attachment;

        private long recipientId;
        private String referencedTransactionFullHash;
        private byte[] signature;
        private Appendix.Message message;
        private Appendix.EncryptedMessage encryptedMessage;
        private Appendix.EncryptToSelfMessage encryptToSelfMessage;
        private Appendix.PublicKeyAnnouncement publicKeyAnnouncement;
        private Appendix.TwoPhased twoPhased;
        private long blockId;
        private int height = Integer.MAX_VALUE;
        private long id;
        private long senderId;
        private int timestamp = Integer.MAX_VALUE;
        private int blockTimestamp = -1;
        private String fullHash;
        private boolean ecBlockSet = false;
        private int ecBlockHeight;
        private long ecBlockId;
        private short index = -1;

        BuilderImpl(byte version, byte[] senderPublicKey, long amountNQT, long feeNQT, short deadline,
                    Attachment.AbstractAttachment attachment) {
            this.version = version;
            this.deadline = deadline;
            this.senderPublicKey = senderPublicKey;
            this.amountNQT = amountNQT;
            this.feeNQT = feeNQT;
            this.attachment = attachment;
            this.type = attachment.getTransactionType();
        }

        @Override
        public TransactionImpl build() throws NxtException.NotValidException {
            if (timestamp == Integer.MAX_VALUE) {
                timestamp = Nxt.getEpochTime();
            }
            if (!ecBlockSet) {
                Block ecBlock = EconomicClustering.getECBlock(timestamp);
                this.ecBlockHeight = ecBlock.getHeight();
                this.ecBlockId = ecBlock.getId();
            }
            return new TransactionImpl(this);
        }

        @Override
        public BuilderImpl recipientId(long recipientId) {
            this.recipientId = recipientId;
            return this;
        }

        @Override
        public BuilderImpl referencedTransactionFullHash(String referencedTransactionFullHash) {
            this.referencedTransactionFullHash = referencedTransactionFullHash;
            return this;
        }

        BuilderImpl referencedTransactionFullHash(byte[] referencedTransactionFullHash) {
            if (referencedTransactionFullHash != null) {
                this.referencedTransactionFullHash = Convert.toHexString(referencedTransactionFullHash);
            }
            return this;
        }

        @Override
        public BuilderImpl message(Appendix.Message message) {
            this.message = message;
            return this;
        }

        @Override
        public BuilderImpl encryptedMessage(Appendix.EncryptedMessage encryptedMessage) {
            this.encryptedMessage = encryptedMessage;
            return this;
        }

        @Override
        public BuilderImpl encryptToSelfMessage(Appendix.EncryptToSelfMessage encryptToSelfMessage) {
            this.encryptToSelfMessage = encryptToSelfMessage;
            return this;
        }

        @Override
        public BuilderImpl publicKeyAnnouncement(Appendix.PublicKeyAnnouncement publicKeyAnnouncement) {
            this.publicKeyAnnouncement = publicKeyAnnouncement;
            return this;
        }

        @Override
<<<<<<< HEAD
        public Builder twoPhased(Appendix.TwoPhased twoPhased) {
            this.twoPhased = twoPhased;
=======
        public BuilderImpl timestamp(int timestamp) {
            this.timestamp = timestamp;
            return this;
        }

        @Override
        public BuilderImpl ecBlockHeight(int height) {
            this.ecBlockHeight = height;
            this.ecBlockSet = true;
            return this;
        }

        @Override
        public BuilderImpl ecBlockId(long blockId) {
            this.ecBlockId = blockId;
            this.ecBlockSet = true;
>>>>>>> a2c72f35
            return this;
        }

        BuilderImpl id(long id) {
            this.id = id;
            return this;
        }

        BuilderImpl signature(byte[] signature) {
            this.signature = signature;
            return this;
        }

        BuilderImpl blockId(long blockId) {
            this.blockId = blockId;
            return this;
        }

        BuilderImpl height(int height) {
            this.height = height;
            return this;
        }

        BuilderImpl senderId(long senderId) {
            this.senderId = senderId;
            return this;
        }

        BuilderImpl fullHash(String fullHash) {
            this.fullHash = fullHash;
            return this;
        }

        BuilderImpl fullHash(byte[] fullHash) {
            if (fullHash != null) {
                this.fullHash = Convert.toHexString(fullHash);
            }
            return this;
        }

        BuilderImpl blockTimestamp(int blockTimestamp) {
            this.blockTimestamp = blockTimestamp;
            return this;
        }

        BuilderImpl index(short index) {
            this.index = index;
            return this;
        }

    }

    private final short deadline;
    private final byte[] senderPublicKey;
    private final long recipientId;
    private final long amountNQT;
    private final long feeNQT;
    private final String referencedTransactionFullHash;
    private final TransactionType type;
    private final int ecBlockHeight;
    private final long ecBlockId;
    private final byte version;
    private final int timestamp;
    private final Attachment.AbstractAttachment attachment;
    private final Appendix.Message message;
    private final Appendix.EncryptedMessage encryptedMessage;
    private final Appendix.EncryptToSelfMessage encryptToSelfMessage;
    private final Appendix.PublicKeyAnnouncement publicKeyAnnouncement;
    private final Appendix.TwoPhased twoPhased;

    private final List<? extends Appendix.AbstractAppendix> appendages;
    private final int appendagesSize;

    private volatile int height = Integer.MAX_VALUE;
    private volatile long blockId;
    private volatile Block block;
    private volatile byte[] signature;
    private volatile int blockTimestamp = -1;
    private volatile short index = -1;
    private volatile long id;
    private volatile String stringId;
    private volatile long senderId;
    private volatile String fullHash;
    private volatile DbKey dbKey;

    private TransactionImpl(BuilderImpl builder) throws NxtException.NotValidException {

        this.timestamp = builder.timestamp;
        this.deadline = builder.deadline;
        this.senderPublicKey = builder.senderPublicKey;
        this.recipientId = builder.recipientId;
        this.amountNQT = builder.amountNQT;
        this.referencedTransactionFullHash = builder.referencedTransactionFullHash;
        this.signature = builder.signature;
        this.type = builder.type;
        this.version = builder.version;
        this.blockId = builder.blockId;
        this.height = builder.height;
        this.index = builder.index;
        this.id = builder.id;
        this.senderId = builder.senderId;
        this.blockTimestamp = builder.blockTimestamp;
        this.fullHash = builder.fullHash;
		this.ecBlockHeight = builder.ecBlockHeight;
        this.ecBlockId = builder.ecBlockId;

        List<Appendix.AbstractAppendix> list = new ArrayList<>();
        if ((this.attachment = builder.attachment) != null) {
            list.add(this.attachment);
        }
        if ((this.message  = builder.message) != null) {
            list.add(this.message);
        }
        if ((this.encryptedMessage = builder.encryptedMessage) != null) {
            list.add(this.encryptedMessage);
        }
        if ((this.publicKeyAnnouncement = builder.publicKeyAnnouncement) != null) {
            list.add(this.publicKeyAnnouncement);
        }
        if ((this.encryptToSelfMessage = builder.encryptToSelfMessage) != null) {
            list.add(this.encryptToSelfMessage);
        }
        if ((this.twoPhased = builder.twoPhased) != null) {
            list.add(this.twoPhased);
        }
        this.appendages = Collections.unmodifiableList(list);
        int appendagesSize = 0;
        for (Appendix appendage : appendages) {
            appendagesSize += appendage.getSize();
        }
        this.appendagesSize = appendagesSize;
        if (builder.feeNQT <= 0) {
            int effectiveHeight = (height < Integer.MAX_VALUE ? height : Nxt.getBlockchain().getHeight());
            feeNQT = type.minimumFeeNQT(this, effectiveHeight, appendagesSize);
        } else {
            feeNQT = builder.feeNQT;
        }

        if ((timestamp == 0 && Arrays.equals(senderPublicKey, Genesis.CREATOR_PUBLIC_KEY))
                ? (deadline != 0 || feeNQT != 0)
                : deadline < 1
                || feeNQT > Constants.MAX_BALANCE_NQT
                || amountNQT < 0
                || amountNQT > Constants.MAX_BALANCE_NQT
                || type == null) {
            throw new NxtException.NotValidException("Invalid transaction parameters:\n type: " + type + ", timestamp: " + timestamp
                    + ", deadline: " + deadline + ", fee: " + feeNQT + ", amount: " + amountNQT);
        }

        if (attachment == null || type != attachment.getTransactionType()) {
            throw new NxtException.NotValidException("Invalid attachment " + attachment + " for transaction of type " + type);
        }

        if (! type.canHaveRecipient()) {
            if (recipientId != 0 || getAmountNQT() != 0) {
                throw new NxtException.NotValidException("Transactions of this type must have recipient == 0, amount == 0");
            }
        }

        if (type.mustHaveRecipient() && version > 0) {
            if (recipientId == 0) {
                throw new NxtException.NotValidException("Transactions of this type must have a valid recipient");
            }
        }

        for (Appendix.AbstractAppendix appendage : appendages) {
            if (! appendage.verifyVersion(this.version)) {
                throw new NxtException.NotValidException("Invalid attachment version " + appendage.getVersion()
                        + " for transaction version " + this.version);
            }
        }

    }

    @Override
    public short getDeadline() {
        return deadline;
    }

    @Override
    public byte[] getSenderPublicKey() {
        return senderPublicKey;
    }

    @Override
    public long getRecipientId() {
        return recipientId;
    }

    @Override
    public long getAmountNQT() {
        return amountNQT;
    }

    @Override
    public long getFeeNQT() {
        return feeNQT;
    }

    @Override
    public String getReferencedTransactionFullHash() {
        return referencedTransactionFullHash;
    }

    @Override
    public int getHeight() {
        return height;
    }

    void setHeight(int height) {
        this.height = height;
    }

    @Override
    public byte[] getSignature() {
        return signature;
    }

    @Override
    public TransactionType getType() {
        return type;
    }

    @Override
    public byte getVersion() {
        return version;
    }

    @Override
    public long getBlockId() {
        return blockId;
    }

    @Override
    public Block getBlock() {
        if (block == null && blockId != 0) {
            block = Nxt.getBlockchain().getBlock(blockId);
        }
        return block;
    }

    void setBlock(Block block) {
        this.block = block;
        this.blockId = block.getId();
        this.height = block.getHeight();
        this.blockTimestamp = block.getTimestamp();
    }

    void unsetBlock() {
        this.block = null;
        this.blockId = 0;
        this.blockTimestamp = -1;
        this.index = -1;
        // must keep the height set, as transactions already having been included in a popped-off block before
        // get priority when sorted for inclusion in a new block
    }

    @Override
    public short getIndex() {
        if (index == -1) {
            throw new IllegalStateException("Transaction index has not been set");
        }
        return index;
    }

    void setIndex(int index) {
        this.index = (short)index;
    }

    @Override
    public int getTimestamp() {
        return timestamp;
    }

    @Override
    public int getBlockTimestamp() {
        return blockTimestamp;
    }

    @Override
    public int getExpiration() {
        return timestamp + deadline * 60;
    }

    @Override
    public Attachment getAttachment() {
        return attachment;
    }

    @Override
    public List<? extends Appendix> getAppendages() {
        return appendages;
    }

    @Override
    public long getId() {
        if (id == 0) {
            if (signature == null) {
                throw new IllegalStateException("Transaction is not signed yet");
            }
            byte[] hash;
            if (useNQT()) {
                byte[] data = zeroSignature(getBytes());
                byte[] signatureHash = Crypto.sha256().digest(signature);
                MessageDigest digest = Crypto.sha256();
                digest.update(data);
                hash = digest.digest(signatureHash);
            } else {
                hash = Crypto.sha256().digest(getBytes());
            }
            BigInteger bigInteger = new BigInteger(1, new byte[] {hash[7], hash[6], hash[5], hash[4], hash[3], hash[2], hash[1], hash[0]});
            id = bigInteger.longValue();
            stringId = bigInteger.toString();
            fullHash = Convert.toHexString(hash);
        }
        return id;
    }

    @Override
    public String getStringId() {
        if (stringId == null) {
            getId();
            if (stringId == null) {
                stringId = Convert.toUnsignedLong(id);
            }
        }
        return stringId;
    }

    @Override
    public String getFullHash() {
        if (fullHash == null) {
            getId();
        }
        return fullHash;
    }

    @Override
    public long getSenderId() {
        if (senderId == 0) {
            senderId = Account.getId(senderPublicKey);
        }
        return senderId;
    }

    DbKey getDbKey() {
        if (dbKey == null) {
            dbKey = TransactionProcessorImpl.getInstance().unconfirmedTransactionDbKeyFactory.newKey(getId());
        }
        return dbKey;
    }

    @Override
    public Appendix.Message getMessage() {
        return message;
    }

    @Override
    public Appendix.EncryptedMessage getEncryptedMessage() {
        return encryptedMessage;
    }

    @Override
    public Appendix.EncryptToSelfMessage getEncryptToSelfMessage() {
        return encryptToSelfMessage;
    }

    @Override
    public Appendix.TwoPhased getTwoPhased() {
        return twoPhased;
    }

    Appendix.PublicKeyAnnouncement getPublicKeyAnnouncement() {
        return publicKeyAnnouncement;
    }

    @Override
    public byte[] getBytes() {
        try {
            ByteBuffer buffer = ByteBuffer.allocate(getSize());
            buffer.order(ByteOrder.LITTLE_ENDIAN);
            buffer.put(type.getType());
            buffer.put((byte) ((version << 4) | type.getSubtype()));
            buffer.putInt(timestamp);
            buffer.putShort(deadline);
            buffer.put(senderPublicKey);
            buffer.putLong(type.canHaveRecipient() ? recipientId : Genesis.CREATOR_ID);
            if (useNQT()) {
                buffer.putLong(amountNQT);
                buffer.putLong(feeNQT);
                if (referencedTransactionFullHash != null) {
                    buffer.put(Convert.parseHexString(referencedTransactionFullHash));
                } else {
                    buffer.put(new byte[32]);
                }
            } else {
                buffer.putInt((int) (amountNQT / Constants.ONE_NXT));
                buffer.putInt((int) (feeNQT / Constants.ONE_NXT));
                if (referencedTransactionFullHash != null) {
                    buffer.putLong(Convert.fullHashToId(Convert.parseHexString(referencedTransactionFullHash)));
                } else {
                    buffer.putLong(0L);
                }
            }
            buffer.put(signature != null ? signature : new byte[64]);
            if (version > 0) {
                buffer.putInt(getFlags());
                buffer.putInt(ecBlockHeight);
                buffer.putLong(ecBlockId);
            }
            for (Appendix appendage : appendages) {
                appendage.putBytes(buffer);
            }
            return buffer.array();
        } catch (RuntimeException e) {
            Logger.logDebugMessage("Failed to get transaction bytes for transaction: " + getJSONObject().toJSONString());
            throw e;
        }
    }

    static TransactionImpl parseTransaction(byte[] bytes) throws NxtException.ValidationException {
        try {
            ByteBuffer buffer = ByteBuffer.wrap(bytes);
            buffer.order(ByteOrder.LITTLE_ENDIAN);
            byte type = buffer.get();
            byte subtype = buffer.get();
            byte version = (byte) ((subtype & 0xF0) >> 4);
            subtype = (byte) (subtype & 0x0F);
            int timestamp = buffer.getInt();
            short deadline = buffer.getShort();
            byte[] senderPublicKey = new byte[32];
            buffer.get(senderPublicKey);
            long recipientId = buffer.getLong();
            long amountNQT = buffer.getLong();
            long feeNQT = buffer.getLong();
            String referencedTransactionFullHash = null;
            byte[] referencedTransactionFullHashBytes = new byte[32];
            buffer.get(referencedTransactionFullHashBytes);
            if (Convert.emptyToNull(referencedTransactionFullHashBytes) != null) {
                referencedTransactionFullHash = Convert.toHexString(referencedTransactionFullHashBytes);
            }
            byte[] signature = new byte[64];
            buffer.get(signature);
            signature = Convert.emptyToNull(signature);
            int flags = 0;
            int ecBlockHeight = 0;
            long ecBlockId = 0;
            if (version > 0) {
                flags = buffer.getInt();
                ecBlockHeight = buffer.getInt();
                ecBlockId = buffer.getLong();
            }
            TransactionType transactionType = TransactionType.findTransactionType(type, subtype);
            TransactionImpl.BuilderImpl builder = new BuilderImpl(version, senderPublicKey, amountNQT, feeNQT,
                    deadline, transactionType.parseAttachment(buffer, version))
                    .timestamp(timestamp)
                    .referencedTransactionFullHash(referencedTransactionFullHash)
                    .signature(signature)
                    .ecBlockHeight(ecBlockHeight)
                    .ecBlockId(ecBlockId);
            if (transactionType.canHaveRecipient()) {
                builder.recipientId(recipientId);
            }
            int position = 1;
            if ((flags & position) != 0 || (version == 0 && transactionType == TransactionType.Messaging.ARBITRARY_MESSAGE)) {
                builder.message(new Appendix.Message(buffer, version));
            }
            position <<= 1;
            if ((flags & position) != 0) {
                builder.encryptedMessage(new Appendix.EncryptedMessage(buffer, version));
            }
            position <<= 1;
            if ((flags & position) != 0) {
                builder.publicKeyAnnouncement(new Appendix.PublicKeyAnnouncement(buffer, version));
            }
            position <<= 1;
            if ((flags & position) != 0) {
                builder.encryptToSelfMessage(new Appendix.EncryptToSelfMessage(buffer, version));
            }
            position <<= 1;
            if ((flags & position) != 0) {
                builder.twoPhased(new Appendix.TwoPhased(buffer, version));
            }
            return builder.build();
        } catch (NxtException.NotValidException|RuntimeException e) {
            Logger.logDebugMessage("Failed to parse transaction bytes: " + Convert.toHexString(bytes));
            throw e;
        }
    }

    @Override
    public byte[] getUnsignedBytes() {
        return zeroSignature(getBytes());
    }

    @Override
    public JSONObject getJSONObject() {
        JSONObject json = new JSONObject();
        json.put("type", type.getType());
        json.put("subtype", type.getSubtype());
        json.put("timestamp", timestamp);
        json.put("deadline", deadline);
        json.put("senderPublicKey", Convert.toHexString(senderPublicKey));
        if (type.canHaveRecipient()) {
            json.put("recipient", Convert.toUnsignedLong(recipientId));
        }
        json.put("amountNQT", amountNQT);
        json.put("feeNQT", feeNQT);
        if (referencedTransactionFullHash != null) {
            json.put("referencedTransactionFullHash", referencedTransactionFullHash);
        }
        json.put("ecBlockHeight", ecBlockHeight);
        json.put("ecBlockId", Convert.toUnsignedLong(ecBlockId));
        json.put("signature", Convert.toHexString(signature));
        JSONObject attachmentJSON = new JSONObject();
        for (Appendix appendage : appendages) {
            attachmentJSON.putAll(appendage.getJSONObject());
        }
        if (! attachmentJSON.isEmpty()) {
            json.put("attachment", attachmentJSON);
        }
        json.put("version", version);
        return json;
    }

    static TransactionImpl parseTransaction(JSONObject transactionData) throws NxtException.NotValidException {
        try {
            byte type = ((Long) transactionData.get("type")).byteValue();
            byte subtype = ((Long) transactionData.get("subtype")).byteValue();
            int timestamp = ((Long) transactionData.get("timestamp")).intValue();
            short deadline = ((Long) transactionData.get("deadline")).shortValue();
            byte[] senderPublicKey = Convert.parseHexString((String) transactionData.get("senderPublicKey"));
            long amountNQT = Convert.parseLong(transactionData.get("amountNQT"));
            long feeNQT = Convert.parseLong(transactionData.get("feeNQT"));
            String referencedTransactionFullHash = (String) transactionData.get("referencedTransactionFullHash");
            byte[] signature = Convert.parseHexString((String) transactionData.get("signature"));
            Long versionValue = (Long) transactionData.get("version");
            byte version = versionValue == null ? 0 : versionValue.byteValue();
            JSONObject attachmentData = (JSONObject) transactionData.get("attachment");
            int ecBlockHeight = 0;
            long ecBlockId = 0;
            if (version > 0) {
                ecBlockHeight = ((Long) transactionData.get("ecBlockHeight")).intValue();
                ecBlockId = Convert.parseUnsignedLong((String) transactionData.get("ecBlockId"));
            }

            TransactionType transactionType = TransactionType.findTransactionType(type, subtype);
            if (transactionType == null) {
                throw new NxtException.NotValidException("Invalid transaction type: " + type + ", " + subtype);
            }
            TransactionImpl.BuilderImpl builder = new BuilderImpl(version, senderPublicKey,
                    amountNQT, feeNQT, deadline,
                    transactionType.parseAttachment(attachmentData))
                    .timestamp(timestamp)
                    .referencedTransactionFullHash(referencedTransactionFullHash)
                    .signature(signature)
                    .ecBlockHeight(ecBlockHeight)
                    .ecBlockId(ecBlockId);
            if (transactionType.canHaveRecipient()) {
                long recipientId = Convert.parseUnsignedLong((String) transactionData.get("recipient"));
                builder.recipientId(recipientId);
            }
            if (attachmentData != null) {
                builder.message(Appendix.Message.parse(attachmentData));
                builder.encryptedMessage(Appendix.EncryptedMessage.parse(attachmentData));
                builder.publicKeyAnnouncement((Appendix.PublicKeyAnnouncement.parse(attachmentData)));
                builder.encryptToSelfMessage(Appendix.EncryptToSelfMessage.parse(attachmentData));
                builder.twoPhased(Appendix.TwoPhased.parse(attachmentData));
            }
            return builder.build();
        } catch (NxtException.NotValidException|RuntimeException e) {
            Logger.logDebugMessage("Failed to parse transaction: " + transactionData.toJSONString());
            throw e;
        }
    }


    @Override
    public int getECBlockHeight() {
        return ecBlockHeight;
    }

    @Override
    public long getECBlockId() {
        return ecBlockId;
    }

    @Override
    public void sign(String secretPhrase) {
        if (signature != null) {
            throw new IllegalStateException("Transaction already signed");
        }
        signature = Crypto.sign(getBytes(), secretPhrase);
    }

    @Override
    public boolean equals(Object o) {
        return o instanceof TransactionImpl && this.getId() == ((Transaction)o).getId();
    }

    @Override
    public int hashCode() {
        return (int)(getId() ^ (getId() >>> 32));
    }

    public boolean verifySignature() {
        Account account = Account.getAccount(getSenderId());
        if (account == null) {
            return false;
        }
        if (signature == null) {
            return false;
        }
        byte[] data = zeroSignature(getBytes());
        return Crypto.verify(signature, data, senderPublicKey, useNQT()) && account.setOrVerify(senderPublicKey, this.getHeight());
    }

    int getSize() {
        return signatureOffset() + 64  + (version > 0 ? 4 + 4 + 8 : 0) + appendagesSize;
    }

    private int signatureOffset() {
        return 1 + 1 + 4 + 2 + 32 + 8 + (useNQT() ? 8 + 8 + 32 : 4 + 4 + 8);
    }

    private boolean useNQT() {
        return this.height > Constants.NQT_BLOCK
                && (this.timestamp > (Constants.isTestnet ? 12908200 : 14271000)
                || Nxt.getBlockchain().getHeight() >= Constants.NQT_BLOCK);
    }

    private byte[] zeroSignature(byte[] data) {
        int start = signatureOffset();
        for (int i = start; i < start + 64; i++) {
            data[i] = 0;
        }
        return data;
    }

    private int getFlags() {
        int flags = 0;
        int position = 1;
        if (message != null) {
            flags |= position;
        }
        position <<= 1;
        if (encryptedMessage != null) {
            flags |= position;
        }
        position <<= 1;
        if (publicKeyAnnouncement != null) {
            flags |= position;
        }
        position <<= 1;
        if (encryptToSelfMessage != null) {
            flags |= position;
        }
        position <<= 1;
        if (twoPhased != null) {
            flags |= position;
        }
        return flags;
    }

    @Override
    public void validate() throws NxtException.ValidationException {
        int blockchainHeight = Nxt.getBlockchain().getHeight();
        for (Appendix.AbstractAppendix appendage : appendages) {
            appendage.validate(this);
        }
        long minimumFeeNQT = type.minimumFeeNQT(this, blockchainHeight, appendagesSize);
        if (feeNQT < minimumFeeNQT) {
            throw new NxtException.NotCurrentlyValidException(String.format("Transaction fee %d less than minimum fee %d at height %d",
                    feeNQT, minimumFeeNQT, blockchainHeight));
        }
        /*
        Account recipientAccount = Account.getAccount(recipientId);
       	if (blockchainHeight >= Constants.MONETARY_SYSTEM_BLOCK && recipientAccount != null) {
			if (recipientAccount.getMessagePattern() != null
                    && (message == null || ! recipientAccount.getMessagePattern().matcher(Convert.toString(message.getMessage())).matches())) {
                throw new NxtException.NotCurrentlyValidException("Recipient account requires a message attachment matching " + recipientAccount.getMessagePattern().pattern());
               }
         }
         */
    }

    // returns false iff double spending
    boolean applyUnconfirmed() {
        Account senderAccount = Account.getAccount(getSenderId());
        return senderAccount != null && type.applyUnconfirmed(this, senderAccount);
    }

    void apply() {
        Account senderAccount = Account.getAccount(getSenderId());
        senderAccount.apply(senderPublicKey, this.getHeight());
        Account recipientAccount = Account.getAccount(recipientId);
        if (recipientAccount == null && recipientId != 0) {
            recipientAccount = Account.addOrGetAccount(recipientId);
        }
        for (Appendix.AbstractAppendix appendage : appendages) {
            appendage.apply(this, senderAccount, recipientAccount);
        }
    }

    void undoUnconfirmed() {
        Account senderAccount = Account.getAccount(getSenderId());
        type.undoUnconfirmed(this, senderAccount);
    }

    boolean isDuplicate(Map<TransactionType, Map<String, Boolean>> duplicates) {
        return type.isDuplicate(this, duplicates);
    }

    boolean isUnconfirmedDuplicate(Map<TransactionType, Map<String, Boolean>> duplicates) {
        return type.isUnconfirmedDuplicate(this, duplicates);
    }
}<|MERGE_RESOLUTION|>--- conflicted
+++ resolved
@@ -117,10 +117,6 @@
         }
 
         @Override
-<<<<<<< HEAD
-        public Builder twoPhased(Appendix.TwoPhased twoPhased) {
-            this.twoPhased = twoPhased;
-=======
         public BuilderImpl timestamp(int timestamp) {
             this.timestamp = timestamp;
             return this;
@@ -137,7 +133,12 @@
         public BuilderImpl ecBlockId(long blockId) {
             this.ecBlockId = blockId;
             this.ecBlockSet = true;
->>>>>>> a2c72f35
+            return this;
+        }
+
+        @Override
+        public Builder twoPhased(Appendix.TwoPhased twoPhased) {
+            this.twoPhased = twoPhased;
             return this;
         }
 
