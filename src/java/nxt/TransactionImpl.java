--- conflicted
+++ resolved
@@ -6,6 +6,7 @@
 import nxt.util.Logger;
 import nxt.util.Pair;
 import org.json.simple.JSONObject;
+
 import java.math.BigInteger;
 import java.nio.ByteBuffer;
 import java.nio.ByteOrder;
@@ -32,12 +33,8 @@
         private Appendix.EncryptedMessage encryptedMessage;
         private Appendix.EncryptToSelfMessage encryptToSelfMessage;
         private Appendix.PublicKeyAnnouncement publicKeyAnnouncement;
-<<<<<<< HEAD
         private Appendix.TwoPhased twoPhased;
         private Long blockId;
-=======
-        private long blockId;
->>>>>>> 7673711f
         private int height = Integer.MAX_VALUE;
         private long id;
         private long senderId;
@@ -106,17 +103,13 @@
             return this;
         }
 
-<<<<<<< HEAD
         @Override
         public Builder twoPhased(Appendix.TwoPhased twoPhased) {
             this.twoPhased = twoPhased;
             return this;
         }
 
-        BuilderImpl id(Long id) {
-=======
         BuilderImpl id(long id) {
->>>>>>> 7673711f
             this.id = id;
             return this;
         }
