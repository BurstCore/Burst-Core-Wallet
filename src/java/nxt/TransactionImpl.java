package nxt;

import nxt.crypto.Crypto;
import nxt.util.Convert;
import nxt.util.Logger;
import org.json.simple.JSONObject;

import java.math.BigInteger;
import java.nio.ByteBuffer;
import java.nio.ByteOrder;
import java.security.MessageDigest;
import java.util.ArrayList;
import java.util.Arrays;
import java.util.Collections;
import java.util.List;
import java.util.Map;
import java.util.Set;

final class TransactionImpl implements Transaction {

    static final class BuilderImpl implements Builder {

        private final short deadline;
        private final byte[] senderPublicKey;
        private final long amountNQT;
        private final long feeNQT;
        private final TransactionType type;
        private final byte version;
        private final int timestamp;
        private final Attachment.AbstractAttachment attachment;

        private Long recipientId;
        private String referencedTransactionFullHash;
        private byte[] signature;
        private Appendix.Message message;
        private Appendix.EncryptedMessage encryptedMessage;
        private Appendix.EncryptToSelfMessage encryptToSelfMessage;
        private Appendix.PublicKeyAnnouncement publicKeyAnnouncement;
        private Long blockId;
        private int height = Integer.MAX_VALUE;
        private Long id;
        private Long senderId;
        private int blockTimestamp = -1;
        private String fullHash;
        private int ecBlockHeight;
        private Long ecBlockId;

        BuilderImpl(byte version, byte[] senderPublicKey, long amountNQT, long feeNQT, int timestamp, short deadline,
                    Attachment.AbstractAttachment attachment) {
            this.version = version;
            this.timestamp = timestamp;
            this.deadline = deadline;
            this.senderPublicKey = senderPublicKey;
            this.amountNQT = amountNQT;
            this.feeNQT = feeNQT;
            this.attachment = attachment;
            this.type = attachment.getTransactionType();
        }

        @Override
        public TransactionImpl build() throws NxtException.ValidationException {
            return new TransactionImpl(this);
        }

        @Override
        public BuilderImpl recipientId(Long recipientId) {
            this.recipientId = recipientId;
            return this;
        }

        @Override
        public BuilderImpl referencedTransactionFullHash(String referencedTransactionFullHash) {
            this.referencedTransactionFullHash = referencedTransactionFullHash;
            return this;
        }

        BuilderImpl referencedTransactionFullHash(byte[] referencedTransactionFullHash) {
            if (referencedTransactionFullHash != null) {
                this.referencedTransactionFullHash = Convert.toHexString(referencedTransactionFullHash);
            }
            return this;
        }

        @Override
        public BuilderImpl message(Appendix.Message message) {
            this.message = message;
            return this;
        }

        @Override
        public BuilderImpl encryptedMessage(Appendix.EncryptedMessage encryptedMessage) {
            this.encryptedMessage = encryptedMessage;
            return this;
        }

        @Override
        public BuilderImpl encryptToSelfMessage(Appendix.EncryptToSelfMessage encryptToSelfMessage) {
            this.encryptToSelfMessage = encryptToSelfMessage;
            return this;
        }

        @Override
        public BuilderImpl publicKeyAnnouncement(Appendix.PublicKeyAnnouncement publicKeyAnnouncement) {
            this.publicKeyAnnouncement = publicKeyAnnouncement;
            return this;
        }

        BuilderImpl id(Long id) {
            this.id = id;
            return this;
        }

        BuilderImpl signature(byte[] signature) {
            this.signature = signature;
            return this;
        }

        BuilderImpl blockId(Long blockId) {
            this.blockId = blockId;
            return this;
        }

        BuilderImpl height(int height) {
            this.height = height;
            return this;
        }

        BuilderImpl senderId(Long senderId) {
            this.senderId = senderId;
            return this;
        }

        BuilderImpl fullHash(String fullHash) {
            this.fullHash = fullHash;
            return this;
        }

        BuilderImpl fullHash(byte[] fullHash) {
            if (fullHash != null) {
                this.fullHash = Convert.toHexString(fullHash);
            }
            return this;
        }

        BuilderImpl blockTimestamp(int blockTimestamp) {
            this.blockTimestamp = blockTimestamp;
            return this;
        }

        BuilderImpl ecBlockHeight(int height) {
            this.ecBlockHeight = height;
            return this;
        }

        BuilderImpl ecBlockId(Long blockId) {
            this.ecBlockId = blockId;
            return this;
        }

    }

    private final short deadline;
    private final byte[] senderPublicKey;
    private final Long recipientId;
    private final long amountNQT;
    private final long feeNQT;
    private final String referencedTransactionFullHash;
    private final TransactionType type;
    private final int ecBlockHeight;
    private final Long ecBlockId;
    private final byte version;
    private final int timestamp;
    private final Attachment.AbstractAttachment attachment;
    private final Appendix.Message message;
    private final Appendix.EncryptedMessage encryptedMessage;
    private final Appendix.EncryptToSelfMessage encryptToSelfMessage;
    private final Appendix.PublicKeyAnnouncement publicKeyAnnouncement;

    private final List<? extends Appendix.AbstractAppendix> appendages;
    private final int appendagesSize;

    private int height = Integer.MAX_VALUE;
    private Long blockId;
    private volatile Block block;
    private volatile byte[] signature;
    private int blockTimestamp = -1;
    private volatile Long id;
    private volatile String stringId;
    private volatile Long senderId;
    private volatile String fullHash;

    private TransactionImpl(BuilderImpl builder) throws NxtException.NotValidException {

        this.timestamp = builder.timestamp;
        this.deadline = builder.deadline;
        this.senderPublicKey = builder.senderPublicKey;
        this.recipientId = builder.recipientId;
        this.amountNQT = builder.amountNQT;
        this.feeNQT = builder.feeNQT;
        this.referencedTransactionFullHash = builder.referencedTransactionFullHash;
        this.signature = builder.signature;
        this.type = builder.type;
        this.version = builder.version;
        this.blockId = builder.blockId;
        this.height = builder.height;
        this.id = builder.id;
        this.senderId = builder.senderId;
        this.blockTimestamp = builder.blockTimestamp;
        this.fullHash = builder.fullHash;
		this.ecBlockHeight = builder.ecBlockHeight;
        this.ecBlockId = builder.ecBlockId;

        List<Appendix.AbstractAppendix> list = new ArrayList<>();
        if ((this.attachment = builder.attachment) != null) {
            list.add(this.attachment);
        }
        if ((this.message  = builder.message) != null) {
            list.add(this.message);
        }
        if ((this.encryptedMessage = builder.encryptedMessage) != null) {
            list.add(this.encryptedMessage);
        }
        if ((this.publicKeyAnnouncement = builder.publicKeyAnnouncement) != null) {
            list.add(this.publicKeyAnnouncement);
        }
        if ((this.encryptToSelfMessage = builder.encryptToSelfMessage) != null) {
            list.add(this.encryptToSelfMessage);
        }
        this.appendages = Collections.unmodifiableList(list);
        int appendagesSize = 0;
        for (Appendix appendage : appendages) {
            appendagesSize += appendage.getSize();
        }
        this.appendagesSize = appendagesSize;

        if ((timestamp == 0 && Arrays.equals(senderPublicKey, Genesis.CREATOR_PUBLIC_KEY))
                ? (deadline != 0 || feeNQT != 0)
                : (deadline < 1 || feeNQT < Constants.ONE_NXT)
                || feeNQT > Constants.MAX_BALANCE_NQT
                || amountNQT < 0
                || amountNQT > Constants.MAX_BALANCE_NQT
                || type == null) {
            throw new NxtException.NotValidException("Invalid transaction parameters:\n type: " + type + ", timestamp: " + timestamp
                    + ", deadline: " + deadline + ", fee: " + feeNQT + ", amount: " + amountNQT);
        }

        if (attachment == null || type != attachment.getTransactionType()) {
            throw new NxtException.NotValidException("Invalid attachment " + attachment + " for transaction of type " + type);
        }

        if (! type.hasRecipient()) {
            if (recipientId != null || getAmountNQT() != 0) {
                throw new NxtException.NotValidException("Transactions of this type must have recipient == Genesis, amount == 0");
            }
        }

        for (Appendix.AbstractAppendix appendage : appendages) {
            if (! appendage.verifyVersion(this.version)) {
                throw new NxtException.NotValidException("Invalid attachment version " + appendage.getVersion()
                        + " for transaction version " + this.version);
            }
        }

    }

    @Override
    public short getDeadline() {
        return deadline;
    }

    @Override
    public byte[] getSenderPublicKey() {
        return senderPublicKey;
    }

    @Override
    public Long getRecipientId() {
        return recipientId;
    }

    @Override
    public long getAmountNQT() {
        return amountNQT;
    }

    @Override
    public long getFeeNQT() {
        return feeNQT;
    }

    @Override
    public String getReferencedTransactionFullHash() {
        return referencedTransactionFullHash;
    }

    @Override
    public int getHeight() {
        return height;
    }

    @Override
    public byte[] getSignature() {
        return signature;
    }

    @Override
    public TransactionType getType() {
        return type;
    }

    @Override
    public byte getVersion() {
        return version;
    }

    @Override
    public Long getBlockId() {
        return blockId;
    }

    @Override
    public Block getBlock() {
        if (block == null) {
            block = BlockDb.findBlock(blockId);
        }
        return block;
    }

    void setBlock(Block block) {
        this.block = block;
        this.blockId = block.getId();
        this.height = block.getHeight();
        this.blockTimestamp = block.getTimestamp();
    }

    @Override
    public int getTimestamp() {
        return timestamp;
    }

    @Override
    public int getBlockTimestamp() {
        return blockTimestamp;
    }

    @Override
    public int getExpiration() {
        return timestamp + deadline * 60;
    }

    @Override
    public Attachment getAttachment() {
        return attachment;
    }

    @Override
    public List<? extends Appendix> getAppendages() {
        return appendages;
    }

    @Override
    public Long getId() {
        if (id == null) {
            if (signature == null) {
                throw new IllegalStateException("Transaction is not signed yet");
            }
            byte[] hash;
            if (useNQT()) {
                byte[] data = zeroSignature(getBytes());
                byte[] signatureHash = Crypto.sha256().digest(signature);
                MessageDigest digest = Crypto.sha256();
                digest.update(data);
                hash = digest.digest(signatureHash);
            } else {
                hash = Crypto.sha256().digest(getBytes());
            }
            BigInteger bigInteger = new BigInteger(1, new byte[] {hash[7], hash[6], hash[5], hash[4], hash[3], hash[2], hash[1], hash[0]});
            id = bigInteger.longValue();
            stringId = bigInteger.toString();
            fullHash = Convert.toHexString(hash);
        }
        return id;
    }

    @Override
    public String getStringId() {
        if (stringId == null) {
            getId();
            if (stringId == null) {
                stringId = Convert.toUnsignedLong(id);
            }
        }
        return stringId;
    }

    @Override
    public String getFullHash() {
        if (fullHash == null) {
            getId();
        }
        return fullHash;
    }

    @Override
    public Long getSenderId() {
        if (senderId == null) {
            senderId = Account.getId(senderPublicKey);
        }
        return senderId;
    }

    @Override
    public Appendix.Message getMessage() {
        return message;
    }

    @Override
    public Appendix.EncryptedMessage getEncryptedMessage() {
        return encryptedMessage;
    }

    @Override
    public Appendix.EncryptToSelfMessage getEncryptToSelfMessage() {
        return encryptToSelfMessage;
    }

    Appendix.PublicKeyAnnouncement getPublicKeyAnnouncement() {
        return publicKeyAnnouncement;
    }

    public int compareTo(Transaction o) {

        if (height < o.getHeight()) {
            return -1;
        }
        if (height > o.getHeight()) {
            return 1;
        }
        // equivalent to: fee * 1048576L / getSize() > o.fee * 1048576L / o.getSize()
        if (Convert.safeMultiply(feeNQT, ((TransactionImpl)o).getSize()) > Convert.safeMultiply(o.getFeeNQT(), getSize())) {
            return -1;
        }
        if (Convert.safeMultiply(feeNQT, ((TransactionImpl)o).getSize()) < Convert.safeMultiply(o.getFeeNQT(), getSize())) {
            return 1;
        }
        if (timestamp < o.getTimestamp()) {
            return -1;
        }
        if (timestamp > o.getTimestamp()) {
            return 1;
        }
        if (getId() < o.getId()) {
            return -1;
        }
        if (getId() > o.getId()) {
            return 1;
        }
        return 0;

    }

    @Override
    public byte[] getBytes() {
        try {
            ByteBuffer buffer = ByteBuffer.allocate(getSize());
            buffer.order(ByteOrder.LITTLE_ENDIAN);
            buffer.put(type.getType());
            buffer.put((byte) ((version << 4) | type.getSubtype()));
            buffer.putInt(timestamp);
            buffer.putShort(deadline);
            buffer.put(senderPublicKey);
            buffer.putLong(type.hasRecipient() ? Convert.nullToZero(recipientId) : Genesis.CREATOR_ID);
            if (useNQT()) {
                buffer.putLong(amountNQT);
                buffer.putLong(feeNQT);
                if (referencedTransactionFullHash != null) {
                    buffer.put(Convert.parseHexString(referencedTransactionFullHash));
                } else {
                    buffer.put(new byte[32]);
                }
            } else {
                buffer.putInt((int) (amountNQT / Constants.ONE_NXT));
                buffer.putInt((int) (feeNQT / Constants.ONE_NXT));
                if (referencedTransactionFullHash != null) {
                    buffer.putLong(Convert.fullHashToId(Convert.parseHexString(referencedTransactionFullHash)));
                } else {
                    buffer.putLong(0L);
                }
            }
            buffer.put(signature != null ? signature : new byte[64]);
            if (version > 0) {
                buffer.putInt(getFlags());
                buffer.putInt(ecBlockHeight);
                buffer.putLong(ecBlockId);
            }
            for (Appendix appendage : appendages) {
                appendage.putBytes(buffer);
            }
            return buffer.array();
        } catch (RuntimeException e) {
            Logger.logDebugMessage("Failed to get transaction bytes for transaction: " + getJSONObject().toJSONString());
            throw e;
        }
    }

    static TransactionImpl parseTransaction(byte[] bytes) throws NxtException.ValidationException {
        try {
            ByteBuffer buffer = ByteBuffer.wrap(bytes);
            buffer.order(ByteOrder.LITTLE_ENDIAN);
            byte type = buffer.get();
            byte subtype = buffer.get();
            byte version = (byte) ((subtype & 0xF0) >> 4);
            subtype = (byte) (subtype & 0x0F);
            int timestamp = buffer.getInt();
            short deadline = buffer.getShort();
            byte[] senderPublicKey = new byte[32];
            buffer.get(senderPublicKey);
            Long recipientId = Convert.zeroToNull(buffer.getLong());
            long amountNQT = buffer.getLong();
            long feeNQT = buffer.getLong();
            String referencedTransactionFullHash = null;
            byte[] referencedTransactionFullHashBytes = new byte[32];
            buffer.get(referencedTransactionFullHashBytes);
            if (Convert.emptyToNull(referencedTransactionFullHashBytes) != null) {
                referencedTransactionFullHash = Convert.toHexString(referencedTransactionFullHashBytes);
            }
            byte[] signature = new byte[64];
            buffer.get(signature);
            signature = Convert.emptyToNull(signature);
            int flags = 0;
            int ecBlockHeight = 0;
            Long ecBlockId = null;
            if (version > 0) {
                flags = buffer.getInt();
                ecBlockHeight = buffer.getInt();
                ecBlockId = buffer.getLong();
            }
            TransactionType transactionType = TransactionType.findTransactionType(type, subtype);
            TransactionImpl.BuilderImpl builder = new TransactionImpl.BuilderImpl(version, senderPublicKey, amountNQT, feeNQT,
                    timestamp, deadline, transactionType.parseAttachment(buffer, version))
                    .referencedTransactionFullHash(referencedTransactionFullHash)
                    .signature(signature)
                    .ecBlockHeight(ecBlockHeight)
                    .ecBlockId(ecBlockId);
            if (transactionType.hasRecipient()) {
                builder.recipientId(recipientId);
            }
            int position = 1;
            if ((flags & position) != 0 || (version == 0 && transactionType == TransactionType.Messaging.ARBITRARY_MESSAGE)) {
                builder.message(new Appendix.Message(buffer, version));
            }
            position <<= 1;
            if ((flags & position) != 0) {
                builder.encryptedMessage(new Appendix.EncryptedMessage(buffer, version));
            }
            position <<= 1;
            if ((flags & position) != 0) {
                builder.publicKeyAnnouncement(new Appendix.PublicKeyAnnouncement(buffer, version));
            }
            position <<= 1;
            if ((flags & position) != 0) {
                builder.encryptToSelfMessage(new Appendix.EncryptToSelfMessage(buffer, version));
            }
            return builder.build();
        } catch (NxtException.ValidationException|RuntimeException e) {
            Logger.logDebugMessage("Failed to parse transaction bytes: " + Convert.toHexString(bytes));
            throw e;
        }
    }

    @Override
    public byte[] getUnsignedBytes() {
        return zeroSignature(getBytes());
    }

    /*
    @Override
    public Collection<TransactionType> getPhasingTransactionTypes() {
        return getType().getPhasingTransactionTypes();
    }

    @Override
    public Collection<TransactionType> getPhasedTransactionTypes() {
        return getType().getPhasedTransactionTypes();
    }
    */

    @Override
    public JSONObject getJSONObject() {
        JSONObject json = new JSONObject();
        json.put("type", type.getType());
        json.put("subtype", type.getSubtype());
        json.put("timestamp", timestamp);
        json.put("deadline", deadline);
        json.put("senderPublicKey", Convert.toHexString(senderPublicKey));
        if (type.hasRecipient()) {
            json.put("recipient", Convert.toUnsignedLong(recipientId));
        } else {
            // TODO: remove after 1.2.2
            json.put("recipient", Convert.toUnsignedLong(Genesis.CREATOR_ID));
        }
        json.put("amountNQT", amountNQT);
        json.put("feeNQT", feeNQT);
        if (referencedTransactionFullHash != null) {
            json.put("referencedTransactionFullHash", referencedTransactionFullHash);
        }
        json.put("ecBlockHeight", ecBlockHeight);
        json.put("ecBlockId", Convert.toUnsignedLong(ecBlockId));
        json.put("signature", Convert.toHexString(signature));
        JSONObject attachmentJSON = new JSONObject();
        for (Appendix appendage : appendages) {
            attachmentJSON.putAll(appendage.getJSONObject());
        }
        if (! attachmentJSON.isEmpty()) {
            json.put("attachment", attachmentJSON);
        }
        json.put("version", version);
        return json;
    }

    static TransactionImpl parseTransaction(JSONObject transactionData) throws NxtException.ValidationException {
        try {
            byte type = ((Long) transactionData.get("type")).byteValue();
            byte subtype = ((Long) transactionData.get("subtype")).byteValue();
            int timestamp = ((Long) transactionData.get("timestamp")).intValue();
            short deadline = ((Long) transactionData.get("deadline")).shortValue();
            byte[] senderPublicKey = Convert.parseHexString((String) transactionData.get("senderPublicKey"));
            long amountNQT = Convert.parseLong(transactionData.get("amountNQT"));
            long feeNQT = Convert.parseLong(transactionData.get("feeNQT"));
            String referencedTransactionFullHash = (String) transactionData.get("referencedTransactionFullHash");
            byte[] signature = Convert.parseHexString((String) transactionData.get("signature"));
            Long versionValue = (Long) transactionData.get("version");
            byte version = versionValue == null ? 0 : versionValue.byteValue();
            JSONObject attachmentData = (JSONObject) transactionData.get("attachment");

            TransactionType transactionType = TransactionType.findTransactionType(type, subtype);
            if (transactionType == null) {
                throw new NxtException.NotValidException("Invalid transaction type: " + type + ", " + subtype);
            }
            TransactionImpl.BuilderImpl builder = new TransactionImpl.BuilderImpl(version, senderPublicKey,
                    amountNQT, feeNQT, timestamp, deadline,
                    transactionType.parseAttachment(attachmentData))
                    .referencedTransactionFullHash(referencedTransactionFullHash)
                    .signature(signature);
            if (transactionType.hasRecipient()) {
                Long recipientId = Convert.parseUnsignedLong((String) transactionData.get("recipient"));
                builder.recipientId(recipientId);
            }
            if (attachmentData != null) {
                builder.message(Appendix.Message.parse(attachmentData));
                builder.encryptedMessage(Appendix.EncryptedMessage.parse(attachmentData));
                builder.publicKeyAnnouncement((Appendix.PublicKeyAnnouncement.parse(attachmentData)));
                builder.encryptToSelfMessage(Appendix.EncryptToSelfMessage.parse(attachmentData));
            }
            if (version > 0) {
                builder.ecBlockHeight(((Long) transactionData.get("ecBlockHeight")).intValue());
                builder.ecBlockId(Convert.parseUnsignedLong((String) transactionData.get("ecBlockId")));
            }
            return builder.build();
        } catch (NxtException.ValidationException|RuntimeException e) {
            Logger.logDebugMessage("Failed to parse transaction: " + transactionData.toJSONString());
            throw e;
        }
    }


    @Override
    public int getECBlockHeight() {
        return ecBlockHeight;
    }

    @Override
    public Long getECBlockId() {
        return ecBlockId;
    }

    @Override
    public void sign(String secretPhrase) {
        if (signature != null) {
            throw new IllegalStateException("Transaction already signed");
        }
        signature = Crypto.sign(getBytes(), secretPhrase);
    }

    @Override
    public boolean equals(Object o) {
        return o instanceof TransactionImpl && this.getId().equals(((Transaction)o).getId());
    }

    @Override
    public int hashCode() {
        return getId().hashCode();
    }

    public boolean verify() {
        Account account = Account.getAccount(getSenderId());
        if (account == null) {
            return false;
        }
        if (signature == null) {
            return false;
        }
        byte[] data = zeroSignature(getBytes());
        return Crypto.verify(signature, data, senderPublicKey, useNQT()) && account.setOrVerify(senderPublicKey, this.getHeight());
    }

    int getSize() {
        return signatureOffset() + 64  + (version > 0 ? 4 + 4 + 8 : 0) + appendagesSize;
    }

    private int signatureOffset() {
        return 1 + 1 + 4 + 2 + 32 + 8 + (useNQT() ? 8 + 8 + 32 : 4 + 4 + 8);
    }

    private boolean useNQT() {
        return this.height > Constants.NQT_BLOCK
                && (this.height < Integer.MAX_VALUE
                || Nxt.getBlockchain().getHeight() >= Constants.NQT_BLOCK);
    }

    private byte[] zeroSignature(byte[] data) {
        int start = signatureOffset();
        for (int i = start; i < start + 64; i++) {
            data[i] = 0;
        }
        return data;
    }

    private int getFlags() {
        int flags = 0;
        int position = 1;
        if (message != null) {
            flags |= position;
        }
        position <<= 1;
        if (encryptedMessage != null) {
            flags |= position;
        }
        position <<= 1;
        if (publicKeyAnnouncement != null) {
            flags |= position;
        }
        position <<= 1;
        if (encryptToSelfMessage != null) {
            flags |= position;
        }
        return flags;
    }

    @Override
    public void validateAttachment() throws NxtException.ValidationException {
<<<<<<< HEAD
        if (! type.hasRecipient() && (! Genesis.CREATOR_ID.equals(recipientId) || getAmountNQT() != 0)) {
            throw new NxtException.ValidationException("Transactions of this type must have recipient == Genesis and amount == 0");
        }
        type.validateAttachment(this);
=======
        if (Nxt.getBlockchain().getHeight() >= Constants.PUBLIC_KEY_ANNOUNCEMENT_BLOCK && type.hasRecipient() && recipientId != null) {
            Account recipientAccount = Account.getAccount(recipientId);
            if ((recipientAccount == null || recipientAccount.getPublicKey() == null) && publicKeyAnnouncement == null) {
                throw new NxtException.NotCurrentlyValidException("Recipient account does not have a public key, must attach a public key announcement");
            }
        }
        for (Appendix.AbstractAppendix appendage : appendages) {
            appendage.validate(this);
        }
>>>>>>> d34e2a6d
    }

    // returns false iff double spending
    boolean applyUnconfirmed() {
        Account senderAccount = Account.getAccount(getSenderId());
        return senderAccount != null && type.applyUnconfirmed(this, senderAccount);
    }

    void apply() {
        Account senderAccount = Account.getAccount(getSenderId());
        senderAccount.apply(senderPublicKey, this.getHeight());
        Account recipientAccount = Account.getAccount(recipientId);
        if (recipientAccount == null && recipientId != null) {
            recipientAccount = Account.addOrGetAccount(recipientId);
        }
        for (Appendix.AbstractAppendix appendage : appendages) {
            appendage.apply(this, senderAccount, recipientAccount);
        }
    }

    void undoUnconfirmed() {
        Account senderAccount = Account.getAccount(getSenderId());
        type.undoUnconfirmed(this, senderAccount);
    }

    // NOTE: when undo is called, lastBlock has already been set to the previous block
    void undo() throws TransactionType.UndoNotSupportedException {
        Account senderAccount = Account.getAccount(senderId);
        senderAccount.undo(this.getHeight());
        Account recipientAccount = Account.getAccount(recipientId);
<<<<<<< HEAD
        type.undo(this, senderAccount, recipientAccount);
    }

    /*
    void updateTotals(Map<Long,Long> accumulatedAmounts, Map<Long,Map<Long,Long>> accumulatedAssetQuantities) {
        Long senderId = getSenderId();
        Long accumulatedAmount = accumulatedAmounts.get(senderId);
        if (accumulatedAmount == null) {
            accumulatedAmount = 0L;
=======
        for (Appendix.AbstractAppendix appendage : appendages) {
            appendage.undo(this, senderAccount, recipientAccount);
>>>>>>> d34e2a6d
        }
    }
    */

    boolean isDuplicate(Map<TransactionType, Set<String>> duplicates) {
        return type.isDuplicate(this, duplicates);
    }

}<|MERGE_RESOLUTION|>--- conflicted
+++ resolved
@@ -749,12 +749,6 @@
 
     @Override
     public void validateAttachment() throws NxtException.ValidationException {
-<<<<<<< HEAD
-        if (! type.hasRecipient() && (! Genesis.CREATOR_ID.equals(recipientId) || getAmountNQT() != 0)) {
-            throw new NxtException.ValidationException("Transactions of this type must have recipient == Genesis and amount == 0");
-        }
-        type.validateAttachment(this);
-=======
         if (Nxt.getBlockchain().getHeight() >= Constants.PUBLIC_KEY_ANNOUNCEMENT_BLOCK && type.hasRecipient() && recipientId != null) {
             Account recipientAccount = Account.getAccount(recipientId);
             if ((recipientAccount == null || recipientAccount.getPublicKey() == null) && publicKeyAnnouncement == null) {
@@ -764,7 +758,6 @@
         for (Appendix.AbstractAppendix appendage : appendages) {
             appendage.validate(this);
         }
->>>>>>> d34e2a6d
     }
 
     // returns false iff double spending
@@ -795,23 +788,10 @@
         Account senderAccount = Account.getAccount(senderId);
         senderAccount.undo(this.getHeight());
         Account recipientAccount = Account.getAccount(recipientId);
-<<<<<<< HEAD
-        type.undo(this, senderAccount, recipientAccount);
-    }
-
-    /*
-    void updateTotals(Map<Long,Long> accumulatedAmounts, Map<Long,Map<Long,Long>> accumulatedAssetQuantities) {
-        Long senderId = getSenderId();
-        Long accumulatedAmount = accumulatedAmounts.get(senderId);
-        if (accumulatedAmount == null) {
-            accumulatedAmount = 0L;
-=======
         for (Appendix.AbstractAppendix appendage : appendages) {
             appendage.undo(this, senderAccount, recipientAccount);
->>>>>>> d34e2a6d
-        }
-    }
-    */
+        }
+    }
 
     boolean isDuplicate(Map<TransactionType, Set<String>> duplicates) {
         return type.isDuplicate(this, duplicates);
