package nxt;

import nxt.crypto.Crypto;
import nxt.util.Convert;
import org.json.simple.JSONObject;

import java.math.BigInteger;
import java.nio.ByteBuffer;
import java.nio.ByteOrder;
import java.security.MessageDigest;
import java.util.Arrays;
import java.util.Map;
import java.util.Set;

final class TransactionImpl implements Transaction {

    private final short deadline;
    private final byte[] senderPublicKey;
    private final Long recipientId;
    private final long amountNQT;
    private final long feeNQT;
    private final String referencedTransactionFullHash;
    private final TransactionType type;

    private int height = Integer.MAX_VALUE;
    private Long blockId;
    private volatile Block block;
    private volatile byte[] signature;
    private final int timestamp;
    private int blockTimestamp = -1;
    private Attachment attachment;
    private volatile Long id;
    private volatile String stringId = null;
    private volatile Long senderId;
    private volatile String fullHash;

    TransactionImpl(TransactionType type, int timestamp, short deadline, byte[] senderPublicKey, Long recipientId,
                    long amountNQT, long feeNQT, String referencedTransactionFullHash, byte[] signature) throws NxtException.ValidationException {

        if ((timestamp == 0 && Arrays.equals(senderPublicKey, Genesis.CREATOR_PUBLIC_KEY))
                ? (deadline != 0 || feeNQT != 0)
                : (deadline < 1 || feeNQT < Constants.ONE_NXT)
                || feeNQT > Constants.MAX_BALANCE_NQT
                || amountNQT < 0
                || amountNQT > Constants.MAX_BALANCE_NQT
                || type == null) {
            throw new NxtException.ValidationException("Invalid transaction parameters:\n type: " + type + ", timestamp: " + timestamp
                    + ", deadline: " + deadline + ", fee: " + feeNQT + ", amount: " + amountNQT);
        }

        this.timestamp = timestamp;
        this.deadline = deadline;
        this.senderPublicKey = senderPublicKey;
        this.recipientId = recipientId;
        this.amountNQT = amountNQT;
        this.feeNQT = feeNQT;
        this.referencedTransactionFullHash = referencedTransactionFullHash;
        this.signature = signature;
        this.type = type;
    }

    TransactionImpl(TransactionType type, int timestamp, short deadline, byte[] senderPublicKey, Long recipientId,
                    long amountNQT, long feeNQT, byte[] referencedTransactionFullHash, byte[] signature, Long blockId, int height,
<<<<<<< HEAD
                    Long id, Long senderId, byte[] hash, int blockTimestamp, byte[] fullHash)
=======
                    Long id, Long senderId, int blockTimestamp, byte[] fullHash)
>>>>>>> 81276b98
            throws NxtException.ValidationException {
        this(type, timestamp, deadline, senderPublicKey, recipientId, amountNQT, feeNQT,
                referencedTransactionFullHash == null ? null : Convert.toHexString(referencedTransactionFullHash),
                signature);
        this.blockId = blockId;
        this.height = height;
        this.id = id;
        this.senderId = senderId;
<<<<<<< HEAD
        this.hash = hash == null ? null : Convert.toHexString(hash);
        this.blockTimestamp = blockTimestamp;
        this.fullHash = fullHash == null ? null : Convert.toHexString(fullHash);
    }

    // remove after NQT_BLOCK
    TransactionImpl(TransactionType type, int timestamp, short deadline, byte[] senderPublicKey, Long recipientId,
                    long amountNQT, long feeNQT, Long referencedTransactionId, byte[] signature, Long blockId, int height,
                    Long id, Long senderId, byte[] hash, int blockTimestamp, byte[] fullHash)
            throws NxtException.ValidationException {
        this(type, timestamp, deadline, senderPublicKey, recipientId, amountNQT, feeNQT, referencedTransactionId, signature);
        this.blockId = blockId;
        this.height = height;
        this.id = id;
        this.senderId = senderId;
        this.hash = hash == null ? null : Convert.toHexString(hash);
=======
>>>>>>> 81276b98
        this.blockTimestamp = blockTimestamp;
        this.fullHash = fullHash == null ? null : Convert.toHexString(fullHash);
    }

    @Override
    public short getDeadline() {
        return deadline;
    }

    @Override
    public byte[] getSenderPublicKey() {
        return senderPublicKey;
    }

    @Override
    public Long getRecipientId() {
        return recipientId;
    }

    @Override
    public long getAmountNQT() {
        return amountNQT;
    }

    @Override
    public long getFeeNQT() {
        return feeNQT;
    }

    @Override
    public String getReferencedTransactionFullHash() {
        return referencedTransactionFullHash;
    }

    @Override
    public int getHeight() {
        return height;
    }

    @Override
    public byte[] getSignature() {
        return signature;
    }

    @Override
    public TransactionType getType() {
        return type;
    }

    @Override
    public Long getBlockId() {
        return blockId;
    }

    @Override
    public Block getBlock() {
        if (block == null) {
            block = BlockDb.findBlock(blockId);
        }
        return block;
    }

    void setBlock(Block block) {
        this.block = block;
        this.blockId = block.getId();
        this.height = block.getHeight();
        this.blockTimestamp = block.getTimestamp();
    }

    @Override
    public int getTimestamp() {
        return timestamp;
    }

    @Override
    public int getBlockTimestamp() {
        return blockTimestamp;
    }

    @Override
    public int getExpiration() {
        return timestamp + deadline * 60;
    }

    @Override
    public Attachment getAttachment() {
        return attachment;
    }

    void setAttachment(Attachment attachment) {
        this.attachment = attachment;
    }

    @Override
    public Long getId() {
        if (id == null) {
            if (signature == null) {
                throw new IllegalStateException("Transaction is not signed yet");
            }
            byte[] hash;
            if (useNQT()) {
                byte[] data = zeroSignature(getBytes());
                byte[] signatureHash = Crypto.sha256().digest(signature);
                MessageDigest digest = Crypto.sha256();
                digest.update(data);
                hash = digest.digest(signatureHash);
            } else {
                hash = Crypto.sha256().digest(getBytes());
            }
            BigInteger bigInteger = new BigInteger(1, new byte[] {hash[7], hash[6], hash[5], hash[4], hash[3], hash[2], hash[1], hash[0]});
            id = bigInteger.longValue();
            stringId = bigInteger.toString();
            fullHash = Convert.toHexString(hash);
        }
        return id;
    }

    @Override
    public String getStringId() {
        if (stringId == null) {
            getId();
            if (stringId == null) {
                stringId = Convert.toUnsignedLong(id);
            }
        }
        return stringId;
    }

    @Override
    public String getFullHash() {
        if (fullHash == null) {
            getId();
        }
        return fullHash;
    }

    @Override
    public Long getSenderId() {
        if (senderId == null) {
            senderId = Account.getId(senderPublicKey);
        }
        return senderId;
    }

    @Override
    public int compareTo(Transaction o) {

        if (height < o.getHeight()) {
            return -1;
        }
        if (height > o.getHeight()) {
            return 1;
        }
        // equivalent to: fee * 1048576L / getSize() > o.fee * 1048576L / o.getSize()
        if (Convert.safeMultiply(feeNQT, ((TransactionImpl)o).getSize()) > Convert.safeMultiply(o.getFeeNQT(), getSize())) {
            return -1;
        }
        if (Convert.safeMultiply(feeNQT, ((TransactionImpl)o).getSize()) < Convert.safeMultiply(o.getFeeNQT(), getSize())) {
            return 1;
        }
        if (timestamp < o.getTimestamp()) {
            return -1;
        }
        if (timestamp > o.getTimestamp()) {
            return 1;
        }
        if (getId() < o.getId()) {
            return -1;
        }
        if (getId() > o.getId()) {
            return 1;
        }
        return 0;

    }

    @Override
    public byte[] getBytes() {

        ByteBuffer buffer = ByteBuffer.allocate(getSize());
        buffer.order(ByteOrder.LITTLE_ENDIAN);
        buffer.put(type.getType());
        buffer.put(type.getSubtype());
        buffer.putInt(timestamp);
        buffer.putShort(deadline);
        buffer.put(senderPublicKey);
        buffer.putLong(Convert.nullToZero(recipientId));
        if (useNQT()) {
            buffer.putLong(amountNQT);
            buffer.putLong(feeNQT);
            if (referencedTransactionFullHash != null) {
                buffer.put(Convert.parseHexString(referencedTransactionFullHash));
            } else {
                buffer.put(new byte[32]);
            }
        } else {
            buffer.putInt((int)(amountNQT / Constants.ONE_NXT));
            buffer.putInt((int)(feeNQT / Constants.ONE_NXT));
            if (referencedTransactionFullHash != null) {
                buffer.putLong(Convert.fullHashToId(Convert.parseHexString(referencedTransactionFullHash)));
            } else {
                buffer.putLong(0L);
            }
        }
        buffer.put(signature != null ? signature : new byte[64]);
        if (attachment != null) {
            buffer.put(attachment.getBytes());
        }
        return buffer.array();
    }

    @Override
    public byte[] getUnsignedBytes() {
        return zeroSignature(getBytes());
    }

    /*
    @Override
    public Collection<TransactionType> getPhasingTransactionTypes() {
        return getType().getPhasingTransactionTypes();
    }

    @Override
    public Collection<TransactionType> getPhasedTransactionTypes() {
        return getType().getPhasedTransactionTypes();
    }
    */

    @Override
    public JSONObject getJSONObject() {
        JSONObject json = new JSONObject();
        json.put("type", type.getType());
        json.put("subtype", type.getSubtype());
        json.put("timestamp", timestamp);
        json.put("deadline", deadline);
        json.put("senderPublicKey", Convert.toHexString(senderPublicKey));
        json.put("recipient", Convert.toUnsignedLong(recipientId));
        json.put("amountNQT", amountNQT);
        json.put("feeNQT", feeNQT);
        if (referencedTransactionFullHash != null) {
            json.put("referencedTransactionFullHash", referencedTransactionFullHash);
        }
        json.put("signature", Convert.toHexString(signature));
        if (attachment != null) {
            json.put("attachment", attachment.getJSONObject());
        }
        return json;
    }

    @Override
    public void sign(String secretPhrase) {
        if (signature != null) {
            throw new IllegalStateException("Transaction already signed");
        }
        signature = Crypto.sign(getBytes(), secretPhrase);
    }

    @Override
    public boolean equals(Object o) {
        return o instanceof TransactionImpl && this.getId().equals(((Transaction)o).getId());
    }

    @Override
    public int hashCode() {
        return getId().hashCode();
    }

    public boolean verify() {
        Account account = Account.getAccount(getSenderId());
        if (account == null) {
            return false;
        }
        if (signature == null) {
            return false;
        }
        byte[] data = zeroSignature(getBytes());
        return Crypto.verify(signature, data, senderPublicKey, useNQT()) && account.setOrVerify(senderPublicKey, this.getHeight());
    }

    int getSize() {
        return signatureOffset() + 64  +  (attachment == null ? 0 : attachment.getSize());
    }

    private int signatureOffset() {
        return 1 + 1 + 4 + 2 + 32 + 8 + (useNQT() ? 8 + 8 + 32 : 4 + 4 + 8);
    }

    private boolean useNQT() {
        return this.height > Constants.NQT_BLOCK
                && (this.height < Integer.MAX_VALUE
                || Nxt.getBlockchain().getHeight() >= Constants.NQT_BLOCK);
    }

    private byte[] zeroSignature(byte[] data) {
        int start = signatureOffset();
        for (int i = start; i < start + 64; i++) {
            data[i] = 0;
        }
        return data;
    }

    void validateAttachment() throws NxtException.ValidationException {
        type.validateAttachment(this);
    }

    // returns false iff double spending
    boolean applyUnconfirmed() {
        Account senderAccount = Account.getAccount(getSenderId());
        if (senderAccount == null) {
            return false;
        }
        synchronized(senderAccount) {
            return type.applyUnconfirmed(this, senderAccount);
        }
    }

    void apply() {
        Account senderAccount = Account.getAccount(getSenderId());
        senderAccount.apply(senderPublicKey, this.getHeight());
        Account recipientAccount = Account.getAccount(recipientId);
        if (recipientAccount == null) {
            recipientAccount = Account.addOrGetAccount(recipientId);
        }
        type.apply(this, senderAccount, recipientAccount);
    }

    void undoUnconfirmed() {
        Account senderAccount = Account.getAccount(getSenderId());
        type.undoUnconfirmed(this, senderAccount);
    }

    // NOTE: when undo is called, lastBlock has already been set to the previous block
    void undo() throws TransactionType.UndoNotSupportedException {
        Account senderAccount = Account.getAccount(senderId);
        senderAccount.undo(this.getHeight());
        Account recipientAccount = Account.getAccount(recipientId);
        type.undo(this, senderAccount, recipientAccount);
    }

    void updateTotals(Map<Long,Long> accumulatedAmounts, Map<Long,Map<Long,Long>> accumulatedAssetQuantities) {
        Long senderId = getSenderId();
        Long accumulatedAmount = accumulatedAmounts.get(senderId);
        if (accumulatedAmount == null) {
            accumulatedAmount = 0L;
        }
        accumulatedAmounts.put(senderId, Convert.safeAdd(accumulatedAmount, Convert.safeAdd(amountNQT, feeNQT)));
        type.updateTotals(this, accumulatedAmounts, accumulatedAssetQuantities, accumulatedAmount);
    }

    boolean isDuplicate(Map<TransactionType, Set<String>> duplicates) {
        return type.isDuplicate(this, duplicates);
    }

}<|MERGE_RESOLUTION|>--- conflicted
+++ resolved
@@ -61,11 +61,7 @@
 
     TransactionImpl(TransactionType type, int timestamp, short deadline, byte[] senderPublicKey, Long recipientId,
                     long amountNQT, long feeNQT, byte[] referencedTransactionFullHash, byte[] signature, Long blockId, int height,
-<<<<<<< HEAD
-                    Long id, Long senderId, byte[] hash, int blockTimestamp, byte[] fullHash)
-=======
                     Long id, Long senderId, int blockTimestamp, byte[] fullHash)
->>>>>>> 81276b98
             throws NxtException.ValidationException {
         this(type, timestamp, deadline, senderPublicKey, recipientId, amountNQT, feeNQT,
                 referencedTransactionFullHash == null ? null : Convert.toHexString(referencedTransactionFullHash),
@@ -74,25 +70,6 @@
         this.height = height;
         this.id = id;
         this.senderId = senderId;
-<<<<<<< HEAD
-        this.hash = hash == null ? null : Convert.toHexString(hash);
-        this.blockTimestamp = blockTimestamp;
-        this.fullHash = fullHash == null ? null : Convert.toHexString(fullHash);
-    }
-
-    // remove after NQT_BLOCK
-    TransactionImpl(TransactionType type, int timestamp, short deadline, byte[] senderPublicKey, Long recipientId,
-                    long amountNQT, long feeNQT, Long referencedTransactionId, byte[] signature, Long blockId, int height,
-                    Long id, Long senderId, byte[] hash, int blockTimestamp, byte[] fullHash)
-            throws NxtException.ValidationException {
-        this(type, timestamp, deadline, senderPublicKey, recipientId, amountNQT, feeNQT, referencedTransactionId, signature);
-        this.blockId = blockId;
-        this.height = height;
-        this.id = id;
-        this.senderId = senderId;
-        this.hash = hash == null ? null : Convert.toHexString(hash);
-=======
->>>>>>> 81276b98
         this.blockTimestamp = blockTimestamp;
         this.fullHash = fullHash == null ? null : Convert.toHexString(fullHash);
     }
