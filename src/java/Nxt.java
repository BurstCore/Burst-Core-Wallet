--- conflicted
+++ resolved
@@ -524,63 +524,6 @@
             return balance;
         }
 
-        synchronized long getGuaranteedBalance(int numberOfConfirmations) throws Exception {
-
-            long balance = this.balance;
-            ArrayList<Block> lastBlocks = Block.getLastBlocks(numberOfConfirmations - 1);
-
-            for (Block block : lastBlocks) {
-
-                if (getId(block.generatorPublicKey) == id) {
-
-                    if ((balance -= block.totalFee * 100L) <= 0) {
-
-                        return 0;
-
-                    }
-
-                }
-
-                for (int i = block.numberOfTransactions; i-- > 0; ) {
-
-                    Transaction transaction = transactions.get(block.transactions[i]);
-                    if (Account.getId(transaction.senderPublicKey) == id) {
-
-                        long deltaBalance = transaction.getSenderDeltaBalance();
-                        if (deltaBalance > 0 && (balance -= deltaBalance) <= 0) {
-
-                            return 0;
-
-                        } else if (deltaBalance < 0 && (balance += deltaBalance) <= 0) {
-
-                            return 0;
-
-                        }
-
-                    }
-                    if (transaction.recipient == id) {
-
-                        long deltaBalance = transaction.getRecipientDeltaBalance();
-                        if (deltaBalance > 0 && (balance -= deltaBalance) <= 0) {
-
-                            return 0;
-
-                        } else if (deltaBalance < 0 && (balance += deltaBalance) <= 0) {
-
-                            return 0;
-
-                        }
-
-                    }
-
-                }
-
-            }
-
-            return balance;
-
-        }
-
         synchronized long getUnconfirmedBalance() {
             return unconfirmedBalance;
         }
@@ -1247,28 +1190,6 @@
 
         }
 
-<<<<<<< HEAD
-        static ArrayList<Block> getLastBlocks(int numberOfBlocks) {
-
-            ArrayList<Block> lastBlocks = new ArrayList<>(numberOfBlocks);
-            int i = 0;
-
-            synchronized (blocks) {
-
-                long curBlock = lastBlock;
-                do {
-
-                    Block block = blocks.get(curBlock);
-                    lastBlocks.add(block);
-                    curBlock = block.previousBlock;
-
-                } while (++i < numberOfBlocks);
-
-            }
-
-            return lastBlocks;
-
-=======
         private transient SoftReference<JSONStreamAware> jsonRef;
 
         synchronized JSONStreamAware getJSONStreamAware() {
@@ -1288,7 +1209,6 @@
             };
             jsonRef = new SoftReference<JSONStreamAware>(json);
             return json;
->>>>>>> 0624c9b3
         }
 
         static Block getLastBlock() {
@@ -3894,18 +3814,6 @@
 
         }
 
-        long getRecipientDeltaBalance() {
-
-            return amount * 100L + (attachment == null ? 0 : attachment.getRecipientDeltaBalance());
-
-        }
-
-        long getSenderDeltaBalance() {
-
-            return -(amount + fee) * 100L + (attachment == null ? 0 : attachment.getSenderDeltaBalance());
-
-        }
-
         static Transaction getTransaction(ByteBuffer buffer) {
 
             byte type = buffer.get();
@@ -4732,9 +4640,6 @@
             byte[] getBytes();
             JSONObject getJSONObject();
 
-            long getRecipientDeltaBalance();
-            long getSenderDeltaBalance();
-
         }
 
         static class MessagingArbitraryMessageAttachment implements Attachment, Serializable {
@@ -4781,20 +4686,6 @@
                 attachment.put("message", convert(message));
 
                 return attachment;
-
-            }
-
-            @Override
-            public long getRecipientDeltaBalance() {
-
-                return 0;
-
-            }
-
-            @Override
-            public long getSenderDeltaBalance() {
-
-                return 0;
 
             }
 
@@ -4856,20 +4747,6 @@
                 attachment.put("uri", uri);
 
                 return attachment;
-
-            }
-
-            @Override
-            public long getRecipientDeltaBalance() {
-
-                return 0;
-
-            }
-
-            @Override
-            public long getSenderDeltaBalance() {
-
-                return 0;
 
             }
 
@@ -4938,20 +4815,6 @@
 
             }
 
-            @Override
-            public long getRecipientDeltaBalance() {
-
-                return 0;
-
-            }
-
-            @Override
-            public long getSenderDeltaBalance() {
-
-                return 0;
-
-            }
-
         }
 
         static class ColoredCoinsAssetTransferAttachment implements Attachment, Serializable {
@@ -4993,20 +4856,6 @@
                 attachment.put("quantity", quantity);
 
                 return attachment;
-
-            }
-
-            @Override
-            public long getRecipientDeltaBalance() {
-
-                return 0;
-
-            }
-
-            @Override
-            public long getSenderDeltaBalance() {
-
-                return 0;
 
             }
 
@@ -5058,20 +4907,6 @@
 
             }
 
-            @Override
-            public long getRecipientDeltaBalance() {
-
-                return 0;
-
-            }
-
-            @Override
-            public long getSenderDeltaBalance() {
-
-                return 0;
-
-            }
-
         }
 
         static class ColoredCoinsBidOrderPlacementAttachment implements Attachment, Serializable {
@@ -5120,20 +4955,6 @@
 
             }
 
-            @Override
-            public long getRecipientDeltaBalance() {
-
-                return 0;
-
-            }
-
-            @Override
-            public long getSenderDeltaBalance() {
-
-                return -quantity * price;
-
-            }
-
         }
 
         static class ColoredCoinsAskOrderCancellationAttachment implements Attachment, Serializable {
@@ -5174,20 +4995,6 @@
 
             }
 
-            @Override
-            public long getRecipientDeltaBalance() {
-
-                return 0;
-
-            }
-
-            @Override
-            public long getSenderDeltaBalance() {
-
-                return 0;
-
-            }
-
         }
 
         static class ColoredCoinsBidOrderCancellationAttachment implements Attachment, Serializable {
@@ -5225,27 +5032,6 @@
                 attachment.put("order", convert(order));
 
                 return attachment;
-
-            }
-
-            @Override
-            public long getRecipientDeltaBalance() {
-
-                return 0;
-
-            }
-
-            @Override
-            public long getSenderDeltaBalance() {
-
-                BidOrder bidOrder = bidOrders.get(order);
-                if (bidOrder == null) {
-
-                    return 0;
-
-                }
-
-                return bidOrder.quantity * bidOrder.price;
 
             }
 
@@ -7371,58 +7157,6 @@
                             }
                             break;
 
-                            case "getGuaranteedBalance":
-                            {
-
-                                String account = req.getParameter("account");
-                                String numberOfConfirmationsValue = req.getParameter("numberOfConfirmations");
-                                if (account == null) {
-
-                                    response.put("errorCode", 3);
-                                    response.put("errorDescription", "\"account\" not specified");
-
-                                } else if (numberOfConfirmationsValue == null) {
-
-                                    response.put("errorCode", 3);
-                                    response.put("errorDescription", "\"numberOfConfirmations\" not specified");
-
-                                } else {
-
-                                    try {
-
-                                        Account accountData = accounts.get((new BigInteger(account)).longValue());
-                                        if (accountData == null) {
-
-                                            response.put("guaranteedBalance", 0);
-
-                                        } else {
-
-                                            try {
-
-                                                int numberOfConfirmations = Integer.parseInt(numberOfConfirmationsValue);
-                                                response.put("guaranteedBalance", accountData.getGuaranteedBalance(numberOfConfirmations));
-
-                                            } catch (Exception e) {
-
-                                                response.put("errorCode", 4);
-                                                response.put("errorDescription", "Incorrect \"numberOfConfirmations\"");
-
-                                            }
-
-                                        }
-
-                                    } catch (Exception e) {
-
-                                        response.put("errorCode", 4);
-                                        response.put("errorDescription", "Incorrect \"account\"");
-
-                                    }
-
-                                }
-
-                            }
-                            break;
-
                             case "getMyInfo":
                             {
 
