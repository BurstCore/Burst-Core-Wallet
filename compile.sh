--- conflicted
+++ resolved
@@ -4,11 +4,7 @@
 
 /bin/mkdir -p classes/
 
-<<<<<<< HEAD
-javac -g:lines,source,vars -sourcepath $SP -classpath $CP -d classes/ src/java/nxt/*.java src/java/nxt/*/*.java || exit 1
-=======
 javac -g -sourcepath $SP -classpath $CP -d classes/ src/java/nxt/*.java src/java/nxt/*/*.java || exit 1
->>>>>>> c3641a0a
 
 /bin/rm -f nxt.jar 
 jar cf nxt.jar -C classes . || exit 1
