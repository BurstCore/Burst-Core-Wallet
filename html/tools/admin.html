--- conflicted
+++ resolved
@@ -517,8 +517,6 @@
     </table>
     <div class="result"></div>
 </form>
-<<<<<<< HEAD
-=======
 <hr>
 <b>Get Transaction:</b><br/>
 <form action="/nxt" method="POST" onsubmit="return submitForm(this);">
@@ -538,6 +536,5 @@
     </table>
     <div class="result"></div>
 </form>
->>>>>>> 1be666e3
 </body>
 </html>