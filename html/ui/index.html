--- conflicted
+++ resolved
@@ -96,12 +96,8 @@
             NRS.loadModalHTML("html/modals/contacts.html");
             NRS.loadModalHTML("html/modals/messages.html");
             NRS.loadModalHTML("html/modals/aliases.html");
-<<<<<<< HEAD
-
             NRS.loadModalHTML("html/modals/templates_v2p.html"); // voting_2phased
-=======
             NRS.loadModalHTMLTemplates();
->>>>>>> ce0505a6
         </script>
 
         <script src="js/util/extensions.js" type="text/javascript"></script>
