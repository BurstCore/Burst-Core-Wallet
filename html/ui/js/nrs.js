--- conflicted
+++ resolved
@@ -1122,13 +1122,9 @@
 				NRS.updateAccountControlStatus();
 
 				if (response.name) {
-<<<<<<< HEAD
-					$("#account_name").html(NRS.addEllipsis(NRS.escapeRespStr(response.name), 10)).removeAttr("data-i18n");
-=======
-					$("#account_name").html(NRS.addEllipsis(response.name.escapeHTML(), 17)).removeAttr("data-i18n");
+					$("#account_name").html(NRS.addEllipsis(NRS.escapeRespStr(response.name), 17)).removeAttr("data-i18n");
 				} else {
 					$("#account_name").html($.t("set_account_info"));
->>>>>>> bc654541
 				}
 			}
 
