/******************************************************************************
 * Copyright © 2013-2016 The Nxt Core Developers.                             *
 *                                                                            *
 * See the AUTHORS.txt, DEVELOPER-AGREEMENT.txt and LICENSE.txt files at      *
 * the top-level directory of this distribution for the individual copyright  *
 * holder information and the developer policies on copyright and licensing.  *
 *                                                                            *
 * Unless otherwise agreed in a custom licensing agreement, no part of the    *
 * Nxt software, including this file, may be copied, modified, propagated,    *
 * or distributed except according to the terms contained in the LICENSE.txt  *
 * file.                                                                      *
 *                                                                            *
 * Removal or modification of this copyright notice is prohibited.            *
 *                                                                            *
 ******************************************************************************/

/**
 * @depends {nrs.js}
 */
var NRS = (function (NRS, $, undefined) {
    var assets;
    var assetIds;
    var closedGroups;
    var assetSearch;
    var viewingAsset;
    var currentAsset;
    var assetTradeHistoryType;
    var currentAssetID;
    var selectedApprovalAsset;

    NRS.resetAssetExchangeState = function () {
        assets = [];
        assetIds = [];
        closedGroups = [];
        assetSearch = false;
        viewingAsset = false; //viewing non-bookmarked asset
        currentAsset = {};
        assetTradeHistoryType = "everyone";
        currentAssetID = 0;
        selectedApprovalAsset = "";
    };
    NRS.resetAssetExchangeState();

    NRS.setClosedGroups = function(groups) {
        closedGroups = groups;
    };

    NRS.getCurrentAsset = function() {
        return currentAsset;
    };

    NRS.pages.asset_exchange = function (callback) {
        $(".content.content-stretch:visible").width($(".page:visible").width());
        assets = [];
        assetIds = [];
        NRS.storageSelect("assets", null, function (error, assets) {
            //select already bookmarked assets
            $.each(assets, function (index, asset) {
                NRS.cacheAsset(asset);
            });

            //check owned assets, see if any are not yet in bookmarked assets
            if (NRS.accountInfo.unconfirmedAssetBalances) {
                var newAssetIds = [];

                $.each(NRS.accountInfo.unconfirmedAssetBalances, function (key, assetBalance) {
                    if (assetIds.indexOf(assetBalance.asset) == -1) {
                        newAssetIds.push(assetBalance.asset);
                        assetIds.push(assetBalance.asset);
                    }
                });

                //add to bookmarked assets
                if (newAssetIds.length) {
                    var qs = [];
                    for (var i = 0; i < newAssetIds.length; i++) {
                        qs.push("assets=" + encodeURIComponent(newAssetIds[i]));
                    }
                    qs = qs.join("&");
                    //first get the assets info
                    NRS.sendRequest("getAssets+", {
                        // This hack is used to manually compose the query string. The querystring param is later
                        // transformed into the actual request data before sending to the server.
                        "querystring": qs
                    }, function (response) {
                        if (response.assets && response.assets.length) {
                            NRS.saveAssetBookmarks(response.assets, function () {
                                NRS.loadAssetExchangeSidebar(callback);
                            });
                        } else {
                            NRS.loadAssetExchangeSidebar(callback);
                        }
                    });
                } else {
                    NRS.loadAssetExchangeSidebar(callback);
                }
            } else {
                NRS.loadAssetExchangeSidebar(callback);
            }
        });
    };

    NRS.cacheAsset = function (asset) {
        if (assetIds.indexOf(asset.asset) != -1) {
            return;
        }
        assetIds.push(asset.asset);
        if (!asset.groupName) {
            asset.groupName = "";
        }

        var cachedAsset = {
            "asset": String(asset.asset),
            "name": String(asset.name).toLowerCase(),
            "description": String(asset.description),
            "groupName": String(asset.groupName).toLowerCase(),
            "account": String(asset.account),
            "accountRS": String(asset.accountRS),
            "quantityQNT": String(asset.quantityQNT),
            "decimals": parseInt(asset.decimals, 10)
        };
        assets.push(cachedAsset);
    };

    NRS.forms.addAssetBookmark = function ($modal) {
        var data = NRS.getFormData($modal.find("form:first"));
        data.id = $.trim(data.id);
        if (!data.id) {
            return {
                "error": $.t("error_asset_or_account_id_required")
            };
        }

        if (!/^\d+$/.test(data.id) && !/^NXT\-/i.test(data.id)) {
            return {
                "error": $.t("error_asset_or_account_id_invalid")
            };
        }

        if (/^NXT\-/i.test(data.id)) {
            NRS.sendRequest("getAssetsByIssuer", {
                "account": data.id
            }, function (response) {
                if (response.errorCode) {
                    NRS.showModalError(NRS.translateServerError(response), $modal);
                } else {
                    if (response.assets && response.assets[0] && response.assets[0].length) {
                        NRS.saveAssetBookmarks(response.assets[0], NRS.forms.addAssetBookmarkComplete);
                    } else {
                        NRS.showModalError($.t("account_no_assets"), $modal);
                    }
                    //NRS.saveAssetIssuer(data.id);
                }
            });
        } else {
            NRS.sendRequest("getAsset", {
                "asset": data.id
            }, function (response) {
                if (response.errorCode) {
                    NRS.sendRequest("getAssetsByIssuer", {
                        "account": data.id
                    }, function (response) {
                        if (response.errorCode) {
                            NRS.showModalError(NRS.translateServerError(response), $modal);
                        } else {
                            if (response.assets && response.assets[0] && response.assets[0].length) {
                                NRS.saveAssetBookmarks(response.assets[0], NRS.forms.addAssetBookmarkComplete);
                                //NRS.saveAssetIssuer(data.id);
                            } else {
                                NRS.showModalError($.t("no_asset_found"), $modal);
                            }
                        }
                    });
                } else {
                    NRS.saveAssetBookmarks(new Array(response), NRS.forms.addAssetBookmarkComplete);
                }
            });
        }
    };

    $("#asset_exchange_bookmark_this_asset").on("click", function () {
        if (viewingAsset) {
            NRS.saveAssetBookmarks(new Array(viewingAsset), function (newAssets) {
                viewingAsset = false;
                NRS.loadAssetExchangeSidebar(function () {
                    $("#asset_exchange_sidebar").find("a[data-asset=" + newAssets[0].asset + "]").addClass("active").trigger("click");
                });
            });
        }
    });

    NRS.forms.addAssetBookmarkComplete = function (newAssets, submittedAssets) {
        assetSearch = false;
        var assetExchangeSidebar = $("#asset_exchange_sidebar");
        if (newAssets.length == 0) {
            NRS.closeModal();
            $.growl($.t("error_asset_already_bookmarked", {
                "count": submittedAssets.length
            }), {
                "type": "danger"
            });
            assetExchangeSidebar.find("a.active").removeClass("active");
            assetExchangeSidebar.find("a[data-asset=" + submittedAssets[0].asset + "]").addClass("active").trigger("click");
        } else {
            NRS.closeModal();
            var message = $.t("success_asset_bookmarked", {
                "count": newAssets.length
            });
            $.growl(message, {
                "type": "success"
            });
            NRS.loadAssetExchangeSidebar(function () {
                assetExchangeSidebar.find("a.active").removeClass("active");
                assetExchangeSidebar.find("a[data-asset=" + newAssets[0].asset + "]").addClass("active").trigger("click");
            });
        }
    };

    NRS.saveAssetBookmarks = function (assets, callback) {
        var newAssetIds = [];
        var newAssets = [];

        $.each(assets, function (key, asset) {
            var newAsset = {
                "asset": String(asset.asset),
                "name": String(asset.name),
                "description": String(asset.description),
                "account": String(asset.account),
                "accountRS": String(asset.accountRS),
                "quantityQNT": String(asset.quantityQNT),
                "decimals": parseInt(asset.decimals, 10),
                "groupName": ""
            };
            newAssets.push(newAsset);
            newAssetIds.push({
                "asset": String(asset.asset)
            });
        });

        NRS.storageSelect("assets", newAssetIds, function (error, existingAssets) {
            var existingIds = [];
            if (existingAssets.length) {
                $.each(existingAssets, function (index, asset) {
                    existingIds.push(asset.asset);
                });

                newAssets = $.grep(newAssets, function (v) {
                    return (existingIds.indexOf(v.asset) === -1);
                });
            }

            if (newAssets.length == 0) {
                if (callback) {
                    callback([], assets);
                }
            } else {
                NRS.storageInsert("assets", "asset", newAssets, function () {
                    $.each(newAssets, function (key, asset) {
                        asset.name = asset.name.toLowerCase();
                        assetIds.push(asset.asset);
                        assets.push(asset);
                    });

                    if (callback) {
                        //for some reason we need to wait a little or DB won't be able to fetch inserted record yet..
                        setTimeout(function () {
                            callback(newAssets, assets);
                        }, 50);
                    }
                });
            }
        });
    };

    NRS.positionAssetSidebar = function () {
        var assetExchangeSidebar = $("#asset_exchange_sidebar");
        assetExchangeSidebar.parent().css("position", "relative");
        assetExchangeSidebar.parent().css("padding-bottom", "5px");
        assetExchangeSidebar.height($(window).height() - 120);
    };

    //called on opening the asset exchange page and automatic refresh
    NRS.loadAssetExchangeSidebar = function (callback) {
        var assetExchangePage = $("#asset_exchange_page");
        var assetExchangeSidebarContent = $("#asset_exchange_sidebar_content");
        if (!assets.length) {
            NRS.pageLoaded(callback);
            assetExchangeSidebarContent.empty();
            $("#no_asset_selected, #loading_asset_data, #no_asset_search_results, #asset_details").hide();
            $("#no_assets_available").show();
            assetExchangePage.addClass("no_assets");
            return;
        }

        var rows = "";
        assetExchangePage.removeClass("no_assets");
        NRS.positionAssetSidebar();
        assets.sort(function (a, b) {
            if (!a.groupName && !b.groupName) {
                if (a.name > b.name) {
                    return 1;
                } else if (a.name < b.name) {
                    return -1;
                } else {
                    return 0;
                }
            } else if (!a.groupName) {
                return 1;
            } else if (!b.groupName) {
                return -1;
            } else if (a.groupName > b.groupName) {
                return 1;
            } else if (a.groupName < b.groupName) {
                return -1;
            } else {
                if (a.name > b.name) {
                    return 1;
                } else if (a.name < b.name) {
                    return -1;
                } else {
                    return 0;
                }
            }
        });

        var lastGroup = "";
        var ungrouped = true;
        var isClosedGroup = false;
        var isSearch = (assetSearch !== false);
        var searchResults = 0;

        for (var i = 0; i < assets.length; i++) {
            var asset = assets[i];
            if (isSearch) {
                if (assetSearch.indexOf(asset.asset) == -1) {
                    continue;
                } else {
                    searchResults++;
                }
            }

            if (asset.groupName.toLowerCase() != lastGroup) {
                var to_check = (asset.groupName ? asset.groupName : "undefined");
                isClosedGroup = closedGroups.indexOf(to_check) != -1;
                if (asset.groupName) {
                    ungrouped = false;
                    rows += "<a href='#' class='list-group-item list-group-item-header" + (asset.groupName == "Ignore List" ? " no-context" : "") + "'";
                    rows += (asset.groupName != "Ignore List" ? " data-context='asset_exchange_sidebar_group_context' " : "data-context=''");
                    rows += " data-groupname='" + NRS.escapeRespStr(asset.groupName) + "' data-closed='" + isClosedGroup + "'>";
                    rows += "<h4 class='list-group-item-heading'>" + NRS.unescapeRespStr(asset.groupName).toUpperCase().escapeHTML() + "</h4>";
                    rows += "<i class='fa fa-angle-" + (isClosedGroup ? "right" : "down") + " group_icon'></i></h4></a>";
                } else {
                    ungrouped = true;
                    rows += "<a href='#' class='list-group-item list-group-item-header no-context' data-closed='" + isClosedGroup + "'>";
                    rows += "<h4 class='list-group-item-heading'>UNGROUPED <i class='fa pull-right fa-angle-" + (isClosedGroup ? "right" : "down") + "'></i></h4>";
                    rows += "</a>";
                }
                lastGroup = asset.groupName.toLowerCase();
            }

            var ownsAsset = false;
            var ownsQuantityQNT = 0;
            if (NRS.accountInfo.assetBalances) {
                $.each(NRS.accountInfo.assetBalances, function (key, assetBalance) {
                    if (assetBalance.asset == asset.asset && assetBalance.balanceQNT != "0") {
                        ownsAsset = true;
                        ownsQuantityQNT = assetBalance.balanceQNT;
                        return false;
                    }
                });
            }

            rows += "<a href='#' class='list-group-item list-group-item-" + (ungrouped ? "ungrouped" : "grouped") + (ownsAsset ? " owns_asset" : " not_owns_asset") + "' ";
            rows += "data-cache='" + i + "' ";
            rows += "data-asset='" + NRS.escapeRespStr(asset.asset) + "'" + (!ungrouped ? " data-groupname='" + NRS.escapeRespStr(asset.groupName) + "'" : "");
            rows += (isClosedGroup ? " style='display:none'" : "") + " data-closed='" + isClosedGroup + "'>";
            rows += "<h4 class='list-group-item-heading'>" + NRS.escapeRespStr(asset.name) + "</h4>";
            rows += "<p class='list-group-item-text'><span>" + $.t('quantity') + "</span>: " + NRS.formatQuantity(ownsQuantityQNT, asset.decimals) + "</p>";
            rows += "</a>";
        }

        var exchangeSidebar = $("#asset_exchange_sidebar");
        var active = exchangeSidebar.find("a.active");
        if (active.length) {
            active = active.data("asset");
        } else {
            active = false;
        }

        assetExchangeSidebarContent.empty().append(rows);
        var assetExchangeSidebarSearch = $("#asset_exchange_sidebar_search");
        assetExchangeSidebarSearch.show();

        if (isSearch) {
            if (active && assetSearch.indexOf(active) != -1) {
                //check if currently selected asset is in search results, if so keep it at that
                exchangeSidebar.find("a[data-asset=" + active + "]").addClass("active");
            } else if (assetSearch.length == 1) {
                //if there is only 1 search result, click it
                exchangeSidebar.find("a[data-asset=" + assetSearch[0] + "]").addClass("active").trigger("click");
            }
        } else if (active) {
            exchangeSidebar.find("a[data-asset=" + active + "]").addClass("active");
        }

        if (isSearch || assets.length >= 10) {
            assetExchangeSidebarSearch.show();
        } else {
            assetExchangeSidebarSearch.hide();
        }

        if (isSearch && assetSearch.length == 0) {
            $("#no_asset_search_results").show();
            $("#asset_details, #no_asset_selected, #no_assets_available").hide();
        } else if (!exchangeSidebar.find("a.active").length) {
            $("#no_asset_selected").show();
            $("#asset_details, #no_assets_available, #no_asset_search_results").hide();
        } else if (active) {
            $("#no_assets_available, #no_asset_selected, #no_asset_search_results").hide();
        }

        if (viewingAsset) {
            $("#asset_exchange_bookmark_this_asset").show();
        } else {
            $("#asset_exchange_bookmark_this_asset").hide();
        }
        NRS.pageLoaded(callback);
    };

    NRS.incoming.asset_exchange = function () {
        var assetExchangeSidebar = $("#asset_exchange_sidebar");
        if (!viewingAsset) {
            //refresh active asset
            var $active = assetExchangeSidebar.find("a.active");

            if ($active.length) {
                $active.trigger("click", [{
                    "refresh": true
                }]);
            }
        } else {
            NRS.loadAsset(viewingAsset, true);
        }

        //update assets owned (colored)
        assetExchangeSidebar.find("a.list-group-item.owns_asset").removeClass("owns_asset").addClass("not_owns_asset");
        if (NRS.accountInfo.assetBalances) {
            $.each(NRS.accountInfo.assetBalances, function (key, assetBalance) {
                if (assetBalance.balanceQNT != "0") {
                    $("#asset_exchange_sidebar").find("a.list-group-item[data-asset=" + assetBalance.asset + "]").addClass("owns_asset").removeClass("not_owns_asset");
                }
            });
        }
    };

    $("#asset_exchange_sidebar").on("click", "a", function (e, data) {
        e.preventDefault();
        currentAssetID = String($(this).data("asset")).escapeHTML();

        //refresh is true if data is refreshed automatically by the system (when a new block arrives)
        var refresh = (data && data.refresh);

        //clicked on a group
        if (!currentAssetID) {
            var group = $(this).data("groupname");
            var closed = $(this).data("closed");

            var $links;
            if (!group) {
                $links = $("#asset_exchange_sidebar").find("a.list-group-item-ungrouped");
            } else {
                $links = $("#asset_exchange_sidebar").find("a.list-group-item-grouped[data-groupname='" + group.escapeHTML() + "']");
            }
            if (!group) {
                group = "undefined";
            }
            if (closed) {
                var pos = closedGroups.indexOf(group);
                if (pos >= 0) {
                    closedGroups.splice(pos);
                }
                $(this).data("closed", "");
                $(this).find("i").removeClass("fa-angle-right").addClass("fa-angle-down");
                $links.show();
            } else {
                closedGroups.push(group);
                $(this).data("closed", true);
                $(this).find("i").removeClass("fa-angle-down").addClass("fa-angle-right");
                $links.hide();
            }
            NRS.storageUpdate("data", {
                "contents": closedGroups.join("#")
            }, [{
                "id": "closed_groups"
            }]);
            return;
        }

        NRS.storageSelect("assets", [{
            "asset": currentAssetID
        }], function (error, asset) {
            if (asset && asset.length && asset[0].asset == currentAssetID) {
                NRS.loadAsset(asset[0], refresh);
            }
        });
    });

    NRS.loadAsset = function (asset, refresh) {
        var assetId = asset.asset;
        currentAsset = asset;
        NRS.currentSubPage = assetId;

        if (!refresh) {
            var assetExchangeSidebar = $("#asset_exchange_sidebar");
            assetExchangeSidebar.find("a.active").removeClass("active");
            assetExchangeSidebar.find("a[data-asset=" + assetId + "]").addClass("active");

            $("#no_asset_selected, #loading_asset_data, #no_assets_available, #no_asset_search_results").hide();
            //noinspection JSValidateTypes
            $("#asset_details").show().parent().animate({
                "scrollTop": 0
            }, 0);

            $("#asset_account").html(NRS.getAccountLink(asset, "account"));
            $("#asset_id").html(NRS.getTransactionLink(assetId));
            $("#asset_decimals").html(NRS.escapeRespStr(asset.decimals));
            $("#asset_name").html(NRS.escapeRespStr(asset.name));
            $("#asset_description").html(String(asset.description).autoLink());
            $(".asset_name").html(NRS.escapeRespStr(asset.name));
            $("#sell_asset_button").data("asset", assetId);
            $("#buy_asset_button").data("asset", assetId);
            $("#view_asset_distribution_link").data("asset", assetId);
            $("#sell_asset_for_nxt").html($.t("sell_asset_for_nxt", {
                "assetName": NRS.escapeRespStr(asset.name)
            }));
            $("#buy_asset_with_nxt").html($.t("buy_asset_with_nxt", {
                "assetName": NRS.escapeRespStr(asset.name)
            }));
            $("#sell_asset_price, #buy_asset_price").val("");
            $("#sell_asset_quantity, #sell_asset_total, #buy_asset_quantity, #buy_asset_total").val("0");

            var assetExchangeAskOrdersTable = $("#asset_exchange_ask_orders_table");
            var assetExchangeBidOrdersTable = $("#asset_exchange_bid_orders_table");
            var assetExchangeTradeHistoryTable = $("#asset_exchange_trade_history_table");
            assetExchangeAskOrdersTable.find("tbody").empty();
            assetExchangeBidOrdersTable.find("tbody").empty();
            assetExchangeTradeHistoryTable.find("tbody").empty();
            assetExchangeAskOrdersTable.parent().addClass("data-loading").removeClass("data-empty");
            assetExchangeBidOrdersTable.parent().addClass("data-loading").removeClass("data-empty");
            assetExchangeTradeHistoryTable.parent().addClass("data-loading").removeClass("data-empty");

            $(".data-loading img.loading").hide();

            setTimeout(function () {
                $(".data-loading img.loading").fadeIn(200);
            }, 200);

            var nrDuplicates = 0;
            $.each(assets, function (key, singleAsset) {
                if (String(singleAsset.name).toLowerCase() == String(asset.name).toLowerCase() && singleAsset.asset != assetId) {
                    nrDuplicates++;
                }
            });

            $("#asset_exchange_duplicates_warning").html($.t("asset_exchange_duplicates_warning", {
                "count": nrDuplicates
            }));

            NRS.sendRequest("getAsset", {
                "asset": assetId
            }, function (response) {
                if (!response.errorCode) {
                    if (response.asset != asset.asset || response.account != asset.account || response.accountRS != asset.accountRS || response.decimals != asset.decimals || response.description != asset.description || response.name != asset.name) {
                        NRS.storageDelete("assets", [{
                            "asset": asset.asset
                        }], function () {
                            setTimeout(function () {
                                NRS.loadPage("asset_exchange");
                                $.growl($.t("invalid asset") + " " + asset.name, {
                                    "type": "danger"
                                });
                            }, 50);
                        });
                    }
                    $("#asset_quantity").html(NRS.formatQuantity(response.quantityQNT, response.decimals));
                }
            });

            if (asset.viewingAsset) {
                $("#asset_exchange_bookmark_this_asset").show();
                viewingAsset = asset;
            } else {
                $("#asset_exchange_bookmark_this_asset").hide();
                viewingAsset = false;
            }
        }

        // Only asset issuers have the ability to pay dividends.
        if (asset.accountRS == NRS.accountRS) {
            $("#dividend_payment_link").show();
        } else {
            $("#dividend_payment_link").hide();
        }

        if (NRS.accountInfo.unconfirmedBalanceNQT == "0") {
            $("#your_nxt_balance").html("0");
            $("#buy_automatic_price").addClass("zero").removeClass("nonzero");
        } else {
            $("#your_nxt_balance").html(NRS.formatAmount(NRS.accountInfo.unconfirmedBalanceNQT));
            $("#buy_automatic_price").addClass("nonzero").removeClass("zero");
        }

        if (NRS.accountInfo.unconfirmedAssetBalances) {
            for (var i = 0; i < NRS.accountInfo.unconfirmedAssetBalances.length; i++) {
                var balance = NRS.accountInfo.unconfirmedAssetBalances[i];
                if (balance.asset == assetId) {
                    currentAsset.yourBalanceQNT = balance.unconfirmedBalanceQNT;
                    $("#your_asset_balance").html(NRS.formatQuantity(balance.unconfirmedBalanceQNT, currentAsset.decimals));
                    if (balance.unconfirmedBalanceQNT == "0") {
                        $("#sell_automatic_price").addClass("zero").removeClass("nonzero");
                    } else {
                        $("#sell_automatic_price").addClass("nonzero").removeClass("zero");
                    }
                    break;
                }
            }
        }

        if (!currentAsset.yourBalanceQNT) {
            currentAsset.yourBalanceQNT = "0";
            $("#your_asset_balance").html("0");
        }

        NRS.loadAssetOrders("ask", assetId, refresh);
        NRS.loadAssetOrders("bid", assetId, refresh);
        NRS.getAssetTradeHistory(assetId, refresh);
    };

    function processOrders(orders, type, refresh) {
        if (orders.length) {
            var order;
            $("#" + (type == "ask" ? "sell" : "buy") + "_orders_count").html("(" + orders.length + (orders.length == 50 ? "+" : "") + ")");
            var rows = "";
            var sum = new BigInteger(String("0"));
            var quantityDecimals = NRS.getNumberOfDecimals(orders, "quantityQNT", function(val) {
                return NRS.formatQuantity(val.quantityQNT, currentAsset.decimals);
            });
            var priceDecimals = NRS.getNumberOfDecimals(orders, "priceNQT", function(val) {
                return NRS.formatOrderPricePerWholeQNT(val.priceNQT, currentAsset.decimals);
            });
            var amountDecimals = NRS.getNumberOfDecimals(orders, "totalNQT", function(val) {
                return NRS.formatAmount(NRS.calculateOrderTotalNQT(val.quantityQNT, val.priceNQT));
            });
            for (var i = 0; i < orders.length; i++) {
                order = orders[i];
                order.priceNQT = new BigInteger(order.priceNQT);
                order.quantityQNT = new BigInteger(order.quantityQNT);
                order.totalNQT = new BigInteger(NRS.calculateOrderTotalNQT(order.quantityQNT, order.priceNQT));
                sum = sum.add(order.totalNQT);
                if (i == 0 && !refresh) {
                    $("#" + (type == "ask" ? "buy" : "sell") + "_asset_price").val(NRS.calculateOrderPricePerWholeQNT(order.priceNQT, currentAsset.decimals));
                }
                var statusIcon = NRS.getTransactionStatusIcon(order);
                var className = (order.account == NRS.account ? "your-order" : "");
                rows += "<tr class='" + className + "' data-transaction='" + NRS.escapeRespStr(order.order) + "' data-quantity='" + order.quantityQNT.toString().escapeHTML() + "' data-price='" + order.priceNQT.toString().escapeHTML() + "'>" +
                    "<td>" + NRS.getTransactionLink(order.order, statusIcon, true) + "</td>" +
                    "<td>" + NRS.getAccountLink(order, "account", currentAsset.accountRS, "Asset Issuer") + "</td>" +
                    "<td class='numeric'>" + NRS.formatQuantity(order.quantityQNT, currentAsset.decimals, false, quantityDecimals) + "</td>" +
                    "<td class='numeric'>" + NRS.formatOrderPricePerWholeQNT(order.priceNQT, currentAsset.decimals, priceDecimals) + "</td>" +
                    "<td class='numeric'>" + NRS.formatAmount(order.totalNQT, false, false, amountDecimals) + "</td>" +
                    "<td class='numeric'>" + NRS.formatAmount(sum, false, false, amountDecimals) + "</td>" +
                "</tr>";
            }
            $("#asset_exchange_" + type + "_orders_table tbody").empty().append(rows);
        } else {
            $("#asset_exchange_" + type + "_orders_table tbody").empty();
            if (!refresh) {
                $("#" + (type == "ask" ? "buy" : "sell") + "_asset_price").val("0");
            }
            $("#" + (type == "ask" ? "sell" : "buy") + "_orders_count").html("");
        }
        NRS.dataLoadFinished($("#asset_exchange_" + type + "_orders_table"), !refresh);
    }

    NRS.loadAssetOrders = function (type, assetId, refresh) {
        type = type.toLowerCase();
        var params = {
            "asset": assetId,
            "firstIndex": 0,
            "lastIndex": 25
        };
        async.parallel([
            function(callback) {
                params["showExpectedCancellations"] = "true";
                NRS.sendRequest("get" + type.capitalize() + "Orders+" + assetId, params, function (response) {
                    var orders = response[type + "Orders"];
                    if (!orders) {
                        orders = [];
                    }
                    callback(null, orders);
                })
            },
            function(callback) {
                NRS.sendRequest("getExpected" + type.capitalize() + "Orders+" + assetId, params, function (response) {
                    var orders = response[type + "Orders"];
                    if (!orders) {
                        orders = [];
                    }
                    callback(null, orders);
                })
            }
        ],
        // invoked when both the requests above has completed
        // the results array contains both order lists
        function(err, results) {
            if (err) {
                NRS.logConsole(err);
                return;
            }
            var orders = results[0].concat(results[1]);
            orders.sort(function (a, b) {
                if (type == "ask") {
                    return a.priceNQT - b.priceNQT;
                } else {
                    return b.priceNQT - a.priceNQT;
                }
            });
            processOrders(orders, type, refresh);
        });
    };

    NRS.getAssetTradeHistory = function (assetId, refresh) {
        var options = {
            "asset": assetId,
            "firstIndex": 0,
            "lastIndex": 50
        };

        if (assetTradeHistoryType == "you") {
            options["account"] = NRS.accountRS;
        }

        NRS.sendRequest("getTrades+" + assetId, options, function (response) {
            var exchangeTradeHistoryTable = $("#asset_exchange_trade_history_table");
            if (response.trades && response.trades.length) {
                var trades = response.trades;
                var rows = "";
                var quantityDecimals = NRS.getNumberOfDecimals(trades, "quantityQNT", function(val) {
                    return NRS.formatQuantity(val.quantityQNT, currentAsset.decimals);
                });
                var priceDecimals = NRS.getNumberOfDecimals(trades, "priceNQT", function(val) {
                    return NRS.formatOrderPricePerWholeQNT(val.priceNQT, currentAsset.decimals);
                });
                var amountDecimals = NRS.getNumberOfDecimals(trades, "sum", function(val) {
                    return NRS.formatAmount(NRS.calculateOrderTotalNQT(val.quantityQNT, val.priceNQT));
                });
                for (var i = 0; i < trades.length; i++) {
                    var trade = trades[i];
                    trade.priceNQT = new BigInteger(trade.priceNQT);
                    trade.quantityQNT = new BigInteger(trade.quantityQNT);
                    trade.totalNQT = new BigInteger(NRS.calculateOrderTotalNQT(trade.priceNQT, trade.quantityQNT));
                    rows += "<tr>" +
                        "<td>" + NRS.getTransactionLink(trade.bidOrder, NRS.formatTimestamp(trade.timestamp)) + "</td>" +
                        "<td>" + $.t(trade.tradeType) + "</td>" +
                        "<td class='numeric'>" + NRS.formatQuantity(trade.quantityQNT, currentAsset.decimals, false, quantityDecimals) + "</td>" +
                        "<td class='asset_price numeric'>" + NRS.formatOrderPricePerWholeQNT(trade.priceNQT, currentAsset.decimals, priceDecimals) + "</td>" +
                        "<td style='text-align:right;color:";
                        if (trade.buyer == NRS.account && trade.buyer != trade.seller) {
                            rows += "red";
                        } else if (trade.seller == NRS.account && trade.buyer != trade.seller) {
                            rows += "green";
                        } else {
                            rows += "black";
                        }
                    rows += "'>" + NRS.formatAmount(trade.totalNQT, false, false, amountDecimals) + "</td>" +
                        "<td>" + NRS.getAccountLink(trade, "buyer", currentAsset.accountRS, "Asset Issuer") + "</td>" +
                        "<td>" + NRS.getAccountLink(trade, "seller", currentAsset.accountRS, "Asset Issuer") + "</td>" +
                    "</tr>";
                }
                exchangeTradeHistoryTable.find("tbody").empty().append(rows);
                NRS.dataLoadFinished(exchangeTradeHistoryTable, !refresh);
            } else {
                exchangeTradeHistoryTable.find("tbody").empty();
                NRS.dataLoadFinished(exchangeTradeHistoryTable, !refresh);
            }
        });
    };

    $("#asset_exchange_trade_history_type").find(".btn").click(function (e) {
        e.preventDefault();
        assetTradeHistoryType = $(this).data("type");
        NRS.getAssetTradeHistory(currentAsset.asset, true);
    });

    var assetExchangeSearch = $("#asset_exchange_search");
    assetExchangeSearch.on("submit", function (e) {
        e.preventDefault();
        $("#asset_exchange_search").find("input[name=q]").trigger("input");
    });

    assetExchangeSearch.find("input[name=q]").on("input", function () {
        var input = $.trim($(this).val()).toLowerCase();
        if (!input) {
            assetSearch = false;
            NRS.loadAssetExchangeSidebar();
            $("#asset_exchange_clear_search").hide();
        } else {
            assetSearch = [];
            if (/NXT\-/i.test(input)) {
                $.each(assets, function (key, asset) {
                    if (asset.accountRS.toLowerCase() == input || asset.accountRS.toLowerCase().indexOf(input) !== -1) {
                        assetSearch.push(asset.asset);
                    }
                });
            } else {
                $.each(assets, function (key, asset) {
                    if (asset.account == input || asset.asset == input || asset.name.toLowerCase().indexOf(input) !== -1) {
                        assetSearch.push(asset.asset);
                    }
                });
            }

            NRS.loadAssetExchangeSidebar();
            $("#asset_exchange_clear_search").show();
            $("#asset_exchange_show_type").hide();
        }
    });

    $("#asset_exchange_clear_search").on("click", function () {
        var assetExchangeSearch = $("#asset_exchange_search");
        assetExchangeSearch.find("input[name=q]").val("");
        assetExchangeSearch.trigger("submit");
    });

    $("#buy_asset_box .box-header, #sell_asset_box .box-header").click(function (e) {
        e.preventDefault();
        //Find the box parent
        var box = $(this).parents(".box").first();
        //Find the body and the footer
        var bf = box.find(".box-body, .box-footer");
        if (!box.hasClass("collapsed-box")) {
            box.addClass("collapsed-box");
            $(this).find(".btn i.fa").removeClass("fa-minus").addClass("fa-plus");
            bf.slideUp();
        } else {
            box.removeClass("collapsed-box");
            bf.slideDown();
            $(this).find(".btn i.fa").removeClass("fa-plus").addClass("fa-minus");
        }
    });

    $("#asset_exchange_bid_orders_table tbody, #asset_exchange_ask_orders_table tbody").on("click", "td", function (e) {
        var $target = $(e.target);
        var targetClass = $target.prop("class");
        if ($target.prop("tagName").toLowerCase() == "a" || (targetClass && targetClass.indexOf("fa") == 0)) {
            return;
        }

        var type = ($target.closest("table").attr("id") == "asset_exchange_bid_orders_table" ? "sell" : "buy");
        var $tr = $target.closest("tr");
        try {
            var priceNQT = new BigInteger(String($tr.data("price")));
            var quantityQNT = new BigInteger(String($tr.data("quantity")));
            var totalNQT = new BigInteger(NRS.calculateOrderTotalNQT(quantityQNT, priceNQT));

            $("#" + type + "_asset_price").val(NRS.calculateOrderPricePerWholeQNT(priceNQT, currentAsset.decimals));
            $("#" + type + "_asset_quantity").val(NRS.convertToQNTf(quantityQNT, currentAsset.decimals));
            $("#" + type + "_asset_total").val(NRS.convertToNXT(totalNQT));
        } catch (err) {
            return;
        }

        if (type == "buy") {
            try {
                var balanceNQT = new BigInteger(NRS.accountInfo.unconfirmedBalanceNQT);
            } catch (err) {
                return;
            }

            if (totalNQT.compareTo(balanceNQT) > 0) {
                $("#" + type + "_asset_total").css({
                    "background": "#ED4348",
                    "color": "white"
                });
            } else {
                $("#" + type + "_asset_total").css({
                    "background": "",
                    "color": ""
                });
            }
        }

        var box = $("#" + type + "_asset_box");
        if (box.hasClass("collapsed-box")) {
            box.removeClass("collapsed-box");
            box.find(".box-body").slideDown();
            $("#" + type + "_asset_box .box-header").find(".btn i.fa").removeClass("fa-plus").addClass("fa-minus");
        }
    });

    $("#sell_automatic_price, #buy_automatic_price").on("click", function () {
        try {
            var type = ($(this).attr("id") == "sell_automatic_price" ? "sell" : "buy");
            var assetPrice = $("#" + type + "_asset_price");
            var price = new Big(NRS.convertToNQT(String(assetPrice.val())));
            var balanceNQT = new Big(NRS.accountInfo.unconfirmedBalanceNQT);
            var maxQuantity = new Big(NRS.convertToQNTf(currentAsset.quantityQNT, currentAsset.decimals));
            if (balanceNQT.cmp(new Big("0")) <= 0) {
                return;
            }

            if (price.cmp(new Big("0")) <= 0) {
                //get minimum price if no offers exist, based on asset decimals..
                price = new Big("" + Math.pow(10, currentAsset.decimals));
                assetPrice.val(NRS.convertToNXT(price.toString()));
            }

            var quantity;
            if (type == "sell") {
                quantity = new Big(currentAsset.yourBalanceQNT ? NRS.convertToQNTf(currentAsset.yourBalanceQNT, currentAsset.decimals) : "0");
            } else {
                quantity = new Big(NRS.amountToPrecision(balanceNQT.div(price).toString(), currentAsset.decimals));
            }
            var total = quantity.times(price);

            //proposed quantity is bigger than available quantity
            if (type == "buy" && quantity.cmp(maxQuantity) == 1) {
                quantity = maxQuantity;
                total = quantity.times(price);
            }

            $("#" + type + "_asset_quantity").val(quantity.toString());
            var assetTotal = $("#" + type + "_asset_total");
            assetTotal.val(NRS.convertToNXT(total.toString()));
            assetTotal.css({
                "background": "",
                "color": ""
            });
        } catch (err) {
            NRS.logConsole(err.message);
        }
    });

    $("#buy_asset_quantity, #buy_asset_price, #sell_asset_quantity, #sell_asset_price").keydown(function (e) {
        var charCode = !e.charCode ? e.which : e.charCode;
        if (NRS.isControlKey(charCode) || e.ctrlKey || e.metaKey) {
            return;
        }
        var isQuantityField = /_quantity/i.test($(this).attr("id"));
        var decimals = currentAsset.decimals;
        var maxFractionLength = (isQuantityField ? decimals : 8 - decimals);
        NRS.validateDecimals(maxFractionLength, charCode, $(this).val(), e);
    });

    //calculate preview price (calculated on every keypress)
    $("#sell_asset_quantity, #sell_asset_price, #buy_asset_quantity, #buy_asset_price").keyup(function () {
        var orderType = $(this).data("type").toLowerCase();
        try {
            var quantityQNT = new BigInteger(NRS.convertToQNT(String($("#" + orderType + "_asset_quantity").val()), currentAsset.decimals));
            var priceNQT = new BigInteger(NRS.calculatePricePerWholeQNT(NRS.convertToNQT(String($("#" + orderType + "_asset_price").val())), currentAsset.decimals));

            if (priceNQT.toString() == "0" || quantityQNT.toString() == "0") {
                $("#" + orderType + "_asset_total").val("0");
            } else {
                var total = NRS.calculateOrderTotal(quantityQNT, priceNQT, currentAsset.decimals);
                $("#" + orderType + "_asset_total").val(total.toString());
            }
        } catch (err) {
            $("#" + orderType + "_asset_total").val("0");
        }
    });

    $("#asset_order_modal").on("show.bs.modal", function (e) {
        var $invoker = $(e.relatedTarget);
        var orderType = $invoker.data("type");
        var assetId = $invoker.data("asset");
        $("#asset_order_modal_button").html(orderType + " Asset").data("resetText", orderType + " Asset");
        $(".asset_order_modal_type").html(orderType);

        orderType = orderType.toLowerCase();
        try {
            var quantity = String($("#" + orderType + "_asset_quantity").val());
            var quantityQNT = new BigInteger(NRS.convertToQNT(quantity, currentAsset.decimals));
            var priceNQT = new BigInteger(NRS.calculatePricePerWholeQNT(NRS.convertToNQT(String($("#" + orderType + "_asset_price").val())), currentAsset.decimals));
            var totalNXT = NRS.formatAmount(NRS.calculateOrderTotalNQT(quantityQNT, priceNQT, currentAsset.decimals), false, true);
        } catch (err) {
            $.growl($.t("error_invalid_input"), {
                "type": "danger"
            });
            return e.preventDefault();
        }

        if (priceNQT.toString() == "0" || quantityQNT.toString() == "0") {
            $.growl($.t("error_amount_price_required"), {
                "type": "danger"
            });
            return e.preventDefault();
        }

        var priceNQTPerWholeQNT = priceNQT.multiply(new BigInteger("" + Math.pow(10, currentAsset.decimals)));
        var description;
        var tooltipTitle;
        if (orderType == "buy") {
            description = $.t("buy_order_description", {
                "quantity": NRS.formatQuantity(quantityQNT, currentAsset.decimals, true),
                "asset_name": $("#asset_name").html().escapeHTML(),
                "nxt": NRS.formatAmount(priceNQTPerWholeQNT)
            });
            tooltipTitle = $.t("buy_order_description_help", {
                "nxt": NRS.formatAmount(priceNQTPerWholeQNT, false, true),
                "total_nxt": totalNXT
            });
        } else {
            description = $.t("sell_order_description", {
                "quantity": NRS.formatQuantity(quantityQNT, currentAsset.decimals, true),
                "asset_name": $("#asset_name").html().escapeHTML(),
                "nxt": NRS.formatAmount(priceNQTPerWholeQNT)
            });
            tooltipTitle = $.t("sell_order_description_help", {
                "nxt": NRS.formatAmount(priceNQTPerWholeQNT, false, true),
                "total_nxt": totalNXT
            });
        }

        $("#asset_order_description").html(description);
        $("#asset_order_total").html(totalNXT + " NXT");

        var assetOrderTotalTooltip = $("#asset_order_total_tooltip");
        if (quantity != "1") {
            assetOrderTotalTooltip.show();
            assetOrderTotalTooltip.popover("destroy");
            assetOrderTotalTooltip.data("content", tooltipTitle);
            assetOrderTotalTooltip.popover({
                "content": tooltipTitle,
                "trigger": "hover"
            });
        } else {
            assetOrderTotalTooltip.hide();
        }

        $("#asset_order_type").val((orderType == "buy" ? "placeBidOrder" : "placeAskOrder"));
        $("#asset_order_asset").val(assetId);
        $("#asset_order_quantity").val(quantityQNT.toString());
        $("#asset_order_price").val(priceNQT.toString());
    });

    NRS.forms.orderAsset = function () {
        var orderType = $("#asset_order_type").val();
        return {
            "requestType": orderType,
            "successMessage": (orderType == "placeBidOrder" ? $.t("success_buy_order_asset") : $.t("success_sell_order_asset")),
            "errorMessage": $.t("error_order_asset")
        };
    };

    NRS.forms.issueAsset = function ($modal) {
        var data = NRS.getFormData($modal.find("form:first"));
        data.description = $.trim(data.description);
        if (!data.description) {
            return {
                "error": $.t("error_description_required")
            };
        } else if (!/^\d+$/.test(data.quantity)) {
            return {
                "error": $.t("error_whole_quantity")
            };
        } else {
            data.quantityQNT = String(data.quantity);
            if (data.decimals == "") {
                data.decimals = "0";
            }
            if (data.decimals > 0) {
                for (var i = 0; i < data.decimals; i++) {
                    data.quantityQNT += "0";
                }
            }
            delete data.quantity;
            return {
                "data": data
            };
        }
    };

    NRS.getAssetAccounts = function (assetId, height, success, error) {
        NRS.sendRequest("getAssetAccounts", {"asset": assetId, "height": height}, function (response) {
            if (response.errorCode) {
                error(response);
            } else {
                success(response);
            }
        }, false);
    };

    $("#asset_exchange_sidebar_group_context").on("click", "a", function (e) {
        e.preventDefault();
        var groupName = NRS.selectedContext.data("groupname");
        var option = $(this).data("option");
        if (option == "change_group_name") {
            $("#asset_exchange_change_group_name_old_display").html(groupName.escapeHTML());
            $("#asset_exchange_change_group_name_old").val(groupName);
            $("#asset_exchange_change_group_name_new").val("");
            $("#asset_exchange_change_group_name_modal").modal("show");
        }
    });

    NRS.forms.assetExchangeChangeGroupName = function () {
        var oldGroupName = $("#asset_exchange_change_group_name_old").val();
        var newGroupName = $("#asset_exchange_change_group_name_new").val();
        if (!newGroupName.match(/^[a-z0-9 ]+$/i)) {
            return {
                "error": $.t("error_group_name")
            };
        }

        NRS.storageUpdate("assets", {
            "groupName": newGroupName
        }, [{
            "groupName": oldGroupName
        }], function () {
            setTimeout(function () {
                NRS.loadPage("asset_exchange");
                $.growl($.t("success_group_name_update"), {
                    "type": "success"
                });
            }, 50);
        });

        return {
            "stop": true
        };
    };

    $("#asset_exchange_sidebar_context").on("click", "a", function (e) {
        e.preventDefault();
        var assetId = NRS.selectedContext.data("asset");
        var option = $(this).data("option");
        NRS.closeContextMenu();
        if (option == "add_to_group") {
            $("#asset_exchange_group_asset").val(assetId);
            NRS.storageSelect("assets", [{
                "asset": assetId
            }], function (error, asset) {
                asset = asset[0];
                $("#asset_exchange_group_title").html(NRS.escapeRespStr(asset.name));
                NRS.storageSelect("assets", [], function (error, assets) {
                    var groupNames = [];
                    $.each(assets, function (index, asset) {
                        if (asset.groupName && $.inArray(asset.groupName, groupNames) == -1) {
                            groupNames.push(asset.groupName);
                        }
                    });
                    groupNames.sort(function (a, b) {
                        if (a.toLowerCase() > b.toLowerCase()) {
                            return 1;
                        } else if (a.toLowerCase() < b.toLowerCase()) {
                            return -1;
                        } else {
                            return 0;
                        }
                    });

                    var groupSelect = $("#asset_exchange_group_group");
                    groupSelect.empty();
                    $.each(groupNames, function (index, groupName) {
                        var selectedAttr = (asset.groupName && asset.groupName.toLowerCase() == groupName.toLowerCase() ? "selected='selected'" : "");
                        groupSelect.append("<option value='" + groupName.escapeHTML() + "' " + selectedAttr + ">" + groupName.escapeHTML() + "</option>");
                    });
                    var selectedAttr = (!asset.groupName ? "selected='selected'" : "");
                    groupSelect.append("<option value='0' " + selectedAttr + ">None</option>");
                    groupSelect.append("<option value='-1'>New group</option>");
                    $("#asset_exchange_group_modal").modal("show");
                });
            });
        } else if (option == "remove_from_group") {
            NRS.storageUpdate("assets", {
                "groupName": ""
            }, [{
                "asset": assetId
            }], function () {
                setTimeout(function () {
                    NRS.loadPage("asset_exchange");
                    $.growl($.t("success_asset_group_removal"), {
                        "type": "success"
                    });
                }, 50);
            });
        } else if (option == "remove_from_bookmarks") {
            var ownsAsset = false;
            if (NRS.accountInfo.unconfirmedAssetBalances) {
                $.each(NRS.accountInfo.unconfirmedAssetBalances, function (key, assetBalance) {
                    if (assetBalance.asset == assetId) {
                        ownsAsset = true;
                        return false;
                    }
                });
            }

            if (ownsAsset) {
                $.growl($.t("error_owned_asset_no_removal"), {
                    "type": "danger"
                });
            } else {
                NRS.storageDelete("assets", [{
                    "asset": assetId
                }], function () {
                    setTimeout(function () {
                        NRS.loadPage("asset_exchange");
                        $.growl($.t("success_asset_bookmark_removal"), {
                            "type": "success"
                        });
                    }, 50);
                });
            }
        }
    });

    $("#asset_exchange_group_group").on("change", function () {
        var value = $(this).val();
        if (value == -1) {
            $("#asset_exchange_group_new_group_div").show();
        } else {
            $("#asset_exchange_group_new_group_div").hide();
        }
    });

    NRS.forms.assetExchangeGroup = function () {
        var assetId = $("#asset_exchange_group_asset").val();
        var groupName = $("#asset_exchange_group_group").val();
        if (groupName == 0) {
            groupName = "";
        } else if (groupName == -1) {
            groupName = $("#asset_exchange_group_new_group").val();
        }

        NRS.storageUpdate("assets", {
            "groupName": groupName
        }, [{
            "asset": assetId
        }], function () {
            setTimeout(function () {
                NRS.loadPage("asset_exchange");
                if (!groupName) {
                    $.growl($.t("success_asset_group_removal"), {
                        "type": "success"
                    });
                } else {
                    $.growl($.t("sucess_asset_group_add"), {
                        "type": "success"
                    });
                }
            }, 50);
        });

        return {
            "stop": true
        };
    };

    $("#asset_exchange_group_modal").on("hidden.bs.modal", function () {
        $("#asset_exchange_group_new_group_div").val("").hide();
    });

    /* TRADE HISTORY PAGE */
    NRS.pages.trade_history = function () {
        NRS.sendRequest("getTrades+", {
            "account": NRS.accountRS,
            "includeAssetInfo": true,
            "firstIndex": NRS.pageNumber * NRS.itemsPerPage - NRS.itemsPerPage,
            "lastIndex": NRS.pageNumber * NRS.itemsPerPage
        }, function (response) {
            if (response.trades && response.trades.length) {
                if (response.trades.length > NRS.itemsPerPage) {
                    NRS.hasMorePages = true;
                    response.trades.pop();
                }
                var trades = response.trades;
                var quantityDecimals = NRS.getNumberOfDecimals(trades, "quantityQNT", function(val) {
                    return NRS.formatQuantity(val.quantityQNT, val.decimals);
                });
                var priceDecimals = NRS.getNumberOfDecimals(trades, "priceNQT", function(val) {
                    return NRS.formatOrderPricePerWholeQNT(val.priceNQT, val.decimals);
                });
                var amountDecimals = NRS.getNumberOfDecimals(trades, "totalNQT", function(val) {
                    return NRS.formatAmount(NRS.calculateOrderTotalNQT(val.quantityQNT, val.priceNQT));
                });
                var rows = "";
                for (var i = 0; i < trades.length; i++) {
                    var trade = trades[i];
                    trade.priceNQT = new BigInteger(trade.priceNQT);
                    trade.quantityQNT = new BigInteger(trade.quantityQNT);
                    trade.totalNQT = new BigInteger(NRS.calculateOrderTotalNQT(trade.priceNQT, trade.quantityQNT));
                    var type = (trade.buyerRS == NRS.accountRS ? "buy" : "sell");
<<<<<<< HEAD
                    rows += "<tr><td><a href='#' data-goto-asset='" + NRS.escapeRespStr(trade.asset) + "'>" + NRS.escapeRespStr(trade.name) + "</a></td><td>" + NRS.formatTimestamp(trade.timestamp) + "</td><td>" + $.t(trade.tradeType) + "</td><td class='numeric'>" + NRS.formatQuantity(trade.quantityQNT, trade.decimals, false, quantityDecimals) + "</td><td class='asset_price numeric'>" + NRS.formatOrderPricePerWholeQNT(trade.priceNQT, trade.decimals, priceDecimals) + "</td><td style='" + (type == "buy" ? "color:red" : "color:green") + "'  class='numeric'>" + NRS.formatAmount(trade.totalNQT,false,false,amountDecimals) + "</td>" +
=======
                    rows += "<tr>" +
                        "<td><a href='#' data-goto-asset='" + String(trade.asset).escapeHTML() + "'>" + String(trade.name).escapeHTML() + "</a></td>" +
                        "<td>" + NRS.formatTimestamp(trade.timestamp) + "</td>" +
                        "<td>" + $.t(trade.tradeType) + "</td>" +
                        "<td class='numeric'>" + NRS.formatQuantity(trade.quantityQNT, trade.decimals, false, quantityDecimals) + "</td>" +
                        "<td class='asset_price numeric'>" + NRS.formatOrderPricePerWholeQNT(trade.priceNQT, trade.decimals, priceDecimals) + "</td>" +
                        "<td style='" + (type == "buy" ? "color:red" : "color:green") + "' class='numeric'>" + NRS.formatAmount(trade.totalNQT, false, false, amountDecimals) + "</td>" +
>>>>>>> 0955a21b
                        "<td>" + NRS.getAccountLink(trade, "buyer") + "</td>" +
                        "<td>" + NRS.getAccountLink(trade, "seller") + "</td>" +
                    "</tr>";
                }
                NRS.dataLoaded(rows);
            } else {
                NRS.dataLoaded();
            }
        });
    };

    /* TRANSFER HISTORY PAGE */
    NRS.pages.transfer_history = function () {
        NRS.sendRequest("getAssetTransfers+", {
            "account": NRS.accountRS,
            "includeAssetInfo": true,
            "firstIndex": NRS.pageNumber * NRS.itemsPerPage - NRS.itemsPerPage,
            "lastIndex": NRS.pageNumber * NRS.itemsPerPage
        }, function (response) {
            if (response.transfers && response.transfers.length) {
                if (response.transfers.length > NRS.itemsPerPage) {
                    NRS.hasMorePages = true;
                    response.transfers.pop();
                }
                var transfers = response.transfers;
                var quantityDecimals = NRS.getNumberOfDecimals(transfers, "quantityQNT", function(val) {
                    return NRS.formatQuantity(val.quantityQNT, val.decimals);
                });
                var rows = "";
                for (var i = 0; i < transfers.length; i++) {
                    var transfer = transfers[i];
                    transfer.quantityQNT = new BigInteger(transfer.quantityQNT);
                    var type = (transfer.recipientRS == NRS.accountRS ? "receive" : "send");
<<<<<<< HEAD
                    rows += "<tr><td>" + NRS.getTransactionLink(transfer.assetTransfer) + "</td>" +
                        "<td><a href='#' data-goto-asset='" + NRS.escapeRespStr(transfer.asset) + "'>" + NRS.escapeRespStr(transfer.name) + "</a></td><td>" + NRS.formatTimestamp(transfer.timestamp) + "</td><td style='" + (type == "receive" ? "color:green" : "color:red") + "'  class='numeric'>" + NRS.formatQuantity(transfer.quantityQNT, transfer.decimals,false,quantityDecimals) + "</td>" +
=======
                    rows += "<tr>" +
                        "<td>" + NRS.getTransactionLink(transfer.assetTransfer) + "</td>" +
                        "<td><a href='#' data-goto-asset='" + String(transfer.asset).escapeHTML() + "'>" + String(transfer.name).escapeHTML() + "</a></td>" +
                        "<td>" + NRS.formatTimestamp(transfer.timestamp) + "</td>" +
                        "<td style='" + (type == "receive" ? "color:green" : "color:red") + "' class='numeric'>" + NRS.formatQuantity(transfer.quantityQNT, transfer.decimals, false, quantityDecimals) + "</td>" +
>>>>>>> 0955a21b
                        "<td>" + NRS.getAccountLink(transfer, "recipient") + "</td>" +
                        "<td>" + NRS.getAccountLink(transfer, "sender") + "</td>" +
                    "</tr>";
                }
                NRS.dataLoaded(rows);
            } else {
                NRS.dataLoaded();
            }
        });
    };

    /* DELETES HISTORY PAGE */
    NRS.pages.deletes_history = function () {
        NRS.sendRequest("getAssetDeletes+", {
            "account": NRS.accountRS,
            "includeAssetInfo": true,
            "firstIndex": NRS.pageNumber * NRS.itemsPerPage - NRS.itemsPerPage,
            "lastIndex": NRS.pageNumber * NRS.itemsPerPage
        }, function (response) {
            if (response.deletes && response.deletes.length) {
                if (response.deletes.length > NRS.itemsPerPage) {
                    NRS.hasMorePages = true;
                    response.deletes.pop();
                }
                var deletes = response.deletes;
                var quantityDecimals = NRS.getNumberOfDecimals(deletes, "quantityQNT", function(val) {
                    return NRS.formatQuantity(val.quantityQNT, val.decimals);
                });
                var rows = "";
                for (var i = 0; i < deletes.length; i++) {
                    deletes[i].quantityQNT = new BigInteger(deletes[i].quantityQNT);
<<<<<<< HEAD
                    rows += "<tr><td>" + NRS.getTransactionLink(deletes[i].assetDelete) + "</td>" +
                        "<td><a href='#' data-goto-asset='" + NRS.escapeRespStr(deletes[i].asset) + "'>" + NRS.escapeRespStr(deletes[i].name) + "</a></td><td>" + NRS.formatTimestamp(deletes[i].timestamp) + "</td><td class='numeric'>" + NRS.formatQuantity(deletes[i].quantityQNT, deletes[i].decimals,false, quantityDecimals) + "</td>" +
=======
                    rows += "<tr>" +
                        "<td>" + NRS.getTransactionLink(deletes[i].assetDelete) + "</td>" +
                        "<td><a href='#' data-goto-asset='" + String(deletes[i].asset).escapeHTML() + "'>" + String(deletes[i].name).escapeHTML() + "</a></td>" +
                        "<td>" + NRS.formatTimestamp(deletes[i].timestamp) + "</td>" +
                        "<td class='numeric'>" + NRS.formatQuantity(deletes[i].quantityQNT, deletes[i].decimals, false, quantityDecimals) + "</td>" +
>>>>>>> 0955a21b
                    "</tr>";
                }
                NRS.dataLoaded(rows);
            } else {
                NRS.dataLoaded();
            }
        });
    };

    /* MY ASSETS PAGE */
    NRS.pages.my_assets = function () {
        if (NRS.accountInfo.assetBalances && NRS.accountInfo.assetBalances.length) {
            var result = {
                "assets": [],
                "bid_orders": {},
                "ask_orders": {}
            };
            var count = {
                "total_assets": NRS.accountInfo.assetBalances.length,
                "assets": 0,
                "ignored_assets": 0,
                "ask_orders": 0,
                "bid_orders": 0
            };

            for (var i = 0; i < NRS.accountInfo.assetBalances.length; i++) {
                if (NRS.accountInfo.assetBalances[i].balanceQNT == "0") {
                    count.ignored_assets++;
                    if (NRS.checkMyAssetsPageLoaded(count)) {
                        NRS.myAssetsPageLoaded(result);
                    }
                    continue;
                }

                NRS.sendRequest("getAskOrders+", {
                    "asset": NRS.accountInfo.assetBalances[i].asset,
                    "firstIndex": 0,
                    "lastIndex": 1
                }, function (response, input) {
                    if (NRS.currentPage != "my_assets") {
                        return;
                    }

                    if (response.askOrders && response.askOrders.length) {
                        result.ask_orders[input.asset] = new BigInteger(response.askOrders[0].priceNQT);
                    } else {
                        result.ask_orders[input.asset] = -1;
                    }

                    count.ask_orders++;
                    if (NRS.checkMyAssetsPageLoaded(count)) {
                        NRS.myAssetsPageLoaded(result);
                    }
                });

                NRS.sendRequest("getBidOrders+", {
                    "asset": NRS.accountInfo.assetBalances[i].asset,
                    "firstIndex": 0,
                    "lastIndex": 1
                }, function (response, input) {
                    if (NRS.currentPage != "my_assets") {
                        return;
                    }

                    if (response.bidOrders && response.bidOrders.length) {
                        result.bid_orders[input.asset] = new BigInteger(response.bidOrders[0].priceNQT);
                    } else {
                        result.bid_orders[input.asset] = -1;
                    }

                    count.bid_orders++;

                    if (NRS.checkMyAssetsPageLoaded(count)) {
                        NRS.myAssetsPageLoaded(result);
                    }
                });

                NRS.sendRequest("getAsset+", {
                    "asset": NRS.accountInfo.assetBalances[i].asset,
                    "_extra": {
                        "balanceQNT": NRS.accountInfo.assetBalances[i].balanceQNT
                    }
                }, function (asset, input) {
                    if (NRS.currentPage != "my_assets") {
                        return;
                    }

                    asset.asset = input.asset;
                    asset.balanceQNT = new BigInteger(input["_extra"].balanceQNT);
                    asset.quantityQNT = new BigInteger(asset.quantityQNT);

                    result.assets[count.assets] = asset;
                    count.assets++;

                    if (NRS.checkMyAssetsPageLoaded(count)) {
                        NRS.myAssetsPageLoaded(result);
                    }
                });
            }
        } else {
            NRS.dataLoaded();
        }
    };

    NRS.checkMyAssetsPageLoaded = function (count) {
        return count.assets + count.ignored_assets == count.total_assets && count.assets == count.ask_orders && count.assets == count.bid_orders;
    };

    NRS.myAssetsPageLoaded = function (result) {
        var rows = "";
        result.assets.sort(function (a, b) {
            if (a.name.toLowerCase() > b.name.toLowerCase()) {
                return 1;
            } else if (a.name.toLowerCase() < b.name.toLowerCase()) {
                return -1;
            } else {
                return 0;
            }
        });

        for (var i = 0; i < result.assets.length; i++) {
            var asset = result.assets[i];
            var lowestAskOrder = result.ask_orders[asset.asset];
            var highestBidOrder = result.bid_orders[asset.asset];
            var percentageAsset = NRS.calculatePercentage(asset.balanceQNT, asset.quantityQNT);
            var total;
            if (highestBidOrder != -1) {
                total = new BigInteger(NRS.calculateOrderTotalNQT(asset.balanceQNT, highestBidOrder, asset.decimals));
            } else {
                total = 0;
            }
            if (highestBidOrder != -1) {
                var totalNQT = new BigInteger(NRS.calculateOrderTotalNQT(asset.balanceQNT, highestBidOrder));
            }
            rows += "<tr data-asset='" + NRS.escapeRespStr(asset.asset) + "'>" +
                "<td><a href='#' data-goto-asset='" + NRS.escapeRespStr(asset.asset) + "'>" + NRS.escapeRespStr(asset.name) + "</a></td>" +
                "<td class='quantity'>" + NRS.formatQuantity(asset.balanceQNT, asset.decimals) + "</td>" +
                "<td>" + NRS.formatQuantity(asset.quantityQNT, asset.decimals) + "</td>" +
                "<td>" + percentageAsset + "%</td>" +
                "<td>" + (lowestAskOrder != -1 ? NRS.formatOrderPricePerWholeQNT(lowestAskOrder, asset.decimals) : "/") + "</td>" +
                "<td>" + (highestBidOrder != -1 ? NRS.formatOrderPricePerWholeQNT(highestBidOrder, asset.decimals) : "/") + "</td>" +
                "<td>" + (highestBidOrder != -1 ? NRS.formatAmount(totalNQT) : "/") + "</td>" +
                "<td>" +
                    "<a href='#' class='btn btn-xs btn-default' data-toggle='modal' data-target='#transfer_asset_modal' data-asset='" + NRS.escapeRespStr(asset.asset) + "' data-name='" + NRS.escapeRespStr(asset.name) + "' data-decimals='" + NRS.escapeRespStr(asset.decimals) + "' data-action='transfer_asset'>" + $.t("transfer") + "</a>" +
                    "<a href='#' class='btn btn-xs btn-default' data-toggle='modal' data-target='#transfer_asset_modal' data-asset='" + NRS.escapeRespStr(asset.asset) + "' data-name='" + NRS.escapeRespStr(asset.name) + "' data-decimals='" + NRS.escapeRespStr(asset.decimals) + "' data-action='delete_shares'>" + $.t("delete_shares") + "</a>" +
                "</td>" +
            "</tr>";
        }
        NRS.dataLoaded(rows);
    };

    NRS.incoming.my_assets = function () {
        NRS.loadPage("my_assets");
    };

    var assetDistributionModal = $("#asset_distribution_modal");
    assetDistributionModal.on("show.bs.modal", function (e) {
        var $invoker = $(e.relatedTarget);
        var assetId = $invoker.data("asset");
        NRS.sendRequest("getAssetAccounts", {
            "asset": assetId
        }, function (response) {
            var rows = "";
            if (response.accountAssets) {
                response.accountAssets.sort(function (a, b) {
                    return new BigInteger(b.quantityQNT).compareTo(new BigInteger(a.quantityQNT));
                });

                for (var i = 0; i < response.accountAssets.length; i++) {
                    var account = response.accountAssets[i];
                    var percentageAsset = NRS.calculatePercentage(account.quantityQNT, currentAsset.quantityQNT);
                    rows += "<tr><td>" + NRS.getAccountLink(account, "account", currentAsset.accountRS, "Asset Issuer") + "</td><td>" + NRS.formatQuantity(account.quantityQNT, currentAsset.decimals) + "</td><td>" + percentageAsset + "%</td></tr>";
                }
            }
            var assetDistributionTable = $("#asset_distribution_table");
            assetDistributionTable.find("tbody").empty().append(rows);
            NRS.dataLoadFinished(assetDistributionTable);
        });
    });

    assetDistributionModal.on("hidden.bs.modal", function () {
        var assetDistributionTable = $("#asset_distribution_table");
        assetDistributionTable.find("tbody").empty();
        assetDistributionTable.parent().addClass("data-loading");
    });

    $("#transfer_asset_modal").on("show.bs.modal", function (e) {
        var $invoker = $(e.relatedTarget);
        var assetId = $invoker.data("asset");
        var assetName = $invoker.data("name");
        var decimals = $invoker.data("decimals");
        var action = $invoker.data("action");

        $("#transfer_asset_asset").val(assetId);
        $("#transfer_asset_decimals").val(decimals);
        $("#transfer_asset_action").val(action);
        $("#transfer_asset_name, #transfer_asset_quantity_name").html(String(assetName).escapeHTML());
        $("#transfer_asset_title").html($.t(action));
        $("#transfer_asset_button").html($.t(action));
        if (action == "transfer_asset") {
            $("#transfer_asset_recipient_container").show();
            $("#transfer_asset_request_type").val("transferAsset");
        } else if (action == "delete_shares") {
            $("#transfer_asset_recipient_container").hide();
            $("#transfer_asset_request_type").val("deleteAssetShares");
        }

        var confirmedBalance = 0;
        var unconfirmedBalance = 0;
        if (NRS.accountInfo.assetBalances) {
            $.each(NRS.accountInfo.assetBalances, function (key, assetBalance) {
                if (assetBalance.asset == assetId) {
                    confirmedBalance = assetBalance.balanceQNT;
                    return false;
                }
            });
        }

        if (NRS.accountInfo.unconfirmedAssetBalances) {
            $.each(NRS.accountInfo.unconfirmedAssetBalances, function (key, assetBalance) {
                if (assetBalance.asset == assetId) {
                    unconfirmedBalance = assetBalance.unconfirmedBalanceQNT;
                    return false;
                }
            });
        }

        var availableAssetsMessage = "";
        if (confirmedBalance == unconfirmedBalance) {
            availableAssetsMessage = " - " + $.t("available_qty", {
                "qty": NRS.formatQuantity(confirmedBalance, decimals)
            });
        } else {
            availableAssetsMessage = " - " + $.t("available_qty", {
                "qty": NRS.formatQuantity(unconfirmedBalance, decimals)
            }) + " (" + NRS.formatQuantity(confirmedBalance, decimals) + " " + $.t("total_lowercase") + ")";
        }
        $("#transfer_asset_available").html(availableAssetsMessage);
    });

    NRS.forms.transferAsset = function ($modal) {
        return transferOrDeleteShares($modal);
    };

    NRS.forms.deleteAssetShares = function ($modal) {
        return transferOrDeleteShares($modal);
    };

    function transferOrDeleteShares($modal) {
        var data = NRS.getFormData($modal.find("form:first"));
        if (!data.quantity) {
            return {
                "error": $.t("error_not_specified", {
                    "name": NRS.getTranslatedFieldName("quantity").toLowerCase()
                }).capitalize()
            };
        }

        if (!NRS.showedFormWarning) {
            if (NRS.settings["asset_transfer_warning"] && NRS.settings["asset_transfer_warning"] != 0) {
                if (new Big(data.quantity).cmp(new Big(NRS.settings["asset_transfer_warning"])) > 0) {
                    NRS.showedFormWarning = true;
                    return {
                        "error": $.t("error_max_asset_transfer_warning", {
                            "qty": String(NRS.settings["asset_transfer_warning"]).escapeHTML()
                        })
                    };
                }
            }
        }

        try {
            data.quantityQNT = NRS.convertToQNT(data.quantity, data.decimals);
        } catch (e) {
            return {
                "error": $.t("error_incorrect_quantity_plus", {
                    "err": e.escapeHTML()
                })
            };
        }

        delete data.quantity;
        delete data.decimals;
        if (!data.add_message) {
            delete data.add_message;
            delete data.message;
            delete data.encrypt_message;
            delete data.permanent_message;
        }

        if ($("#transfer_asset_action").val() == "delete_shares") {
            delete data.recipient;
            delete data.recipientPublicKey;
        }
        return {
            "data": data
        };
    }

    NRS.forms.transferAssetComplete = function () {
        NRS.loadPage("my_assets");
    };

    $("body").on("click", "a[data-goto-asset]", function (e) {
        e.preventDefault();
        var $visible_modal = $(".modal.in");
        if ($visible_modal.length) {
            $visible_modal.modal("hide");
        }
        NRS.goToAsset($(this).data("goto-asset"));
    });

    NRS.goToAsset = function (asset) {
        assetSearch = false;
        $("#asset_exchange_sidebar_search").find("input[name=q]").val("");
        $("#asset_exchange_clear_search").hide();
        $("#asset_exchange_sidebar").find("a.list-group-item.active").removeClass("active");
        $("#no_asset_selected, #asset_details, #no_assets_available, #no_asset_search_results").hide();
        $("#loading_asset_data").show();
        $("ul.sidebar-menu a[data-page=asset_exchange]").last().trigger("click", [{
            callback: function () {
                var assetLink = $("#asset_exchange_sidebar").find("a[data-asset=" + asset + "]");
                if (assetLink.length) {
                    assetLink.click();
                } else {
                    NRS.sendRequest("getAsset", {
                        "asset": asset
                    }, function (response) {
                        if (!response.errorCode) {
                            NRS.loadAssetExchangeSidebar(function () {
                                response.groupName = "";
                                response.viewingAsset = true;
                                NRS.loadAsset(response);
                            });
                        } else {
                            $.growl($.t("error_asset_not_found"), {
                                "type": "danger"
                            });
                        }
                    });
                }
            }
        }]);
    };

    /* OPEN ORDERS PAGE */
    NRS.pages.open_orders = function () {
        var loaded = 0;
        NRS.getOpenOrders("ask", function () {
            loaded++;
            if (loaded == 2) {
                NRS.pageLoaded();
            }
        });

        NRS.getOpenOrders("bid", function () {
            loaded++;
            if (loaded == 2) {
                NRS.pageLoaded();
            }
        });
    };

    NRS.getOpenOrders = function (type, callback) {
        var uppercase = type.charAt(0).toUpperCase() + type.slice(1).toLowerCase();
        var lowercase = type.toLowerCase();
        var getAccountCurrentOrders = "getAccountCurrent" + uppercase + "Orders+";
        var accountOrders = lowercase + "Orders";

        NRS.sendRequest(getAccountCurrentOrders, {
            "account": NRS.account,
            "firstIndex": 0,
            "lastIndex": 100
        }, function (response) {
            if (response[accountOrders] && response[accountOrders].length) {
                var nrOrders = 0;
                for (var i = 0; i < response[accountOrders].length; i++) {
                    NRS.sendRequest("getAsset+", {
                        "asset": response[accountOrders][i].asset,
                        "_extra": {
                            "id": i
                        }
                    }, function (asset, input) {
                        if (NRS.currentPage != "open_orders") {
                            return;
                        }
                        response[accountOrders][input["_extra"].id].assetName = asset.name;
                        response[accountOrders][input["_extra"].id].decimals = asset.decimals;
                        nrOrders++;
                        if (nrOrders == response[accountOrders].length) {
                            NRS.openOrdersLoaded(response[accountOrders], lowercase, callback);
                        }
                    });
                }
            } else {
                NRS.openOrdersLoaded([], lowercase, callback);
            }
        });
    };

    NRS.openOrdersLoaded = function (orders, type, callback) {
        var openOrdersTable = $("#open_" + type + "_orders_table");
        if (!orders.length) {
            $("#open_" + type + "_orders_table tbody").empty();
            NRS.dataLoadFinished(openOrdersTable);
            callback();
            return;
        }

        orders.sort(function (a, b) {
            if (a.assetName.toLowerCase() > b.assetName.toLowerCase()) {
                return 1;
            } else if (a.assetName.toLowerCase() < b.assetName.toLowerCase()) {
                return -1;
            } else {
                if (a.quantity * a.price > b.quantity * b.price) {
                    return 1;
                } else if (a.quantity * a.price < b.quantity * b.price) {
                    return -1;
                } else {
                    return 0;
                }
            }
        });

        var rows = "";
        for (var i = 0; i < orders.length; i++) {
            var completeOrder = orders[i];
            completeOrder.priceNQT = new BigInteger(completeOrder.priceNQT);
            completeOrder.quantityQNT = new BigInteger(completeOrder.quantityQNT);
            completeOrder.totalNQT = new BigInteger(NRS.calculateOrderTotalNQT(completeOrder.quantityQNT, completeOrder.priceNQT));
            rows += "<tr data-order='" + NRS.escapeRespStr(completeOrder.order) + "'><td><a href='#' data-goto-asset='" + NRS.escapeRespStr(completeOrder.asset) + "'>" + NRS.escapeRespStr(completeOrder.assetName) + "</a></td><td>" + NRS.formatQuantity(completeOrder.quantityQNT, completeOrder.decimals) + "</td><td>" + NRS.formatOrderPricePerWholeQNT(completeOrder.priceNQT, completeOrder.decimals) + "</td><td>" + NRS.formatAmount(completeOrder.totalNQT) + "</td><td class='cancel'><a href='#' data-toggle='modal' data-target='#cancel_order_modal' data-order='" + NRS.escapeRespStr(completeOrder.order) + "' data-type='" + type + "'>" + $.t("cancel") + "</a></td></tr>";
        }
        openOrdersTable.find("tbody").empty().append(rows);
        NRS.dataLoadFinished(openOrdersTable);
        callback();
    };

    NRS.incoming.open_orders = function (transactions) {
        if (NRS.hasTransactionUpdates(transactions)) {
            NRS.loadPage("open_orders");
        }
    };

    $("#cancel_order_modal").on("show.bs.modal", function (e) {
        var $invoker = $(e.relatedTarget);
        var orderType = $invoker.data("type");
        var orderId = $invoker.data("order");
        if (orderType == "bid") {
            $("#cancel_order_type").val("cancelBidOrder");
        } else {
            $("#cancel_order_type").val("cancelAskOrder");
        }
        $("#cancel_order_order").val(orderId);
    });

    NRS.forms.cancelOrder = function ($modal) {
        var data = NRS.getFormData($modal.find("form:first"));
        var requestType = data.cancel_order_type;
        delete data.cancel_order_type;
        return {
            "data": data,
            "requestType": requestType
        };
    };

    NRS.forms.cancelOrderComplete = function (response, data) {
        if (data.requestType == "cancelAskOrder") {
            $.growl($.t("success_cancel_sell_order"), {
                "type": "success"
            });
        } else {
            $.growl($.t("success_cancel_buy_order"), {
                "type": "success"
            });
        }
    };

    NRS.buildApprovalRequestAssetNavi = function () {
        var $select = $('#approve_asset_select');
        $select.empty();
        var assetSelected = false;
        var $noneOption = $('<option value=""></option>');

        NRS.sendRequest("getAccountAssets", {
            "account": NRS.accountRS,
            "includeAssetInfo": true
        }, function (response) {
            if (response.accountAssets) {
                if (response.accountAssets.length > 0) {
                    $noneOption.html($.t('no_asset_selected_for_approval', 'No Asset Selected'));
                    $.each(response.accountAssets, function (key, asset) {
                        var idString = String(asset.asset);
                        var $option = $('<option value="' + idString + '">' + NRS.escapeRespStr(asset.name) + '</option>');
                        if (idString == selectedApprovalAsset) {
                            $option.attr('selected', true);
                            assetSelected = true;
                        }
                        $option.appendTo($select);
                    });
                } else {
                    $noneOption.html($.t('account_has_no_assets', 'Account has no assets'));
                }
            } else {
                $noneOption.html($.t('no_connection'));
            }
            if (!selectedApprovalAsset || !assetSelected) {
                $noneOption.attr('selected', true);
            }
            $noneOption.prependTo($select);
        });
    };

    NRS.pages.approval_requests_asset = function () {
        NRS.buildApprovalRequestAssetNavi();
        if (selectedApprovalAsset != "") {
            var params = {
                "asset": selectedApprovalAsset,
                "withoutWhitelist": true,
                "firstIndex": NRS.pageNumber * NRS.itemsPerPage - NRS.itemsPerPage,
                "lastIndex": NRS.pageNumber * NRS.itemsPerPage
            };
            NRS.sendRequest("getAssetPhasedTransactions", params, function (response) {
                var rows = "";

                if (response.transactions && response.transactions.length > 0) {
                    if (response.transactions.length > NRS.itemsPerPage) {
                        NRS.hasMorePages = true;
                        response.transactions.pop();
                    }
                    for (var i = 0; i < response.transactions.length; i++) {
                        var t = response.transactions[i];
                        t.confirmed = true;
                        rows += NRS.getTransactionRowHTML(t, ['approve']);
                    }
                } else {
                    $('#ar_asset_no_entries').html($.t('no_current_approval_requests', 'No current approval requests'));
                }
                NRS.dataLoaded(rows);
                NRS.addPhasingInfoToTransactionRows(response.transactions);
            });
        } else {
            $('#ar_asset_no_entries').html($.t('please_select_asset_for_approval', 'Please select an asset'));
            NRS.dataLoaded();
        }
    };

    $('#approve_asset_select').on('change', function () {
        selectedApprovalAsset = $(this).find('option:selected').val();
        NRS.loadPage("approval_requests_asset");
    });

    $("#issue_asset_modal").on("show.bs.modal", function () {
        $('#issue_asset_quantity, #issue_asset_decimals').prop("readonly", false);
    });

    $('#issue_asset_singleton').change(function () {
        var assetQuantity = $('#issue_asset_quantity');
        var assetDecimals = $('#issue_asset_decimals');
        if ($(this).is(":checked")) {
            assetQuantity.val("1");
            assetQuantity.prop("readonly", true);
            assetDecimals.val("0");
            assetDecimals.prop("readonly", true);
        } else {
            assetQuantity.prop("readonly", false);
            assetQuantity.val("");
            assetDecimals.prop("readonly", false);
            assetDecimals.val("0");
        }
    });

    NRS.setup.asset_exchange = function () {
        var sidebarId = 'sidebar_asset_exchange';
        var options = {
            "id": sidebarId,
            "titleHTML": '<i class="fa fa-signal"></i><span data-i18n="asset_exchange">Asset Exchange</span>',
            "page": 'asset_exchange',
            "desiredPosition": 30,
            "depends": { tags: [ NRS.constants.API_TAGS.AE ] }
        };
        NRS.addTreeviewSidebarMenuItem(options);
        options = {
            "titleHTML": '<span data-i18n="asset_exchange">Asset Exchange</span>',
            "type": 'PAGE',
            "page": 'asset_exchange'
        };
        NRS.appendMenuItemToTSMenuItem(sidebarId, options);
        options = {
            "titleHTML": '<span data-i18n="trade_history">Trade History</span></a>',
            "type": 'PAGE',
            "page": 'trade_history'
        };
        NRS.appendMenuItemToTSMenuItem(sidebarId, options);
        options = {
            "titleHTML": '<span data-i18n="transfer_history">Transfer History</span>',
            "type": 'PAGE',
            "page": 'transfer_history'
        };
        NRS.appendMenuItemToTSMenuItem(sidebarId, options);
        options = {
            "titleHTML": '<span data-i18n="delete_history">Delete History</span>',
            "type": 'PAGE',
            "page": 'deletes_history'
        };
        NRS.appendMenuItemToTSMenuItem(sidebarId, options);
        options = {
            "titleHTML": '<span data-i18n="my_assets">My Assets</span></a>',
            "type": 'PAGE',
            "page": 'my_assets'
        };
        NRS.appendMenuItemToTSMenuItem(sidebarId, options);
        options = {
            "titleHTML": '<span data-i18n="open_orders">Open Orders</span>',
            "type": 'PAGE',
            "page": 'open_orders'
        };
        NRS.appendMenuItemToTSMenuItem(sidebarId, options);
        options = {
            "titleHTML": '<span data-i18n="approval_requests">Approval Requests</span>',
            "type": 'PAGE',
            "page": 'approval_requests_asset'
        };
        NRS.appendMenuItemToTSMenuItem(sidebarId, options);
        options = {
            "titleHTML": '<span data-i18n="issue_asset">Issue Asset</span>',
            "type": 'MODAL',
            "modalId": 'issue_asset_modal'
        };
        NRS.appendMenuItemToTSMenuItem(sidebarId, options);
    };

    return NRS;
}(NRS || {}, jQuery));<|MERGE_RESOLUTION|>--- conflicted
+++ resolved
@@ -1290,17 +1290,13 @@
                     trade.quantityQNT = new BigInteger(trade.quantityQNT);
                     trade.totalNQT = new BigInteger(NRS.calculateOrderTotalNQT(trade.priceNQT, trade.quantityQNT));
                     var type = (trade.buyerRS == NRS.accountRS ? "buy" : "sell");
-<<<<<<< HEAD
-                    rows += "<tr><td><a href='#' data-goto-asset='" + NRS.escapeRespStr(trade.asset) + "'>" + NRS.escapeRespStr(trade.name) + "</a></td><td>" + NRS.formatTimestamp(trade.timestamp) + "</td><td>" + $.t(trade.tradeType) + "</td><td class='numeric'>" + NRS.formatQuantity(trade.quantityQNT, trade.decimals, false, quantityDecimals) + "</td><td class='asset_price numeric'>" + NRS.formatOrderPricePerWholeQNT(trade.priceNQT, trade.decimals, priceDecimals) + "</td><td style='" + (type == "buy" ? "color:red" : "color:green") + "'  class='numeric'>" + NRS.formatAmount(trade.totalNQT,false,false,amountDecimals) + "</td>" +
-=======
                     rows += "<tr>" +
-                        "<td><a href='#' data-goto-asset='" + String(trade.asset).escapeHTML() + "'>" + String(trade.name).escapeHTML() + "</a></td>" +
+                        "<td><a href='#' data-goto-asset='" + NRS.escapeRespStr(trade.asset) + "'>" + NRS.escapeRespStr(trade.name) + "</a></td>" +
                         "<td>" + NRS.formatTimestamp(trade.timestamp) + "</td>" +
                         "<td>" + $.t(trade.tradeType) + "</td>" +
                         "<td class='numeric'>" + NRS.formatQuantity(trade.quantityQNT, trade.decimals, false, quantityDecimals) + "</td>" +
                         "<td class='asset_price numeric'>" + NRS.formatOrderPricePerWholeQNT(trade.priceNQT, trade.decimals, priceDecimals) + "</td>" +
                         "<td style='" + (type == "buy" ? "color:red" : "color:green") + "' class='numeric'>" + NRS.formatAmount(trade.totalNQT, false, false, amountDecimals) + "</td>" +
->>>>>>> 0955a21b
                         "<td>" + NRS.getAccountLink(trade, "buyer") + "</td>" +
                         "<td>" + NRS.getAccountLink(trade, "seller") + "</td>" +
                     "</tr>";
@@ -1334,16 +1330,11 @@
                     var transfer = transfers[i];
                     transfer.quantityQNT = new BigInteger(transfer.quantityQNT);
                     var type = (transfer.recipientRS == NRS.accountRS ? "receive" : "send");
-<<<<<<< HEAD
-                    rows += "<tr><td>" + NRS.getTransactionLink(transfer.assetTransfer) + "</td>" +
-                        "<td><a href='#' data-goto-asset='" + NRS.escapeRespStr(transfer.asset) + "'>" + NRS.escapeRespStr(transfer.name) + "</a></td><td>" + NRS.formatTimestamp(transfer.timestamp) + "</td><td style='" + (type == "receive" ? "color:green" : "color:red") + "'  class='numeric'>" + NRS.formatQuantity(transfer.quantityQNT, transfer.decimals,false,quantityDecimals) + "</td>" +
-=======
                     rows += "<tr>" +
                         "<td>" + NRS.getTransactionLink(transfer.assetTransfer) + "</td>" +
-                        "<td><a href='#' data-goto-asset='" + String(transfer.asset).escapeHTML() + "'>" + String(transfer.name).escapeHTML() + "</a></td>" +
+                        "<td><a href='#' data-goto-asset='" + NRS.escapeRespStr(transfer.asset) + "'>" + NRS.escapeRespStr(transfer.name) + "</a></td>" +
                         "<td>" + NRS.formatTimestamp(transfer.timestamp) + "</td>" +
                         "<td style='" + (type == "receive" ? "color:green" : "color:red") + "' class='numeric'>" + NRS.formatQuantity(transfer.quantityQNT, transfer.decimals, false, quantityDecimals) + "</td>" +
->>>>>>> 0955a21b
                         "<td>" + NRS.getAccountLink(transfer, "recipient") + "</td>" +
                         "<td>" + NRS.getAccountLink(transfer, "sender") + "</td>" +
                     "</tr>";
@@ -1375,16 +1366,11 @@
                 var rows = "";
                 for (var i = 0; i < deletes.length; i++) {
                     deletes[i].quantityQNT = new BigInteger(deletes[i].quantityQNT);
-<<<<<<< HEAD
-                    rows += "<tr><td>" + NRS.getTransactionLink(deletes[i].assetDelete) + "</td>" +
-                        "<td><a href='#' data-goto-asset='" + NRS.escapeRespStr(deletes[i].asset) + "'>" + NRS.escapeRespStr(deletes[i].name) + "</a></td><td>" + NRS.formatTimestamp(deletes[i].timestamp) + "</td><td class='numeric'>" + NRS.formatQuantity(deletes[i].quantityQNT, deletes[i].decimals,false, quantityDecimals) + "</td>" +
-=======
                     rows += "<tr>" +
                         "<td>" + NRS.getTransactionLink(deletes[i].assetDelete) + "</td>" +
-                        "<td><a href='#' data-goto-asset='" + String(deletes[i].asset).escapeHTML() + "'>" + String(deletes[i].name).escapeHTML() + "</a></td>" +
+                        "<td><a href='#' data-goto-asset='" + NRS.escapeRespStr(deletes[i].asset) + "'>" + NRS.escapeRespStr(deletes[i].name) + "</a></td>" +
                         "<td>" + NRS.formatTimestamp(deletes[i].timestamp) + "</td>" +
                         "<td class='numeric'>" + NRS.formatQuantity(deletes[i].quantityQNT, deletes[i].decimals, false, quantityDecimals) + "</td>" +
->>>>>>> 0955a21b
                     "</tr>";
                 }
                 NRS.dataLoaded(rows);
