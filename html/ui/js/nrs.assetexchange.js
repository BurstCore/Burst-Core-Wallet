--- conflicted
+++ resolved
@@ -424,21 +424,21 @@
         if (NRS.getUrlParameter("page") && NRS.getUrlParameter("page") == "asset_exchange" && NRS.getUrlParameter("asset")) {
 
         } else {
-            if (isSearch && assetSearch.length == 0) {
-                $("#no_asset_search_results").show();
-                $("#asset_details, #no_asset_selected, #no_assets_available").hide();
-            } else if (!exchangeSidebar.find("a.active").length) {
-                $("#no_asset_selected").show();
-                $("#asset_details, #no_assets_available, #no_asset_search_results").hide();
-            } else if (active) {
-                $("#no_assets_available, #no_asset_selected, #no_asset_search_results").hide();
-            }
-
-            if (viewingAsset) {
-                $("#asset_exchange_bookmark_this_asset").show();
-            } else {
-                $("#asset_exchange_bookmark_this_asset").hide();
-            }
+        if (isSearch && assetSearch.length == 0) {
+            $("#no_asset_search_results").show();
+            $("#asset_details, #no_asset_selected, #no_assets_available").hide();
+        } else if (!exchangeSidebar.find("a.active").length) {
+            $("#no_asset_selected").show();
+            $("#asset_details, #no_assets_available, #no_asset_search_results").hide();
+        } else if (active) {
+            $("#no_assets_available, #no_asset_selected, #no_asset_search_results").hide();
+        }
+
+        if (viewingAsset) {
+            $("#asset_exchange_bookmark_this_asset").show();
+        } else {
+            $("#asset_exchange_bookmark_this_asset").hide();
+        }
         }
         NRS.pageLoaded(callback);
     };
@@ -683,7 +683,7 @@
                     "<td class='numeric'>" + NRS.formatOrderPricePerWholeQNT(order.priceNQT, currentAsset.decimals, priceDecimals) + "</td>" +
                     "<td class='numeric'>" + NRS.formatAmount(order.totalNQT, false, false, amountDecimals) + "</td>" +
                     "<td class='numeric'>" + NRS.formatAmount(sum, false, false, amountDecimals) + "</td>" +
-                    "</tr>";
+                "</tr>";
             }
             $("#asset_exchange_" + type + "_orders_table tbody").empty().append(rows);
         } else {
@@ -704,43 +704,43 @@
             "lastIndex": 25
         };
         async.parallel([
-                function(callback) {
-                    params["showExpectedCancellations"] = "true";
-                    NRS.sendRequest("get" + type.capitalize() + "Orders+" + assetId, params, function (response) {
-                        var orders = response[type + "Orders"];
-                        if (!orders) {
-                            orders = [];
-                        }
-                        callback(null, orders);
-                    })
-                },
-                function(callback) {
-                    NRS.sendRequest("getExpected" + type.capitalize() + "Orders+" + assetId, params, function (response) {
-                        var orders = response[type + "Orders"];
-                        if (!orders) {
-                            orders = [];
-                        }
-                        callback(null, orders);
-                    })
-                }
-            ],
-            // invoked when both the requests above has completed
-            // the results array contains both order lists
-            function(err, results) {
-                if (err) {
-                    NRS.logConsole(err);
-                    return;
-                }
-                var orders = results[0].concat(results[1]);
-                orders.sort(function (a, b) {
-                    if (type == "ask") {
-                        return a.priceNQT - b.priceNQT;
-                    } else {
-                        return b.priceNQT - a.priceNQT;
-                    }
-                });
-                processOrders(orders, type, refresh);
-            });
+            function(callback) {
+                params["showExpectedCancellations"] = "true";
+                NRS.sendRequest("get" + type.capitalize() + "Orders+" + assetId, params, function (response) {
+                    var orders = response[type + "Orders"];
+                    if (!orders) {
+                        orders = [];
+                    }
+                    callback(null, orders);
+                })
+            },
+            function(callback) {
+                NRS.sendRequest("getExpected" + type.capitalize() + "Orders+" + assetId, params, function (response) {
+                    var orders = response[type + "Orders"];
+                    if (!orders) {
+                        orders = [];
+                    }
+                    callback(null, orders);
+                })
+            }
+        ],
+        // invoked when both the requests above has completed
+        // the results array contains both order lists
+        function(err, results) {
+            if (err) {
+                NRS.logConsole(err);
+                return;
+            }
+            var orders = results[0].concat(results[1]);
+            orders.sort(function (a, b) {
+                if (type == "ask") {
+                    return a.priceNQT - b.priceNQT;
+                } else {
+                    return b.priceNQT - a.priceNQT;
+                }
+            });
+            processOrders(orders, type, refresh);
+        });
     };
 
     NRS.getAssetTradeHistory = function (assetId, refresh) {
@@ -779,17 +779,17 @@
                         "<td class='numeric'>" + NRS.formatQuantity(trade.quantityQNT, currentAsset.decimals, false, quantityDecimals) + "</td>" +
                         "<td class='asset_price numeric'>" + NRS.formatOrderPricePerWholeQNT(trade.priceNQT, currentAsset.decimals, priceDecimals) + "</td>" +
                         "<td style='text-align:right;color:";
-                    if (trade.buyer == NRS.account && trade.buyer != trade.seller) {
-                        rows += "red";
-                    } else if (trade.seller == NRS.account && trade.buyer != trade.seller) {
-                        rows += "green";
-                    } else {
-                        rows += "black";
-                    }
+                        if (trade.buyer == NRS.account && trade.buyer != trade.seller) {
+                            rows += "red";
+                        } else if (trade.seller == NRS.account && trade.buyer != trade.seller) {
+                            rows += "green";
+                        } else {
+                            rows += "black";
+                        }
                     rows += "'>" + NRS.formatAmount(trade.totalNQT, false, false, amountDecimals) + "</td>" +
                         "<td>" + NRS.getAccountLink(trade, "buyer", currentAsset.accountRS, "Asset Issuer") + "</td>" +
                         "<td>" + NRS.getAccountLink(trade, "seller", currentAsset.accountRS, "Asset Issuer") + "</td>" +
-                        "</tr>";
+                    "</tr>";
                 }
                 exchangeTradeHistoryTable.find("tbody").empty().append(rows);
                 NRS.dataLoadFinished(exchangeTradeHistoryTable, !refresh);
@@ -1313,7 +1313,7 @@
                         "<td style='" + (type == "buy" ? "color:red" : "color:green") + "' class='numeric'>" + NRS.formatAmount(trade.totalNQT, false, false, amountDecimals) + "</td>" +
                         "<td>" + NRS.getAccountLink(trade, "buyer") + "</td>" +
                         "<td>" + NRS.getAccountLink(trade, "seller") + "</td>" +
-                        "</tr>";
+                    "</tr>";
                 }
                 NRS.dataLoaded(rows);
             } else {
@@ -1351,7 +1351,7 @@
                         "<td style='" + (type == "receive" ? "color:green" : "color:red") + "' class='numeric'>" + NRS.formatQuantity(transfer.quantityQNT, transfer.decimals, false, quantityDecimals) + "</td>" +
                         "<td>" + NRS.getAccountLink(transfer, "recipient") + "</td>" +
                         "<td>" + NRS.getAccountLink(transfer, "sender") + "</td>" +
-                        "</tr>";
+                    "</tr>";
                 }
                 NRS.dataLoaded(rows);
             } else {
@@ -1385,7 +1385,7 @@
                         "<td><a href='#' data-goto-asset='" + NRS.escapeRespStr(deletes[i].asset) + "'>" + NRS.escapeRespStr(deletes[i].name) + "</a></td>" +
                         "<td>" + NRS.formatTimestamp(deletes[i].timestamp) + "</td>" +
                         "<td class='numeric'>" + NRS.formatQuantity(deletes[i].quantityQNT, deletes[i].decimals, false, quantityDecimals) + "</td>" +
-                        "</tr>";
+                    "</tr>";
                 }
                 NRS.dataLoaded(rows);
             } else {
@@ -1530,31 +1530,19 @@
             if (highestBidOrder != -1) {
                 var totalNQT = new BigInteger(NRS.calculateOrderTotalNQT(asset.balanceQNT, highestBidOrder));
             }
-<<<<<<< HEAD
             rows += "<tr data-asset='" + NRS.escapeRespStr(asset.asset) + "'>" +
                 "<td><a href='#' data-goto-asset='" + NRS.escapeRespStr(asset.asset) + "'>" + NRS.escapeRespStr(asset.name) + "</a></td>" +
-                "<td class='quantity'>" + NRS.formatQuantity(asset.balanceQNT, asset.decimals) + "</td>" +
-                "<td>" + NRS.formatQuantity(asset.quantityQNT, asset.decimals) + "</td>" +
-=======
-            rows += "<tr data-asset='" + String(asset.asset).escapeHTML() + "'>" +
-                "<td><a href='#' data-goto-asset='" + String(asset.asset).escapeHTML() + "'>" + String(asset.name).escapeHTML() + "</a></td>" +
                 "<td class='quantity numeric'>" + NRS.formatQuantity(asset.balanceQNT, asset.decimals, false, quantityDecimals) + "</td>" +
                 "<td class='numeric'>" + NRS.formatQuantity(asset.quantityQNT, asset.decimals, false, totalDecimals) + "</td>" +
->>>>>>> d264d7a6
                 "<td>" + percentageAsset + "%</td>" +
                 "<td class='numeric'>" + (lowestAskOrder != -1 ? NRS.formatOrderPricePerWholeQNT(lowestAskOrder, asset.decimals, askDecimals) : "/") + "</td>" +
                 "<td class='numeric'>" + (highestBidOrder != -1 ? NRS.formatOrderPricePerWholeQNT(highestBidOrder, asset.decimals, bidDecimals) : "/") + "</td>" +
                 "<td class='numeric'>" + (highestBidOrder != -1 ? NRS.formatAmount(totalNQT, false, false, valueDecimals) : "/") + "</td>" +
                 "<td>" +
-<<<<<<< HEAD
                     "<a href='#' class='btn btn-xs btn-default' data-toggle='modal' data-target='#transfer_asset_modal' data-asset='" + NRS.escapeRespStr(asset.asset) + "' data-name='" + NRS.escapeRespStr(asset.name) + "' data-decimals='" + NRS.escapeRespStr(asset.decimals) + "' data-action='transfer_asset'>" + $.t("transfer") + "</a>" +
                     "<a href='#' class='btn btn-xs btn-default' data-toggle='modal' data-target='#transfer_asset_modal' data-asset='" + NRS.escapeRespStr(asset.asset) + "' data-name='" + NRS.escapeRespStr(asset.name) + "' data-decimals='" + NRS.escapeRespStr(asset.decimals) + "' data-action='delete_shares'>" + $.t("delete_shares") + "</a>" +
-=======
-                "<a href='#' class='btn btn-xs btn-default' data-toggle='modal' data-target='#transfer_asset_modal' data-asset='" + String(asset.asset).escapeHTML() + "' data-name='" + String(asset.name).escapeHTML() + "' data-decimals='" + String(asset.decimals).escapeHTML() + "' data-action='transfer_asset'>" + $.t("transfer") + "</a>" +
-                "<a href='#' class='btn btn-xs btn-default' data-toggle='modal' data-target='#transfer_asset_modal' data-asset='" + String(asset.asset).escapeHTML() + "' data-name='" + String(asset.name).escapeHTML() + "' data-decimals='" + String(asset.decimals).escapeHTML() + "' data-action='delete_shares'>" + $.t("delete_shares") + "</a>" +
->>>>>>> d264d7a6
                 "</td>" +
-                "</tr>";
+            "</tr>";
         }
         NRS.dataLoaded(rows);
     };
@@ -1638,12 +1626,12 @@
         var availableAssetsMessage = "";
         if (confirmedBalance == unconfirmedBalance) {
             availableAssetsMessage = " - " + $.t("available_qty", {
-                    "qty": NRS.formatQuantity(confirmedBalance, decimals)
-                });
+                "qty": NRS.formatQuantity(confirmedBalance, decimals)
+            });
         } else {
             availableAssetsMessage = " - " + $.t("available_qty", {
-                    "qty": NRS.formatQuantity(unconfirmedBalance, decimals)
-                }) + " (" + NRS.formatQuantity(confirmedBalance, decimals) + " " + $.t("total_lowercase") + ")";
+                "qty": NRS.formatQuantity(unconfirmedBalance, decimals)
+            }) + " (" + NRS.formatQuantity(confirmedBalance, decimals) + " " + $.t("total_lowercase") + ")";
         }
         $("#transfer_asset_available").html(availableAssetsMessage);
     });
