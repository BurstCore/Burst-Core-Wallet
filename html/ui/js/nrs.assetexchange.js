--- conflicted
+++ resolved
@@ -1141,13 +1141,7 @@
                 "asset": assetId
             }], function (error, asset) {
                 asset = asset[0];
-<<<<<<< HEAD
-
                 $("#asset_exchange_group_title").html(NRS.escapeRespStr(asset.name));
-
-=======
-                $("#asset_exchange_group_title").html(String(asset.name).escapeHTML());
->>>>>>> bc654541
                 NRS.storageSelect("assets", [], function (error, assets) {
                     var groupNames = [];
                     $.each(assets, function (index, asset) {
@@ -1291,26 +1285,14 @@
                 });
                 var rows = "";
                 for (var i = 0; i < trades.length; i++) {
-<<<<<<< HEAD
-                    trades[i].priceNQT = new BigInteger(trades[i].priceNQT);
-                    trades[i].quantityQNT = new BigInteger(trades[i].quantityQNT);
-                    trades[i].totalNQT = new BigInteger(NRS.calculateOrderTotalNQT(trades[i].priceNQT, trades[i].quantityQNT));
-
-                    var type = (trades[i].buyerRS == NRS.accountRS ? "buy" : "sell");
-
-                    rows += "<tr><td><a href='#' data-goto-asset='" + NRS.escapeRespStr(trades[i].asset) + "'>" + NRS.escapeRespStr(trades[i].name) + "</a></td><td>" + NRS.formatTimestamp(trades[i].timestamp) + "</td><td>" + $.t(trades[i].tradeType) + "</td><td>" + NRS.formatQuantity(trades[i].quantityQNT, trades[i].decimals) + "</td><td class='asset_price'>" + NRS.formatOrderPricePerWholeQNT(trades[i].priceNQT, trades[i].decimals) + "</td><td style='color:" + (type == "buy" ? "red" : "green") + "'>" + NRS.formatAmount(trades[i].totalNQT) + "</td>" +
-                        "<td>" + NRS.getAccountLink(trades[i], "buyer") + "</td>" +
-                        "<td>" + NRS.getAccountLink(trades[i], "seller") + "</td>" +
-=======
                     var trade = trades[i];
                     trade.priceNQT = new BigInteger(trade.priceNQT);
                     trade.quantityQNT = new BigInteger(trade.quantityQNT);
                     trade.totalNQT = new BigInteger(NRS.calculateOrderTotalNQT(trade.priceNQT, trade.quantityQNT));
                     var type = (trade.buyerRS == NRS.accountRS ? "buy" : "sell");
-                    rows += "<tr><td><a href='#' data-goto-asset='" + String(trade.asset).escapeHTML() + "'>" + String(trade.name).escapeHTML() + "</a></td><td>" + NRS.formatTimestamp(trade.timestamp) + "</td><td>" + $.t(trade.tradeType) + "</td><td class='numeric'>" + NRS.formatQuantity(trade.quantityQNT, trade.decimals, false, quantityDecimals) + "</td><td class='asset_price numeric'>" + NRS.formatOrderPricePerWholeQNT(trade.priceNQT, trade.decimals, priceDecimals) + "</td><td style='" + (type == "buy" ? "color:red" : "color:green") + "'  class='numeric'>" + NRS.formatAmount(trade.totalNQT,false,false,amountDecimals) + "</td>" +
+                    rows += "<tr><td><a href='#' data-goto-asset='" + NRS.escapeRespStr(trade.asset) + "'>" + NRS.escapeRespStr(trade.name) + "</a></td><td>" + NRS.formatTimestamp(trade.timestamp) + "</td><td>" + $.t(trade.tradeType) + "</td><td class='numeric'>" + NRS.formatQuantity(trade.quantityQNT, trade.decimals, false, quantityDecimals) + "</td><td class='asset_price numeric'>" + NRS.formatOrderPricePerWholeQNT(trade.priceNQT, trade.decimals, priceDecimals) + "</td><td style='" + (type == "buy" ? "color:red" : "color:green") + "'  class='numeric'>" + NRS.formatAmount(trade.totalNQT,false,false,amountDecimals) + "</td>" +
                         "<td>" + NRS.getAccountLink(trade, "buyer") + "</td>" +
                         "<td>" + NRS.getAccountLink(trade, "seller") + "</td>" +
->>>>>>> bc654541
                     "</tr>";
                 }
                 NRS.dataLoaded(rows);
@@ -1339,24 +1321,13 @@
                 });
                 var rows = "";
                 for (var i = 0; i < transfers.length; i++) {
-<<<<<<< HEAD
-                    transfers[i].quantityQNT = new BigInteger(transfers[i].quantityQNT);
-
-                    var type = (transfers[i].recipientRS == NRS.accountRS ? "receive" : "send");
-
-                    rows += "<tr><td>" + NRS.getTransactionLink(transfers[i].assetTransfer) + "</td>" +
-                        "<td><a href='#' data-goto-asset='" + NRS.escapeRespStr(transfers[i].asset) + "'>" + NRS.escapeRespStr(transfers[i].name) + "</a></td><td>" + NRS.formatTimestamp(transfers[i].timestamp) + "</td><td style='color:" + (type == "receive" ? "green" : "red") + "'>" + NRS.formatQuantity(transfers[i].quantityQNT, transfers[i].decimals) + "</td>" +
-                        "<td>" + NRS.getAccountLink(transfers[i], "recipient") + "</td>" +
-                        "<td>" + NRS.getAccountLink(transfers[i], "sender") + "</td>" +
-=======
                     var transfer = transfers[i];
                     transfer.quantityQNT = new BigInteger(transfer.quantityQNT);
                     var type = (transfer.recipientRS == NRS.accountRS ? "receive" : "send");
                     rows += "<tr><td>" + NRS.getTransactionLink(transfer.assetTransfer) + "</td>" +
-                        "<td><a href='#' data-goto-asset='" + String(transfer.asset).escapeHTML() + "'>" + String(transfer.name).escapeHTML() + "</a></td><td>" + NRS.formatTimestamp(transfer.timestamp) + "</td><td style='" + (type == "receive" ? "color:green" : "color:red") + "'  class='numeric'>" + NRS.formatQuantity(transfer.quantityQNT, transfer.decimals,false,quantityDecimals) + "</td>" +
+                        "<td><a href='#' data-goto-asset='" + NRS.escapeRespStr(transfer.asset) + "'>" + NRS.escapeRespStr(transfer.name) + "</a></td><td>" + NRS.formatTimestamp(transfer.timestamp) + "</td><td style='" + (type == "receive" ? "color:green" : "color:red") + "'  class='numeric'>" + NRS.formatQuantity(transfer.quantityQNT, transfer.decimals,false,quantityDecimals) + "</td>" +
                         "<td>" + NRS.getAccountLink(transfer, "recipient") + "</td>" +
                         "<td>" + NRS.getAccountLink(transfer, "sender") + "</td>" +
->>>>>>> bc654541
                     "</tr>";
                 }
                 NRS.dataLoaded(rows);
@@ -1387,11 +1358,7 @@
                 for (var i = 0; i < deletes.length; i++) {
                     deletes[i].quantityQNT = new BigInteger(deletes[i].quantityQNT);
                     rows += "<tr><td>" + NRS.getTransactionLink(deletes[i].assetDelete) + "</td>" +
-<<<<<<< HEAD
-                        "<td><a href='#' data-goto-asset='" + NRS.escapeRespStr(deletes[i].asset) + "'>" + NRS.escapeRespStr(deletes[i].name) + "</a></td><td>" + NRS.formatTimestamp(deletes[i].timestamp) + "</td><td>" + NRS.formatQuantity(deletes[i].quantityQNT, deletes[i].decimals) + "</td>" +
-=======
-                        "<td><a href='#' data-goto-asset='" + String(deletes[i].asset).escapeHTML() + "'>" + String(deletes[i].name).escapeHTML() + "</a></td><td>" + NRS.formatTimestamp(deletes[i].timestamp) + "</td><td class='numeric'>" + NRS.formatQuantity(deletes[i].quantityQNT, deletes[i].decimals,false, quantityDecimals) + "</td>" +
->>>>>>> bc654541
+                        "<td><a href='#' data-goto-asset='" + NRS.escapeRespStr(deletes[i].asset) + "'>" + NRS.escapeRespStr(deletes[i].name) + "</a></td><td>" + NRS.formatTimestamp(deletes[i].timestamp) + "</td><td class='numeric'>" + NRS.formatQuantity(deletes[i].quantityQNT, deletes[i].decimals,false, quantityDecimals) + "</td>" +
                     "</tr>";
                 }
                 NRS.dataLoaded(rows);
@@ -1885,13 +1852,8 @@
                     $noneOption.html($.t('no_asset_selected_for_approval', 'No Asset Selected'));
                     $.each(response.accountAssets, function (key, asset) {
                         var idString = String(asset.asset);
-<<<<<<< HEAD
                         var $option = $('<option value="' + idString + '">' + NRS.escapeRespStr(asset.name) + '</option>');
-                        if (idString == _selectedApprovalAsset) {
-=======
-                        var $option = $('<option value="' + idString + '">' + String(asset.name).escapeHTML() + '</option>');
                         if (idString == selectedApprovalAsset) {
->>>>>>> bc654541
                             $option.attr('selected', true);
                             assetSelected = true;
                         }
