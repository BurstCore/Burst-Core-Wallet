--- conflicted
+++ resolved
@@ -182,7 +182,6 @@
 						"max_range_value": transaction.attachment.maxRangeValue,
 						"min_balance": transaction.attachment.minBalance
 					};
-<<<<<<< HEAD
 
 					if(transaction.attachment.votingModel == "0")
 					{
@@ -207,12 +206,9 @@
 					if (transaction.sender != NRS.account) {
 						data["sender"] = NRS.getAccountTitle(transaction, "sender");
 					}
-
-					$("#transaction_info_table tbody").append(NRS.createInfoTable(data));
-=======
+					
 					data["sender"] = transaction.senderRS ? transaction.senderRS : transaction.sender;
 					$("#transaction_info_table").find("tbody").append(NRS.createInfoTable(data));
->>>>>>> a2c72f35
 					$("#transaction_info_table").show();
 
 					break;
@@ -609,7 +605,7 @@
 							"seller": NRS.getAccountFormatted(goods, "seller")
 						};
 
-						$("#transaction_info_table").find("tbody").append(NRS.createInfoTable(data));
+						$("#transaction_info_table tbody").append(NRS.createInfoTable(data));
 						$("#transaction_info_table").show();
 
 						NRS.sendRequest("getDGSPurchase", {
