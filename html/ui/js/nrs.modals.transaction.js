--- conflicted
+++ resolved
@@ -3,7 +3,7 @@
  * @depends {nrs.modals.js}
  */
 var NRS = (function(NRS, $, undefined) {
-	$("#transactions_table, #dashboard_transactions_table, #transfer_history_table, #exchange_history_table, #currencies_table, #transaction_info_table, #ms_exchanges_history_table, #ms_exchange_requests_table, #user_info_modal_currencies, #block_info_transactions_table, #user_info_modal_transactions_table, #ms_open_buy_orders_table, #ms_open_sell_orders_table").on("click", "a[data-transaction]", function(e) {
+	$("#transactions_table, #dashboard_table, #transfer_history_table, #exchange_history_table, #currencies_table, #transaction_info_table, #ms_exchanges_history_table, #ms_exchange_requests_table, #user_info_modal_currencies, #block_info_transactions_table, #user_info_modal_transactions_table, #ms_open_buy_orders_table, #ms_open_sell_orders_table, #polls_table, #my_polls_table, #voted_polls_table").on("click", "a[data-transaction]", function(e) {
 		e.preventDefault();
 
 		var transactionId = $(this).data("transaction");
@@ -25,19 +25,24 @@
 		$("#transaction_info_output_top, #transaction_info_output_bottom, #transaction_info_bottom").html("").hide();
 		$("#transaction_info_callout").hide();
 		$("#transaction_info_table").hide();
-		$("#transaction_info_table tbody").empty();
-
-		if (typeof transaction != "object") {
-			NRS.sendRequest("getTransaction", {
-				"transaction": transaction
-			}, function(response, input) {
-				response.transaction = input.transaction;
-				NRS.processTransactionModalData(response, isModalVisible);
-			});
-		} else {
-			NRS.processTransactionModalData(transaction, isModalVisible);
-		}
-	}
+		$("#transaction_info_table").find("tbody").empty();
+
+		try {
+         if (typeof transaction != "object") {
+            NRS.sendRequest("getTransaction", {
+               "transaction": transaction
+            }, function(response, input) {
+               response.transaction = input.transaction;
+               NRS.processTransactionModalData(response, isModalVisible);
+            });
+         } else {
+            NRS.processTransactionModalData(transaction, isModalVisible);
+         }
+      } catch (e) {
+         NRS.fetchingModalData = false;
+         throw e;
+      }
+	};
 
 	NRS.processTransactionModalData = function(transaction, isModalVisible) {
 		var async = false;
@@ -55,7 +60,7 @@
 		if (!transactionDetails.block) {
 			transactionDetails.block = "unconfirmed";
 		}
-		if (transactionDetails.height == 2147483647) {
+		if (transactionDetails.height == NRS.constants.MAX_INT_JAVA) {
 			transactionDetails.height = "unknown";
 		} else {
 			transactionDetails.height_formatted_html = "<a href='#' data-block='" + String(transactionDetails.height).escapeHTML() + "'>" + String(transactionDetails.height).escapeHTML() + "</a>";
@@ -65,8 +70,8 @@
 
 		$("#transaction_info_tab_link").tab("show");
 
-		$("#transaction_info_details_table tbody").empty().append(NRS.createInfoTable(transactionDetails, true));
-		$("#transaction_info_table tbody").empty();
+		$("#transaction_info_details_table").find("tbody").empty().append(NRS.createInfoTable(transactionDetails, true));
+		$("#transaction_info_table").find("tbody").empty();
 
 		var incorrect = false;
 
@@ -82,7 +87,7 @@
 			}
 
 			$("#transaction_info_actions").show();
-			$("#transaction_info_actions_tab button").data("account", accountButton);
+			$("#transaction_info_actions_tab").find("button").data("account", accountButton);
 		}
 
 		if (transaction.type == 0) {
@@ -96,7 +101,7 @@
 						"sender": transaction.senderRS ? transaction.senderRS : transaction.sender
 					};
 
-					$("#transaction_info_table tbody").append(NRS.createInfoTable(data));
+					$("#transaction_info_table").find("tbody").append(NRS.createInfoTable(data));
 					$("#transaction_info_table").show();
 
 					break;
@@ -165,27 +170,50 @@
 						"alias": transaction.attachment.alias,
 						"data_formatted_html": transaction.attachment.uri.autoLink()
 					};
+					data["sender"] = transaction.senderRS ? transaction.senderRS : transaction.sender;
+					$("#transaction_info_table").find("tbody").append(NRS.createInfoTable(data));
+					$("#transaction_info_table").show();
+
+					break;
+				case 2:
+					var data = {
+						"type": $.t("poll_creation"),
+						"name": transaction.attachment.name,
+						"description": transaction.attachment.description,
+						"finish_height": transaction.attachment.finishHeight,
+						"min_number_of_options": transaction.attachment.minNumberOfOptions,
+						"max_number_of_options": transaction.attachment.maxNumberOfOptions,
+						"min_range_value": transaction.attachment.minRangeValue,
+						"max_range_value": transaction.attachment.maxRangeValue,
+						"min_balance": transaction.attachment.minBalance
+					};
+
+					if(transaction.attachment.votingModel == "0")
+					{
+						data["voting_model"] = "Vote by NXT balance";
+
+					}
+					if(transaction.attachment.votingModel == "1")
+					{
+						data["voting_model"] = "Vote by Account";
+					}
+					if(transaction.attachment.votingModel == "2")
+					{
+						data["voting_model"] = "Vote by asset";
+						data["asset_id"] = transaction.attachment.assetId;
+					}
+
+					
+					for (var i = 0; i < transaction.attachment.options.length; i++) {
+						data["option_" + i] = transaction.attachment.options[i];
+					}
 
 					if (transaction.sender != NRS.account) {
 						data["sender"] = NRS.getAccountTitle(transaction, "sender");
 					}
-
-					$("#transaction_info_table tbody").append(NRS.createInfoTable(data));
-					$("#transaction_info_table").show();
-
-					break;
-				case 2:
-					var data = {
-						"type": $.t("poll_creation"),
-						"name": transaction.attachment.name,
-						"description": transaction.attachment.description
-					};
-
-					if (transaction.sender != NRS.account) {
-						data["sender"] = NRS.getAccountTitle(transaction, "sender");
-					}
-
-					$("#transaction_info_table tbody").append(NRS.createInfoTable(data));
+					
+					data["sender"] = transaction.senderRS ? transaction.senderRS : transaction.sender;
+					$("#transaction_info_table").find("tbody").append(NRS.createInfoTable(data));
 					$("#transaction_info_table").show();
 
 					break;
@@ -193,12 +221,8 @@
 					var data = {
 						"type": $.t("vote_casting")
 					};
-
-					if (transaction.sender != NRS.account) {
-						data["sender"] = NRS.getAccountTitle(transaction, "sender");
-					}
-
-					$("#transaction_info_table tbody").append(NRS.createInfoTable(data));
+					data["sender"] = transaction.senderRS ? transaction.senderRS : transaction.sender;
+					$("#transaction_info_table").find("tbody").append(NRS.createInfoTable(data));
 					$("#transaction_info_table").show();
 
 					break;
@@ -207,7 +231,7 @@
 						"type": $.t("hub_announcement")
 					};
 
-					$("#transaction_info_table tbody").append(NRS.createInfoTable(data));
+					$("#transaction_info_table").find("tbody").append(NRS.createInfoTable(data));
 					$("#transaction_info_table").show();
 
 					break;
@@ -218,7 +242,7 @@
 						"description": transaction.attachment.description
 					};
 
-					$("#transaction_info_table tbody").append(NRS.createInfoTable(data));
+					$("#transaction_info_table").find("tbody").append(NRS.createInfoTable(data));
 					$("#transaction_info_table").show();
 
 					break;
@@ -236,17 +260,17 @@
 					var data = {
 						"type": type,
 						"alias_name": transaction.attachment.alias
-					}
+					};
 
 					if (type == $.t("alias_sale")) {
 						data["price"] = transaction.attachment.priceNQT
 					}
 
 					if (type != $.t("alias_sale_cancellation")) {
-						data["recipient"] = NRS.getAccountTitle(transaction, "recipient");
-					}
-
-					data["sender"] = NRS.getAccountTitle(transaction, "sender");
+						data["recipient"] = transaction.recipientRS ? transaction.recipientRS : transaction.recipient;
+					}
+
+					data["sender"] = transaction.senderRS ? transaction.senderRS : transaction.sender;
 
 					if (type == $.t("alias_sale")) {
 						var message = "";
@@ -284,7 +308,7 @@
 						}
 					}
 
-					$("#transaction_info_table tbody").append(NRS.createInfoTable(data));
+					$("#transaction_info_table").find("tbody").append(NRS.createInfoTable(data));
 					$("#transaction_info_table").show();
 
 					break;
@@ -295,9 +319,9 @@
 						"price": transaction.amountNQT,
 						"recipient": transaction.recipientRS ? transaction.recipientRS : transaction.recipient,
 						"sender": transaction.senderRS ? transaction.senderRS : transaction.sender
-					}
-
-					$("#transaction_info_table tbody").append(NRS.createInfoTable(data));
+					};
+
+					$("#transaction_info_table").find("tbody").append(NRS.createInfoTable(data));
 					$("#transaction_info_table").show();
 
 					break;
@@ -306,9 +330,20 @@
 						"type": $.t("alias_deletion"),
 						"alias_name": transaction.attachment.alias,
 						"sender": transaction.senderRS ? transaction.senderRS : transaction.sender
-					}
-
-					$("#transaction_info_table tbody").append(NRS.createInfoTable(data));
+					};
+
+					$("#transaction_info_table").find("tbody").append(NRS.createInfoTable(data));
+					$("#transaction_info_table").show();
+
+					break;
+				case 9:
+					var data = {
+						"type": $.t("transaction_approval"),
+						"name": transaction.attachment.name,
+						"description": transaction.attachment.description
+					};
+
+					$("#transaction_info_table").find("tbody").append(NRS.createInfoTable(data));
 					$("#transaction_info_table").show();
 
 					break;
@@ -326,14 +361,10 @@
 						"decimals": transaction.attachment.decimals,
 						"description": transaction.attachment.description
 					};
-
-					if (transaction.sender != NRS.account) {
-						data["sender"] = NRS.getAccountTitle(transaction, "sender");
-					}
-
+					data["sender"] = transaction.senderRS ? transaction.senderRS : transaction.sender;
 					$("#transaction_info_callout").html("<a href='#' data-goto-asset='" + String(transaction.transaction).escapeHTML() + "'>Click here</a> to view this asset in the Asset Exchange.").show();
 
-					$("#transaction_info_table tbody").append(NRS.createInfoTable(data));
+					$("#transaction_info_table").find("tbody").append(NRS.createInfoTable(data));
 					$("#transaction_info_table").show();
 
 					break;
@@ -349,10 +380,10 @@
 							"quantity": [transaction.attachment.quantityQNT, asset.decimals]
 						};
 
-						data["sender"] = NRS.getAccountTitle(transaction, "sender");
-						data["recipient"] = NRS.getAccountTitle(transaction, "recipient");
-
-						$("#transaction_info_table tbody").append(NRS.createInfoTable(data));
+						data["sender"] = transaction.senderRS ? transaction.senderRS : transaction.sender;
+						data["recipient"] = transaction.recipientRS ? transaction.recipientRS : transaction.recipient;
+
+						$("#transaction_info_table").find("tbody").append(NRS.createInfoTable(data));
 						$("#transaction_info_table").show();
 
 						$("#transaction_info_modal").modal("show");
@@ -374,11 +405,8 @@
 							"total_formatted_html": NRS.formatAmount(NRS.calculateOrderTotalNQT(transaction.attachment.quantityQNT, transaction.attachment.priceNQT)) + " NXT"
 						};
 
-						if (transaction.sender != NRS.account) {
-							data["sender"] = NRS.getAccountTitle(transaction, "sender");
-						}
-
-						$("#transaction_info_table tbody").append(NRS.createInfoTable(data));
+						data["sender"] = transaction.senderRS ? transaction.senderRS : transaction.sender;
+						$("#transaction_info_table").find("tbody").append(NRS.createInfoTable(data));
 						$("#transaction_info_table").show();
 
 						$("#transaction_info_modal").modal("show");
@@ -399,12 +427,8 @@
 							"price_formatted_html": NRS.formatOrderPricePerWholeQNT(transaction.attachment.priceNQT, asset.decimals) + " NXT",
 							"total_formatted_html": NRS.formatAmount(NRS.calculateOrderTotalNQT(transaction.attachment.quantityQNT, transaction.attachment.priceNQT)) + " NXT"
 						};
-
-						if (transaction.sender != NRS.account) {
-							data["sender"] = NRS.getAccountTitle(transaction, "sender");
-						}
-
-						$("#transaction_info_table tbody").append(NRS.createInfoTable(data));
+						data["sender"] = transaction.senderRS ? transaction.senderRS : transaction.sender;
+						$("#transaction_info_table").find("tbody").append(NRS.createInfoTable(data));
 						$("#transaction_info_table").show();
 
 						$("#transaction_info_modal").modal("show");
@@ -429,12 +453,8 @@
 									"price_formatted_html": NRS.formatOrderPricePerWholeQNT(transaction.attachment.priceNQT, asset.decimals) + " NXT",
 									"total_formatted_html": NRS.formatAmount(NRS.calculateOrderTotalNQT(transaction.attachment.quantityQNT, transaction.attachment.priceNQT)) + " NXT"
 								};
-
-								if (transaction.sender != NRS.account) {
-									data["sender"] = NRS.getAccountTitle(transaction, "sender");
-								}
-
-								$("#transaction_info_table tbody").append(NRS.createInfoTable(data));
+								data["sender"] = transaction.senderRS ? transaction.senderRS : transaction.sender;
+								$("#transaction_info_table").find("tbody").append(NRS.createInfoTable(data));
 								$("#transaction_info_table").show();
 
 								$("#transaction_info_modal").modal("show");
@@ -463,12 +483,8 @@
 									"price_formatted_html": NRS.formatOrderPricePerWholeQNT(transaction.attachment.priceNQT, asset.decimals) + " NXT",
 									"total_formatted_html": NRS.formatAmount(NRS.calculateOrderTotalNQT(transaction.attachment.quantityQNT, transaction.attachment.priceNQT)) + " NXT"
 								};
-
-								if (transaction.sender != NRS.account) {
-									data["sender"] = NRS.getAccountTitle(transaction, "sender");
-								}
-
-								$("#transaction_info_table tbody").append(NRS.createInfoTable(data));
+								data["sender"] = transaction.senderRS ? transaction.senderRS : transaction.sender;
+								$("#transaction_info_table").find("tbody").append(NRS.createInfoTable(data));
 								$("#transaction_info_table").show();
 
 								$("#transaction_info_modal").modal("show");
@@ -496,12 +512,8 @@
                                     "amount_per_share": NRS.formatOrderPricePerWholeQNT(transaction.attachment.amountNQTPerQNT, asset.decimals) + " NXT",
                                     "height": transaction.attachment.height
                                 };
-
-                                if (transaction.sender != NRS.account) {
-                                    data["sender"] = NRS.getAccountTitle(transaction, "sender");
-                                }
-
-                                $("#transaction_info_table tbody").append(NRS.createInfoTable(data));
+  										  data["sender"] = transaction.senderRS ? transaction.senderRS : transaction.sender;
+                                $("#transaction_info_table").find("tbody").append(NRS.createInfoTable(data));
                                 $("#transaction_info_table").show();
 
                                 $("#transaction_info_modal").modal("show");
@@ -528,7 +540,7 @@
 						"seller": NRS.getAccountFormatted(transaction, "sender")
 					};
 
-					$("#transaction_info_table tbody").append(NRS.createInfoTable(data));
+					$("#transaction_info_table").find("tbody").append(NRS.createInfoTable(data));
 					$("#transaction_info_table").show();
 
 					break;
@@ -544,7 +556,7 @@
 							"seller": NRS.getAccountFormatted(goods, "seller")
 						};
 
-						$("#transaction_info_table tbody").append(NRS.createInfoTable(data));
+						$("#transaction_info_table").find("tbody").append(NRS.createInfoTable(data));
 						$("#transaction_info_table").show();
 
 						$("#transaction_info_modal").modal("show");
@@ -565,7 +577,7 @@
 							"seller": NRS.getAccountFormatted(goods, "seller")
 						};
 
-						$("#transaction_info_table tbody").append(NRS.createInfoTable(data));
+						$("#transaction_info_table").find("tbody").append(NRS.createInfoTable(data));
 						$("#transaction_info_table").show();
 
 						$("#transaction_info_modal").modal("show");
@@ -586,7 +598,7 @@
 							"seller": NRS.getAccountFormatted(goods, "seller")
 						};
 
-						$("#transaction_info_table tbody").append(NRS.createInfoTable(data));
+						$("#transaction_info_table").find("tbody").append(NRS.createInfoTable(data));
 						$("#transaction_info_table").show();
 
 						$("#transaction_info_modal").modal("show");
@@ -693,7 +705,7 @@
 								}
 							}
 
-							$("#transaction_info_table tbody").append(NRS.createInfoTable(data));
+							$("#transaction_info_table").find("tbody").append(NRS.createInfoTable(data));
 							$("#transaction_info_table").show();
 
 							var callout;
@@ -734,7 +746,7 @@
 								"seller": NRS.getAccountFormatted(purchase, "seller")
 							};
 
-							$("#transaction_info_table tbody").append(NRS.createInfoTable(data));
+							$("#transaction_info_table").find("tbody").append(NRS.createInfoTable(data));
 							$("#transaction_info_table").show();
 
 							if (purchase.seller == NRS.account || purchase.buyer == NRS.account) {
@@ -794,7 +806,7 @@
 							data["buyer"] = NRS.getAccountFormatted(purchase, "buyer");
 							data["seller"] = NRS.getAccountFormatted(purchase, "seller");
 
-							$("#transaction_info_table tbody").append(NRS.createInfoTable(data));
+							$("#transaction_info_table").find("tbody").append(NRS.createInfoTable(data));
 							$("#transaction_info_table").show();
 
 							$("#transaction_info_modal").modal("show");
@@ -815,7 +827,7 @@
 						"period": transaction.attachment.period
 					};
 
-					$("#transaction_info_table tbody").append(NRS.createInfoTable(data));
+					$("#transaction_info_table").find("tbody").append(NRS.createInfoTable(data));
 					$("#transaction_info_table").show();
 
 					break;
@@ -845,7 +857,7 @@
 						"name": transaction.attachment.name,
 						"code": transaction.attachment.code,
 						"currency_type": transaction.attachment.type,
-						"description": transaction.attachment.description,
+                  "description_formatted_html": transaction.attachment.description.autoLink(),
 						"initial_units": [transaction.attachment.initialSupply, transaction.attachment.decimals],
 						"reserve_units": [transaction.attachment.reserveSupply, transaction.attachment.decimals],
 						"max_units": [transaction.attachment.maxSupply, transaction.attachment.decimals],
@@ -968,7 +980,7 @@
 				}
             $("#transaction_info_callout").show();
 
-				$("#transaction_info_table tbody").append(NRS.createInfoTable(data));
+				$("#transaction_info_table").find("tbody").append(NRS.createInfoTable(data));
 				$("#transaction_info_table").show();
 
 				if (!isModalVisible) {
@@ -1026,7 +1038,6 @@
 			}
 		}
 		
-
 		if (incorrect) {
 			$.growl($.t("error_unknown_transaction_type"), {
 				"type": "danger"
@@ -1045,7 +1056,7 @@
 	NRS.formatCurrencyExchange = function(currency, transaction, type) {
 		var rateUnitsStr = " [ " + currency.code + " / NXT ]";
 		var data = {
-			"type": $.t(type + "_currency"),
+			"type": type == "sell" ? $.t("sell_currency") : $.t("buy_currency"),
 			"code": currency.code,
 			"units": [transaction.attachment.units, currency.decimals],
 			"rate": NRS.calculateOrderPricePerWholeQNT(transaction.attachment.rateNQT, currency.decimals) + rateUnitsStr,
@@ -1082,7 +1093,7 @@
 				data["exchanges"] = $.t("no_matching_exchange_offer");
 			}
 			data["units_exchanged"] = [exchangedUnits, currency.decimals];
-			data["total_exchanged"] = NRS.formatAmount(exchangedTotal);
+			data["total_exchanged"] = NRS.formatAmount(exchangedTotal, false, true) + " [NXT]";
 		}, null, false);
 		return data;
 	};
@@ -1150,7 +1161,7 @@
 				data["exchanges"] = $.t("no_matching_exchange_request");
 			}
 			data["units_exchanged"] = [exchangedUnits, currency.decimals];
-			data["total_exchanged"] = NRS.formatAmount(exchangedTotal) + " [NXT]";
+			data["total_exchanged"] = NRS.formatAmount(exchangedTotal, false, true) + " [NXT]";
 		}, null, false);
 		return data;
 	};
@@ -1167,8 +1178,6 @@
       return data;
    };
 
-<<<<<<< HEAD
-=======
 	$(document).on("click", ".approve_transaction_btn", function(e) {
 		e.preventDefault();
 		$('#approve_transaction_modal .at_transaction_full_hash_display').text($(this).data("transaction"));
@@ -1181,7 +1190,6 @@
 		$('.approve_transaction_btn[data-full-hash="' + $("#at_transaction_full_hash").val() + '"]').addClass("disabled");
 	});
 
->>>>>>> c7395df0
 	$("#transaction_info_modal").on("hide.bs.modal", function(e) {
 		NRS.removeDecryptionForm($(this));
 		$("#transaction_info_output_bottom, #transaction_info_output_top, #transaction_info_bottom").html("").hide();
