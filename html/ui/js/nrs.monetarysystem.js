--- conflicted
+++ resolved
@@ -662,25 +662,6 @@
 					}
 					var rows = "";
 					for (var i = 0; i < response.accountCurrencies.length; i++) {
-<<<<<<< HEAD
-						var currency = response.accountCurrencies[i];						
-						rows += "<tr><td><a href='#' onClick='NRS.goToCurrency(&quot;" + String(currency.code) + "&quot;)' >" + String(currency.currency).escapeHTML() + "</a></td>" +
-							"<td>" + currency.name + "</td>" +
-							"<td>" + currency.code + "</td>" +
-							"<td>" + NRS.formatQuantity(currency.units, currency.decimals) + "</td>" +
-							"<td><a href='#' data-toggle='modal' data-target='#transfer_currency_modal' data-currency='" + String(currency.currency).escapeHTML() + "' data-name='" + String(currency.name).escapeHTML() + "' data-decimals='" + String(currency.decimals).escapeHTML() + "'>" + $.t("transfer") + "</a></td>" +
-							"</tr>";
-					}
-					$('#currencies_table [data-i18n="type"]').hide();
-					$('#currencies_table [data-i18n="max_supply"]').hide();
-					$('#currencies_table [data-i18n="supply"]').hide();
-					$('#currencies_table [data-i18n="delete"]').hide();
-					$('#currencies_table [data-i18n="reserve"]').hide();
-					$('#currencies_table [data-i18n="claim"]').hide();
-					$('#currencies_table [data-i18n="mine"]').hide();
-					$('#currencies_table [data-i18n="transfer"]').show();
-					$('#currencies_table [data-i18n="units"]').show();
-=======
 						var currency = response.accountCurrencies[i];
 						var currencyId = String(currency.currency).escapeHTML();
 						var code = String(currency.code).escapeHTML();
@@ -708,7 +689,6 @@
 					currenciesTable.find('[data-i18n="supply"]').hide();
 					currenciesTable.find('[data-i18n="max_supply"]').hide();
 					currenciesTable.find('[data-i18n="units"]').show();
->>>>>>> 1f64bc66
 					NRS.dataLoaded(rows);
 				} else {
 					NRS.dataLoaded();
@@ -724,61 +704,8 @@
 						NRS.hasMorePages = true;
 						response.currencies.pop();
 					}
-<<<<<<< HEAD
-					var rows = "";
-					$('#currencies_table [data-i18n="delete"]').hide();
-					$('#currencies_table [data-i18n="reserve"]').hide();
-					$('#currencies_table [data-i18n="claim"]').hide();
-					$('#currencies_table [data-i18n="mine"]').hide();
-					for (var i = 0; i < response.currencies.length; i++) {
-						var currency_type = "";
-						var currency = response.currencies[i];
-						if (currency.type & 0x1)
-							currency_type += "Exchangeable<br />";
-						if (currency.type & 0x2)
-							currency_type += "Controllable<br />";
-						if (currency.type & 0x4)
-							currency_type += "Reservable<br />";
-						if (currency.type & 0x8)
-							currency_type += "Claimable<br />";
-						if (currency.type & 0x10)
-							currency_type += "Mintable<br />";
-						if (currency.type & 0x20)
-							currency_type += "Shuffleable";
-						rows += "<tr><td><a href='#' onClick='NRS.goToCurrency(&quot;" + String(currency.code) + "&quot;)' >" + String(currency.currency).escapeHTML() + "</a></td>" +
-						"<td>" + currency.name + "</td>" +
-						"<td>" + currency.code + "</td>" +
-						"<td>" + currency_type + "</td>" +
-						"<td>" + NRS.formatQuantity(currency.currentSupply, currency.decimals) + "</td>" +
-						"<td>" + NRS.formatQuantity(currency.maxSupply, currency.decimals) + "</td>";
-						if (currency.accountRS==NRS.accountRS){
-							rows += "<td><a href='#' data-toggle='modal' data-target='#delete_currency_modal' data-currency='" + String(currency.currency).escapeHTML() + "' data-name='" + String(currency.name).escapeHTML() + "' >" + $.t("delete") + "</a></td>";
-							$('#currencies_table [data-i18n="delete"]').show();
-						}
-						if (currency.issuanceHeight > NRS.lastBlockHeight && (currency.type & 0x4)){
-							rows += "<td><a href='#' data-toggle='modal' data-target='#reserve_currency_modal' data-currency='" + String(currency.currency).escapeHTML() + "' data-name='" + String(currency.name).escapeHTML() + "' >" + $.t("reserve") + "</a></td>";
-							$('#currencies_table [data-i18n="reserve"]').show();
-						}
-						if (currency.issuanceHeight <= NRS.lastBlockHeight && (currency.type & 0x8)){
-							rows += "<td><a href='#' data-toggle='modal' data-target='#claim_currency_modal' data-currency='" + String(currency.currency).escapeHTML() + "' data-name='" + String(currency.name).escapeHTML() + "' >" + $.t("claim") + "</a></td>";
-							$('#currencies_table [data-i18n="claim"]').show();
-						}
-						if (currency.type & 0x10){
-							rows += "<td><a href='#' data-toggle='modal' data-target='#mine_currency_modal' data-currency='" + String(currency.currency).escapeHTML() + "' data-name='" + String(currency.name).escapeHTML() + "' >" + $.t("mine") + "</a></td>";
-							$('#currencies_table [data-i18n="mine"]').show();
-						}
-							
-						rows += "</tr>";
-					}
-					$('#currencies_table [data-i18n="type"]').show();
-					$('#currencies_table [data-i18n="max_supply"]').show();
-					$('#currencies_table [data-i18n="supply"]').show();
-					$('#currencies_table [data-i18n="transfer"]').hide();
-					$('#currencies_table [data-i18n="units"]').hide();
-=======
 					var rows = NRS.getCurrencyRows(response);
 					NRS.currenciesTableLayout();
->>>>>>> 1f64bc66
 					NRS.dataLoaded(rows);
 				} else {
 					NRS.dataLoaded();
@@ -980,10 +907,6 @@
 		var data = NRS.getFormData($modal.find("form:first"));
 
 		data.description = $.trim(data.description);
-<<<<<<< HEAD
-		data.minReservePerUnitNQT = NRS.convertToNQT(data.minReservePerUnitNQT);
-		
-=======
 		if (data.minReservePerUnitNQT) {
 			data.minReservePerUnitNQT = NRS.convertToNQT(data.minReservePerUnitNQT);
 			data.minReservePerUnitNQT = NRS.convertToQNTf(data.minReservePerUnitNQT, data.decimals);
@@ -994,7 +917,6 @@
 		if (!data.reserveSupply) {
 			data.reserveSupply = "0";
 		}
->>>>>>> 1f64bc66
 		data.type = 0;
 		$("[name='type']:checked").each(function() {
         	data.type += parseInt($(this).val(), 10);
@@ -1034,52 +956,6 @@
 				"data": data
 			};
 		}
-<<<<<<< HEAD
-	}
-	
-	$('#issue_currency_reservable').change(function() {
-        if($(this).is(":checked")){
-        	//$("#issue_currency_claimable").prop("disabled", false);
-			$("#issue_currency_issuance_height").val("")
-			$("#issue_currency_issuance_height").prop("disabled", false);
-            
-        }
-		else{
-			//$("#issue_currency_claimable").prop("disabled", true);
-            $("#issue_currency_issuance_height").val(0)
-            $("#issue_currency_issuance_height").prop("disabled", true);
-		}
-    });
-    $('#issue_currency_claimable').change(function() {
-        if($(this).is(":checked")){
-        	$("#issue_currency_initial_supply").val(0);
-        	//$("#issue_currency_initial_supply").prop("disabled", true);
-        	$("#issue_currency_issuance_height").prop("disabled", false);
-        	$(".optional_reserve").show();
-        	$('#issue_currency_reservable').prop('checked', true);
-        }
-		else{
-			$("#issue_currency_initial_supply").val($("#issue_currency_max_supply").val());
-			//$("#issue_currency_initial_supply").prop("disabled", false);
-			//$('#issue_currency_reservable').prop('checked', true);
-		}
-    });
-	$('#issue_currency_reservable').change(function() {
-        if($(this).is(":checked"))
-            $( ".optional_reserve" ).show();
-		else
-			$( ".optional_reserve" ).hide();
-    });
-    $('#issue_currency_mintable').change(function() {
-        if($(this).is(":checked"))
-            $( ".optional_mint" ).show();
-		else
-			$( ".optional_mint" ).hide();
-    });
-    
-    /* PUBLISH EXCHANGE OFFER MODEL */
-    NRS.forms.publishExchangeOffer = function($modal) {
-=======
 	};
 
    $("#currency_distribution_modal").on("show.bs.modal", function(e) {
@@ -1121,7 +997,6 @@
 
 	/* TRANSFER CURRENCY FORM */
 	NRS.forms.transferCurrency = function($modal) {
->>>>>>> 1f64bc66
 		var data = NRS.getFormData($modal.find("form:first"));
 		var decimals = parseInt(data.decimals, 10);
 		if (!data.units) {
@@ -1322,8 +1197,6 @@
 		$("#claim_currency_code").html(String(currencyCode).escapeHTML());
 
 	});
-<<<<<<< HEAD
-=======
 	
 	$("#claim_currency_amount").keydown(function(e) {
 		var decimals = parseInt($("#claim_currency_decimals").val(), 10);
@@ -1371,7 +1244,6 @@
 		var maxFractionLength = (isUnitsField ? decimals : 0); // decimals not allowed for nonce and counter
 		return NRS.validateDecimals(maxFractionLength, charCode, $(this).val(), e);
 	});
->>>>>>> 1f64bc66
 
 	/* Fill in counter field after units is inputed */
 	$("#mine_currency_units").blur(function() {
