/******************************************************************************
 * Copyright © 2013-2016 The Nxt Core Developers.                             *
 *                                                                            *
 * See the AUTHORS.txt, DEVELOPER-AGREEMENT.txt and LICENSE.txt files at      *
 * the top-level directory of this distribution for the individual copyright  *
 * holder information and the developer policies on copyright and licensing.  *
 *                                                                            *
 * Unless otherwise agreed in a custom licensing agreement, no part of the    *
 * Nxt software, including this file, may be copied, modified, propagated,    *
 * or distributed except according to the terms contained in the LICENSE.txt  *
 * file.                                                                      *
 *                                                                            *
 * Removal or modification of this copyright notice is prohibited.            *
 *                                                                            *
 ******************************************************************************/

/**
 * @depends {nrs.js}
 */
var NRS = (function (NRS, $) {
	var _password;
	var _decryptionPassword;
	var _decryptedTransactions;
	var _encryptedNote;
	var _sharedKeys;

	NRS.resetEncryptionState = function () {
		_password = null;
		_decryptionPassword = null;
		_decryptedTransactions = {};
		_encryptedNote = null;
		_sharedKeys = {};
	};
	NRS.resetEncryptionState();

	NRS.generatePublicKey = function(secretPhrase) {
		if (!secretPhrase) {
			if (NRS.rememberPassword) {
				secretPhrase = _password;
			} else {
				throw $.t("error_generate_public_key_no_password");
			}
		}

		return NRS.getPublicKey(converters.stringToHexString(secretPhrase));
	};

	NRS.getPublicKey = function(secretPhrase, isAccountNumber) {
		if (isAccountNumber) {
			var accountNumber = secretPhrase;
			var publicKey = "";

			//synchronous!
			NRS.sendRequest("getAccountPublicKey", {
				"account": accountNumber
			}, function(response) {
				if (!response.publicKey) {
					throw $.t("error_no_public_key");
				} else {
					publicKey = response.publicKey;
				}
			}, false);

			return publicKey;
		} else {
			var secretPhraseBytes = converters.hexStringToByteArray(secretPhrase);
			var digest = simpleHash(secretPhraseBytes);
			return converters.byteArrayToHexString(curve25519.keygen(digest).p);
		}
	};

	NRS.getPrivateKey = function(secretPhrase) {
		var bytes = simpleHash(converters.stringToByteArray(secretPhrase));
        return converters.shortArrayToHexString(curve25519_clamp(converters.byteArrayToShortArray(bytes)));
	};

	NRS.getAccountId = function(secretPhrase) {
		return NRS.getAccountIdFromPublicKey(NRS.getPublicKey(converters.stringToHexString(secretPhrase)));
	};

	NRS.getAccountIdFromPublicKey = function(publicKey, RSFormat) {
		var hex = converters.hexStringToByteArray(publicKey);
		var account = simpleHash(hex);

		account = converters.byteArrayToHexString(account);

		var slice = (converters.hexStringToByteArray(account)).slice(0, 8);

		var accountId = byteArrayToBigInteger(slice).toString();

		if (RSFormat) {
			var address = new NxtAddress();

			if (address.set(accountId)) {
				return address.toString();
			} else {
				return "";
			}
		} else {
			return accountId;
		}
	};

	NRS.getEncryptionKeys = function (options, secretPhrase){
		if (!options.sharedKey) {
			if (!options.privateKey) {
				if (!secretPhrase) {
					if (NRS.rememberPassword) {
						secretPhrase = _password;
					} else {
						throw {
							"message": $.t("error_encryption_passphrase_required"),
							"errorCode": 1
						};
					}
				}

				options.privateKey = converters.hexStringToByteArray(NRS.getPrivateKey(secretPhrase));
			}

			if (!options.publicKey) {
				if (!options.account) {
					throw {
						"message": $.t("error_account_id_not_specified"),
						"errorCode": 2
					};
				}

				try {
					options.publicKey = converters.hexStringToByteArray(NRS.getPublicKey(options.account, true));
				} catch (err) {
					var nxtAddress = new NxtAddress();

					if (!nxtAddress.set(options.account)) {
						throw {
							"message": $.t("error_invalid_account_id"),
							"errorCode": 3
						};
					} else {
						throw {
							"message": $.t("error_public_key_not_specified"),
							"errorCode": 4
						};
					}
				}
			} else if (typeof options.publicKey == "string") {
				options.publicKey = converters.hexStringToByteArray(options.publicKey);
			}
		}
		return options;
	};

    NRS.encryptNote = function(message, options, secretPhrase) {
		try {
			options = NRS.getEncryptionKeys(options, secretPhrase);
			var encrypted = encryptData(converters.stringToByteArray(message), options);
			return {
				"message": converters.byteArrayToHexString(encrypted.data),
				"nonce": converters.byteArrayToHexString(encrypted.nonce)
			};
		} catch (err) {
			if (err.errorCode && err.errorCode < 5) {
				throw err;
			} else {
				throw {
					"message": $.t("error_message_encryption"),
					"errorCode": 5
				};
			}
		}
	};

	NRS.decryptData = function(data, options, secretPhrase) {
		try {
			return NRS.decryptNote(message, options, secretPhrase);
		} catch (err) {
			if (err.errorCode && err.errorCode == 1) {
				return false;
			} else {
				if (options.title) {
					var translatedTitle = NRS.getTranslatedFieldName(options.title).toLowerCase();
					if (!translatedTitle) {
						translatedTitle = NRS.escapeRespStr(options.title).toLowerCase();
					}

					return $.t("error_could_not_decrypt_var", {
						"var": translatedTitle
					}).capitalize();
				} else {
					return $.t("error_could_not_decrypt");
				}
			}
		}
	};

	NRS.decryptNote = function(message, options, secretPhrase) {
		try {
			if (!options.sharedKey) {
				if (!options.privateKey) {
					if (!secretPhrase) {
						if (NRS.rememberPassword) {
							secretPhrase = _password;
						} else if (_decryptionPassword) {
							secretPhrase = _decryptionPassword;
						} else {
							throw {
								"message": $.t("error_decryption_passphrase_required"),
								"errorCode": 1
							};
						}
					}

					options.privateKey = converters.hexStringToByteArray(NRS.getPrivateKey(secretPhrase));
				}

				if (!options.publicKey) {
					if (!options.account) {
						throw {
							"message": $.t("error_account_id_not_specified"),
							"errorCode": 2
						};
					}

					options.publicKey = converters.hexStringToByteArray(NRS.getPublicKey(options.account, true));
				}
			}
			if (options.nonce) {
				options.nonce = converters.hexStringToByteArray(options.nonce);
			}
			return decryptData(converters.hexStringToByteArray(message), options);
		} catch (err) {
			if (err.errorCode && err.errorCode < 3) {
				throw err;
			} else {
				throw {
					"message": $.t("error_message_decryption"),
					"errorCode": 3
				};
			}
		}
	};

	NRS.getSharedKeyWithAccount = function(account) {
		try {
			if (account in _sharedKeys) {
				return _sharedKeys[account];
			}

			var secretPhrase;

			if (NRS.rememberPassword) {
				secretPhrase = _password;
			} else if (_decryptionPassword) {
				secretPhrase = _decryptionPassword;
			} else {
				throw {
					"message": $.t("error_passphrase_required"),
					"errorCode": 3
				};
			}

			var privateKey = converters.hexStringToByteArray(NRS.getPrivateKey(secretPhrase));

			var publicKey = converters.hexStringToByteArray(NRS.getPublicKey(account, true));

			var sharedKey = getSharedSecret(privateKey, publicKey);

			var sharedKeys = Object.keys(_sharedKeys);

			if (sharedKeys.length > 50) {
				delete _sharedKeys[sharedKeys[0]];
			}

			_sharedKeys[account] = sharedKey;
		} catch (err) {
			throw err;
		}
	};

	NRS.signBytes = function(message, secretPhrase) {
		if (!secretPhrase) {
			if (NRS.rememberPassword) {
				secretPhrase = _password;
			} else {
				throw {
					"message": $.t("error_encryption_passphrase_required"),
					"errorCode": 1
				};
			}
		}
		var messageBytes = converters.hexStringToByteArray(message);
		var secretPhraseBytes = converters.hexStringToByteArray(secretPhrase);

        var digest = simpleHash(secretPhraseBytes);
        var s = curve25519.keygen(digest).s;
        var m = simpleHash(messageBytes);
        var x = simpleHash(m, s);
        var y = curve25519.keygen(x).p;
        var h = simpleHash(m, y);
        var v = curve25519.sign(h, x, s);
		return converters.byteArrayToHexString(v.concat(h));
    };

	NRS.verifySignature = function(signature, message, publicKey, callback) {
		var signatureBytes = converters.hexStringToByteArray(signature);
		var messageBytes = converters.hexStringToByteArray(message);
		var publicKeyBytes = converters.hexStringToByteArray(publicKey);
		var v = signatureBytes.slice(0, 32);
		var h = signatureBytes.slice(32);
		var y = curve25519.verify(v, h, publicKeyBytes);
		var m = simpleHash(messageBytes);
		var h2 = simpleHash(m, y);
		if (!areByteArraysEqual(h, h2)) {
            callback({
                "errorCode": 1,
                "errorDescription": $.t("error_signature_verification_client")
            }, message);
            return false;
        }
        return true;
	};

	NRS.setEncryptionPassword = function(password) {
		_password = password;
	};

	NRS.setDecryptionPassword = function(password) {
		_decryptionPassword = password;
	};

	NRS.tryToDecryptMessage = function(message) {
		if (_decryptedTransactions && _decryptedTransactions[message.transaction]) {
			if (_decryptedTransactions[message.transaction].encryptedMessage) {
				return _decryptedTransactions[message.transaction].encryptedMessage; // cache is saved differently by the info modal vs the messages table
			}
		}
		try {
			if (!message.attachment.encryptedMessage.data) {
				return { message: $.t("message_empty") };
			} else {
				var decoded = NRS.decryptNote(message.attachment.encryptedMessage.data, {
					"nonce": message.attachment.encryptedMessage.nonce,
					"account": (message.recipient == NRS.account ? message.sender : message.recipient),
					"isText": message.attachment.encryptedMessage.isText,
					"isCompressed": message.attachment.encryptedMessage.isCompressed
				});
			}
			return decoded;
		} catch (err) {
			throw err;
		}
	};

	NRS.tryToDecrypt = function(transaction, fields, account, options) {
		var showDecryptionForm = false;
		if (!options) {
			options = {};
		}
		var nrFields = Object.keys(fields).length;
<<<<<<< HEAD

		var formEl = (options.formEl ? NRS.escapeRespStr(options.formEl) : "#transaction_info_output_bottom");
		var outputEl = (options.outputEl ? NRS.escapeRespStr(options.outputEl) : "#transaction_info_output_bottom");

=======
		var formEl = (options.formEl ? String(options.formEl).escapeHTML() : "#transaction_info_output_bottom");
		var outputEl = (options.outputEl ? String(options.outputEl).escapeHTML() : "#transaction_info_output_bottom");
>>>>>>> 8aebfd15
		var output = "";
		var identifier = (options.identifier ? transaction[options.identifier] : transaction.transaction);

		//check in cache first..
		if (_decryptedTransactions && _decryptedTransactions[identifier]) {
			var decryptedTransaction = _decryptedTransactions[identifier];
			$.each(fields, function(key, title) {
				if (typeof title != "string") {
					title = title.title;
				}
				if (key in decryptedTransaction) {
<<<<<<< HEAD
					output += "<div style='" + (!options.noPadding && title ? "padding-left:5px;" : "") + "'>" + (title ? "<label" + (nrFields > 1 ? " style='margin-top:5px'" : "") + "><i class='fa fa-lock'></i> " + NRS.escapeRespStr(title) + "</label>" : "") + "<div>" + NRS.escapeRespStr(decryptedTransaction[key]).nl2br() + "</div></div>";
=======
                    output += formatMessageArea(title, nrFields, decryptedTransaction[key], options, transaction);
>>>>>>> 8aebfd15
				} else {
					//if a specific key was not found, the cache is outdated..
					output = "";
					delete _decryptedTransactions[identifier];
					return false;
				}
			});
		}

		if (!output) {
			$.each(fields, function(key, title) {
				var data = {};
				var encrypted = "";
				var nonce = "";
				var nonceField = (typeof title != "string" ? title.nonce : key + "Nonce");

				if (key == "encryptedMessage" || key == "encryptToSelfMessage") {
					encrypted = transaction.attachment[key].data;
					nonce = transaction.attachment[key].nonce;
				} else if (transaction.attachment && transaction.attachment[key]) {
					encrypted = transaction.attachment[key];
					nonce = transaction.attachment[nonceField];
				} else if (transaction[key] && typeof transaction[key] == "object") {
					encrypted = transaction[key].data;
					nonce = transaction[key].nonce;
				} else if (transaction[key]) {
					encrypted = transaction[key];
					nonce = transaction[nonceField];
				} else {
					encrypted = "";
				}

				if (encrypted) {
					if (typeof title != "string") {
						title = title.title;
					}
					try {
						var decryptOptions = {};
						if (options.sharedKey) {
							decryptOptions = { "sharedKey": converters.hexStringToByteArray(options.sharedKey) }
						} else {
							decryptOptions = {
								"nonce": nonce,
								"account": account
							};
						}
						decryptOptions.isText = transaction.attachment[key].isText;
						decryptOptions.isCompressed = transaction.attachment[key].isCompressed;
                        data = NRS.decryptNote(encrypted, decryptOptions);
					} catch (err) {
						if (err.errorCode && err.errorCode == 1) {
							showDecryptionForm = true;
							return false;
						} else {
							if (title) {
								var translatedTitle = NRS.getTranslatedFieldName(title).toLowerCase();
								if (!translatedTitle) {
									translatedTitle = NRS.escapeRespStr(title).toLowerCase();
								}

								data.message = $.t("error_could_not_decrypt_var", {
									"var": translatedTitle
								}).capitalize();
							} else {
								data.message = $.t("error_could_not_decrypt");
							}
						}
					}
<<<<<<< HEAD

					output += "<div style='" + (!options.noPadding && title ? "padding-left:5px;" : "") + "'>" + (title ? "<label" + (nrFields > 1 ? " style='margin-top:5px'" : "") + "><i class='fa fa-lock'></i> " + NRS.escapeRespStr(title) + "</label>" : "") + "<div>" + NRS.escapeRespStr(data).nl2br() + "</div></div>";
=======
                    output += formatMessageArea(title, nrFields, data, options, transaction);
>>>>>>> 8aebfd15
				}
			});
		}

		if (showDecryptionForm) {
			_encryptedNote = {
				"transaction": transaction,
				"fields": fields,
				"account": account,
				"options": options,
				"identifier": identifier
			};
			if (_encryptedNote.account) {
				$("#decrypt_note_secret_phrase_div").show();
			} else {
				$("#decrypt_note_form_password").val("");
				$("#decrypt_note_secret_phrase_div").hide();
			}
			$("#decrypt_note_form_container").detach().appendTo(formEl);
			$("#decrypt_note_form_container, " + formEl).show();
		} else {
			NRS.removeDecryptionForm();
			$(outputEl).append(output).show();
		}
	};

	NRS.removeDecryptionForm = function($modal) {
		var noteFormContainer = $("#decrypt_note_form_container");
		if (($modal && $modal.find("#decrypt_note_form_container").length) || (!$modal && noteFormContainer.length)) {
			noteFormContainer.find("input").val("");
			noteFormContainer.hide().detach().appendTo("body");
		}
	};

	var decryptNoteFormContainer = $("#decrypt_note_form_container");
	decryptNoteFormContainer.find("button.btn-primary").click(function() {
		NRS.decryptNoteFormSubmit();
	});

	decryptNoteFormContainer.on("submit", function(e) {
		e.preventDefault();
		NRS.decryptNoteFormSubmit();
	});

    var formatMessageArea = function (title, nrFields, data, options, transaction) {
		var outputStyle = (!options.noPadding && title ? "padding-left:5px;" : "");
		var labelStyle = (nrFields > 1 ? " style='margin-top:5px'" : "");
		var label = (title ? "<label" + labelStyle + "><i class='fa fa-unlock'></i> " + String(title).escapeHTML() + "</label>" : "");
		var msg;
		if (NRS.isTextMessage(transaction)) {
			msg = String(data.message).autoLink().nl2br();
		} else {
			msg = $.t("binary_data");
		}
		var sharedKeyField = "";
		var downloadLink = "";
		if (data.sharedKey) {
			sharedKeyField = "<div><label>" + $.t('shared_key') + "</label><br><span>" + data.sharedKey + "</span></div><br>";
			if (!NRS.isTextMessage(transaction) && transaction.block) {
				downloadLink = NRS.getMessageDownloadLink(transaction.transaction, data.sharedKey) + "<br>";
			}
		}
        return "<div style='" + outputStyle + "'>" + label + "<div>" + msg + "</div>" + sharedKeyField + downloadLink + "</div>";
    };

    NRS.decryptNoteFormSubmit = function() {
		var $form = $("#decrypt_note_form_container");
		if (!_encryptedNote) {
			$form.find(".callout").html($.t("error_encrypted_note_not_found")).show();
			return;
		}

		var password = $form.find("input[name=secretPhrase]").val();
		var sharedKey = $form.find("input[name=sharedKey]").val();
		var useSharedKey = false;
		if (!password) {
			if (NRS.rememberPassword) {
				password = _password;
			} else if (_decryptionPassword) {
				password = _decryptionPassword;
			} else if (!sharedKey) {
				$form.find(".callout").html($.t("error_passphrase_or_shared_key_required")).show();
				return;
			}
			useSharedKey = true;
		}

		var accountId = NRS.getAccountId(password);
		if (accountId != NRS.account && !useSharedKey) {
			$form.find(".callout").html($.t("error_incorrect_passphrase")).show();
			return;
		}

		var rememberPassword = $form.find("input[name=rememberPassword]").is(":checked");
		var otherAccount = _encryptedNote.account;
		var output = "";
		var decryptionError = false;
		var decryptedFields = {};
		var nrFields = Object.keys(_encryptedNote.fields).length;

		$.each(_encryptedNote.fields, function(key, title) {
			var data = {};
			var encrypted = "";
			var nonce = "";
			var nonceField = (typeof title != "string" ? title.nonce : key + "Nonce");
			if (key == "encryptedMessage" || key == "encryptToSelfMessage") {
			    if (key == "encryptToSelfMessage") {
					otherAccount=accountId;
				}
				encrypted = _encryptedNote.transaction.attachment[key].data;
				nonce = _encryptedNote.transaction.attachment[key].nonce;
			} else if (_encryptedNote.transaction.attachment && _encryptedNote.transaction.attachment[key]) {
				encrypted = _encryptedNote.transaction.attachment[key];
				nonce = _encryptedNote.transaction.attachment[nonceField];
			} else if (_encryptedNote.transaction[key] && typeof _encryptedNote.transaction[key] == "object") {
				encrypted = _encryptedNote.transaction[key].data;
				nonce = _encryptedNote.transaction[key].nonce;
			} else if (_encryptedNote.transaction[key]) {
				encrypted = _encryptedNote.transaction[key];
				nonce = _encryptedNote.transaction[nonceField];
			} else {
				encrypted = "";
			}

			if (encrypted) {
				if (typeof title != "string") {
					title = title.title;
				}
				try {
					var options = {};
					if (useSharedKey) {
						options.sharedKey = converters.hexStringToByteArray(sharedKey);
					} else {
						options.nonce = nonce;
						options.account = otherAccount;
                    }
					options.isText = _encryptedNote.transaction.attachment[key].isText;
					options.isCompressed = _encryptedNote.transaction.attachment[key].isCompressed;
                    data = NRS.decryptNote(encrypted, options, password);
					decryptedFields[key] = data;
				} catch (err) {
<<<<<<< HEAD
					decryptionError = true;
					var message = err.message ? err.message : err;

					$form.find(".callout").html(NRS.escapeRespStr(message));
					return false;
				}

				output += "<div style='" + (!_encryptedNote.options.noPadding && title ? "padding-left:5px;" : "") + "'>" + (title ? "<label" + (nrFields > 1 ? " style='margin-top:5px'" : "") + "><i class='fa fa-lock'></i> " + NRS.escapeRespStr(title) + "</label>" : "") + "<div>" + String(data).autoLink().nl2br() + "</div></div>";
=======
					if (useSharedKey) {
						data = { message: $.t("error_could_not_decrypt_message") };
						decryptedFields[key] = data;
					} else {
						decryptionError = true;
						var message = String(err.message ? err.message : err);
						$form.find(".callout").html(message.escapeHTML());
						return false;
					}
				}
                output += formatMessageArea(title, nrFields, data, _encryptedNote.options, _encryptedNote.transaction);
>>>>>>> 8aebfd15
			}
		});
		if (decryptionError) {
			return;
		}
		_decryptedTransactions[_encryptedNote.identifier] = decryptedFields;

		//only save 150 decrypted messages in cache...
		var decryptionKeys = Object.keys(_decryptedTransactions);
		if (decryptionKeys.length > 150) {
			delete _decryptedTransactions[decryptionKeys[0]];
		}
		NRS.removeDecryptionForm();
<<<<<<< HEAD

		var outputEl = (_encryptedNote.options.outputEl ? NRS.escapeRespStr(_encryptedNote.options.outputEl) : "#transaction_info_output_bottom");

=======
		var outputEl = (_encryptedNote.options.outputEl ? String(_encryptedNote.options.outputEl).escapeHTML() : "#transaction_info_output_bottom");
>>>>>>> 8aebfd15
		$(outputEl).append(output).show();
		_encryptedNote = null;
		if (rememberPassword) {
			_decryptionPassword = password;
		}
	};

	NRS.decryptAllMessages = function(messages, password, sharedKey) {
		var useSharedKey = false;
		if (!password) {
			if (!sharedKey) {
				throw {
					"message": $.t("error_passphrase_required"),
					"errorCode": 1
				};
			}
			useSharedKey = true;
		} else {
			var accountId = NRS.getAccountId(password);
			if (accountId != NRS.account) {
				throw {
					"message": $.t("error_incorrect_passphrase"),
					"errorCode": 2
				};
			}
		}

		var success = 0;
		var error = 0;
		for (var i = 0; i < messages.length; i++) {
			var message = messages[i];
			if (message.attachment.encryptedMessage && !_decryptedTransactions[message.transaction]) {
				try {
					var otherUser = (message.sender == NRS.account ? message.recipient : message.sender);
					var options = {};
					if (useSharedKey) {
						options.sharedKey = converters.hexStringToByteArray(sharedKey);
					} else {
						options.nonce = message.attachment.encryptedMessage.nonce;
						options.account = otherUser;
                    }
					options.isText = message.attachment.encryptedMessage.isText;
					options.isCompressed = message.attachment.encryptedMessage.isCompressed;
                    var decoded = NRS.decryptNote(message.attachment.encryptedMessage.data, options, password);
					_decryptedTransactions[message.transaction] = {
						encryptedMessage: decoded
					};
					success++;
				} catch (err) {
					if (!useSharedKey) {
						_decryptedTransactions[message.transaction] = {
							"message": $.t("error_decryption_unknown")
						};
					}
					error++;
				}
			}
		}

		//noinspection RedundantIfStatementJS
		if (success || !error) {
			return true;
		} else {
			return false;
		}
	};

	function simpleHash(b1, b2) {
		var sha256 = CryptoJS.algo.SHA256.create();
		sha256.update(converters.byteArrayToWordArray(b1));
		if (b2) {
			sha256.update(converters.byteArrayToWordArray(b2));
		}
		var hash = sha256.finalize();
		return converters.wordArrayToByteArrayImpl(hash, false);
	}

	function areByteArraysEqual(bytes1, bytes2) {
		if (bytes1.length !== bytes2.length) {
            return false;
        }
		for (var i = 0; i < bytes1.length; ++i) {
			if (bytes1[i] !== bytes2[i]) {
                return false;
            }
		}
		return true;
	}

	function curve25519_clamp(curve) {
		curve[0] &= 0xFFF8;
		curve[15] &= 0x7FFF;
		curve[15] |= 0x4000;
		return curve;
	}

	function byteArrayToBigInteger(byteArray) {
		var value = new BigInteger("0", 10);
		var temp1, temp2;
		for (var i = byteArray.length - 1; i >= 0; i--) {
			temp1 = value.multiply(new BigInteger("256", 10));
			temp2 = temp1.add(new BigInteger(byteArray[i].toString(10), 10));
			value = temp2;
		}
		return value;
	}

	function aesEncrypt(plaintext, options) {
		if (!window.crypto && !window.msCrypto) {
			throw {
				"errorCode": -1,
				"message": $.t("error_encryption_browser_support")
			};
		}

		// CryptoJS likes WordArray parameters
		var text = converters.byteArrayToWordArray(plaintext);
		var sharedKey;
		if (!options.sharedKey) {
			sharedKey = getSharedSecret(options.privateKey, options.publicKey);
		} else {
			sharedKey = options.sharedKey.slice(0); //clone
		}
		for (var i = 0; i < 32; i++) {
			sharedKey[i] ^= options.nonce[i];
		}
		var key = CryptoJS.SHA256(converters.byteArrayToWordArray(sharedKey));

		var ivBytes = new Uint8Array(16);
		if (window.crypto) {
			window.crypto.getRandomValues(ivBytes);
		} else {
			window.msCrypto.getRandomValues(ivBytes);
		}
		var encrypted = CryptoJS.AES.encrypt(text, key, {
			iv: converters.byteArrayToWordArray(ivBytes)
		});

		var ivOut = converters.wordArrayToByteArray(encrypted.iv);
		var ciphertextOut = converters.wordArrayToByteArray(encrypted.ciphertext);
		return ivOut.concat(ciphertextOut);
	}

	function aesDecrypt(ivCiphertext, options) {
		if (ivCiphertext.length < 16 || ivCiphertext.length % 16 != 0) {
			throw {
				name: "invalid ciphertext"
			};
		}

		var iv = converters.byteArrayToWordArray(ivCiphertext.slice(0, 16));
		var ciphertext = converters.byteArrayToWordArray(ivCiphertext.slice(16));
		
		// shared key is use for two different purposes here
		// (1) if nonce exists, shared key represents the shared secret between the private and public keys
		// (2) if nonce does not exists, shared key is the specific key needed for decryption already xored
		// with the nonce and hashed
		var sharedKey;
		if (!options.sharedKey) {
			sharedKey = getSharedSecret(options.privateKey, options.publicKey);
		} else {
			sharedKey = options.sharedKey.slice(0); //clone
		}

		var key;
		if (options.nonce) {
			for (var i = 0; i < 32; i++) {
				sharedKey[i] ^= options.nonce[i];
			}
			key = CryptoJS.SHA256(converters.byteArrayToWordArray(sharedKey));
		} else {
			key = converters.byteArrayToWordArray(sharedKey);
		}

		var encrypted = CryptoJS.lib.CipherParams.create({
			ciphertext: ciphertext,
			iv: iv,
			key: key
		});

		var decrypted = CryptoJS.AES.decrypt(encrypted, key, {
			iv: iv
		});

		return { 
            decrypted: converters.wordArrayToByteArray(decrypted), 
            sharedKey: converters.wordArrayToByteArray(key)
		};
	}

    NRS.encryptDataRoof = function(data, options) {
   		return encryptData(data, options);
   	};

	function encryptData(plaintext, options) {
		if (!window.crypto && !window.msCrypto) {
			throw {
				"errorCode": -1,
				"message": $.t("error_encryption_browser_support")
			};
		}

		if (!options.sharedKey) {
			options.sharedKey = getSharedSecret(options.privateKey, options.publicKey);
		}

		var compressedPlaintext = pako.gzip(new Uint8Array(plaintext));
		options.nonce = new Uint8Array(32);
		if (window.crypto) {
			//noinspection JSUnresolvedFunction
			window.crypto.getRandomValues(options.nonce);
		} else {
			//noinspection JSUnresolvedFunction
			window.msCrypto.getRandomValues(options.nonce);
		}

		var data = aesEncrypt(compressedPlaintext, options);
		return {
			"nonce": options.nonce,
			"data": data
		};
	}

	NRS.decryptDataRoof = function(data, options) {
		return decryptData(data, options);
	};
	
	function decryptData(data, options) {
		if (!options.sharedKey) {
			options.sharedKey = getSharedSecret(options.privateKey, options.publicKey);
		}

		var result = aesDecrypt(data, options);
		var binData = new Uint8Array(result.decrypted);
		if (!(options.isCompressed === false)) {
			binData = pako.inflate(binData);
		}
		var message;
		if (!(options.isText === false)) {
			message = converters.byteArrayToString(binData);
		} else {
			message = converters.byteArrayToHexString(binData);
		}
        return { message: message, sharedKey: converters.byteArrayToHexString(result.sharedKey) };
	}

	function getSharedSecret(key1, key2) {
		return converters.shortArrayToByteArray(curve25519_(converters.byteArrayToShortArray(key1), converters.byteArrayToShortArray(key2), null));
	}

    NRS.sharedSecretToSharedKey = function (sharedSecret, nonce) {
        for (var i = 0; i < 32; i++) {
            sharedSecret[i] ^= nonce[i];
        }
        return simpleHash(sharedSecret);
    };

    NRS.getSharedKey = function (privateKey, publicKey, nonce) {
		var sharedSecret = getSharedSecret(privateKey, publicKey);
        return NRS.sharedSecretToSharedKey(sharedSecret, nonce);
	};

	NRS.encryptFile = function(file, options, callback) {
		var r;
		try {
			r = new FileReader();
		} catch(e) {
			throw $.t("encrypted_file_upload_not_supported");
		}
		r.onload = function (e) {
			var bytes = e.target.result;
			options.isText = false;
			var encrypted = encryptData(bytes, options);
			var blobData = Uint8Array.from(encrypted.data);
			var blob = new Blob([ blobData ], { type: "application/octet-stream" });
			callback({ file: blob, nonce: encrypted.nonce });
		};
		r.readAsArrayBuffer(file);
	};

	return NRS;
}(NRS || {}, jQuery));<|MERGE_RESOLUTION|>--- conflicted
+++ resolved
@@ -357,15 +357,8 @@
 			options = {};
 		}
 		var nrFields = Object.keys(fields).length;
-<<<<<<< HEAD
-
 		var formEl = (options.formEl ? NRS.escapeRespStr(options.formEl) : "#transaction_info_output_bottom");
 		var outputEl = (options.outputEl ? NRS.escapeRespStr(options.outputEl) : "#transaction_info_output_bottom");
-
-=======
-		var formEl = (options.formEl ? String(options.formEl).escapeHTML() : "#transaction_info_output_bottom");
-		var outputEl = (options.outputEl ? String(options.outputEl).escapeHTML() : "#transaction_info_output_bottom");
->>>>>>> 8aebfd15
 		var output = "";
 		var identifier = (options.identifier ? transaction[options.identifier] : transaction.transaction);
 
@@ -377,11 +370,7 @@
 					title = title.title;
 				}
 				if (key in decryptedTransaction) {
-<<<<<<< HEAD
-					output += "<div style='" + (!options.noPadding && title ? "padding-left:5px;" : "") + "'>" + (title ? "<label" + (nrFields > 1 ? " style='margin-top:5px'" : "") + "><i class='fa fa-lock'></i> " + NRS.escapeRespStr(title) + "</label>" : "") + "<div>" + NRS.escapeRespStr(decryptedTransaction[key]).nl2br() + "</div></div>";
-=======
                     output += formatMessageArea(title, nrFields, decryptedTransaction[key], options, transaction);
->>>>>>> 8aebfd15
 				} else {
 					//if a specific key was not found, the cache is outdated..
 					output = "";
@@ -450,12 +439,7 @@
 							}
 						}
 					}
-<<<<<<< HEAD
-
-					output += "<div style='" + (!options.noPadding && title ? "padding-left:5px;" : "") + "'>" + (title ? "<label" + (nrFields > 1 ? " style='margin-top:5px'" : "") + "><i class='fa fa-lock'></i> " + NRS.escapeRespStr(title) + "</label>" : "") + "<div>" + NRS.escapeRespStr(data).nl2br() + "</div></div>";
-=======
                     output += formatMessageArea(title, nrFields, data, options, transaction);
->>>>>>> 8aebfd15
 				}
 			});
 		}
@@ -597,16 +581,6 @@
                     data = NRS.decryptNote(encrypted, options, password);
 					decryptedFields[key] = data;
 				} catch (err) {
-<<<<<<< HEAD
-					decryptionError = true;
-					var message = err.message ? err.message : err;
-
-					$form.find(".callout").html(NRS.escapeRespStr(message));
-					return false;
-				}
-
-				output += "<div style='" + (!_encryptedNote.options.noPadding && title ? "padding-left:5px;" : "") + "'>" + (title ? "<label" + (nrFields > 1 ? " style='margin-top:5px'" : "") + "><i class='fa fa-lock'></i> " + NRS.escapeRespStr(title) + "</label>" : "") + "<div>" + String(data).autoLink().nl2br() + "</div></div>";
-=======
 					if (useSharedKey) {
 						data = { message: $.t("error_could_not_decrypt_message") };
 						decryptedFields[key] = data;
@@ -618,7 +592,6 @@
 					}
 				}
                 output += formatMessageArea(title, nrFields, data, _encryptedNote.options, _encryptedNote.transaction);
->>>>>>> 8aebfd15
 			}
 		});
 		if (decryptionError) {
@@ -632,13 +605,7 @@
 			delete _decryptedTransactions[decryptionKeys[0]];
 		}
 		NRS.removeDecryptionForm();
-<<<<<<< HEAD
-
 		var outputEl = (_encryptedNote.options.outputEl ? NRS.escapeRespStr(_encryptedNote.options.outputEl) : "#transaction_info_output_bottom");
-
-=======
-		var outputEl = (_encryptedNote.options.outputEl ? String(_encryptedNote.options.outputEl).escapeHTML() : "#transaction_info_output_bottom");
->>>>>>> 8aebfd15
 		$(outputEl).append(output).show();
 		_encryptedNote = null;
 		if (rememberPassword) {
