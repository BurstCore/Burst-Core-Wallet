--- conflicted
+++ resolved
@@ -18,521 +18,522 @@
  * @depends {nrs.js}
  */
 var NRS = (function (NRS, $, undefined) {
-    var LOCALE_DATE_FORMATS = {
-        "ar-SA": "dd/MM/yy",
-        "bg-BG": "dd.M.yyyy",
-        "ca-ES": "dd/MM/yyyy",
-        "zh-TW": "yyyy/M/d",
-        "cs-CZ": "d.M.yyyy",
-        "da-DK": "dd-MM-yyyy",
-        "de-DE": "dd.MM.yyyy",
-        "el-GR": "d/M/yyyy",
-        "en-US": "M/d/yyyy",
-        "fi-FI": "d.M.yyyy",
-        "fr-FR": "dd/MM/yyyy",
-        "he-IL": "dd/MM/yyyy",
-        "hu-HU": "yyyy. MM. dd.",
-        "is-IS": "d.M.yyyy",
-        "it-IT": "dd/MM/yyyy",
-        "ja-JP": "yyyy/MM/dd",
-        "ko-KR": "yyyy-MM-dd",
-        "nl-NL": "d-M-yyyy",
-        "nb-NO": "dd.MM.yyyy",
-        "pl-PL": "yyyy-MM-dd",
-        "pt-BR": "d/M/yyyy",
-        "ro-RO": "dd.MM.yyyy",
-        "ru-RU": "dd.MM.yyyy",
-        "hr-HR": "d.M.yyyy",
-        "sk-SK": "d. M. yyyy",
-        "sq-AL": "yyyy-MM-dd",
-        "sv-SE": "yyyy-MM-dd",
-        "th-TH": "d/M/yyyy",
-        "tr-TR": "dd.MM.yyyy",
-        "ur-PK": "dd/MM/yyyy",
-        "id-ID": "dd/MM/yyyy",
-        "uk-UA": "dd.MM.yyyy",
-        "be-BY": "dd.MM.yyyy",
-        "sl-SI": "d.M.yyyy",
-        "et-EE": "d.MM.yyyy",
-        "lv-LV": "yyyy.MM.dd.",
-        "lt-LT": "yyyy.MM.dd",
-        "fa-IR": "MM/dd/yyyy",
-        "vi-VN": "dd/MM/yyyy",
-        "hy-AM": "dd.MM.yyyy",
-        "az-Latn-AZ": "dd.MM.yyyy",
-        "eu-ES": "yyyy/MM/dd",
-        "mk-MK": "dd.MM.yyyy",
-        "af-ZA": "yyyy/MM/dd",
-        "ka-GE": "dd.MM.yyyy",
-        "fo-FO": "dd-MM-yyyy",
-        "hi-IN": "dd-MM-yyyy",
-        "ms-MY": "dd/MM/yyyy",
-        "kk-KZ": "dd.MM.yyyy",
-        "ky-KG": "dd.MM.yy",
-        "sw-KE": "M/d/yyyy",
-        "uz-Latn-UZ": "dd/MM yyyy",
-        "tt-RU": "dd.MM.yyyy",
-        "pa-IN": "dd-MM-yy",
-        "gu-IN": "dd-MM-yy",
-        "ta-IN": "dd-MM-yyyy",
-        "te-IN": "dd-MM-yy",
-        "kn-IN": "dd-MM-yy",
-        "mr-IN": "dd-MM-yyyy",
-        "sa-IN": "dd-MM-yyyy",
-        "mn-MN": "yy.MM.dd",
-        "gl-ES": "dd/MM/yy",
-        "kok-IN": "dd-MM-yyyy",
-        "syr-SY": "dd/MM/yyyy",
-        "dv-MV": "dd/MM/yy",
-        "ar-IQ": "dd/MM/yyyy",
-        "zh-CN": "yyyy/M/d",
-        "de-CH": "dd.MM.yyyy",
-        "en-GB": "dd/MM/yyyy",
-        "es-MX": "dd/MM/yyyy",
-        "fr-BE": "d/MM/yyyy",
-        "it-CH": "dd.MM.yyyy",
-        "nl-BE": "d/MM/yyyy",
-        "nn-NO": "dd.MM.yyyy",
-        "pt-PT": "dd-MM-yyyy",
-        "sr-Latn-CS": "d.M.yyyy",
-        "sv-FI": "d.M.yyyy",
-        "az-Cyrl-AZ": "dd.MM.yyyy",
-        "ms-BN": "dd/MM/yyyy",
-        "uz-Cyrl-UZ": "dd.MM.yyyy",
-        "ar-EG": "dd/MM/yyyy",
-        "zh-HK": "d/M/yyyy",
-        "de-AT": "dd.MM.yyyy",
-        "en-AU": "d/MM/yyyy",
-        "es-ES": "dd/MM/yyyy",
-        "fr-CA": "yyyy-MM-dd",
-        "sr-Cyrl-CS": "d.M.yyyy",
-        "ar-LY": "dd/MM/yyyy",
-        "zh-SG": "d/M/yyyy",
-        "de-LU": "dd.MM.yyyy",
-        "en-CA": "dd/MM/yyyy",
-        "es-GT": "dd/MM/yyyy",
-        "fr-CH": "dd.MM.yyyy",
-        "ar-DZ": "dd-MM-yyyy",
-        "zh-MO": "d/M/yyyy",
-        "de-LI": "dd.MM.yyyy",
-        "en-NZ": "d/MM/yyyy",
-        "es-CR": "dd/MM/yyyy",
-        "fr-LU": "dd/MM/yyyy",
-        "ar-MA": "dd-MM-yyyy",
-        "en-IE": "dd/MM/yyyy",
-        "es-PA": "MM/dd/yyyy",
-        "fr-MC": "dd/MM/yyyy",
-        "ar-TN": "dd-MM-yyyy",
-        "en-ZA": "yyyy/MM/dd",
-        "es-DO": "dd/MM/yyyy",
-        "ar-OM": "dd/MM/yyyy",
-        "en-JM": "dd/MM/yyyy",
-        "es-VE": "dd/MM/yyyy",
-        "ar-YE": "dd/MM/yyyy",
-        "en-029": "MM/dd/yyyy",
-        "es-CO": "dd/MM/yyyy",
-        "ar-SY": "dd/MM/yyyy",
-        "en-BZ": "dd/MM/yyyy",
-        "es-PE": "dd/MM/yyyy",
-        "ar-JO": "dd/MM/yyyy",
-        "en-TT": "dd/MM/yyyy",
-        "es-AR": "dd/MM/yyyy",
-        "ar-LB": "dd/MM/yyyy",
-        "en-ZW": "M/d/yyyy",
-        "es-EC": "dd/MM/yyyy",
-        "ar-KW": "dd/MM/yyyy",
-        "en-PH": "M/d/yyyy",
-        "es-CL": "dd-MM-yyyy",
-        "ar-AE": "dd/MM/yyyy",
-        "es-UY": "dd/MM/yyyy",
-        "ar-BH": "dd/MM/yyyy",
-        "es-PY": "dd/MM/yyyy",
-        "ar-QA": "dd/MM/yyyy",
-        "es-BO": "dd/MM/yyyy",
-        "es-SV": "dd/MM/yyyy",
-        "es-HN": "dd/MM/yyyy",
-        "es-NI": "dd/MM/yyyy",
-        "es-PR": "dd/MM/yyyy",
-        "am-ET": "d/M/yyyy",
-        "tzm-Latn-DZ": "dd-MM-yyyy",
-        "iu-Latn-CA": "d/MM/yyyy",
-        "sma-NO": "dd.MM.yyyy",
-        "mn-Mong-CN": "yyyy/M/d",
-        "gd-GB": "dd/MM/yyyy",
-        "en-MY": "d/M/yyyy",
-        "prs-AF": "dd/MM/yy",
-        "bn-BD": "dd-MM-yy",
-        "wo-SN": "dd/MM/yyyy",
-        "rw-RW": "M/d/yyyy",
-        "qut-GT": "dd/MM/yyyy",
-        "sah-RU": "MM.dd.yyyy",
-        "gsw-FR": "dd/MM/yyyy",
-        "co-FR": "dd/MM/yyyy",
-        "oc-FR": "dd/MM/yyyy",
-        "mi-NZ": "dd/MM/yyyy",
-        "ga-IE": "dd/MM/yyyy",
-        "se-SE": "yyyy-MM-dd",
-        "br-FR": "dd/MM/yyyy",
-        "smn-FI": "d.M.yyyy",
-        "moh-CA": "M/d/yyyy",
-        "arn-CL": "dd-MM-yyyy",
-        "ii-CN": "yyyy/M/d",
-        "dsb-DE": "d. M. yyyy",
-        "ig-NG": "d/M/yyyy",
-        "kl-GL": "dd-MM-yyyy",
-        "lb-LU": "dd/MM/yyyy",
-        "ba-RU": "dd.MM.yy",
-        "nso-ZA": "yyyy/MM/dd",
-        "quz-BO": "dd/MM/yyyy",
-        "yo-NG": "d/M/yyyy",
-        "ha-Latn-NG": "d/M/yyyy",
-        "fil-PH": "M/d/yyyy",
-        "ps-AF": "dd/MM/yy",
-        "fy-NL": "d-M-yyyy",
-        "ne-NP": "M/d/yyyy",
-        "se-NO": "dd.MM.yyyy",
-        "iu-Cans-CA": "d/M/yyyy",
-        "sr-Latn-RS": "d.M.yyyy",
-        "si-LK": "yyyy-MM-dd",
-        "sr-Cyrl-RS": "d.M.yyyy",
-        "lo-LA": "dd/MM/yyyy",
-        "km-KH": "yyyy-MM-dd",
-        "cy-GB": "dd/MM/yyyy",
-        "bo-CN": "yyyy/M/d",
-        "sms-FI": "d.M.yyyy",
-        "as-IN": "dd-MM-yyyy",
-        "ml-IN": "dd-MM-yy",
-        "en-IN": "dd-MM-yyyy",
-        "or-IN": "dd-MM-yy",
-        "bn-IN": "dd-MM-yy",
-        "tk-TM": "dd.MM.yy",
-        "bs-Latn-BA": "d.M.yyyy",
-        "mt-MT": "dd/MM/yyyy",
-        "sr-Cyrl-ME": "d.M.yyyy",
-        "se-FI": "d.M.yyyy",
-        "zu-ZA": "yyyy/MM/dd",
-        "xh-ZA": "yyyy/MM/dd",
-        "tn-ZA": "yyyy/MM/dd",
-        "hsb-DE": "d. M. yyyy",
-        "bs-Cyrl-BA": "d.M.yyyy",
-        "tg-Cyrl-TJ": "dd.MM.yy",
-        "sr-Latn-BA": "d.M.yyyy",
-        "smj-NO": "dd.MM.yyyy",
-        "rm-CH": "dd/MM/yyyy",
-        "smj-SE": "yyyy-MM-dd",
-        "quz-EC": "dd/MM/yyyy",
-        "quz-PE": "dd/MM/yyyy",
-        "hr-BA": "d.M.yyyy.",
-        "sr-Latn-ME": "d.M.yyyy",
-        "sma-SE": "yyyy-MM-dd",
-        "en-SG": "d/M/yyyy",
-        "ug-CN": "yyyy-M-d",
-        "sr-Cyrl-BA": "d.M.yyyy",
-        "es-US": "M/d/yyyy"
-    };
-
-    var LANG = window.navigator.userLanguage || window.navigator.language;
-
-    var LOCALE_DATE_FORMAT = LOCALE_DATE_FORMATS[LANG] || 'dd/MM/yyyy';
+	var LOCALE_DATE_FORMATS = {
+		"ar-SA": "dd/MM/yy",
+		"bg-BG": "dd.M.yyyy",
+		"ca-ES": "dd/MM/yyyy",
+		"zh-TW": "yyyy/M/d",
+		"cs-CZ": "d.M.yyyy",
+		"da-DK": "dd-MM-yyyy",
+		"de-DE": "dd.MM.yyyy",
+		"el-GR": "d/M/yyyy",
+		"en-US": "M/d/yyyy",
+		"fi-FI": "d.M.yyyy",
+		"fr-FR": "dd/MM/yyyy",
+		"he-IL": "dd/MM/yyyy",
+		"hu-HU": "yyyy. MM. dd.",
+		"is-IS": "d.M.yyyy",
+		"it-IT": "dd/MM/yyyy",
+		"ja-JP": "yyyy/MM/dd",
+		"ko-KR": "yyyy-MM-dd",
+		"nl-NL": "d-M-yyyy",
+		"nb-NO": "dd.MM.yyyy",
+		"pl-PL": "yyyy-MM-dd",
+		"pt-BR": "d/M/yyyy",
+		"ro-RO": "dd.MM.yyyy",
+		"ru-RU": "dd.MM.yyyy",
+		"hr-HR": "d.M.yyyy",
+		"sk-SK": "d. M. yyyy",
+		"sq-AL": "yyyy-MM-dd",
+		"sv-SE": "yyyy-MM-dd",
+		"th-TH": "d/M/yyyy",
+		"tr-TR": "dd.MM.yyyy",
+		"ur-PK": "dd/MM/yyyy",
+		"id-ID": "dd/MM/yyyy",
+		"uk-UA": "dd.MM.yyyy",
+		"be-BY": "dd.MM.yyyy",
+		"sl-SI": "d.M.yyyy",
+		"et-EE": "d.MM.yyyy",
+		"lv-LV": "yyyy.MM.dd.",
+		"lt-LT": "yyyy.MM.dd",
+		"fa-IR": "MM/dd/yyyy",
+		"vi-VN": "dd/MM/yyyy",
+		"hy-AM": "dd.MM.yyyy",
+		"az-Latn-AZ": "dd.MM.yyyy",
+		"eu-ES": "yyyy/MM/dd",
+		"mk-MK": "dd.MM.yyyy",
+		"af-ZA": "yyyy/MM/dd",
+		"ka-GE": "dd.MM.yyyy",
+		"fo-FO": "dd-MM-yyyy",
+		"hi-IN": "dd-MM-yyyy",
+		"ms-MY": "dd/MM/yyyy",
+		"kk-KZ": "dd.MM.yyyy",
+		"ky-KG": "dd.MM.yy",
+		"sw-KE": "M/d/yyyy",
+		"uz-Latn-UZ": "dd/MM yyyy",
+		"tt-RU": "dd.MM.yyyy",
+		"pa-IN": "dd-MM-yy",
+		"gu-IN": "dd-MM-yy",
+		"ta-IN": "dd-MM-yyyy",
+		"te-IN": "dd-MM-yy",
+		"kn-IN": "dd-MM-yy",
+		"mr-IN": "dd-MM-yyyy",
+		"sa-IN": "dd-MM-yyyy",
+		"mn-MN": "yy.MM.dd",
+		"gl-ES": "dd/MM/yy",
+		"kok-IN": "dd-MM-yyyy",
+		"syr-SY": "dd/MM/yyyy",
+		"dv-MV": "dd/MM/yy",
+		"ar-IQ": "dd/MM/yyyy",
+		"zh-CN": "yyyy/M/d",
+		"de-CH": "dd.MM.yyyy",
+		"en-GB": "dd/MM/yyyy",
+		"es-MX": "dd/MM/yyyy",
+		"fr-BE": "d/MM/yyyy",
+		"it-CH": "dd.MM.yyyy",
+		"nl-BE": "d/MM/yyyy",
+		"nn-NO": "dd.MM.yyyy",
+		"pt-PT": "dd-MM-yyyy",
+		"sr-Latn-CS": "d.M.yyyy",
+		"sv-FI": "d.M.yyyy",
+		"az-Cyrl-AZ": "dd.MM.yyyy",
+		"ms-BN": "dd/MM/yyyy",
+		"uz-Cyrl-UZ": "dd.MM.yyyy",
+		"ar-EG": "dd/MM/yyyy",
+		"zh-HK": "d/M/yyyy",
+		"de-AT": "dd.MM.yyyy",
+		"en-AU": "d/MM/yyyy",
+		"es-ES": "dd/MM/yyyy",
+		"fr-CA": "yyyy-MM-dd",
+		"sr-Cyrl-CS": "d.M.yyyy",
+		"ar-LY": "dd/MM/yyyy",
+		"zh-SG": "d/M/yyyy",
+		"de-LU": "dd.MM.yyyy",
+		"en-CA": "dd/MM/yyyy",
+		"es-GT": "dd/MM/yyyy",
+		"fr-CH": "dd.MM.yyyy",
+		"ar-DZ": "dd-MM-yyyy",
+		"zh-MO": "d/M/yyyy",
+		"de-LI": "dd.MM.yyyy",
+		"en-NZ": "d/MM/yyyy",
+		"es-CR": "dd/MM/yyyy",
+		"fr-LU": "dd/MM/yyyy",
+		"ar-MA": "dd-MM-yyyy",
+		"en-IE": "dd/MM/yyyy",
+		"es-PA": "MM/dd/yyyy",
+		"fr-MC": "dd/MM/yyyy",
+		"ar-TN": "dd-MM-yyyy",
+		"en-ZA": "yyyy/MM/dd",
+		"es-DO": "dd/MM/yyyy",
+		"ar-OM": "dd/MM/yyyy",
+		"en-JM": "dd/MM/yyyy",
+		"es-VE": "dd/MM/yyyy",
+		"ar-YE": "dd/MM/yyyy",
+		"en-029": "MM/dd/yyyy",
+		"es-CO": "dd/MM/yyyy",
+		"ar-SY": "dd/MM/yyyy",
+		"en-BZ": "dd/MM/yyyy",
+		"es-PE": "dd/MM/yyyy",
+		"ar-JO": "dd/MM/yyyy",
+		"en-TT": "dd/MM/yyyy",
+		"es-AR": "dd/MM/yyyy",
+		"ar-LB": "dd/MM/yyyy",
+		"en-ZW": "M/d/yyyy",
+		"es-EC": "dd/MM/yyyy",
+		"ar-KW": "dd/MM/yyyy",
+		"en-PH": "M/d/yyyy",
+		"es-CL": "dd-MM-yyyy",
+		"ar-AE": "dd/MM/yyyy",
+		"es-UY": "dd/MM/yyyy",
+		"ar-BH": "dd/MM/yyyy",
+		"es-PY": "dd/MM/yyyy",
+		"ar-QA": "dd/MM/yyyy",
+		"es-BO": "dd/MM/yyyy",
+		"es-SV": "dd/MM/yyyy",
+		"es-HN": "dd/MM/yyyy",
+		"es-NI": "dd/MM/yyyy",
+		"es-PR": "dd/MM/yyyy",
+		"am-ET": "d/M/yyyy",
+		"tzm-Latn-DZ": "dd-MM-yyyy",
+		"iu-Latn-CA": "d/MM/yyyy",
+		"sma-NO": "dd.MM.yyyy",
+		"mn-Mong-CN": "yyyy/M/d",
+		"gd-GB": "dd/MM/yyyy",
+		"en-MY": "d/M/yyyy",
+		"prs-AF": "dd/MM/yy",
+		"bn-BD": "dd-MM-yy",
+		"wo-SN": "dd/MM/yyyy",
+		"rw-RW": "M/d/yyyy",
+		"qut-GT": "dd/MM/yyyy",
+		"sah-RU": "MM.dd.yyyy",
+		"gsw-FR": "dd/MM/yyyy",
+		"co-FR": "dd/MM/yyyy",
+		"oc-FR": "dd/MM/yyyy",
+		"mi-NZ": "dd/MM/yyyy",
+		"ga-IE": "dd/MM/yyyy",
+		"se-SE": "yyyy-MM-dd",
+		"br-FR": "dd/MM/yyyy",
+		"smn-FI": "d.M.yyyy",
+		"moh-CA": "M/d/yyyy",
+		"arn-CL": "dd-MM-yyyy",
+		"ii-CN": "yyyy/M/d",
+		"dsb-DE": "d. M. yyyy",
+		"ig-NG": "d/M/yyyy",
+		"kl-GL": "dd-MM-yyyy",
+		"lb-LU": "dd/MM/yyyy",
+		"ba-RU": "dd.MM.yy",
+		"nso-ZA": "yyyy/MM/dd",
+		"quz-BO": "dd/MM/yyyy",
+		"yo-NG": "d/M/yyyy",
+		"ha-Latn-NG": "d/M/yyyy",
+		"fil-PH": "M/d/yyyy",
+		"ps-AF": "dd/MM/yy",
+		"fy-NL": "d-M-yyyy",
+		"ne-NP": "M/d/yyyy",
+		"se-NO": "dd.MM.yyyy",
+		"iu-Cans-CA": "d/M/yyyy",
+		"sr-Latn-RS": "d.M.yyyy",
+		"si-LK": "yyyy-MM-dd",
+		"sr-Cyrl-RS": "d.M.yyyy",
+		"lo-LA": "dd/MM/yyyy",
+		"km-KH": "yyyy-MM-dd",
+		"cy-GB": "dd/MM/yyyy",
+		"bo-CN": "yyyy/M/d",
+		"sms-FI": "d.M.yyyy",
+		"as-IN": "dd-MM-yyyy",
+		"ml-IN": "dd-MM-yy",
+		"en-IN": "dd-MM-yyyy",
+		"or-IN": "dd-MM-yy",
+		"bn-IN": "dd-MM-yy",
+		"tk-TM": "dd.MM.yy",
+		"bs-Latn-BA": "d.M.yyyy",
+		"mt-MT": "dd/MM/yyyy",
+		"sr-Cyrl-ME": "d.M.yyyy",
+		"se-FI": "d.M.yyyy",
+		"zu-ZA": "yyyy/MM/dd",
+		"xh-ZA": "yyyy/MM/dd",
+		"tn-ZA": "yyyy/MM/dd",
+		"hsb-DE": "d. M. yyyy",
+		"bs-Cyrl-BA": "d.M.yyyy",
+		"tg-Cyrl-TJ": "dd.MM.yy",
+		"sr-Latn-BA": "d.M.yyyy",
+		"smj-NO": "dd.MM.yyyy",
+		"rm-CH": "dd/MM/yyyy",
+		"smj-SE": "yyyy-MM-dd",
+		"quz-EC": "dd/MM/yyyy",
+		"quz-PE": "dd/MM/yyyy",
+		"hr-BA": "d.M.yyyy.",
+		"sr-Latn-ME": "d.M.yyyy",
+		"sma-SE": "yyyy-MM-dd",
+		"en-SG": "d/M/yyyy",
+		"ug-CN": "yyyy-M-d",
+		"sr-Cyrl-BA": "d.M.yyyy",
+		"es-US": "M/d/yyyy"
+	};
+
+	var LANG = window.navigator.userLanguage || window.navigator.language;
+
+	var LOCALE_DATE_FORMAT = LOCALE_DATE_FORMATS[LANG] || 'dd/MM/yyyy';
 
     NRS.formatVolume = function (volume) {
-        var sizes = ['B', 'KB', 'MB', 'GB', 'TB'];
-        if (volume == 0) return '0 B';
-        var i = parseInt(Math.floor(Math.log(volume) / Math.log(1024)));
+		var sizes = ['B', 'KB', 'MB', 'GB', 'TB'];
+		if (volume == 0) return '0 B';
+		var i = parseInt(Math.floor(Math.log(volume) / Math.log(1024)));
 
         volume = Math.round(volume / Math.pow(1024, i));
-        var size = sizes[i];
+		var size = sizes[i];
 
         var digits = [], formattedVolume = "";
-        do {
-            digits[digits.length] = volume % 10;
-            volume = Math.floor(volume / 10);
-        } while (volume > 0);
-        for (i = 0; i < digits.length; i++) {
-            if (i > 0 && i % 3 == 0) {
-                formattedVolume = "'" + formattedVolume;
-            }
-            formattedVolume = digits[i] + formattedVolume;
-        }
-        return formattedVolume + " " + size;
-    };
+		do {
+			digits[digits.length] = volume % 10;
+			volume = Math.floor(volume / 10);
+		} while (volume > 0);
+		for (i = 0; i < digits.length; i++) {
+			if (i > 0 && i % 3 == 0) {
+				formattedVolume = "'" + formattedVolume;
+			}
+			formattedVolume = digits[i] + formattedVolume;
+		}
+		return formattedVolume + " " + size;
+	};
 
     NRS.formatWeight = function (weight) {
-        var digits = [],
-            formattedWeight = "",
-            i;
-        do {
-            digits[digits.length] = weight % 10;
-            weight = Math.floor(weight / 10);
-        } while (weight > 0);
-        for (i = 0; i < digits.length; i++) {
-            if (i > 0 && i % 3 == 0) {
-                formattedWeight = "'" + formattedWeight;
-            }
-            formattedWeight = digits[i] + formattedWeight;
-        }
-        return formattedWeight.escapeHTML();
-    };
+		var digits = [],
+			formattedWeight = "",
+			i;
+		do {
+			digits[digits.length] = weight % 10;
+			weight = Math.floor(weight / 10);
+		} while (weight > 0);
+		for (i = 0; i < digits.length; i++) {
+			if (i > 0 && i % 3 == 0) {
+				formattedWeight = "'" + formattedWeight;
+			}
+			formattedWeight = digits[i] + formattedWeight;
+		}
+		return formattedWeight.escapeHTML();
+	};
 
     NRS.formatOrderPricePerWholeQNT = function (price, decimals) {
-        price = NRS.calculateOrderPricePerWholeQNT(price, decimals, true);
-
-        return NRS.format(price);
-    };
+		price = NRS.calculateOrderPricePerWholeQNT(price, decimals, true);
+
+		return NRS.format(price);
+	};
 
     NRS.calculateOrderPricePerWholeQNT = function (price, decimals, returnAsObject) {
-        if (typeof price != "object") {
-            price = new BigInteger(String(price));
-        }
-
-        return NRS.convertToNXT(price.multiply(new BigInteger("" + Math.pow(10, decimals))), returnAsObject);
-    };
+		if (typeof price != "object") {
+			price = new BigInteger(String(price));
+		}
+
+		return NRS.convertToNXT(price.multiply(new BigInteger("" + Math.pow(10, decimals))), returnAsObject);
+	};
 
     NRS.calculatePricePerWholeQNT = function (price, decimals) {
-        price = String(price);
-
-        if (decimals) {
-            var toRemove = price.slice(-decimals);
-
-            if (!/^[0]+$/.test(toRemove)) {
-                //return new Big(price).div(new Big(Math.pow(10, decimals))).round(8, 0);
-                throw $.t("error_invalid_input");
-            } else {
-                return price.slice(0, -decimals);
-            }
-        } else {
-            return price;
-        }
-    };
+		price = String(price);
+
+		if (decimals) {
+			var toRemove = price.slice(-decimals);
+
+			if (!/^[0]+$/.test(toRemove)) {
+				//return new Big(price).div(new Big(Math.pow(10, decimals))).round(8, 0);
+				throw $.t("error_invalid_input");
+			} else {
+				return price.slice(0, -decimals);
+			}
+		} else {
+			return price;
+		}
+	};
 
     NRS.calculateOrderTotalNQT = function (quantityQNT, priceNQT) {
-        if (typeof quantityQNT != "object") {
-            quantityQNT = new BigInteger(String(quantityQNT));
-        }
-
-        if (typeof priceNQT != "object") {
-            priceNQT = new BigInteger(String(priceNQT));
-        }
-
-        var orderTotal = quantityQNT.multiply(priceNQT);
-
-        return orderTotal.toString();
-    };
+		if (typeof quantityQNT != "object") {
+			quantityQNT = new BigInteger(String(quantityQNT));
+		}
+
+		if (typeof priceNQT != "object") {
+			priceNQT = new BigInteger(String(priceNQT));
+		}
+
+		var orderTotal = quantityQNT.multiply(priceNQT);
+
+		return orderTotal.toString();
+	};
 
     NRS.calculateOrderTotal = function (quantityQNT, priceNQT) {
-        if (typeof quantityQNT != "object") {
-            quantityQNT = new BigInteger(String(quantityQNT));
-        }
-
-        if (typeof priceNQT != "object") {
-            priceNQT = new BigInteger(String(priceNQT));
-        }
-
-        return NRS.convertToNXT(quantityQNT.multiply(priceNQT));
-    };
+		if (typeof quantityQNT != "object") {
+			quantityQNT = new BigInteger(String(quantityQNT));
+		}
+
+		if (typeof priceNQT != "object") {
+			priceNQT = new BigInteger(String(priceNQT));
+		}
+
+		return NRS.convertToNXT(quantityQNT.multiply(priceNQT));
+	};
 
     NRS.calculatePercentage = function (a, b, rounding_mode) {
-        if (rounding_mode != undefined) { // Rounding mode from Big.js
-            Big.RM = rounding_mode;
-        }
-        a = new Big(String(a));
-        b = new Big(String(b));
-
-        var result = a.div(b).times(new Big("100")).toFixed(2);
-        Big.RM = 1;
-
-        return result.toString();
-    };
+		if (rounding_mode != undefined) { // Rounding mode from Big.js
+			Big.RM = rounding_mode;
+		}
+		a = new Big(String(a));
+		b = new Big(String(b));
+
+		var result = a.div(b).times(new Big("100")).toFixed(2);
+		Big.RM = 1;
+
+		return result.toString();
+	};
 
     NRS.convertToNXT = function (amount, returnAsObject) {
-        var negative = "";
-        var afterComma = "";
-
-        if (typeof amount != "object") {
-            amount = new BigInteger(String(amount));
-        }
-
-        var fractionalPart = amount.mod(new BigInteger("100000000")).toString(); //.replace(/0+$/, ""); //todo: check if equal to zero first
-
-        amount = amount.divide(new BigInteger("100000000"));
-
-        if (amount.compareTo(BigInteger.ZERO) < 0) {
-            amount = amount.abs();
-            negative = "-";
-        }
-
-        if (fractionalPart && fractionalPart != "0") {
-            afterComma = ".";
-
-            for (var i = fractionalPart.length; i < 8; i++) {
-                afterComma += "0";
-            }
-
-            afterComma += fractionalPart.replace(/0+$/, "");
-        }
-
-        amount = amount.toString();
-
-        if (returnAsObject) {
-            return {
-                "negative": negative,
-                "amount": amount,
-                "afterComma": afterComma
-            };
-        } else {
-            return negative + amount + afterComma;
-        }
-    };
+		var negative = "";
+		var afterComma = "";
+
+		if (typeof amount != "object") {
+			amount = new BigInteger(String(amount));
+		}
+
+		var fractionalPart = amount.mod(new BigInteger("100000000")).toString(); //.replace(/0+$/, ""); //todo: check if equal to zero first
+
+		amount = amount.divide(new BigInteger("100000000"));
+
+		if (amount.compareTo(BigInteger.ZERO) < 0) {
+			amount = amount.abs();
+			negative = "-";
+		}
+
+		if (fractionalPart && fractionalPart != "0") {
+			afterComma = ".";
+
+			for (var i = fractionalPart.length; i < 8; i++) {
+				afterComma += "0";
+			}
+
+			afterComma += fractionalPart.replace(/0+$/, "");
+		}
+
+		amount = amount.toString();
+
+		if (returnAsObject) {
+			return {
+				"negative": negative,
+				"amount": amount,
+				"afterComma": afterComma
+			};
+		} else {
+			return negative + amount + afterComma;
+		}
+	};
 
     NRS.amountToPrecision = function (amount, decimals) {
-        amount = String(amount);
-
-        var parts = amount.split(".");
-
-        //no fractional part
-        if (parts.length == 1) {
-            return parts[0];
-        } else if (parts.length == 2) {
-            var fraction = parts[1];
-            fraction = fraction.replace(/0+$/, "");
-
-            if (fraction.length > decimals) {
-                fraction = fraction.substring(0, decimals);
-            }
-
-            return parts[0] + "." + fraction;
-        } else {
-            throw $.t("error_invalid_input");
-        }
-    };
+		amount = String(amount);
+
+		var parts = amount.split(".");
+
+		//no fractional part
+		if (parts.length == 1) {
+			return parts[0];
+		} else if (parts.length == 2) {
+			var fraction = parts[1];
+			fraction = fraction.replace(/0+$/, "");
+
+			if (fraction.length > decimals) {
+				fraction = fraction.substring(0, decimals);
+			}
+
+			return parts[0] + "." + fraction;
+		} else {
+			throw $.t("error_invalid_input");
+		}
+	};
 
     NRS.convertToNQT = function (currency) {
-        currency = String(currency);
-
-        var parts = currency.split(".");
-
-        var amount = parts[0];
-
-        //no fractional part
+		currency = String(currency);
+
+		var parts = currency.split(".");
+
+		var amount = parts[0];
+
+		//no fractional part
         var fraction;
-        if (parts.length == 1) {
+		if (parts.length == 1) {
             fraction = "00000000";
-        } else if (parts.length == 2) {
-            if (parts[1].length <= 8) {
+		} else if (parts.length == 2) {
+			if (parts[1].length <= 8) {
                 fraction = parts[1];
-            } else {
+			} else {
                 fraction = parts[1].substring(0, 8);
-            }
-        } else {
-            throw $.t("error_invalid_input");
-        }
-
-        for (var i = fraction.length; i < 8; i++) {
-            fraction += "0";
-        }
-
-        var result = amount + "" + fraction;
-
-        //in case there's a comma or something else in there.. at this point there should only be numbers
-        if (!/^\d+$/.test(result)) {
-            throw $.t("error_invalid_input");
-        }
-
-        //remove leading zeroes
-        result = result.replace(/^0+/, "");
-
-        if (result === "") {
-            result = "0";
-        }
-
-        return result;
-    };
+			}
+		} else {
+			throw $.t("error_invalid_input");
+		}
+
+		for (var i = fraction.length; i < 8; i++) {
+			fraction += "0";
+		}
+
+		var result = amount + "" + fraction;
+
+		//in case there's a comma or something else in there.. at this point there should only be numbers
+		if (!/^\d+$/.test(result)) {
+			throw $.t("error_invalid_input");
+		}
+
+		//remove leading zeroes
+		result = result.replace(/^0+/, "");
+
+		if (result === "") {
+			result = "0";
+		}
+
+		return result;
+	};
 
     NRS.convertToQNTf = function (quantity, decimals, returnAsObject) {
-        quantity = String(quantity);
-
-        if (quantity.length < decimals) {
-            for (var i = quantity.length; i < decimals; i++) {
-                quantity = "0" + quantity;
-            }
-        }
-
-        var afterComma = "";
-
-        if (decimals) {
-            afterComma = "." + quantity.substring(quantity.length - decimals);
-            quantity = quantity.substring(0, quantity.length - decimals);
-
-            if (!quantity) {
-                quantity = "0";
-            }
-
-            afterComma = afterComma.replace(/0+$/, "");
-
-            if (afterComma == ".") {
-                afterComma = "";
-            }
-        }
-
-        if (returnAsObject) {
-            return {
-                "amount": quantity,
-                "afterComma": afterComma
-            };
-        } else {
-            return quantity + afterComma;
-        }
-    };
+		quantity = String(quantity);
+
+		if (quantity.length < decimals) {
+			for (var i = quantity.length; i < decimals; i++) {
+				quantity = "0" + quantity;
+			}
+		}
+
+		var afterComma = "";
+
+		if (decimals) {
+			afterComma = "." + quantity.substring(quantity.length - decimals);
+			quantity = quantity.substring(0, quantity.length - decimals);
+
+			if (!quantity) {
+				quantity = "0";
+			}
+
+			afterComma = afterComma.replace(/0+$/, "");
+
+			if (afterComma == ".") {
+				afterComma = "";
+			}
+		}
+
+		if (returnAsObject) {
+			return {
+				"amount": quantity,
+				"afterComma": afterComma
+			};
+		} else {
+			return quantity + afterComma;
+		}
+	};
 
     NRS.convertToQNT = function (quantity, decimals) {
-        quantity = String(quantity);
-
-        var parts = quantity.split(".");
-
-        var qnt = parts[0];
-
-        //no fractional part
+		quantity = String(quantity);
+
+		var parts = quantity.split(".");
+
+		var qnt = parts[0];
+
+		//no fractional part
         var i;
-        if (parts.length == 1) {
-            if (decimals) {
+		if (parts.length == 1) {
+			if (decimals) {
                 for (i = 0; i < decimals; i++) {
-                    qnt += "0";
-                }
-            }
-        } else if (parts.length == 2) {
-            var fraction = parts[1];
-            if (fraction.length > decimals) {
-                throw $.t("error_fraction_decimals", {
-                    "decimals": decimals
-                });
-            } else if (fraction.length < decimals) {
+					qnt += "0";
+				}
+			}
+		} else if (parts.length == 2) {
+			var fraction = parts[1];
+			if (fraction.length > decimals) {
+				throw $.t("error_fraction_decimals", {
+					"decimals": decimals
+				});
+			} else if (fraction.length < decimals) {
                 for (i = fraction.length; i < decimals; i++) {
-                    fraction += "0";
-                }
-            }
-            qnt += fraction;
-        } else {
-            throw $.t("error_invalid_input");
-        }
-
-        //in case there's a comma or something else in there.. at this point there should only be numbers
-        if (!/^\d+$/.test(qnt)) {
-            throw $.t("error_invalid_input_numbers");
-        }
+					fraction += "0";
+				}
+			}
+			qnt += fraction;
+		} else {
+			throw $.t("error_invalid_input");
+		}
+
+		//in case there's a comma or something else in there.. at this point there should only be numbers
+		if (!/^\d+$/.test(qnt)) {
+			throw $.t("error_invalid_input_numbers");
+		}
         try {
             if (parseInt(qnt) === 0) {
                 return "0";
             }
-<<<<<<< HEAD
-        } catch(e) {}
+        } catch (e) {
+        }
 
 		//remove leading zeroes
 		return qnt.replace(/^0+/, "");
 	};
 
-	NRS.format = function(params, no_escaping) {
+    NRS.format = function (params, no_escaping) {
+        var amount;
 		if (typeof params != "object") {
-			var amount = String(params);
+            amount = String(params);
 			var negative = amount.charAt(0) == "-" ? "-" : "";
 			if (negative) {
 				amount = amount.substring(1);
@@ -544,7 +545,7 @@
 			};
 		}
 
-		var amount = String(params.amount);
+        amount = String(params.amount);
 
 		var digits = amount.split("").reverse();
 		var formattedAmount = "";
@@ -565,11 +566,11 @@
 		return output;
 	};
 
-	NRS.formatQuantity = function(quantity, decimals, no_escaping) {
+    NRS.formatQuantity = function (quantity, decimals, no_escaping) {
 		return NRS.format(NRS.convertToQNTf(quantity, decimals, true), no_escaping);
 	};
 
-	NRS.formatAmount = function(amount, round, no_escaping) {
+    NRS.formatAmount = function (amount, round, no_escaping) {
 		if (typeof amount == "undefined") {
 			return "0";
 		} else if (typeof amount == "string") {
@@ -578,7 +579,6 @@
 
 		var negative = "";
 		var afterComma = "";
-		var formattedAmount = "";
 
 		if (typeof amount == "object") {
 			var params = NRS.convertToNXT(amount, true);
@@ -598,12 +598,11 @@
 			}
 
 			amount = "" + amount;
-
 			if (amount.indexOf(".") !== -1) {
-				var afterComma = amount.substr(amount.indexOf("."));
+                afterComma = amount.substr(amount.indexOf("."));
 				amount = amount.replace(afterComma, "");
 			} else {
-				var afterComma = "";
+                afterComma = "";
 			}
 		}
 
@@ -614,11 +613,29 @@
 		}, no_escaping);
 	};
 
-	NRS.formatTimestamp = function(timestamp, date_only) {
+    NRS.fromEpochTime = function (epochTime) {
+        if (NRS.constants.EPOCH_BEGINNING == 0) {
+            throw "undefined epoch beginning";
+        }
+        return epochTime * 1000 + NRS.constants.EPOCH_BEGINNING - 500;
+    };
+
+    NRS.toEpochTime = function (currentTime) {
+        if (currentTime == undefined) {
+            currentTime = new Date();
+        }
+        if (NRS.constants.EPOCH_BEGINNING == 0) {
+            throw "undefined epoch beginning";
+        }
+        return Math.floor((currentTime - NRS.constants.EPOCH_BEGINNING) / 1000);
+    };
+
+    NRS.formatTimestamp = function (timestamp, date_only) {
+        var date;
 		if (typeof timestamp == "object") {
-			var date = timestamp;
-		} else {
-			var date = new Date(Date.UTC(2013, 10, 24, 12, 0, 0, 0) + timestamp * 1000);
+            date = timestamp;
+		} else {
+            date = new Date(NRS.fromEpochTime(timestamp));
 		}
 
 		if (!isNaN(date) && typeof(date.getFullYear) == 'function') {
@@ -627,7 +644,7 @@
 			var M = date.getMonth() + 1;
 			var MM = M < 10 ? '0' + M : M;
 			var yyyy = date.getFullYear();
-			var yy = new String(yyyy).substring(2);
+            var yy = String(yyyy).substring(2);
 
          var res = LOCALE_DATE_FORMAT
 				.replace(/dd/g, dd)
@@ -644,10 +661,11 @@
 				var seconds = date.getSeconds();
 
 				if (NRS.settings["24_hour_format"] == "0") {
-					hours = hours % 12;
-				}
-				if (hours < 10) {
-					hours = "0" + hours;
+                    if (originalHours == 0) {
+                        hours += 12;
+                    } else if (originalHours >= 13 && originalHours <= 23) {
+                        hours -= 12;
+				}
 				}
 				if (minutes < 10) {
 					minutes = "0" + minutes;
@@ -658,7 +676,7 @@
 				res += " " + hours + ":" + minutes + ":" + seconds;
 
 				if (NRS.settings["24_hour_format"] == "0") {
-					res += " " + (originalHours > 12 ? "PM" : "AM");
+                    res += " " + (originalHours >= 12 ? "PM" : "AM");
 				}
 			}
 
@@ -668,34 +686,7 @@
 		}
 	};
 
-	NRS.formatTime = function(timestamp) {
-		var date = new Date(Date.UTC(2013, 10, 24, 12, 0, 0, 0) + timestamp * 1000);
-
-		if (!isNaN(date) && typeof(date.getFullYear) == 'function') {
-			var res = "";
-
-			var hours = date.getHours();
-			var minutes = date.getMinutes();
-			var seconds = date.getSeconds();
-
-			if (hours < 10) {
-				hours = "0" + hours;
-			}
-			if (minutes < 10) {
-				minutes = "0" + minutes;
-			}
-			if (seconds < 10) {
-				seconds = "0" + seconds;
-			}
-			res += " " + hours + ":" + minutes + ":" + seconds;
-
-			return res;
-		} else {
-			return date.toLocaleString();
-		}
-	};
-
-	NRS.isPrivateIP = function(ip) {
+    NRS.isPrivateIP = function (ip) {
 		if (!/^\d+\.\d+\.\d+\.\d+$/.test(ip)) {
 			return false;
 		}
@@ -703,7 +694,7 @@
       return parts[0] === '10' || parts[0] == '127' || parts[0] === '172' && (parseInt(parts[1], 10) >= 16 && parseInt(parts[1], 10) <= 31) || parts[0] === '192' && parts[1] === '168';
 	};
 
-	NRS.convertToHex16 = function(str) {
+    NRS.convertToHex16 = function (str) {
 		var hex, i;
 		var result = "";
 		for (i = 0; i < str.length; i++) {
@@ -714,7 +705,7 @@
 		return result;
 	};
 
-	NRS.convertFromHex16 = function(hex) {
+    NRS.convertFromHex16 = function (hex) {
 		var j;
 		var hexes = hex.match(/.{1,4}/g) || [];
 		var back = "";
@@ -725,15 +716,16 @@
 		return back;
 	};
 
-	NRS.convertFromHex8 = function(hex) {
-		var hex = hex.toString(); //force conversion
+    NRS.convertFromHex8 = function (hex) {
+        var hexStr = hex.toString(); //force conversion
 		var str = '';
-		for (var i = 0; i < hex.length; i += 2)
-			str += String.fromCharCode(parseInt(hex.substr(i, 2), 16));
+        for (var i = 0; i < hexStr.length; i += 2) {
+            str += String.fromCharCode(parseInt(hexStr.substr(i, 2), 16));
+        }
 		return str;
 	};
 
-	NRS.convertToHex8 = function(str) {
+    NRS.convertToHex8 = function (str) {
 		var hex = '';
 		for (var i = 0; i < str.length; i++) {
 			hex += '' + str.charCodeAt(i).toString(16);
@@ -741,18 +733,14 @@
 		return hex;
 	};
 
-	NRS.getFormData = function($form, unmodified) {
+    NRS.getFormData = function ($form, unmodified) {
 		var serialized = $form.serializeArray();
 		var data = {};
-
-		/*
+        var multiValuedFields = ["phasingWhitelisted", "controlWhitelisted"];
 		for (var s in serialized) {
-			data[serialized[s]['name']] = serialized[s]['value']
-		}
-		*/
-
-		var multiValuedFields = ["phasingWhitelisted", "controlWhitelisted"];
-		for (var s in serialized) {
+            if (!serialized.hasOwnProperty(s)) {
+                continue;
+		}
 			if (multiValuedFields.indexOf(serialized[s]["name"]) > -1) {
 				if (serialized[s]['value'] != "") {
 					if (serialized[s]['name'] in data) {
@@ -765,20 +753,16 @@
 			} else {
 				data[serialized[s]['name']] = serialized[s]['value'];
 			}
-			
-		}
-		
-
+		}
 		if (!unmodified) {
 			delete data.request_type;
 			delete data.converted_account_id;
 			delete data.merchant_info;
 		}
-
 		return data;
 	};
 
-	NRS.convertNumericToRSAccountFormat = function(account) {
+    NRS.convertNumericToRSAccountFormat = function (account) {
 		if (/^NXT\-/i.test(account)) {
 			return String(account).escapeHTML();
 		} else {
@@ -792,7 +776,7 @@
 		}
 	};
 
-	NRS.getAccountLink = function(object, acc) {
+    NRS.getAccountLink = function (object, acc) {
 		if (typeof object[acc + "RS"] == "undefined") {
 			return "/";
 		} else {
@@ -800,7 +784,7 @@
 		}
 	};
 
-	NRS.getAccountTitle = function(object, acc) {
+    NRS.getAccountTitle = function (object, acc) {
 		var type = typeof object;
 
 		var formattedAcc = "";
@@ -825,7 +809,7 @@
 		}
 	};
 
-	NRS.getAccountFormatted = function(object, acc) {
+    NRS.getAccountFormatted = function (object, acc) {
 		var type = typeof object;
 
 		if (type == "string" || type == "number") {
@@ -839,7 +823,7 @@
 		}
 	};
 
-	NRS.setupClipboardFunctionality = function() {
+    NRS.setupClipboardFunctionality = function () {
 		var elements = "#asset_id_dropdown .dropdown-menu a, #account_id_dropdown .dropdown-menu a";
 
 		if (NRS.isLocalHost) {
@@ -849,7 +833,7 @@
 		var $el = $(elements);
 
 		if (NRS.inApp) {
-			$el.on("click", function() {
+            $el.on("click", function () {
 				parent.postMessage({
 					"type": "copy",
 					"text": NRS.getClipboardText($(this).data("type"))
@@ -864,7 +848,7 @@
 				moviePath: "js/3rdparty/zeroclipboard.swf"
 			});
 
-			clipboard.on("dataRequested", function(client, args) {
+            clipboard.on("dataRequested", function (client) {
 				client.setText(NRS.getClipboardText($(this).data("type")));
 			});
 
@@ -873,14 +857,14 @@
 				$el.parent().remove(".dropdown-menu");
 			}
 
-			clipboard.on("complete", function(client, args) {
+            clipboard.on("complete", function () {
 				$.growl($.t("success_clipboard_copy"), {
 					"type": "success"
 				});
 			});
 
 			if (!NRS.getCookie("clipboard_warning_shown")) {
-				clipboard.on("noflash", function(client, args) {
+                clipboard.on("noflash", function () {
 					$("#account_id_dropdown .dropdown-menu, #asset_id_dropdown .dropdown-menu").remove();
 					$("#account_id_dropdown, #asset_id").data("toggle", "");
 					$.growl($.t("error_clipboard_copy_noflash"), {
@@ -890,7 +874,7 @@
 				NRS.setCookie("clipboard_warning_shown", "1", 30);
 			}
 
-			clipboard.on("wrongflash", function(client, args) {
+            clipboard.on("wrongflash", function () {
 				$("#account_id_dropdown .dropdown-menu, #asset_id_dropdown .dropdown-menu").remove();
 				$("#account_id_dropdown, #asset_id").data("toggle", "");
 				$.growl($.t("error_clipboard_copy_wrongflash"));
@@ -898,7 +882,8 @@
 		}
 	};
 
-	NRS.getClipboardText = function(type) {
+    NRS.getClipboardText = function (type) {
+        var assetId = $("#asset_id");
 		switch (type) {
 			case "account_rs":
 				return NRS.accountRS;
@@ -910,10 +895,10 @@
 				return document.URL.replace(/#.*$/, "") + "#send:" + encodeURIComponent(NRS.accountRS);
 				break;
 			case "asset_id":
-				return $("#asset_id").text();
+                return assetId.text();
 				break;
 			case "asset_link":
-				return document.URL.replace(/#.*/, "") + "#asset:" + $("#asset_id").text();
+                return document.URL.replace(/#.*/, "") + "#asset:" + assetId.text();
 				break;
 			default:
 				return "";
@@ -921,7 +906,7 @@
 		}
 	};
 
-	NRS.dataLoaded = function(data, noPageLoad) {
+    NRS.dataLoaded = function (data, noPageLoad) {
 		var $el = $("#" + NRS.currentPage + "_contents");
 
 		if ($el.length) {
@@ -938,7 +923,7 @@
 		}
 	};
 
-	NRS.dataLoadFinished = function($el, fadeIn) {
+    NRS.dataLoadFinished = function ($el, fadeIn) {
 		var $parent = $el.parent();
 
 		if (fadeIn) {
@@ -983,15 +968,18 @@
 		}
 
 		if (fadeIn) {
-			$parent.stop(true, true).fadeIn(400, function() {
+            $parent.stop(true, true).fadeIn(400, function () {
 				$parent.show();
 			});
 		}
 	};
 
-	NRS.createInfoTable = function(data, fixed) {
+    NRS.createInfoTable = function (data, fixed) {
 		var rows = "";
 		for (var key in data) {
+            if (!data.hasOwnProperty(key)) {
+                continue;
+            }
 			var value = data[key];
 
 			var match = key.match(/(.*)(NQT|QNT|RS)$/);
@@ -1002,7 +990,7 @@
 				type = match[2];
 			}
 
-			key = key.replace(/\s+/g, "").replace(/([A-Z])/g, function($1) {
+            key = key.replace(/\s+/g, "").replace(/([A-Z])/g, function ($1) {
 				return "_" + $1.toLowerCase();
 			});
 
@@ -1037,7 +1025,7 @@
 		return rows;
 	};
 
-	NRS.getSelectedText = function() {
+    NRS.getSelectedText = function () {
 		var t = "";
 		if (window.getSelection) {
 			t = window.getSelection().toString();
@@ -1049,20 +1037,16 @@
 		return t;
 	};
 
-	NRS.formatStyledAmount = function(amount, round) {
-		var amount = NRS.formatAmount(amount, round);
-
-		amount = amount.split(".");
+    NRS.formatStyledAmount = function (strAmount, round) {
+        var amount = NRS.formatAmount(strAmount, round).split(".");
 		if (amount.length == 2) {
-			amount = amount[0] + "<span style='font-size:12px'>." + amount[1] + "</span>";
-		} else {
-			amount = amount[0];
-		}
-
-		return amount;
-	};
-
-	NRS.getUnconfirmedTransactionsFromCache = function(type, subtype, fields, single) {
+            return amount[0] + "<span style='font-size:12px'>." + amount[1] + "</span>";
+		} else {
+            return amount[0];
+		}
+	};
+
+    NRS.getUnconfirmedTransactionsFromCache = function (type, subtype, fields, single) {
 		if (!NRS.unconfirmedTransactions.length) {
 			return false;
 		}
@@ -1086,6 +1070,9 @@
 
 			if (fields) {
 				for (var key in fields) {
+                    if (!fields.hasOwnProperty(key)) {
+                        continue;
+                    }
 					if (unconfirmedTransaction[key] == fields[key]) {
 						if (single) {
 							return NRS.completeUnconfirmedTransactionDetails(unconfirmedTransaction);
@@ -1106,7 +1093,7 @@
 		if (single || unconfirmedTransactions.length == 0) {
 			return false;
 		} else {
-			$.each(unconfirmedTransactions, function(key, val) {
+            $.each(unconfirmedTransactions, function (key, val) {
 				unconfirmedTransactions[key] = NRS.completeUnconfirmedTransactionDetails(val);
 			});
 
@@ -1114,11 +1101,11 @@
 		}
 	};
 
-	NRS.completeUnconfirmedTransactionDetails = function(unconfirmedTransaction) {
+    NRS.completeUnconfirmedTransactionDetails = function (unconfirmedTransaction) {
 		if (unconfirmedTransaction.type == 3 && unconfirmedTransaction.subtype == 4 && !unconfirmedTransaction.name) {
 			NRS.sendRequest("getDGSGood", {
 				"goods": unconfirmedTransaction.attachment.goods
-			}, function(response) {
+            }, function (response) {
 				unconfirmedTransaction.name = response.name;
 				unconfirmedTransaction.buyer = unconfirmedTransaction.sender;
 				unconfirmedTransaction.buyerRS = unconfirmedTransaction.senderRS;
@@ -1132,11 +1119,11 @@
 		return unconfirmedTransaction;
 	};
 
-	NRS.hasTransactionUpdates = function(transactions) {
+    NRS.hasTransactionUpdates = function (transactions) {
 		return ((transactions && transactions.length) || NRS.unconfirmedTransactionsChange);
 	};
 
-	NRS.showMore = function($el) {
+    NRS.showMore = function ($el) {
 		if (!$el) {
 			$el = $("#" + NRS.currentPage + "_contents");
 			if (!$el.length) {
@@ -1147,11 +1134,11 @@
 		var moreText = "Show more...";
 		var lessText = "Show less...";
 
-		$el.find(".showmore > .moreblock").each(function() {
+        $el.find(".showmore > .moreblock").each(function () {
 			if ($(this).height() > adjustheight) {
 				$(this).css("height", adjustheight).css("overflow", "hidden");
 				$(this).parent(".showmore").append(' <a href="#" class="adjust"></a>');
-				$(this).parent(".showmore").find("a.adjust").text(moreText).click(function(e) {
+                $(this).parent(".showmore").find("a.adjust").text(moreText).click(function (e) {
 					e.preventDefault();
 
 					if ($(this).text() == moreText) {
@@ -1168,12 +1155,12 @@
 		});
 	};
 
-	NRS.showFullDescription = function($el) {
+    NRS.showFullDescription = function ($el) {
 		$el.addClass("open").removeClass("closed");
 		$el.find(".description_toggle").text("Less...");
 	};
 
-	NRS.showPartialDescription = function($el) {
+    NRS.showPartialDescription = function ($el) {
 		if ($el.hasClass("open") || $el.height() > 40) {
 			$el.addClass("closed").removeClass("open");
 			$el.find(".description_toggle").text("More...");
@@ -1182,7 +1169,7 @@
 		}
 	};
 
-	$("body").on(".description_toggle", "click", function(e) {
+    $("body").on(".description_toggle", "click", function (e) {
 		e.preventDefault();
 
 		if ($(this).closest(".description").hasClass("open")) {
@@ -1192,29 +1179,32 @@
 		}
 	});
 
-	$("#offcanvas_toggle").on("click", function(e) {
+    $("#offcanvas_toggle").on("click", function (e) {
 		e.preventDefault();
 
 		//If window is small enough, enable sidebar push menu
+        var leftSide = $(".left-side");
+        var rightSide = $(".right-side");
 		if ($(window).width() <= 992) {
-			$('.row-offcanvas').toggleClass('active');
-			$('.left-side').removeClass("collapse-left");
-			$(".right-side").removeClass("strech");
-			$('.row-offcanvas').toggleClass("relative");
+            var rowOffCanvas = $('.row-offcanvas');
+            rowOffCanvas.toggleClass('active');
+            leftSide.removeClass("collapse-left");
+            rightSide.removeClass("strech");
+            rowOffCanvas.toggleClass("relative");
 		} else {
 			//Else, enable content streching
-			$('.left-side').toggleClass("collapse-left");
-			$(".right-side").toggleClass("strech");
-		}
-		
-		$(".left-side").one($.support.transition.end,
-		function() {
+            leftSide.toggleClass("collapse-left");
+            rightSide.toggleClass("strech");
+		}
+
+        leftSide.one($.support.transition.end,
+            function () {
 			$(".content.content-stretch:visible").width($(".page:visible").width());
 		});
 	});
 
-	$.fn.tree = function() {
-		return this.each(function() {
+    $.fn.tree = function () {
+        return this.each(function () {
 			var btn = $(this).children("a").first();
 			var menu = $(this).children(".treeview-menu").first();
 			var isActive = $(this).hasClass('active');
@@ -1225,7 +1215,7 @@
 				btn.children(".fa-angle-right").first().removeClass("fa-angle-right").addClass("fa-angle-down");
 			}
 			//Slide open or close the menu on link click
-			btn.click(function(e) {
+            btn.click(function (e) {
 				e.preventDefault();
 				if (isActive) {
 					//Slide up to close menu
@@ -1244,35 +1234,42 @@
 		});
 	};
 
-	NRS.setCookie = function(name, value, days) {
+    NRS.setCookie = function (name, value, days) {
 		var expires;
-
 		if (days) {
 			var date = new Date();
 			date.setTime(date.getTime() + (days * 24 * 60 * 60 * 1000));
-			expires = "; expires=" + date.toGMTString();
+            expires = "; expires=" + date.toUTCString();
 		} else {
 			expires = "";
 		}
+        //noinspection JSDeprecatedSymbols
 		document.cookie = escape(name) + "=" + escape(value) + expires + "; path=/";
 	};
 
-	NRS.getCookie = function(name) {
+    NRS.getCookie = function (name) {
+        //noinspection JSDeprecatedSymbols
 		var nameEQ = escape(name) + "=";
 		var ca = document.cookie.split(';');
 		for (var i = 0; i < ca.length; i++) {
 			var c = ca[i];
-			while (c.charAt(0) === ' ') c = c.substring(1, c.length);
-			if (c.indexOf(nameEQ) === 0) return unescape(c.substring(nameEQ.length, c.length));
-		}
+            while (c.charAt(0) === ' ') {
+                c = c.substring(1, c.length);
+		}
+            if (c.indexOf(nameEQ) === 0) {
+                //noinspection JSDeprecatedSymbols
+                return unescape(c.substring(nameEQ.length, c.length));
+            }
+        }
 		return null;
 	};
 
-	NRS.deleteCookie = function(name) {
+    NRS.deleteCookie = function (name) {
 		NRS.setCookie(name, "", -1);
 	};
 
-	NRS.translateServerError = function(response) {
+    NRS.translateServerError = function (response) {
+        var match;
 		if (!response.errorDescription) {
 			if (response.errorMessage) {
 				response.errorDescription = response.errorMessage;
@@ -1401,19 +1398,19 @@
 				return response.errorDescription;
 				break;
 			case 3:
-				var match = response.errorDescription.match(/"([^"]+)" not specified/i);
+                match = response.errorDescription.match(/"([^"]+)" not specified/i);
 				if (match && match[1]) {
 					return $.t("error_not_specified", {
 						"name": NRS.getTranslatedFieldName(match[1]).toLowerCase()
 					}).capitalize();
 				}
 
-				var match = response.errorDescription.match(/At least one of (.*) must be specified/i);
+                match = response.errorDescription.match(/At least one of (.*) must be specified/i);
 				if (match && match[1]) {
 					var fieldNames = match[1].split(",");
 					var translatedFieldNames = [];
 
-					$.each(fieldNames, function(fieldName) {
+                    $.each(fieldNames, function (fieldName) {
 						translatedFieldNames.push(NRS.getTranslatedFieldName(fieldName).toLowerCase());
 					});
 
@@ -1428,1099 +1425,193 @@
 				}
 				break;
 			case 4:
-				var match = response.errorDescription.match(/Incorrect "(.*)"(.*)/i);
+                match = response.errorDescription.match(/Incorrect "(.*)"(.*)/i);
 				if (match && match[1] && match[2]) {
-=======
-        } catch (e) {
-        }
-
-        //remove leading zeroes
-        return qnt.replace(/^0+/, "");
-    };
-
-    NRS.format = function (params, no_escaping) {
-        var amount;
-        if (typeof params != "object") {
-            amount = String(params);
-            var negative = amount.charAt(0) == "-" ? "-" : "";
-            if (negative) {
-                amount = amount.substring(1);
-            }
-            params = {
-                "amount": amount,
-                "negative": negative,
-                "afterComma": ""
-            };
-        }
-
-        amount = String(params.amount);
-
-        var digits = amount.split("").reverse();
-        var formattedAmount = "";
-
-        for (var i = 0; i < digits.length; i++) {
-            if (i > 0 && i % 3 == 0) {
-                formattedAmount = "'" + formattedAmount;
-            }
-            formattedAmount = digits[i] + formattedAmount;
-        }
-
-        var output = (params.negative ? params.negative : "") + formattedAmount + params.afterComma;
-
-        if (!no_escaping) {
-            output = output.escapeHTML();
-        }
-
-        return output;
-    };
-
-    NRS.formatQuantity = function (quantity, decimals, no_escaping) {
-        return NRS.format(NRS.convertToQNTf(quantity, decimals, true), no_escaping);
-    };
-
-    NRS.formatAmount = function (amount, round, no_escaping) {
-        if (typeof amount == "undefined") {
-            return "0";
-        } else if (typeof amount == "string") {
-            amount = new BigInteger(amount);
-        }
-
-        var negative = "";
-        var afterComma = "";
-
-        if (typeof amount == "object") {
-            var params = NRS.convertToNXT(amount, true);
-
-            negative = params.negative;
-            amount = params.amount;
-            afterComma = params.afterComma;
-        } else {
-            //rounding only applies to non-nqt
-            if (round) {
-                amount = (Math.round(amount * 100) / 100);
-            }
-
-            if (amount < 0) {
-                amount = Math.abs(amount);
-                negative = "-";
-            }
-
-            amount = "" + amount;
-            if (amount.indexOf(".") !== -1) {
-                afterComma = amount.substr(amount.indexOf("."));
-                amount = amount.replace(afterComma, "");
-            } else {
-                afterComma = "";
-            }
-        }
-
-        return NRS.format({
-            "negative": negative,
-            "amount": amount,
-            "afterComma": afterComma
-        }, no_escaping);
-    };
-
-    NRS.fromEpochTime = function (epochTime) {
-        if (NRS.constants.EPOCH_BEGINNING == 0) {
-            throw "undefined epoch beginning";
-        }
-        return epochTime * 1000 + NRS.constants.EPOCH_BEGINNING - 500;
-    };
-
-    NRS.toEpochTime = function (currentTime) {
-        if (currentTime == undefined) {
-            currentTime = new Date();
-        }
-        if (NRS.constants.EPOCH_BEGINNING == 0) {
-            throw "undefined epoch beginning";
-        }
-        return Math.floor((currentTime - NRS.constants.EPOCH_BEGINNING) / 1000);
-    };
-
-    NRS.formatTimestamp = function (timestamp, date_only) {
-        var date;
-        if (typeof timestamp == "object") {
-            date = timestamp;
-        } else {
-            date = new Date(NRS.fromEpochTime(timestamp));
-        }
-
-        if (!isNaN(date) && typeof(date.getFullYear) == 'function') {
-            var d = date.getDate();
-            var dd = d < 10 ? '0' + d : d;
-            var M = date.getMonth() + 1;
-            var MM = M < 10 ? '0' + M : M;
-            var yyyy = date.getFullYear();
-            var yy = String(yyyy).substring(2);
-
-            var res = LOCALE_DATE_FORMAT
-                .replace(/dd/g, dd)
-                .replace(/d/g, d)
-                .replace(/MM/g, MM)
-                .replace(/M/g, M)
-                .replace(/yyyy/g, yyyy)
-                .replace(/yy/g, yy);
-
-            if (!date_only) {
-                var hours = date.getHours();
-                var originalHours = hours;
-                var minutes = date.getMinutes();
-                var seconds = date.getSeconds();
-
-                if (NRS.settings["24_hour_format"] == "0") {
-                    if (originalHours == 0) {
-                        hours += 12;
-                    } else if (originalHours >= 13 && originalHours <= 23) {
-                        hours -= 12;
-                    }
-                }
-                if (minutes < 10) {
-                    minutes = "0" + minutes;
-                }
-                if (seconds < 10) {
-                    seconds = "0" + seconds;
-                }
-                res += " " + hours + ":" + minutes + ":" + seconds;
-
-                if (NRS.settings["24_hour_format"] == "0") {
-                    res += " " + (originalHours >= 12 ? "PM" : "AM");
-                }
-            }
-
-            return res;
-        } else {
-            return date.toLocaleString();
-        }
-    };
-
-    NRS.isPrivateIP = function (ip) {
-        if (!/^\d+\.\d+\.\d+\.\d+$/.test(ip)) {
-            return false;
-        }
-        var parts = ip.split('.');
-        return parts[0] === '10' || parts[0] == '127' || parts[0] === '172' && (parseInt(parts[1], 10) >= 16 && parseInt(parts[1], 10) <= 31) || parts[0] === '192' && parts[1] === '168';
-    };
-
-    NRS.convertToHex16 = function (str) {
-        var hex, i;
-        var result = "";
-        for (i = 0; i < str.length; i++) {
-            hex = str.charCodeAt(i).toString(16);
-            result += ("000" + hex).slice(-4);
-        }
-
-        return result;
-    };
-
-    NRS.convertFromHex16 = function (hex) {
-        var j;
-        var hexes = hex.match(/.{1,4}/g) || [];
-        var back = "";
-        for (j = 0; j < hexes.length; j++) {
-            back += String.fromCharCode(parseInt(hexes[j], 16));
-        }
-
-        return back;
-    };
-
-    NRS.convertFromHex8 = function (hex) {
-        var hexStr = hex.toString(); //force conversion
-        var str = '';
-        for (var i = 0; i < hexStr.length; i += 2) {
-            str += String.fromCharCode(parseInt(hexStr.substr(i, 2), 16));
-        }
-        return str;
-    };
-
-    NRS.convertToHex8 = function (str) {
-        var hex = '';
-        for (var i = 0; i < str.length; i++) {
-            hex += '' + str.charCodeAt(i).toString(16);
-        }
-        return hex;
-    };
-
-    NRS.getFormData = function ($form, unmodified) {
-        var serialized = $form.serializeArray();
-        var data = {};
-        var multiValuedFields = ["phasingWhitelisted"];
-        for (var s in serialized) {
-            if (!serialized.hasOwnProperty(s)) {
-                continue;
-            }
-            if (multiValuedFields.indexOf(serialized[s]["name"]) > -1) {
-                if (serialized[s]['value'] != "") {
-                    if (serialized[s]['name'] in data) {
-                        var index = data[serialized[s]['name']].length;
-                        data[serialized[s]['name']][index] = serialized[s]['value'];
-                    } else {
-                        data[serialized[s]['name']] = [serialized[s]['value']]; //all data as list (traditional, to allow multiple values)
-                    }
-                }
-            } else {
-                data[serialized[s]['name']] = serialized[s]['value'];
-            }
-        }
-        if (!unmodified) {
-            delete data.request_type;
-            delete data.converted_account_id;
-            delete data.merchant_info;
-        }
-        return data;
-    };
-
-    NRS.convertNumericToRSAccountFormat = function (account) {
-        if (/^NXT\-/i.test(account)) {
-            return String(account).escapeHTML();
-        } else {
-            var address = new NxtAddress();
-
-            if (address.set(account)) {
-                return address.toString().escapeHTML();
-            } else {
-                return "";
-            }
-        }
-    };
-
-    NRS.getAccountLink = function (object, acc) {
-        if (typeof object[acc + "RS"] == "undefined") {
-            return "/";
-        } else {
-            return "<a href='#' data-user='" + String(object[acc + "RS"]).escapeHTML() + "' class='show_account_modal_action user-info'>" + NRS.getAccountTitle(object, acc) + "</a>";
-        }
-    };
-
-    NRS.getAccountTitle = function (object, acc) {
-        var type = typeof object;
-
-        var formattedAcc = "";
-
-        if (type == "string" || type == "number") {
-            formattedAcc = object;
-            object = null;
-        } else {
-            if (object == null || typeof object[acc + "RS"] == "undefined") {
-                return "/";
-            } else {
-                formattedAcc = String(object[acc + "RS"]).escapeHTML();
-            }
-        }
-
-        if (formattedAcc == NRS.account || formattedAcc == NRS.accountRS) {
-            return $.t("you");
-        } else if (formattedAcc in NRS.contacts) {
-            return NRS.contacts[formattedAcc].name.escapeHTML();
-        } else {
-            return String(formattedAcc).escapeHTML();
-        }
-    };
-
-    NRS.getAccountFormatted = function (object, acc) {
-        var type = typeof object;
-
-        if (type == "string" || type == "number") {
-            return String(object).escapeHTML();
-        } else {
-            if (typeof object[acc + "RS"] == "undefined") {
-                return "";
-            } else {
-                return String(object[acc + "RS"]).escapeHTML();
-            }
-        }
-    };
-
-    NRS.setupClipboardFunctionality = function () {
-        var elements = "#asset_id_dropdown .dropdown-menu a, #account_id_dropdown .dropdown-menu a";
-
-        if (NRS.isLocalHost) {
-            $("#account_id_dropdown li.remote_only, #asset_info_dropdown li.remote_only").remove();
-        }
-
-        var $el = $(elements);
-
-        if (NRS.inApp) {
-            $el.on("click", function () {
-                parent.postMessage({
-                    "type": "copy",
-                    "text": NRS.getClipboardText($(this).data("type"))
-                }, "*");
-
-                $.growl($.t("success_clipboard_copy"), {
-                    "type": "success"
-                });
-            });
-        } else {
-            var clipboard = new ZeroClipboard($el, {
-                moviePath: "js/3rdparty/zeroclipboard.swf"
-            });
-
-            clipboard.on("dataRequested", function (client) {
-                client.setText(NRS.getClipboardText($(this).data("type")));
-            });
-
-            if ($el.hasClass("dropdown-toggle")) {
-                $el.removeClass("dropdown-toggle").data("toggle", "");
-                $el.parent().remove(".dropdown-menu");
-            }
-
-            clipboard.on("complete", function () {
-                $.growl($.t("success_clipboard_copy"), {
-                    "type": "success"
-                });
-            });
-
-            if (!NRS.getCookie("clipboard_warning_shown")) {
-                clipboard.on("noflash", function () {
-                    $("#account_id_dropdown .dropdown-menu, #asset_id_dropdown .dropdown-menu").remove();
-                    $("#account_id_dropdown, #asset_id").data("toggle", "");
-                    $.growl($.t("error_clipboard_copy_noflash"), {
-                        "type": "danger"
-                    });
-                });
-                NRS.setCookie("clipboard_warning_shown", "1", 30);
-            }
-
-            clipboard.on("wrongflash", function () {
-                $("#account_id_dropdown .dropdown-menu, #asset_id_dropdown .dropdown-menu").remove();
-                $("#account_id_dropdown, #asset_id").data("toggle", "");
-                $.growl($.t("error_clipboard_copy_wrongflash"));
-            });
-        }
-    };
-
-    NRS.getClipboardText = function (type) {
-        var assetId = $("#asset_id");
-        switch (type) {
-            case "account_rs":
-                return NRS.accountRS;
-                break;
-            case "message_link":
-                return document.URL.replace(/#.*$/, "") + "#message:" + encodeURIComponent(NRS.accountRS);
-                break;
-            case "send_link":
-                return document.URL.replace(/#.*$/, "") + "#send:" + encodeURIComponent(NRS.accountRS);
-                break;
-            case "asset_id":
-                return assetId.text();
-                break;
-            case "asset_link":
-                return document.URL.replace(/#.*/, "") + "#asset:" + assetId.text();
-                break;
-            default:
-                return "";
-                break;
-        }
-    };
-
-    NRS.dataLoaded = function (data, noPageLoad) {
-        var $el = $("#" + NRS.currentPage + "_contents");
-
-        if ($el.length) {
-            $el.empty().append(data);
-        } else {
-            $el = $("#" + NRS.currentPage + "_table");
-            $el.find("tbody").empty().append(data);
-        }
-
-        NRS.dataLoadFinished($el);
-
-        if (!noPageLoad) {
-            NRS.pageLoaded();
-        }
-    };
-
-    NRS.dataLoadFinished = function ($el, fadeIn) {
-        var $parent = $el.parent();
-
-        if (fadeIn) {
-            $parent.hide();
-        }
-
-        $parent.removeClass("data-loading");
-
-        var extra = $parent.data("extra");
-
-        var empty = false;
-
-        if ($el.is("table")) {
-            if ($el.find("tbody tr").length > 0) {
-                $parent.removeClass("data-empty");
-                if ($parent.data("no-padding")) {
-                    $parent.parent().addClass("no-padding");
-                }
-
-                if (extra) {
-                    $(extra).show();
-                }
-            } else {
-                empty = true;
-            }
-        } else {
-            if ($.trim($el.html()).length == 0) {
-                empty = true;
-            }
-        }
-
-        if (empty) {
-            $parent.addClass("data-empty");
-            if ($parent.data("no-padding")) {
-                $parent.parent().removeClass("no-padding");
-            }
-            if (extra) {
-                $(extra).hide();
-            }
-        } else {
-            $parent.removeClass("data-empty");
-        }
-
-        if (fadeIn) {
-            $parent.stop(true, true).fadeIn(400, function () {
-                $parent.show();
-            });
-        }
-    };
-
-    NRS.createInfoTable = function (data, fixed) {
-        var rows = "";
-        for (var key in data) {
-            if (!data.hasOwnProperty(key)) {
-                continue;
-            }
-            var value = data[key];
-
-            var match = key.match(/(.*)(NQT|QNT|RS)$/);
-            var type = "";
-
-            if (match && match[1]) {
-                key = match[1];
-                type = match[2];
-            }
-
-            key = key.replace(/\s+/g, "").replace(/([A-Z])/g, function ($1) {
-                return "_" + $1.toLowerCase();
-            });
-
-            //no need to mess with input, already done if Formatted is at end of key
-            if (/_formatted_html$/i.test(key)) {
-                key = key.replace("_formatted_html", "");
-                value = String(value);
-            } else if (/_formatted$/i.test(key)) {
-                key = key.replace("_formatted", "");
-                value = String(value).escapeHTML();
-            } else if ((key == "quantity" || key == "units" || key == "initial_buy_supply" || key == "initial_sell_supply" ||
-                key == "total_buy_limit" || key == "total_sell_limit" || key == "units_exchanged" || key == "total_exchanged" ||
-                key == "initial_units" || key == "reserve_units" || key == "max_units" || key == "quantity_traded") && $.isArray(value)) {
-                if ($.isArray(value)) {
-                    value = NRS.formatQuantity(value[0], value[1]);
-                } else {
-                    value = NRS.formatQuantity(value, 0);
-                }
-            } else if (key == "price" || key == "total" || key == "amount" || key == "fee" || key == "refund" || key == "discount") {
-                value = NRS.formatAmount(new BigInteger(String(value))) + " NXT";
-            } else if (key == "sender" || key == "recipient" || key == "account" || key == "seller" || key == "buyer") {
-                value = "<a href='#' data-user='" + String(value).escapeHTML() + "' class='show_account_modal_action'>" + NRS.getAccountTitle(value) + "</a>";
-            } else if (key == "request_processing_time") { /* Skip from displaying request processing time */
-                continue;
-            } else {
-                value = String(value).escapeHTML().nl2br();
-            }
-
-            rows += "<tr><td style='font-weight:bold" + (fixed ? ";width:150px" : "") + "'>" + $.t(key).escapeHTML() + (type ? " " + type.escapeHTML() : "") + ":</td><td style='width:90%;word-break:break-all'>" + value + "</td></tr>";
-        }
-
-        return rows;
-    };
-
-    NRS.getSelectedText = function () {
-        var t = "";
-        if (window.getSelection) {
-            t = window.getSelection().toString();
-        } else if (document.getSelection) {
-            t = document.getSelection().toString();
-        } else if (document.selection) {
-            t = document.selection.createRange().text;
-        }
-        return t;
-    };
-
-    NRS.formatStyledAmount = function (strAmount, round) {
-        var amount = NRS.formatAmount(strAmount, round).split(".");
-        if (amount.length == 2) {
-            return amount[0] + "<span style='font-size:12px'>." + amount[1] + "</span>";
-        } else {
-            return amount[0];
-        }
-    };
-
-    NRS.getUnconfirmedTransactionsFromCache = function (type, subtype, fields, single) {
-        if (!NRS.unconfirmedTransactions.length) {
-            return false;
-        }
-
-        if (typeof type == "number") {
-            type = [type];
-        }
-
-        if (typeof subtype == "number") {
-            subtype = [subtype];
-        }
-
-        var unconfirmedTransactions = [];
-
-        for (var i = 0; i < NRS.unconfirmedTransactions.length; i++) {
-            var unconfirmedTransaction = NRS.unconfirmedTransactions[i];
-
-            if (type.indexOf(unconfirmedTransaction.type) == -1 || (subtype.length > 0 && subtype.indexOf(unconfirmedTransaction.subtype) == -1)) {
-                continue;
-            }
-
-            if (fields) {
-                for (var key in fields) {
-                    if (!fields.hasOwnProperty(key)) {
-                        continue;
-                    }
-                    if (unconfirmedTransaction[key] == fields[key]) {
-                        if (single) {
-                            return NRS.completeUnconfirmedTransactionDetails(unconfirmedTransaction);
-                        } else {
-                            unconfirmedTransactions.push(unconfirmedTransaction);
-                        }
-                    }
-                }
-            } else {
-                if (single) {
-                    return NRS.completeUnconfirmedTransactionDetails(unconfirmedTransaction);
-                } else {
-                    unconfirmedTransactions.push(unconfirmedTransaction);
-                }
-            }
-        }
-
-        if (single || unconfirmedTransactions.length == 0) {
-            return false;
-        } else {
-            $.each(unconfirmedTransactions, function (key, val) {
-                unconfirmedTransactions[key] = NRS.completeUnconfirmedTransactionDetails(val);
-            });
-
-            return unconfirmedTransactions;
-        }
-    };
-
-    NRS.completeUnconfirmedTransactionDetails = function (unconfirmedTransaction) {
-        if (unconfirmedTransaction.type == 3 && unconfirmedTransaction.subtype == 4 && !unconfirmedTransaction.name) {
-            NRS.sendRequest("getDGSGood", {
-                "goods": unconfirmedTransaction.attachment.goods
-            }, function (response) {
-                unconfirmedTransaction.name = response.name;
-                unconfirmedTransaction.buyer = unconfirmedTransaction.sender;
-                unconfirmedTransaction.buyerRS = unconfirmedTransaction.senderRS;
-                unconfirmedTransaction.seller = response.seller;
-                unconfirmedTransaction.sellerRS = response.sellerRS;
-            }, false);
-        } else if (unconfirmedTransaction.type == 3 && unconfirmedTransaction.subtype == 0) {
-            unconfirmedTransaction.goods = unconfirmedTransaction.transaction;
-        }
-
-        return unconfirmedTransaction;
-    };
-
-    NRS.hasTransactionUpdates = function (transactions) {
-        return ((transactions && transactions.length) || NRS.unconfirmedTransactionsChange);
-    };
-
-    NRS.showMore = function ($el) {
-        if (!$el) {
-            $el = $("#" + NRS.currentPage + "_contents");
-            if (!$el.length) {
-                $el = $("#" + NRS.currentPage + "_table");
-            }
-        }
-        var adjustheight = 40;
-        var moreText = "Show more...";
-        var lessText = "Show less...";
-
-        $el.find(".showmore > .moreblock").each(function () {
-            if ($(this).height() > adjustheight) {
-                $(this).css("height", adjustheight).css("overflow", "hidden");
-                $(this).parent(".showmore").append(' <a href="#" class="adjust"></a>');
-                $(this).parent(".showmore").find("a.adjust").text(moreText).click(function (e) {
-                    e.preventDefault();
-
-                    if ($(this).text() == moreText) {
-                        $(this).parents("div:first").find(".moreblock").css('height', 'auto').css('overflow', 'visible');
-                        $(this).parents("div:first").find("p.continued").css('display', 'none');
-                        $(this).text(lessText);
-                    } else {
-                        $(this).parents("div:first").find(".moreblock").css('height', adjustheight).css('overflow', 'hidden');
-                        $(this).parents("div:first").find("p.continued").css('display', 'block');
-                        $(this).text(moreText);
-                    }
-                });
-            }
-        });
-    };
-
-    NRS.showFullDescription = function ($el) {
-        $el.addClass("open").removeClass("closed");
-        $el.find(".description_toggle").text("Less...");
-    };
-
-    NRS.showPartialDescription = function ($el) {
-        if ($el.hasClass("open") || $el.height() > 40) {
-            $el.addClass("closed").removeClass("open");
-            $el.find(".description_toggle").text("More...");
-        } else {
-            $el.find(".description_toggle").text("");
-        }
-    };
-
-    $("body").on(".description_toggle", "click", function (e) {
-        e.preventDefault();
-
-        if ($(this).closest(".description").hasClass("open")) {
-            NRS.showPartialDescription();
-        } else {
-            NRS.showFullDescription();
-        }
-    });
-
-    $("#offcanvas_toggle").on("click", function (e) {
-        e.preventDefault();
-
-        //If window is small enough, enable sidebar push menu
-        var leftSide = $(".left-side");
-        var rightSide = $(".right-side");
-        if ($(window).width() <= 992) {
-            var rowOffCanvas = $('.row-offcanvas');
-            rowOffCanvas.toggleClass('active');
-            leftSide.removeClass("collapse-left");
-            rightSide.removeClass("strech");
-            rowOffCanvas.toggleClass("relative");
-        } else {
-            //Else, enable content streching
-            leftSide.toggleClass("collapse-left");
-            rightSide.toggleClass("strech");
-        }
-
-        leftSide.one($.support.transition.end,
-            function () {
-                $(".content.content-stretch:visible").width($(".page:visible").width());
-            });
-    });
-
-    $.fn.tree = function () {
-        return this.each(function () {
-            var btn = $(this).children("a").first();
-            var menu = $(this).children(".treeview-menu").first();
-            var isActive = $(this).hasClass('active');
-
-            //initialize already active menus
-            if (isActive) {
-                menu.show();
-                btn.children(".fa-angle-right").first().removeClass("fa-angle-right").addClass("fa-angle-down");
-            }
-            //Slide open or close the menu on link click
-            btn.click(function (e) {
-                e.preventDefault();
-                if (isActive) {
-                    //Slide up to close menu
-                    menu.slideUp();
-                    isActive = false;
-                    btn.children(".fa-angle-down").first().removeClass("fa-angle-down").addClass("fa-angle-right");
-                    btn.parent("li").removeClass("active");
-                } else {
-                    //Slide down to open menu
-                    menu.slideDown();
-                    isActive = true;
-                    btn.children(".fa-angle-right").first().removeClass("fa-angle-right").addClass("fa-angle-down");
-                    btn.parent("li").addClass("active");
-                }
-            });
-        });
-    };
-
-    NRS.setCookie = function (name, value, days) {
-        var expires;
-        if (days) {
-            var date = new Date();
-            date.setTime(date.getTime() + (days * 24 * 60 * 60 * 1000));
-            expires = "; expires=" + date.toUTCString();
-        } else {
-            expires = "";
-        }
-        //noinspection JSDeprecatedSymbols
-        document.cookie = escape(name) + "=" + escape(value) + expires + "; path=/";
-    };
-
-    NRS.getCookie = function (name) {
-        //noinspection JSDeprecatedSymbols
-        var nameEQ = escape(name) + "=";
-        var ca = document.cookie.split(';');
-        for (var i = 0; i < ca.length; i++) {
-            var c = ca[i];
-            while (c.charAt(0) === ' ') {
-                c = c.substring(1, c.length);
-            }
-            if (c.indexOf(nameEQ) === 0) {
-                //noinspection JSDeprecatedSymbols
-                return unescape(c.substring(nameEQ.length, c.length));
-            }
-        }
-        return null;
-    };
-
-    NRS.deleteCookie = function (name) {
-        NRS.setCookie(name, "", -1);
-    };
-
-    NRS.translateServerError = function (response) {
-        var match;
-        if (!response.errorDescription) {
-            if (response.errorMessage) {
-                response.errorDescription = response.errorMessage;
-            } else if (response.error) {
-                if (typeof response.error == "string") {
-                    response.errorDescription = response.error;
-                    response.errorCode = -1;
-                } else {
-                    return $.t("error_unknown");
-                }
-            } else {
-                return $.t("error_unknown");
-            }
-        }
-
-        switch (response.errorCode) {
-            case -1:
-                switch (response.errorDescription) {
-                    case "Invalid ordinary payment":
-                        return $.t("error_invalid_ordinary_payment");
-                        break;
-                    case "Missing alias name":
-                        return $.t("error_missing_alias_name");
-                        break;
-                    case "Transferring aliases to Genesis account not allowed":
-                        return $.t("error_alias_transfer_genesis");
-                        break;
-                    case "Ask order already filled":
-                        return $.t("error_ask_order_filled");
-                        break;
-                    case "Bid order already filled":
-                        return $.t("error_bid_order_filled");
-                        break;
-                    case "Only text encrypted messages allowed":
-                        return $.t("error_encrypted_text_messages_only");
-                        break;
-                    case "Missing feedback message":
-                        return $.t("error_missing_feedback_message");
-                        break;
-                    case "Only text public messages allowed":
-                        return $.t("error_public_text_messages_only");
-                        break;
-                    case "Purchase does not exist yet or not yet delivered":
-                        return $.t("error_purchase_delivery");
-                        break;
-                    case "Purchase does not exist or is not delivered or is already refunded":
-                        return $.t("error_purchase_refund");
-                        break;
-                    case "Recipient account does not have a public key, must attach a public key announcement":
-                        return $.t("error_recipient_no_public_key_announcement");
-                        break;
-                    case "Transaction is not signed yet":
-                        return $.t("error_transaction_not_signed");
-                        break;
-                    case "Transaction already signed":
-                        return $.t("error_transaction_already_signed");
-                        break;
-                    case "PublicKeyAnnouncement cannot be attached to transactions with no recipient":
-                        return $.t("error_public_key_announcement_no_recipient");
-                        break;
-                    case "Announced public key does not match recipient accountId":
-                        return $.t("error_public_key_different_account_id");
-                        break;
-                    case "Public key for this account has already been announced":
-                        return $.t("error_public_key_already_announced");
-                        break;
-                    default:
-                        if (response.errorDescription.indexOf("Alias already owned by another account") != -1) {
-                            return $.t("error_alias_owned_by_other_account");
-                        } else if (response.errorDescription.indexOf("Invalid alias sell price") != -1) {
-                            return $.t("error_invalid_alias_sell_price");
-                        } else if (response.errorDescription.indexOf("Alias hasn't been registered yet") != -1) {
-                            return $.t("error_alias_not_yet_registered");
-                        } else if (response.errorDescription.indexOf("Alias doesn't belong to sender") != -1) {
-                            return $.t("error_alias_not_from_sender");
-                        } else if (response.errorDescription.indexOf("Alias is owned by account other than recipient") != -1) {
-                            return $.t("error_alias_not_from_recipient");
-                        } else if (response.errorDescription.indexOf("Alias is not for sale") != -1) {
-                            return $.t("error_alias_not_for_sale");
-                        } else if (response.errorDescription.indexOf("Invalid alias name") != -1) {
-                            return $.t("error_invalid_alias_name");
-                        } else if (response.errorDescription.indexOf("Invalid URI length") != -1) {
-                            return $.t("error_invalid_alias_uri_length");
-                        } else if (response.errorDescription.indexOf("Invalid ask order") != -1) {
-                            return $.t("error_invalid_ask_order");
-                        } else if (response.errorDescription.indexOf("Invalid bid order") != -1) {
-                            return $.t("error_invalid_bid_order");
-                        } else if (response.errorDescription.indexOf("Goods price or quantity changed") != -1) {
-                            return $.t("error_dgs_price_quantity_changed");
-                        } else if (response.errorDescription.indexOf("Invalid digital goods price change") != -1) {
-                            return $.t("error_invalid_dgs_price_change");
-                        } else if (response.errorDescription.indexOf("Invalid digital goods refund") != -1) {
-                            return $.t("error_invalid_dgs_refund");
-                        } else if (response.errorDescription.indexOf("Purchase does not exist yet, or already delivered") != -1) {
-                            return $.t("error_purchase_not_exist_or_delivered");
-                        } else if (response.errorDescription.match(/Goods.*not yet listed or already delisted/)) {
-                            return $.t("error_dgs_not_listed");
-                        } else if (response.errorDescription.match(/Delivery deadline has already expired/)) {
-                            return $.t("error_dgs_delivery_deadline_expired");
-                        } else if (response.errorDescription.match(/Invalid effective balance leasing:.*recipient account.*not found or no public key published/)) {
-                            return $.t("error_invalid_balance_leasing_no_public_key");
-                        } else if (response.errorDescription.indexOf("Invalid effective balance leasing") != -1) {
-                            return $.t("error_invalid_balance_leasing");
-                        } else if (response.errorDescription.match(/Wrong buyer for.*expected:.*/)) {
-                            return $.t("error_wrong_buyer_for_alias");
-                        } else {
-                            return response.errorDescription;
-                        }
-
-                        break;
-                }
-            case 1:
-                switch (response.errorDescription) {
-                    case "This request is only accepted using POST!":
-                        return $.t("error_post_only");
-                        break;
-                    case "Incorrect request":
-                        return $.t("error_incorrect_request");
-                        break;
-                    default:
-                        return response.errorDescription;
-                        break;
-                }
-                break;
-            case 2:
-                return response.errorDescription;
-                break;
-            case 3:
-                match = response.errorDescription.match(/"([^"]+)" not specified/i);
-                if (match && match[1]) {
-                    return $.t("error_not_specified", {
-                        "name": NRS.getTranslatedFieldName(match[1]).toLowerCase()
-                    }).capitalize();
-                }
-
-                match = response.errorDescription.match(/At least one of (.*) must be specified/i);
-                if (match && match[1]) {
-                    var fieldNames = match[1].split(",");
-                    var translatedFieldNames = [];
-
-                    $.each(fieldNames, function (fieldName) {
-                        translatedFieldNames.push(NRS.getTranslatedFieldName(fieldName).toLowerCase());
-                    });
-
-                    var translatedFieldNamesJoined = translatedFieldNames.join(", ");
-
-                    return $.t("error_not_specified", {
-                        "names": translatedFieldNamesJoined,
-                        "count": translatedFieldNames.length
-                    }).capitalize();
-                } else {
-                    return response.errorDescription;
-                }
-                break;
-            case 4:
-                match = response.errorDescription.match(/Incorrect "(.*)"(.*)/i);
-                if (match && match[1] && match[2]) {
->>>>>>> 58e7c62f
                     return $.t("error_incorrect_name", {
-                        "name": NRS.getTranslatedFieldName(match[1]).toLowerCase(),
+						"name": NRS.getTranslatedFieldName(match[1]).toLowerCase(),
                         "reason": match[2]
-                    }).capitalize();
-                } else {
-                    return response.errorDescription;
-                }
-                break;
-            case 5:
+					}).capitalize();
+				} else {
+					return response.errorDescription;
+				}
+				break;
+			case 5:
                 match = response.errorDescription.match(/Unknown (.*)/i);
-                if (match && match[1]) {
-                    return $.t("error_unknown_name", {
-                        "name": NRS.getTranslatedFieldName(match[1]).toLowerCase()
-                    }).capitalize();
-                }
-
-                if (response.errorDescription == "Account is not forging") {
-                    return $.t("error_not_forging");
-                } else {
-                    return response.errorDescription;
-                }
-                break;
-            case 6:
-                switch (response.errorDescription) {
-                    case "Not enough assets":
-                        return $.t("error_not_enough_assets");
-                        break;
-                    case "Not enough funds":
-                        return $.t("error_not_enough_funds");
-                        break;
-                    default:
-                        return response.errorDescription;
-                        break;
-                }
-                break;
-            case 7:
-                if (response.errorDescription == "Not allowed") {
-                    return $.t("error_not_allowed");
-                } else {
-                    return response.errorDescription;
-                }
-                break;
-            case 8:
-                switch (response.errorDescription) {
-                    case "Goods have not been delivered yet":
-                        return $.t("error_goods_not_delivered_yet");
-                        break;
-                    case "Feedback already sent":
-                        return $.t("error_feedback_already_sent");
-                        break;
-                    case "Refund already sent":
-                        return $.t("error_refund_already_sent");
-                        break;
-                    case "Purchase already delivered":
-                        return $.t("error_purchase_already_delivered");
-                        break;
-                    case "Decryption failed":
-                        return $.t("error_decryption_failed");
-                        break;
-                    case "No attached message found":
-                        return $.t("error_no_attached_message");
-                    case "recipient account does not have public key":
-                        return $.t("error_recipient_no_public_key");
-                    default:
-                        return response.errorDescription;
-                        break;
-                }
-                break;
-            case 9:
-                if (response.errorDescription == "Feature not available") {
-                    return $.t("error_feature_not_available");
-                } else {
-                    return response.errorDescription;
-                }
-                break;
-            default:
-                return response.errorDescription;
-                break;
-        }
-    };
+				if (match && match[1]) {
+					return $.t("error_unknown_name", {
+						"name": NRS.getTranslatedFieldName(match[1]).toLowerCase()
+					}).capitalize();
+				}
+
+				if (response.errorDescription == "Account is not forging") {
+					return $.t("error_not_forging");
+				} else {
+					return response.errorDescription;
+				}
+				break;
+			case 6:
+				switch (response.errorDescription) {
+					case "Not enough assets":
+						return $.t("error_not_enough_assets");
+						break;
+					case "Not enough funds":
+						return $.t("error_not_enough_funds");
+						break;
+					default:
+						return response.errorDescription;
+						break;
+				}
+				break;
+			case 7:
+				if (response.errorDescription == "Not allowed") {
+					return $.t("error_not_allowed");
+				} else {
+					return response.errorDescription;
+				}
+				break;
+			case 8:
+				switch (response.errorDescription) {
+					case "Goods have not been delivered yet":
+						return $.t("error_goods_not_delivered_yet");
+						break;
+					case "Feedback already sent":
+						return $.t("error_feedback_already_sent");
+						break;
+					case "Refund already sent":
+						return $.t("error_refund_already_sent");
+						break;
+					case "Purchase already delivered":
+						return $.t("error_purchase_already_delivered");
+						break;
+					case "Decryption failed":
+						return $.t("error_decryption_failed");
+						break;
+					case "No attached message found":
+						return $.t("error_no_attached_message");
+					case "recipient account does not have public key":
+						return $.t("error_recipient_no_public_key");
+					default:
+						return response.errorDescription;
+						break;
+				}
+				break;
+			case 9:
+				if (response.errorDescription == "Feature not available") {
+					return $.t("error_feature_not_available");
+				} else {
+					return response.errorDescription;
+				}
+				break;
+			default:
+				return response.errorDescription;
+				break;
+		}
+	};
 
     NRS.getTranslatedFieldName = function (name) {
         var nameKey = String(name).replace(/NQT|QNT|RS$/, "").replace(/\s+/g, "").replace(/([A-Z])/g, function ($1) {
-            return "_" + $1.toLowerCase();
-        });
-
-        if (nameKey.charAt(0) == "_") {
-            nameKey = nameKey.substring(1);
-        }
-
-        if ($.i18n.exists(nameKey)) {
-            return $.t(nameKey).escapeHTML();
-        } else {
-            return nameKey.replace(/_/g, " ").escapeHTML();
-        }
+			return "_" + $1.toLowerCase();
+		});
+
+		if (nameKey.charAt(0) == "_") {
+			nameKey = nameKey.substring(1);
+		}
+
+		if ($.i18n.exists(nameKey)) {
+			return $.t(nameKey).escapeHTML();
+		} else {
+			return nameKey.replace(/_/g, " ").escapeHTML();
+		}
+	};
+
+    NRS.isControlKey = function (charCode) {
+		return !(charCode >= 32 || charCode == 10 || charCode == 13);
+	};
+
+	NRS.validateDecimals = function (maxFractionLength, charCode, val, e) {
+		if (maxFractionLength) {
+			//allow 1 single period character
+			if (charCode == 110 || charCode == 190) {
+				if (val.indexOf(".") != -1) {
+					e.preventDefault();
+					return false;
+				} else {
+					return true;
+				}
+			}
+		} else {
+			//do not allow period
+			if (charCode == 110 || charCode == 190 || charCode == 188) {
+				$.growl($.t("error_fractions"), {
+					"type": "danger"
+				});
+				e.preventDefault();
+				return false;
+			}
+		}
+		if (charCode >= 96 && charCode <= 105) {
+			// convert numeric keyboard code to normal ascii otherwise String.fromCharCode()
+			// returns the wrong value
+			charCode = charCode + 48 - 96;
+		}
+		var input = val + String.fromCharCode(charCode);
+
+		var afterComma = input.match(/\.(\d*)$/);
+
+		//only allow as many as there are decimals allowed..
+		if (afterComma && afterComma[1].length > maxFractionLength) {
+			var selectedText = NRS.getSelectedText();
+
+			if (selectedText != val) {
+				var errorMessage = $.t("error_decimals", {
+					"count": maxFractionLength
+				});
+				$.growl(errorMessage, {
+					"type": "danger"
+				});
+
+				e.preventDefault();
+				return false;
+			}
+		}
+
+		//numeric characters, left/right key, backspace, delete
+		if (charCode == 8 || charCode == 37 || charCode == 39 || charCode == 46 || (charCode >= 48 && charCode <= 57 && !isNaN(String.fromCharCode(charCode)))) {
+			return true;
+		} else {
+			//comma
+			if (charCode == 188) {
+				$.growl($.t("error_comma_not_allowed"), {
+					"type": "danger"
+				});
+			}
+			e.preventDefault();
+			return false;
+		}
+	};
+
+    NRS.getUrlParameter = function (sParam) {
+		var sPageURL = window.location.search.substring(1);
+		var sURLVariables = sPageURL.split('&');
+        for (var i = 0; i < sURLVariables.length; i++) {
+			var sParameterName = sURLVariables[i].split('=');
+            if (sParameterName[0] == sParam) {
+				return sParameterName[1];
+			}
+		}
+		return false;
     };
 
-    NRS.isControlKey = function (charCode) {
-        return !(charCode >= 32 || charCode == 10 || charCode == 13);
-    };
-
-    NRS.validateDecimals = function (maxFractionLength, charCode, val, e) {
-        if (maxFractionLength) {
-            //allow 1 single period character
-            if (charCode == 110 || charCode == 190) {
-                if (val.indexOf(".") != -1) {
-                    e.preventDefault();
-                    return false;
-                } else {
-                    return true;
-                }
-            }
-        } else {
-            //do not allow period
-            if (charCode == 110 || charCode == 190 || charCode == 188) {
-                $.growl($.t("error_fractions"), {
-                    "type": "danger"
-                });
-                e.preventDefault();
-                return false;
-            }
-        }
-        if (charCode >= 96 && charCode <= 105) {
-            // convert numeric keyboard code to normal ascii otherwise String.fromCharCode()
-            // returns the wrong value
-            charCode = charCode + 48 - 96;
-        }
-        var input = val + String.fromCharCode(charCode);
-
-        var afterComma = input.match(/\.(\d*)$/);
-
-        //only allow as many as there are decimals allowed..
-        if (afterComma && afterComma[1].length > maxFractionLength) {
-            var selectedText = NRS.getSelectedText();
-
-            if (selectedText != val) {
-                var errorMessage = $.t("error_decimals", {
-                    "count": maxFractionLength
-                });
-                $.growl(errorMessage, {
-                    "type": "danger"
-                });
-
-                e.preventDefault();
-                return false;
-            }
-        }
-
-        //numeric characters, left/right key, backspace, delete
-        if (charCode == 8 || charCode == 37 || charCode == 39 || charCode == 46 || (charCode >= 48 && charCode <= 57 && !isNaN(String.fromCharCode(charCode)))) {
-            return true;
-        } else {
-            //comma
-            if (charCode == 188) {
-                $.growl($.t("error_comma_not_allowed"), {
-                    "type": "danger"
-                });
-            }
-            e.preventDefault();
-            return false;
-        }
-    };
-
-    NRS.getUrlParameter = function (sParam) {
-        var sPageURL = window.location.search.substring(1);
-        var sURLVariables = sPageURL.split('&');
-        for (var i = 0; i < sURLVariables.length; i++) {
-            var sParameterName = sURLVariables[i].split('=');
-            if (sParameterName[0] == sParam) {
-                return sParameterName[1];
-            }
-        }
-        return false;
-    };
-
-    // http://stackoverflow.com/questions/12518830/java-string-getbytesutf8-javascript-analog
+	// http://stackoverflow.com/questions/12518830/java-string-getbytesutf8-javascript-analog
     NRS.getUtf8Bytes = function (str) {
         //noinspection JSDeprecatedSymbols
-        var utf8 = unescape(encodeURIComponent(str));
-        var arr = [];
-        for (var i = 0; i < utf8.length; i++) {
-            arr[i] = utf8.charCodeAt(i);
-        }
-        return arr;
-    };
-
-    return NRS;
+	    var utf8 = unescape(encodeURIComponent(str));
+	    var arr = [];
+	    for (var i = 0; i < utf8.length; i++) {
+			arr[i] = utf8.charCodeAt(i);
+		}
+	    return arr;
+	};
+
+	return NRS;
 }(NRS || {}, jQuery));