/******************************************************************************
 * Copyright © 2013-2015 The Nxt Core Developers.                             *
 *                                                                            *
 * See the AUTHORS.txt, DEVELOPER-AGREEMENT.txt and LICENSE.txt files at      *
 * the top-level directory of this distribution for the individual copyright  *
 * holder information and the developer policies on copyright and licensing.  *
 *                                                                            *
 * Unless otherwise agreed in a custom licensing agreement, no part of the    *
 * Nxt software, including this file, may be copied, modified, propagated,    *
 * or distributed except according to the terms contained in the LICENSE.txt  *
 * file.                                                                      *
 *                                                                            *
 * Removal or modification of this copyright notice is prohibited.            *
 *                                                                            *
 ******************************************************************************/

/**
 * @depends {nrs.js}
 */
var NRS = (function (NRS, $, undefined) {
	var LOCALE_DATE_FORMATS = {
		"ar-SA": "dd/MM/yy",
		"bg-BG": "dd.M.yyyy",
		"ca-ES": "dd/MM/yyyy",
		"zh-TW": "yyyy/M/d",
		"cs-CZ": "d.M.yyyy",
		"da-DK": "dd-MM-yyyy",
		"de-DE": "dd.MM.yyyy",
		"el-GR": "d/M/yyyy",
		"en-US": "M/d/yyyy",
		"fi-FI": "d.M.yyyy",
		"fr-FR": "dd/MM/yyyy",
		"he-IL": "dd/MM/yyyy",
		"hu-HU": "yyyy. MM. dd.",
		"is-IS": "d.M.yyyy",
		"it-IT": "dd/MM/yyyy",
		"ja-JP": "yyyy/MM/dd",
		"ko-KR": "yyyy-MM-dd",
		"nl-NL": "d-M-yyyy",
		"nb-NO": "dd.MM.yyyy",
		"pl-PL": "yyyy-MM-dd",
		"pt-BR": "d/M/yyyy",
		"ro-RO": "dd.MM.yyyy",
		"ru-RU": "dd.MM.yyyy",
		"hr-HR": "d.M.yyyy",
		"sk-SK": "d. M. yyyy",
		"sq-AL": "yyyy-MM-dd",
		"sv-SE": "yyyy-MM-dd",
		"th-TH": "d/M/yyyy",
		"tr-TR": "dd.MM.yyyy",
		"ur-PK": "dd/MM/yyyy",
		"id-ID": "dd/MM/yyyy",
		"uk-UA": "dd.MM.yyyy",
		"be-BY": "dd.MM.yyyy",
		"sl-SI": "d.M.yyyy",
		"et-EE": "d.MM.yyyy",
		"lv-LV": "yyyy.MM.dd.",
		"lt-LT": "yyyy.MM.dd",
		"fa-IR": "MM/dd/yyyy",
		"vi-VN": "dd/MM/yyyy",
		"hy-AM": "dd.MM.yyyy",
		"az-Latn-AZ": "dd.MM.yyyy",
		"eu-ES": "yyyy/MM/dd",
		"mk-MK": "dd.MM.yyyy",
		"af-ZA": "yyyy/MM/dd",
		"ka-GE": "dd.MM.yyyy",
		"fo-FO": "dd-MM-yyyy",
		"hi-IN": "dd-MM-yyyy",
		"ms-MY": "dd/MM/yyyy",
		"kk-KZ": "dd.MM.yyyy",
		"ky-KG": "dd.MM.yy",
		"sw-KE": "M/d/yyyy",
		"uz-Latn-UZ": "dd/MM yyyy",
		"tt-RU": "dd.MM.yyyy",
		"pa-IN": "dd-MM-yy",
		"gu-IN": "dd-MM-yy",
		"ta-IN": "dd-MM-yyyy",
		"te-IN": "dd-MM-yy",
		"kn-IN": "dd-MM-yy",
		"mr-IN": "dd-MM-yyyy",
		"sa-IN": "dd-MM-yyyy",
		"mn-MN": "yy.MM.dd",
		"gl-ES": "dd/MM/yy",
		"kok-IN": "dd-MM-yyyy",
		"syr-SY": "dd/MM/yyyy",
		"dv-MV": "dd/MM/yy",
		"ar-IQ": "dd/MM/yyyy",
		"zh-CN": "yyyy/M/d",
		"de-CH": "dd.MM.yyyy",
		"en-GB": "dd/MM/yyyy",
		"es-MX": "dd/MM/yyyy",
		"fr-BE": "d/MM/yyyy",
		"it-CH": "dd.MM.yyyy",
		"nl-BE": "d/MM/yyyy",
		"nn-NO": "dd.MM.yyyy",
		"pt-PT": "dd-MM-yyyy",
		"sr-Latn-CS": "d.M.yyyy",
		"sv-FI": "d.M.yyyy",
		"az-Cyrl-AZ": "dd.MM.yyyy",
		"ms-BN": "dd/MM/yyyy",
		"uz-Cyrl-UZ": "dd.MM.yyyy",
		"ar-EG": "dd/MM/yyyy",
		"zh-HK": "d/M/yyyy",
		"de-AT": "dd.MM.yyyy",
		"en-AU": "d/MM/yyyy",
		"es-ES": "dd/MM/yyyy",
		"fr-CA": "yyyy-MM-dd",
		"sr-Cyrl-CS": "d.M.yyyy",
		"ar-LY": "dd/MM/yyyy",
		"zh-SG": "d/M/yyyy",
		"de-LU": "dd.MM.yyyy",
		"en-CA": "dd/MM/yyyy",
		"es-GT": "dd/MM/yyyy",
		"fr-CH": "dd.MM.yyyy",
		"ar-DZ": "dd-MM-yyyy",
		"zh-MO": "d/M/yyyy",
		"de-LI": "dd.MM.yyyy",
		"en-NZ": "d/MM/yyyy",
		"es-CR": "dd/MM/yyyy",
		"fr-LU": "dd/MM/yyyy",
		"ar-MA": "dd-MM-yyyy",
		"en-IE": "dd/MM/yyyy",
		"es-PA": "MM/dd/yyyy",
		"fr-MC": "dd/MM/yyyy",
		"ar-TN": "dd-MM-yyyy",
		"en-ZA": "yyyy/MM/dd",
		"es-DO": "dd/MM/yyyy",
		"ar-OM": "dd/MM/yyyy",
		"en-JM": "dd/MM/yyyy",
		"es-VE": "dd/MM/yyyy",
		"ar-YE": "dd/MM/yyyy",
		"en-029": "MM/dd/yyyy",
		"es-CO": "dd/MM/yyyy",
		"ar-SY": "dd/MM/yyyy",
		"en-BZ": "dd/MM/yyyy",
		"es-PE": "dd/MM/yyyy",
		"ar-JO": "dd/MM/yyyy",
		"en-TT": "dd/MM/yyyy",
		"es-AR": "dd/MM/yyyy",
		"ar-LB": "dd/MM/yyyy",
		"en-ZW": "M/d/yyyy",
		"es-EC": "dd/MM/yyyy",
		"ar-KW": "dd/MM/yyyy",
		"en-PH": "M/d/yyyy",
		"es-CL": "dd-MM-yyyy",
		"ar-AE": "dd/MM/yyyy",
		"es-UY": "dd/MM/yyyy",
		"ar-BH": "dd/MM/yyyy",
		"es-PY": "dd/MM/yyyy",
		"ar-QA": "dd/MM/yyyy",
		"es-BO": "dd/MM/yyyy",
		"es-SV": "dd/MM/yyyy",
		"es-HN": "dd/MM/yyyy",
		"es-NI": "dd/MM/yyyy",
		"es-PR": "dd/MM/yyyy",
		"am-ET": "d/M/yyyy",
		"tzm-Latn-DZ": "dd-MM-yyyy",
		"iu-Latn-CA": "d/MM/yyyy",
		"sma-NO": "dd.MM.yyyy",
		"mn-Mong-CN": "yyyy/M/d",
		"gd-GB": "dd/MM/yyyy",
		"en-MY": "d/M/yyyy",
		"prs-AF": "dd/MM/yy",
		"bn-BD": "dd-MM-yy",
		"wo-SN": "dd/MM/yyyy",
		"rw-RW": "M/d/yyyy",
		"qut-GT": "dd/MM/yyyy",
		"sah-RU": "MM.dd.yyyy",
		"gsw-FR": "dd/MM/yyyy",
		"co-FR": "dd/MM/yyyy",
		"oc-FR": "dd/MM/yyyy",
		"mi-NZ": "dd/MM/yyyy",
		"ga-IE": "dd/MM/yyyy",
		"se-SE": "yyyy-MM-dd",
		"br-FR": "dd/MM/yyyy",
		"smn-FI": "d.M.yyyy",
		"moh-CA": "M/d/yyyy",
		"arn-CL": "dd-MM-yyyy",
		"ii-CN": "yyyy/M/d",
		"dsb-DE": "d. M. yyyy",
		"ig-NG": "d/M/yyyy",
		"kl-GL": "dd-MM-yyyy",
		"lb-LU": "dd/MM/yyyy",
		"ba-RU": "dd.MM.yy",
		"nso-ZA": "yyyy/MM/dd",
		"quz-BO": "dd/MM/yyyy",
		"yo-NG": "d/M/yyyy",
		"ha-Latn-NG": "d/M/yyyy",
		"fil-PH": "M/d/yyyy",
		"ps-AF": "dd/MM/yy",
		"fy-NL": "d-M-yyyy",
		"ne-NP": "M/d/yyyy",
		"se-NO": "dd.MM.yyyy",
		"iu-Cans-CA": "d/M/yyyy",
		"sr-Latn-RS": "d.M.yyyy",
		"si-LK": "yyyy-MM-dd",
		"sr-Cyrl-RS": "d.M.yyyy",
		"lo-LA": "dd/MM/yyyy",
		"km-KH": "yyyy-MM-dd",
		"cy-GB": "dd/MM/yyyy",
		"bo-CN": "yyyy/M/d",
		"sms-FI": "d.M.yyyy",
		"as-IN": "dd-MM-yyyy",
		"ml-IN": "dd-MM-yy",
		"en-IN": "dd-MM-yyyy",
		"or-IN": "dd-MM-yy",
		"bn-IN": "dd-MM-yy",
		"tk-TM": "dd.MM.yy",
		"bs-Latn-BA": "d.M.yyyy",
		"mt-MT": "dd/MM/yyyy",
		"sr-Cyrl-ME": "d.M.yyyy",
		"se-FI": "d.M.yyyy",
		"zu-ZA": "yyyy/MM/dd",
		"xh-ZA": "yyyy/MM/dd",
		"tn-ZA": "yyyy/MM/dd",
		"hsb-DE": "d. M. yyyy",
		"bs-Cyrl-BA": "d.M.yyyy",
		"tg-Cyrl-TJ": "dd.MM.yy",
		"sr-Latn-BA": "d.M.yyyy",
		"smj-NO": "dd.MM.yyyy",
		"rm-CH": "dd/MM/yyyy",
		"smj-SE": "yyyy-MM-dd",
		"quz-EC": "dd/MM/yyyy",
		"quz-PE": "dd/MM/yyyy",
		"hr-BA": "d.M.yyyy.",
		"sr-Latn-ME": "d.M.yyyy",
		"sma-SE": "yyyy-MM-dd",
		"en-SG": "d/M/yyyy",
		"ug-CN": "yyyy-M-d",
		"sr-Cyrl-BA": "d.M.yyyy",
		"es-US": "M/d/yyyy"
	};

	var LANG = window.navigator.userLanguage || window.navigator.language;

	var LOCALE_DATE_FORMAT = LOCALE_DATE_FORMATS[LANG] || 'dd/MM/yyyy';

    NRS.formatVolume = function (volume) {
		var sizes = ['B', 'KB', 'MB', 'GB', 'TB'];
		if (volume == 0) return '0 B';
		var i = parseInt(Math.floor(Math.log(volume) / Math.log(1024)));

        volume = Math.round(volume / Math.pow(1024, i));
		var size = sizes[i];

        var digits = [], formattedVolume = "";
		do {
			digits[digits.length] = volume % 10;
			volume = Math.floor(volume / 10);
		} while (volume > 0);
		for (i = 0; i < digits.length; i++) {
			if (i > 0 && i % 3 == 0) {
				formattedVolume = "'" + formattedVolume;
			}
			formattedVolume = digits[i] + formattedVolume;
		}
		return formattedVolume + " " + size;
	};

    NRS.formatWeight = function (weight) {
		var digits = [],
			formattedWeight = "",
			i;
		do {
			digits[digits.length] = weight % 10;
			weight = Math.floor(weight / 10);
		} while (weight > 0);
		for (i = 0; i < digits.length; i++) {
			if (i > 0 && i % 3 == 0) {
				formattedWeight = "'" + formattedWeight;
			}
			formattedWeight = digits[i] + formattedWeight;
		}
		return formattedWeight.escapeHTML();
	};

    NRS.formatOrderPricePerWholeQNT = function (price, decimals) {
		price = NRS.calculateOrderPricePerWholeQNT(price, decimals, true);

		return NRS.format(price);
	};

    NRS.calculateOrderPricePerWholeQNT = function (price, decimals, returnAsObject) {
		if (typeof price != "object") {
			price = new BigInteger(String(price));
		}

		return NRS.convertToNXT(price.multiply(new BigInteger("" + Math.pow(10, decimals))), returnAsObject);
	};

    NRS.calculatePricePerWholeQNT = function (price, decimals) {
		price = String(price);

		if (decimals) {
			var toRemove = price.slice(-decimals);

			if (!/^[0]+$/.test(toRemove)) {
				//return new Big(price).div(new Big(Math.pow(10, decimals))).round(8, 0);
				throw $.t("error_invalid_input");
			} else {
				return price.slice(0, -decimals);
			}
		} else {
			return price;
		}
	};

    NRS.calculateOrderTotalNQT = function (quantityQNT, priceNQT) {
		if (typeof quantityQNT != "object") {
			quantityQNT = new BigInteger(String(quantityQNT));
		}

		if (typeof priceNQT != "object") {
			priceNQT = new BigInteger(String(priceNQT));
		}

		var orderTotal = quantityQNT.multiply(priceNQT);

		return orderTotal.toString();
	};

    NRS.calculateOrderTotal = function (quantityQNT, priceNQT) {
		if (typeof quantityQNT != "object") {
			quantityQNT = new BigInteger(String(quantityQNT));
		}

		if (typeof priceNQT != "object") {
			priceNQT = new BigInteger(String(priceNQT));
		}

		return NRS.convertToNXT(quantityQNT.multiply(priceNQT));
	};

    NRS.calculatePercentage = function (a, b, rounding_mode) {
		if (rounding_mode != undefined) { // Rounding mode from Big.js
			Big.RM = rounding_mode;
		}
		a = new Big(String(a));
		b = new Big(String(b));

		var result = a.div(b).times(new Big("100")).toFixed(2);
		Big.RM = 1;

		return result.toString();
	};

    NRS.convertToNXT = function (amount, returnAsObject) {
		var negative = "";
		var afterComma = "";

		if (typeof amount != "object") {
			amount = new BigInteger(String(amount));
		}

<<<<<<< HEAD
		var fractionalPart = amount.mod(new BigInteger("100000000")).toString(); //.replace(/0+$/, ""); //todo: check if equal to zero first

		amount = amount.divide(new BigInteger("100000000"));
=======
        var fractionalPart = amount.abs().mod(new BigInteger("100000000")).toString();
        amount = amount.divide(new BigInteger("100000000"));
>>>>>>> 46a6a583

		if (amount.compareTo(BigInteger.ZERO) < 0) {
			amount = amount.abs();
			negative = "-";
		}

		if (fractionalPart && fractionalPart != "0") {
			afterComma = ".";

			for (var i = fractionalPart.length; i < 8; i++) {
				afterComma += "0";
			}

			afterComma += fractionalPart.replace(/0+$/, "");
		}

		amount = amount.toString();

		if (returnAsObject) {
			return {
				"negative": negative,
				"amount": amount,
				"afterComma": afterComma
			};
		} else {
			return negative + amount + afterComma;
		}
	};

    NRS.amountToPrecision = function (amount, decimals) {
		amount = String(amount);

		var parts = amount.split(".");

		//no fractional part
		if (parts.length == 1) {
			return parts[0];
		} else if (parts.length == 2) {
			var fraction = parts[1];
			fraction = fraction.replace(/0+$/, "");

			if (fraction.length > decimals) {
				fraction = fraction.substring(0, decimals);
			}

			return parts[0] + "." + fraction;
		} else {
			throw $.t("error_invalid_input");
		}
	};

    NRS.convertToNQT = function (currency) {
		currency = String(currency);

		var parts = currency.split(".");

		var amount = parts[0];

		//no fractional part
        var fraction;
		if (parts.length == 1) {
            fraction = "00000000";
		} else if (parts.length == 2) {
			if (parts[1].length <= 8) {
                fraction = parts[1];
			} else {
                fraction = parts[1].substring(0, 8);
			}
		} else {
			throw $.t("error_invalid_input");
		}

		for (var i = fraction.length; i < 8; i++) {
			fraction += "0";
		}

		var result = amount + "" + fraction;

		//in case there's a comma or something else in there.. at this point there should only be numbers
		if (!/^\d+$/.test(result)) {
			throw $.t("error_invalid_input");
		}

		//remove leading zeroes
		result = result.replace(/^0+/, "");

		if (result === "") {
			result = "0";
		}

		return result;
	};

    NRS.convertToQNTf = function (quantity, decimals, returnAsObject) {
		quantity = String(quantity);

		if (quantity.length < decimals) {
			for (var i = quantity.length; i < decimals; i++) {
				quantity = "0" + quantity;
			}
		}

		var afterComma = "";

		if (decimals) {
			afterComma = "." + quantity.substring(quantity.length - decimals);
			quantity = quantity.substring(0, quantity.length - decimals);

			if (!quantity) {
				quantity = "0";
			}

			afterComma = afterComma.replace(/0+$/, "");

			if (afterComma == ".") {
				afterComma = "";
			}
		}

		if (returnAsObject) {
			return {
				"amount": quantity,
				"afterComma": afterComma
			};
		} else {
			return quantity + afterComma;
		}
	};

    NRS.convertToQNT = function (quantity, decimals) {
		quantity = String(quantity);

		var parts = quantity.split(".");

		var qnt = parts[0];

		//no fractional part
        var i;
		if (parts.length == 1) {
			if (decimals) {
                for (i = 0; i < decimals; i++) {
					qnt += "0";
				}
			}
		} else if (parts.length == 2) {
			var fraction = parts[1];
			if (fraction.length > decimals) {
				throw $.t("error_fraction_decimals", {
					"decimals": decimals
				});
			} else if (fraction.length < decimals) {
                for (i = fraction.length; i < decimals; i++) {
					fraction += "0";
				}
			}
			qnt += fraction;
		} else {
			throw $.t("error_invalid_input");
		}

		//in case there's a comma or something else in there.. at this point there should only be numbers
		if (!/^\d+$/.test(qnt)) {
			throw $.t("error_invalid_input_numbers");
		}
        try {
            if (parseInt(qnt) === 0) {
                return "0";
            }
        } catch (e) {
        }

		//remove leading zeroes
		return qnt.replace(/^0+/, "");
	};

    NRS.format = function (params, no_escaping) {
        var amount;
		if (typeof params != "object") {
            amount = String(params);
			var negative = amount.charAt(0) == "-" ? "-" : "";
			if (negative) {
				amount = amount.substring(1);
			}
			params = {
				"amount": amount,
				"negative": negative,
				"afterComma": ""
			};
		}

        amount = String(params.amount);

		var digits = amount.split("").reverse();
		var formattedAmount = "";

		for (var i = 0; i < digits.length; i++) {
			if (i > 0 && i % 3 == 0) {
				formattedAmount = "'" + formattedAmount;
			}
			formattedAmount = digits[i] + formattedAmount;
		}

		var output = (params.negative ? params.negative : "") + formattedAmount + params.afterComma;

		if (!no_escaping) {
			output = output.escapeHTML();
		}

		return output;
	};

    NRS.formatQuantity = function (quantity, decimals, no_escaping) {
		return NRS.format(NRS.convertToQNTf(quantity, decimals, true), no_escaping);
	};

    NRS.formatAmount = function (amount, round, no_escaping) {
		if (typeof amount == "undefined") {
			return "0";
		} else if (typeof amount == "string") {
			amount = new BigInteger(amount);
		}

		var negative = "";
		var afterComma = "";

		if (typeof amount == "object") {
			var params = NRS.convertToNXT(amount, true);

			negative = params.negative;
			amount = params.amount;
			afterComma = params.afterComma;
		} else {
			//rounding only applies to non-nqt
			if (round) {
				amount = (Math.round(amount * 100) / 100);
			}

			if (amount < 0) {
				amount = Math.abs(amount);
				negative = "-";
			}

			amount = "" + amount;
			if (amount.indexOf(".") !== -1) {
                afterComma = amount.substr(amount.indexOf("."));
				amount = amount.replace(afterComma, "");
			} else {
                afterComma = "";
			}
		}

		return NRS.format({
			"negative": negative,
			"amount": amount,
			"afterComma": afterComma
		}, no_escaping);
	};

    NRS.fromEpochTime = function (epochTime) {
        if (NRS.constants.EPOCH_BEGINNING == 0) {
            throw "undefined epoch beginning";
        }
        return epochTime * 1000 + NRS.constants.EPOCH_BEGINNING - 500;
    };

    NRS.toEpochTime = function (currentTime) {
        if (currentTime == undefined) {
            currentTime = new Date();
        }
        if (NRS.constants.EPOCH_BEGINNING == 0) {
            throw "undefined epoch beginning";
        }
        return Math.floor((currentTime - NRS.constants.EPOCH_BEGINNING) / 1000);
    };

    NRS.formatTimestamp = function (timestamp, date_only, isAbsoluteTime) {
        var date;
		if (typeof timestamp == "object") {
            date = timestamp;
        } else if (isAbsoluteTime) {
            date = new Date(timestamp);
        } else {
            date = new Date(NRS.fromEpochTime(timestamp));
		}

		if (!isNaN(date) && typeof(date.getFullYear) == 'function') {
			var d = date.getDate();
			var dd = d < 10 ? '0' + d : d;
			var M = date.getMonth() + 1;
			var MM = M < 10 ? '0' + M : M;
			var yyyy = date.getFullYear();
            var yy = String(yyyy).substring(2);

         var res = LOCALE_DATE_FORMAT
				.replace(/dd/g, dd)
				.replace(/d/g, d)
				.replace(/MM/g, MM)
				.replace(/M/g, M)
				.replace(/yyyy/g, yyyy)
				.replace(/yy/g, yy);

			if (!date_only) {
				var hours = date.getHours();
				var originalHours = hours;
				var minutes = date.getMinutes();
				var seconds = date.getSeconds();

				if (NRS.settings["24_hour_format"] == "0") {
                    if (originalHours == 0) {
                        hours += 12;
                    } else if (originalHours >= 13 && originalHours <= 23) {
                        hours -= 12;
				}
				}
				if (minutes < 10) {
					minutes = "0" + minutes;
				}
				if (seconds < 10) {
					seconds = "0" + seconds;
				}
				res += " " + hours + ":" + minutes + ":" + seconds;

				if (NRS.settings["24_hour_format"] == "0") {
                    res += " " + (originalHours >= 12 ? "PM" : "AM");
				}
			}

			return res;
		} else {
			return date.toLocaleString();
		}
	};

    NRS.isPrivateIP = function (ip) {
		if (!/^\d+\.\d+\.\d+\.\d+$/.test(ip)) {
			return false;
		}
		var parts = ip.split('.');
      return parts[0] === '10' || parts[0] == '127' || parts[0] === '172' && (parseInt(parts[1], 10) >= 16 && parseInt(parts[1], 10) <= 31) || parts[0] === '192' && parts[1] === '168';
	};

    NRS.convertToHex16 = function (str) {
		var hex, i;
		var result = "";
		for (i = 0; i < str.length; i++) {
			hex = str.charCodeAt(i).toString(16);
			result += ("000" + hex).slice(-4);
		}

		return result;
	};

    NRS.convertFromHex16 = function (hex) {
		var j;
		var hexes = hex.match(/.{1,4}/g) || [];
		var back = "";
		for (j = 0; j < hexes.length; j++) {
			back += String.fromCharCode(parseInt(hexes[j], 16));
		}

		return back;
	};

    NRS.convertFromHex8 = function (hex) {
        var hexStr = hex.toString(); //force conversion
		var str = '';
        for (var i = 0; i < hexStr.length; i += 2) {
            str += String.fromCharCode(parseInt(hexStr.substr(i, 2), 16));
        }
		return str;
	};

    NRS.convertToHex8 = function (str) {
		var hex = '';
		for (var i = 0; i < str.length; i++) {
			hex += '' + str.charCodeAt(i).toString(16);
		}
		return hex;
	};

    NRS.getFormData = function ($form, unmodified) {
		var serialized = $form.serializeArray();
		var data = {};
        var multiValuedFields = ["phasingWhitelisted", "controlWhitelisted"];
		for (var s in serialized) {
            if (!serialized.hasOwnProperty(s)) {
                continue;
		}
			if (multiValuedFields.indexOf(serialized[s]["name"]) > -1) {
				if (serialized[s]['value'] != "") {
					if (serialized[s]['name'] in data) {
						var index = data[serialized[s]['name']].length;
						data[serialized[s]['name']][index] = serialized[s]['value'];
					} else {
						data[serialized[s]['name']] = [serialized[s]['value']]; //all data as list (traditional, to allow multiple values)
					}
				}
			} else {
				data[serialized[s]['name']] = serialized[s]['value'];
			}
		}
		if (!unmodified) {
			delete data.request_type;
			delete data.converted_account_id;
			delete data.merchant_info;
		}
		return data;
	};

    NRS.convertNumericToRSAccountFormat = function (account) {
		if (/^NXT\-/i.test(account)) {
			return String(account).escapeHTML();
		} else {
			var address = new NxtAddress();

			if (address.set(account)) {
				return address.toString().escapeHTML();
			} else {
				return "";
			}
		}
	};

    NRS.getAccountLink = function (object, accountKey, accountRef, title) {
        var accountRS;
        if (typeof object[accountKey + "RS"] != "undefined") {
            accountRS = object[accountKey + "RS"];
        } else if (typeof object[accountKey] != "undefined") {
            accountRS = NRS.convertNumericToRSAccountFormat(object[accountKey]);
        } else {
            return '/';
        }
        var accountTitle;
        if (accountRef && accountRS == accountRef) {
            accountTitle = $.t(title);
        } else {
            accountTitle = NRS.getAccountTitle(object, accountKey);
        }
        return "<a href='#' data-user='" + String(accountRS).escapeHTML() +
            "' class='show_account_modal_action user-info'>" + accountTitle + "</a>";
    };

    NRS.getAccountTitle = function (object, acc) {
        var type = typeof object;

        var formattedAcc = "";

        if (type == "string" || type == "number") {
            formattedAcc = object;
            object = null;
        } else {
            if (object == null || typeof object[acc + "RS"] == "undefined") {
                return "/";
            } else {
                formattedAcc = String(object[acc + "RS"]).escapeHTML();
            }
        }

        if (formattedAcc == NRS.account || formattedAcc == NRS.accountRS) {
            return $.t("you");
        } else if (formattedAcc == NRS.constants.GENESIS || formattedAcc == NRS.constants.GENESIS_RS) {
            return $.t("genesis");
        } else if (formattedAcc in NRS.contacts) {
            return NRS.contacts[formattedAcc].name.escapeHTML();
        } else {
            return String(formattedAcc).escapeHTML();
        }
    };

    NRS.getAccountFormatted = function (object, acc) {
		var type = typeof object;

		if (type == "string" || type == "number") {
			return String(object).escapeHTML();
		} else {
			if (typeof object[acc + "RS"] == "undefined") {
				return "";
			} else {
				return String(object[acc + "RS"]).escapeHTML();
			}
		}
	};

    NRS.setupClipboardFunctionality = function () {
		var elements = "#asset_id_dropdown .dropdown-menu a, #account_id_dropdown .dropdown-menu a";

		if (NRS.isLocalHost) {
			$("#account_id_dropdown li.remote_only, #asset_info_dropdown li.remote_only").remove();
		}

        var $el = $(elements);
        var clipboard = new ZeroClipboard($el, {
            moviePath: "js/3rdparty/zeroclipboard.swf"
        });

        clipboard.on("dataRequested", function (client) {
            client.setText(NRS.getClipboardText($(this).data("type")));
        });

        if ($el.hasClass("dropdown-toggle")) {
            $el.removeClass("dropdown-toggle").data("toggle", "");
            $el.parent().remove(".dropdown-menu");
        }

        clipboard.on("complete", function () {
            $.growl($.t("success_clipboard_copy"), {
                "type": "success"
            });
        });

        if (!NRS.getCookie("clipboard_warning_shown")) {
            clipboard.on("noflash", function () {
                $("#account_id_dropdown .dropdown-menu, #asset_id_dropdown .dropdown-menu").remove();
                $("#account_id_dropdown, #asset_id").data("toggle", "");
                $.growl($.t("error_clipboard_copy_noflash"), {
                    "type": "danger"
                });
            });
            NRS.setCookie("clipboard_warning_shown", "1", 30);
        }

        clipboard.on("wrongflash", function () {
            $("#account_id_dropdown .dropdown-menu, #asset_id_dropdown .dropdown-menu").remove();
            $("#account_id_dropdown, #asset_id").data("toggle", "");
            $.growl($.t("error_clipboard_copy_wrongflash"));
        });
    };

    NRS.getClipboardText = function (type) {
        var assetId = $("#asset_id");
		switch (type) {
			case "account_rs":
				return NRS.accountRS;
				break;
			case "message_link":
				return document.URL.replace(/#.*$/, "") + "#message:" + encodeURIComponent(NRS.accountRS);
				break;
			case "send_link":
				return document.URL.replace(/#.*$/, "") + "#send:" + encodeURIComponent(NRS.accountRS);
				break;
			case "asset_id":
                return assetId.text();
				break;
			case "asset_link":
                return document.URL.replace(/#.*/, "") + "#asset:" + assetId.text();
				break;
			default:
				return "";
				break;
		}
	};

    NRS.dataLoaded = function (data, noPageLoad) {
		var $el = $("#" + NRS.currentPage + "_contents");

		if ($el.length) {
			$el.empty().append(data);
		} else {
			$el = $("#" + NRS.currentPage + "_table");
			$el.find("tbody").empty().append(data);
		}

		NRS.dataLoadFinished($el);

		if (!noPageLoad) {
			NRS.pageLoaded();
		}
	};

    NRS.dataLoadFinished = function ($el, fadeIn) {
		var $parent = $el.parent();

		if (fadeIn) {
			$parent.hide();
		}

		$parent.removeClass("data-loading");

		var extra = $parent.data("extra");

		var empty = false;

		if ($el.is("table")) {
			if ($el.find("tbody tr").length > 0) {
				$parent.removeClass("data-empty");
				if ($parent.data("no-padding")) {
					$parent.parent().addClass("no-padding");
				}

				if (extra) {
					$(extra).show();
				}
			} else {
				empty = true;
			}
		} else {
			if ($.trim($el.html()).length == 0) {
				empty = true;
			}
		}

		if (empty) {
			$parent.addClass("data-empty");
			if ($parent.data("no-padding")) {
				$parent.parent().removeClass("no-padding");
			}
			if (extra) {
				$(extra).hide();
			}
		} else {
			$parent.removeClass("data-empty");
		}

		if (fadeIn) {
            $parent.stop(true, true).fadeIn(400, function () {
				$parent.show();
			});
		}
	};

    NRS.createInfoTable = function (data, fixed) {
		var rows = "";
		for (var key in data) {
            if (!data.hasOwnProperty(key)) {
                continue;
            }
			var value = data[key];

			var match = key.match(/(.*)(NQT|QNT|RS)$/);
			var type = "";

			if (match && match[1]) {
				key = match[1];
				type = match[2];
			}

            key = key.replace(/\s+/g, "").replace(/([A-Z])/g, function ($1) {
                return "_" + $1.toLowerCase();
            });

            //no need to mess with input, already done if Formatted is at end of key
            if (/_formatted_html$/i.test(key)) {
                key = key.replace("_formatted_html", "");
                value = String(value);
            } else if (/_formatted$/i.test(key)) {
                key = key.replace("_formatted", "");
                value = String(value).escapeHTML();
            } else if ((key == "quantity" || key == "units" || key == "initial_buy_supply" || key == "initial_sell_supply" ||
                key == "total_buy_limit" || key == "total_sell_limit" || key == "units_exchanged" || key == "total_exchanged" ||
                key == "initial_units" || key == "reserve_units" || key == "max_units" || key == "quantity_traded") && $.isArray(value)) {
                if ($.isArray(value)) {
                    value = NRS.formatQuantity(value[0], value[1]);
                } else {
                    value = NRS.formatQuantity(value, 0);
                }
            } else if (key == "price" || key == "total" || key == "amount" || key == "fee" || key == "refund" || key == "discount") {
                value = NRS.formatAmount(new BigInteger(String(value))) + " NXT";
            } else if (key == "sender" || key == "recipient" || key == "account" || key == "seller" || key == "buyer" || key == "lessee") {
                value = "<a href='#' data-user='" + String(value).escapeHTML() + "' class='show_account_modal_action'>" + NRS.getAccountTitle(value) + "</a>";
            } else if (key == "request_processing_time") { /* Skip from displaying request processing time */
                continue;
            } else {
                value = String(value).escapeHTML().nl2br();
            }

            rows += "<tr><td style='font-weight:bold" + (fixed ? ";width:150px" : "") + "'>" + $.t(key).escapeHTML() + (type ? " " + type.escapeHTML() : "") + ":</td><td style='width:90%;word-break:break-all'>" + value + "</td></tr>";
        }

        return rows;
    };

    NRS.getSelectedText = function () {
		var t = "";
		if (window.getSelection) {
			t = window.getSelection().toString();
		} else if (document.getSelection) {
			t = document.getSelection().toString();
		} else if (document.selection) {
			t = document.selection.createRange().text;
		}
		return t;
	};

    NRS.formatStyledAmount = function (strAmount, round) {
        var amount = NRS.formatAmount(strAmount, round).split(".");
		if (amount.length == 2) {
            return amount[0] + "<span style='font-size:12px'>." + amount[1] + "</span>";
		} else {
            return amount[0];
		}
	};

    NRS.getUnconfirmedTransactionsFromCache = function (type, subtype, fields, single) {
		if (!NRS.unconfirmedTransactions.length) {
			return false;
		}

		if (typeof type == "number") {
			type = [type];
		}

		if (typeof subtype == "number") {
			subtype = [subtype];
		}

		var unconfirmedTransactions = [];

		for (var i = 0; i < NRS.unconfirmedTransactions.length; i++) {
			var unconfirmedTransaction = NRS.unconfirmedTransactions[i];

			if (type.indexOf(unconfirmedTransaction.type) == -1 || (subtype.length > 0 && subtype.indexOf(unconfirmedTransaction.subtype) == -1)) {
				continue;
			}

			if (fields) {
				for (var key in fields) {
                    if (!fields.hasOwnProperty(key)) {
                        continue;
                    }
					if (unconfirmedTransaction[key] == fields[key]) {
						if (single) {
							return NRS.completeUnconfirmedTransactionDetails(unconfirmedTransaction);
						} else {
							unconfirmedTransactions.push(unconfirmedTransaction);
						}
					}
				}
			} else {
				if (single) {
					return NRS.completeUnconfirmedTransactionDetails(unconfirmedTransaction);
				} else {
					unconfirmedTransactions.push(unconfirmedTransaction);
				}
			}
		}

		if (single || unconfirmedTransactions.length == 0) {
			return false;
		} else {
            $.each(unconfirmedTransactions, function (key, val) {
				unconfirmedTransactions[key] = NRS.completeUnconfirmedTransactionDetails(val);
			});

			return unconfirmedTransactions;
		}
	};

    NRS.completeUnconfirmedTransactionDetails = function (unconfirmedTransaction) {
		if (unconfirmedTransaction.type == 3 && unconfirmedTransaction.subtype == 4 && !unconfirmedTransaction.name) {
			NRS.sendRequest("getDGSGood", {
				"goods": unconfirmedTransaction.attachment.goods
            }, function (response) {
				unconfirmedTransaction.name = response.name;
				unconfirmedTransaction.buyer = unconfirmedTransaction.sender;
				unconfirmedTransaction.buyerRS = unconfirmedTransaction.senderRS;
				unconfirmedTransaction.seller = response.seller;
				unconfirmedTransaction.sellerRS = response.sellerRS;
			}, false);
		} else if (unconfirmedTransaction.type == 3 && unconfirmedTransaction.subtype == 0) {
			unconfirmedTransaction.goods = unconfirmedTransaction.transaction;
		}

		return unconfirmedTransaction;
	};

    NRS.hasTransactionUpdates = function (transactions) {
		return ((transactions && transactions.length) || NRS.unconfirmedTransactionsChange);
	};

    NRS.showMore = function ($el) {
		if (!$el) {
			$el = $("#" + NRS.currentPage + "_contents");
			if (!$el.length) {
				$el = $("#" + NRS.currentPage + "_table");
			}
		}
		var adjustheight = 40;
		var moreText = "Show more...";
		var lessText = "Show less...";

        $el.find(".showmore > .moreblock").each(function () {
			if ($(this).height() > adjustheight) {
				$(this).css("height", adjustheight).css("overflow", "hidden");
				$(this).parent(".showmore").append(' <a href="#" class="adjust"></a>');
                $(this).parent(".showmore").find("a.adjust").text(moreText).click(function (e) {
					e.preventDefault();

					if ($(this).text() == moreText) {
						$(this).parents("div:first").find(".moreblock").css('height', 'auto').css('overflow', 'visible');
						$(this).parents("div:first").find("p.continued").css('display', 'none');
						$(this).text(lessText);
					} else {
						$(this).parents("div:first").find(".moreblock").css('height', adjustheight).css('overflow', 'hidden');
						$(this).parents("div:first").find("p.continued").css('display', 'block');
						$(this).text(moreText);
					}
				});
			}
		});
	};

    NRS.showFullDescription = function ($el) {
		$el.addClass("open").removeClass("closed");
		$el.find(".description_toggle").text("Less...");
	};

    NRS.showPartialDescription = function ($el) {
		if ($el.hasClass("open") || $el.height() > 40) {
			$el.addClass("closed").removeClass("open");
			$el.find(".description_toggle").text("More...");
		} else {
			$el.find(".description_toggle").text("");
		}
	};

    $("body").on(".description_toggle", "click", function (e) {
		e.preventDefault();

		if ($(this).closest(".description").hasClass("open")) {
			NRS.showPartialDescription();
		} else {
			NRS.showFullDescription();
		}
	});

    $("#offcanvas_toggle").on("click", function (e) {
		e.preventDefault();

		//If window is small enough, enable sidebar push menu
        var leftSide = $(".left-side");
        var rightSide = $(".right-side");
		if ($(window).width() <= 992) {
            var rowOffCanvas = $('.row-offcanvas');
            rowOffCanvas.toggleClass('active');
            leftSide.removeClass("collapse-left");
            rightSide.removeClass("strech");
            rowOffCanvas.toggleClass("relative");
		} else {
			//Else, enable content streching
            leftSide.toggleClass("collapse-left");
            rightSide.toggleClass("strech");
		}

        leftSide.one($.support.transition.end,
            function () {
			$(".content.content-stretch:visible").width($(".page:visible").width());
		});
	});

    $.fn.tree = function () {
        return this.each(function () {
			var btn = $(this).children("a").first();
			var menu = $(this).children(".treeview-menu").first();
			var isActive = $(this).hasClass('active');

			//initialize already active menus
			if (isActive) {
				menu.show();
				btn.children(".fa-angle-right").first().removeClass("fa-angle-right").addClass("fa-angle-down");
			}
			//Slide open or close the menu on link click
            btn.click(function (e) {
				e.preventDefault();
				if (isActive) {
					//Slide up to close menu
					menu.slideUp();
					isActive = false;
					btn.children(".fa-angle-down").first().removeClass("fa-angle-down").addClass("fa-angle-right");
					btn.parent("li").removeClass("active");
				} else {
					//Slide down to open menu
					menu.slideDown();
					isActive = true;
					btn.children(".fa-angle-right").first().removeClass("fa-angle-right").addClass("fa-angle-down");
					btn.parent("li").addClass("active");
				}
			});
		});
	};

    NRS.setCookie = function (name, value, days) {
		var expires;
		if (days) {
			var date = new Date();
			date.setTime(date.getTime() + (days * 24 * 60 * 60 * 1000));
            expires = "; expires=" + date.toUTCString();
		} else {
			expires = "";
		}
        //noinspection JSDeprecatedSymbols
		document.cookie = escape(name) + "=" + escape(value) + expires + "; path=/";
	};

    NRS.getCookie = function (name) {
        //noinspection JSDeprecatedSymbols
		var nameEQ = escape(name) + "=";
		var ca = document.cookie.split(';');
		for (var i = 0; i < ca.length; i++) {
			var c = ca[i];
            while (c.charAt(0) === ' ') {
                c = c.substring(1, c.length);
		}
            if (c.indexOf(nameEQ) === 0) {
                //noinspection JSDeprecatedSymbols
                return unescape(c.substring(nameEQ.length, c.length));
            }
        }
		return null;
	};

    NRS.deleteCookie = function (name) {
		NRS.setCookie(name, "", -1);
	};

    NRS.translateServerError = function (response) {
        var match;
		if (!response.errorDescription) {
			if (response.errorMessage) {
				response.errorDescription = response.errorMessage;
			} else if (response.error) {
				if (typeof response.error == "string") {
					response.errorDescription = response.error;
					response.errorCode = -1;
				} else {
					return $.t("error_unknown");
				}
			} else {
				return $.t("error_unknown");
			}
		}

		switch (response.errorCode) {
			case -1:
				switch (response.errorDescription) {
					case "Invalid ordinary payment":
						return $.t("error_invalid_ordinary_payment");
						break;
					case "Missing alias name":
						return $.t("error_missing_alias_name");
						break;
					case "Transferring aliases to Genesis account not allowed":
						return $.t("error_alias_transfer_genesis");
						break;
					case "Ask order already filled":
						return $.t("error_ask_order_filled");
						break;
					case "Bid order already filled":
						return $.t("error_bid_order_filled");
						break;
					case "Only text encrypted messages allowed":
						return $.t("error_encrypted_text_messages_only");
						break;
					case "Missing feedback message":
						return $.t("error_missing_feedback_message");
						break;
					case "Only text public messages allowed":
						return $.t("error_public_text_messages_only");
						break;
					case "Purchase does not exist yet or not yet delivered":
						return $.t("error_purchase_delivery");
						break;
					case "Purchase does not exist or is not delivered or is already refunded":
						return $.t("error_purchase_refund");
						break;
					case "Recipient account does not have a public key, must attach a public key announcement":
						return $.t("error_recipient_no_public_key_announcement");
						break;
					case "Transaction is not signed yet":
						return $.t("error_transaction_not_signed");
						break;
					case "Transaction already signed":
						return $.t("error_transaction_already_signed");
						break;
					case "PublicKeyAnnouncement cannot be attached to transactions with no recipient":
						return $.t("error_public_key_announcement_no_recipient");
						break;
					case "Announced public key does not match recipient accountId":
						return $.t("error_public_key_different_account_id");
						break;
					case "Public key for this account has already been announced":
						return $.t("error_public_key_already_announced");
						break;
					default:
						if (response.errorDescription.indexOf("Alias already owned by another account") != -1) {
							return $.t("error_alias_owned_by_other_account");
						} else if (response.errorDescription.indexOf("Invalid alias sell price") != -1) {
							return $.t("error_invalid_alias_sell_price");
						} else if (response.errorDescription.indexOf("Alias hasn't been registered yet") != -1) {
							return $.t("error_alias_not_yet_registered");
						} else if (response.errorDescription.indexOf("Alias doesn't belong to sender") != -1) {
							return $.t("error_alias_not_from_sender");
						} else if (response.errorDescription.indexOf("Alias is owned by account other than recipient") != -1) {
							return $.t("error_alias_not_from_recipient");
						} else if (response.errorDescription.indexOf("Alias is not for sale") != -1) {
							return $.t("error_alias_not_for_sale");
						} else if (response.errorDescription.indexOf("Invalid alias name") != -1) {
							return $.t("error_invalid_alias_name");
						} else if (response.errorDescription.indexOf("Invalid URI length") != -1) {
							return $.t("error_invalid_alias_uri_length");
						} else if (response.errorDescription.indexOf("Invalid ask order") != -1) {
							return $.t("error_invalid_ask_order");
						} else if (response.errorDescription.indexOf("Invalid bid order") != -1) {
							return $.t("error_invalid_bid_order");
						} else if (response.errorDescription.indexOf("Goods price or quantity changed") != -1) {
							return $.t("error_dgs_price_quantity_changed");
						} else if (response.errorDescription.indexOf("Invalid digital goods price change") != -1) {
							return $.t("error_invalid_dgs_price_change");
						} else if (response.errorDescription.indexOf("Invalid digital goods refund") != -1) {
							return $.t("error_invalid_dgs_refund");
						} else if (response.errorDescription.indexOf("Purchase does not exist yet, or already delivered") != -1) {
							return $.t("error_purchase_not_exist_or_delivered");
						} else if (response.errorDescription.match(/Goods.*not yet listed or already delisted/)) {
							return $.t("error_dgs_not_listed");
						} else if (response.errorDescription.match(/Delivery deadline has already expired/)) {
							return $.t("error_dgs_delivery_deadline_expired");
						} else if (response.errorDescription.match(/Invalid effective balance leasing:.*recipient account.*not found or no public key published/)) {
							return $.t("error_invalid_balance_leasing_no_public_key");
						} else if (response.errorDescription.indexOf("Invalid effective balance leasing") != -1) {
							return $.t("error_invalid_balance_leasing");
						} else if (response.errorDescription.match(/Wrong buyer for.*expected:.*/)) {
							return $.t("error_wrong_buyer_for_alias");
						} else {
							return response.errorDescription;
						}

						break;
				}
			case 1:
				switch (response.errorDescription) {
					case "This request is only accepted using POST!":
						return $.t("error_post_only");
						break;
					case "Incorrect request":
						return $.t("error_incorrect_request");
						break;
					default:
						return response.errorDescription;
						break;
				}
				break;
			case 2:
				return response.errorDescription;
				break;
			case 3:
                match = response.errorDescription.match(/"([^"]+)" not specified/i);
				if (match && match[1]) {
					return $.t("error_not_specified", {
						"name": NRS.getTranslatedFieldName(match[1]).toLowerCase()
					}).capitalize();
				}

                match = response.errorDescription.match(/At least one of \[(.*)\] must be specified/i);
                if (match && match[1]) {
                    var fieldNames = match[1].split(",");
                    var translatedFieldNames = [];
                    for (var i=0; i<fieldNames.length; i++) {
                        translatedFieldNames.push(NRS.getTranslatedFieldName(fieldNames[i].toLowerCase()));
                    }

                    var translatedFieldNamesJoined = translatedFieldNames.join(", ");

                    return $.t("error_not_specified", {
                        "names": translatedFieldNamesJoined,
                        "count": translatedFieldNames.length
                    }).capitalize();
                } else {
                    return response.errorDescription;
                }
                break;
            case 4:
                match = response.errorDescription.match(/Incorrect "(.*)"(.*)/i);
				if (match && match[1] && match[2]) {
                    return $.t("error_incorrect_name", {
						"name": NRS.getTranslatedFieldName(match[1]).toLowerCase(),
                        "reason": match[2]
					}).capitalize();
				} else {
					return response.errorDescription;
				}
				break;
			case 5:
                match = response.errorDescription.match(/Unknown (.*)/i);
				if (match && match[1]) {
					return $.t("error_unknown_name", {
						"name": NRS.getTranslatedFieldName(match[1]).toLowerCase()
					}).capitalize();
				}

				if (response.errorDescription == "Account is not forging") {
					return $.t("error_not_forging");
				} else {
					return response.errorDescription;
				}
				break;
			case 6:
				switch (response.errorDescription) {
					case "Not enough assets":
						return $.t("error_not_enough_assets");
						break;
					case "Not enough funds":
						return $.t("error_not_enough_funds");
						break;
					default:
						return response.errorDescription;
						break;
				}
				break;
			case 7:
				if (response.errorDescription == "Not allowed") {
					return $.t("error_not_allowed");
				} else {
					return response.errorDescription;
				}
				break;
			case 8:
				switch (response.errorDescription) {
					case "Goods have not been delivered yet":
						return $.t("error_goods_not_delivered_yet");
						break;
					case "Feedback already sent":
						return $.t("error_feedback_already_sent");
						break;
					case "Refund already sent":
						return $.t("error_refund_already_sent");
						break;
					case "Purchase already delivered":
						return $.t("error_purchase_already_delivered");
						break;
					case "Decryption failed":
						return $.t("error_decryption_failed");
						break;
					case "No attached message found":
						return $.t("error_no_attached_message");
					case "recipient account does not have public key":
						return $.t("error_recipient_no_public_key");
					default:
						return response.errorDescription;
						break;
				}
				break;
			case 9:
				if (response.errorDescription == "Feature not available") {
					return $.t("error_feature_not_available");
				} else {
					return response.errorDescription;
				}
				break;
			default:
				return response.errorDescription;
				break;
		}
	};

    NRS.getTranslatedFieldName = function (name) {
        var nameKey = String(name).replace(/NQT|QNT|RS$/, "").replace(/\s+/g, "").replace(/([A-Z])/g, function ($1) {
			return "_" + $1.toLowerCase();
		});

		if (nameKey.charAt(0) == "_") {
			nameKey = nameKey.substring(1);
		}

		if ($.i18n.exists(nameKey)) {
			return $.t(nameKey).escapeHTML();
		} else {
			return nameKey.replace(/_/g, " ").escapeHTML();
		}
	};

    NRS.isControlKey = function (charCode) {
		return !(charCode >= 32 || charCode == 10 || charCode == 13);
	};

	NRS.validateDecimals = function (maxFractionLength, charCode, val, e) {
		if (maxFractionLength) {
			//allow 1 single period character
			if (charCode == 110 || charCode == 190) {
				if (val.indexOf(".") != -1) {
					e.preventDefault();
					return false;
				} else {
					return true;
				}
			}
		} else {
			//do not allow period
			if (charCode == 110 || charCode == 190 || charCode == 188) {
				$.growl($.t("error_fractions"), {
					"type": "danger"
				});
				e.preventDefault();
				return false;
			}
		}
		if (charCode >= 96 && charCode <= 105) {
			// convert numeric keyboard code to normal ascii otherwise String.fromCharCode()
			// returns the wrong value
			charCode = charCode + 48 - 96;
		}
		var input = val + String.fromCharCode(charCode);

		var afterComma = input.match(/\.(\d*)$/);

		//only allow as many as there are decimals allowed..
		if (afterComma && afterComma[1].length > maxFractionLength) {
			var selectedText = NRS.getSelectedText();

			if (selectedText != val) {
				var errorMessage = $.t("error_decimals", {
					"count": maxFractionLength
				});
				$.growl(errorMessage, {
					"type": "danger"
				});

				e.preventDefault();
				return false;
			}
		}

		//numeric characters, left/right key, backspace, delete
		if (charCode == 8 || charCode == 37 || charCode == 39 || charCode == 46 || (charCode >= 48 && charCode <= 57 && !isNaN(String.fromCharCode(charCode)))) {
			return true;
		} else {
			//comma
			if (charCode == 188) {
				$.growl($.t("error_comma_not_allowed"), {
					"type": "danger"
				});
			}
			e.preventDefault();
			return false;
		}
	};

    NRS.getUrlParameter = function (sParam) {
		var sPageURL = window.location.search.substring(1);
		var sURLVariables = sPageURL.split('&');
        for (var i = 0; i < sURLVariables.length; i++) {
			var sParameterName = sURLVariables[i].split('=');
            if (sParameterName[0] == sParam) {
				return sParameterName[1];
			}
		}
		return false;
    };

	// http://stackoverflow.com/questions/12518830/java-string-getbytesutf8-javascript-analog
    NRS.getUtf8Bytes = function (str) {
        //noinspection JSDeprecatedSymbols
        var utf8 = unescape(encodeURIComponent(str));
        var arr = [];
        for (var i = 0; i < utf8.length; i++) {
            arr[i] = utf8.charCodeAt(i);
        }
        return arr;
    };

    NRS.getTransactionStatusIcon = function (phasedEntity) {
        var statusIcon;
        if (phasedEntity.expectedCancellation == true) {
            statusIcon = "<i class='fa fa-ban' title='" + $.t("cancelled") + "'></i>";
        } else if (phasedEntity.phased == true) {
            statusIcon = "<i class='fa fa-gavel' title='" + $.t("phased") + "'></i>";
        } else if (phasedEntity.phased == false) {
            statusIcon = "<i class='fa fa-circle-o' title='" + $.t("unconfirmed") + "'></i>";
        } else {
            statusIcon = "<i class='fa fa-circle' title='" + $.t("confirmed") + "'></i>";
        }
        return statusIcon;
    };

    return NRS;
}(NRS || {}, jQuery));<|MERGE_RESOLUTION|>--- conflicted
+++ resolved
@@ -352,14 +352,8 @@
 			amount = new BigInteger(String(amount));
 		}
 
-<<<<<<< HEAD
-		var fractionalPart = amount.mod(new BigInteger("100000000")).toString(); //.replace(/0+$/, ""); //todo: check if equal to zero first
-
-		amount = amount.divide(new BigInteger("100000000"));
-=======
         var fractionalPart = amount.abs().mod(new BigInteger("100000000")).toString();
         amount = amount.divide(new BigInteger("100000000"));
->>>>>>> 46a6a583
 
 		if (amount.compareTo(BigInteger.ZERO) < 0) {
 			amount = amount.abs();
