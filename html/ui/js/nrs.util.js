/******************************************************************************
 * Copyright © 2013-2015 The Nxt Core Developers.                             *
 *                                                                            *
 * See the AUTHORS.txt, DEVELOPER-AGREEMENT.txt and LICENSE.txt files at      *
 * the top-level directory of this distribution for the individual copyright  *
 * holder information and the developer policies on copyright and licensing.  *
 *                                                                            *
 * Unless otherwise agreed in a custom licensing agreement, no part of the    *
 * Nxt software, including this file, may be copied, modified, propagated,    *
 * or distributed except according to the terms contained in the LICENSE.txt  *
 * file.                                                                      *
 *                                                                            *
 * Removal or modification of this copyright notice is prohibited.            *
 *                                                                            *
 ******************************************************************************/

/**
 * @depends {nrs.js}
 */
var NRS = (function (NRS, $, undefined) {
	var LOCALE_DATE_FORMATS = {
		"ar-SA": "dd/MM/yy",
		"bg-BG": "dd.M.yyyy",
		"ca-ES": "dd/MM/yyyy",
		"zh-TW": "yyyy/M/d",
		"cs-CZ": "d.M.yyyy",
		"da-DK": "dd-MM-yyyy",
		"de-DE": "dd.MM.yyyy",
		"el-GR": "d/M/yyyy",
		"en-US": "M/d/yyyy",
		"fi-FI": "d.M.yyyy",
		"fr-FR": "dd/MM/yyyy",
		"he-IL": "dd/MM/yyyy",
		"hu-HU": "yyyy. MM. dd.",
		"is-IS": "d.M.yyyy",
		"it-IT": "dd/MM/yyyy",
		"ja-JP": "yyyy/MM/dd",
		"ko-KR": "yyyy-MM-dd",
		"nl-NL": "d-M-yyyy",
		"nb-NO": "dd.MM.yyyy",
		"pl-PL": "yyyy-MM-dd",
		"pt-BR": "d/M/yyyy",
		"ro-RO": "dd.MM.yyyy",
		"ru-RU": "dd.MM.yyyy",
		"hr-HR": "d.M.yyyy",
		"sk-SK": "d. M. yyyy",
		"sq-AL": "yyyy-MM-dd",
		"sv-SE": "yyyy-MM-dd",
		"th-TH": "d/M/yyyy",
		"tr-TR": "dd.MM.yyyy",
		"ur-PK": "dd/MM/yyyy",
		"id-ID": "dd/MM/yyyy",
		"uk-UA": "dd.MM.yyyy",
		"be-BY": "dd.MM.yyyy",
		"sl-SI": "d.M.yyyy",
		"et-EE": "d.MM.yyyy",
		"lv-LV": "yyyy.MM.dd.",
		"lt-LT": "yyyy.MM.dd",
		"fa-IR": "MM/dd/yyyy",
		"vi-VN": "dd/MM/yyyy",
		"hy-AM": "dd.MM.yyyy",
		"az-Latn-AZ": "dd.MM.yyyy",
		"eu-ES": "yyyy/MM/dd",
		"mk-MK": "dd.MM.yyyy",
		"af-ZA": "yyyy/MM/dd",
		"ka-GE": "dd.MM.yyyy",
		"fo-FO": "dd-MM-yyyy",
		"hi-IN": "dd-MM-yyyy",
		"ms-MY": "dd/MM/yyyy",
		"kk-KZ": "dd.MM.yyyy",
		"ky-KG": "dd.MM.yy",
		"sw-KE": "M/d/yyyy",
		"uz-Latn-UZ": "dd/MM yyyy",
		"tt-RU": "dd.MM.yyyy",
		"pa-IN": "dd-MM-yy",
		"gu-IN": "dd-MM-yy",
		"ta-IN": "dd-MM-yyyy",
		"te-IN": "dd-MM-yy",
		"kn-IN": "dd-MM-yy",
		"mr-IN": "dd-MM-yyyy",
		"sa-IN": "dd-MM-yyyy",
		"mn-MN": "yy.MM.dd",
		"gl-ES": "dd/MM/yy",
		"kok-IN": "dd-MM-yyyy",
		"syr-SY": "dd/MM/yyyy",
		"dv-MV": "dd/MM/yy",
		"ar-IQ": "dd/MM/yyyy",
		"zh-CN": "yyyy/M/d",
		"de-CH": "dd.MM.yyyy",
		"en-GB": "dd/MM/yyyy",
		"es-MX": "dd/MM/yyyy",
		"fr-BE": "d/MM/yyyy",
		"it-CH": "dd.MM.yyyy",
		"nl-BE": "d/MM/yyyy",
		"nn-NO": "dd.MM.yyyy",
		"pt-PT": "dd-MM-yyyy",
		"sr-Latn-CS": "d.M.yyyy",
		"sv-FI": "d.M.yyyy",
		"az-Cyrl-AZ": "dd.MM.yyyy",
		"ms-BN": "dd/MM/yyyy",
		"uz-Cyrl-UZ": "dd.MM.yyyy",
		"ar-EG": "dd/MM/yyyy",
		"zh-HK": "d/M/yyyy",
		"de-AT": "dd.MM.yyyy",
		"en-AU": "d/MM/yyyy",
		"es-ES": "dd/MM/yyyy",
		"fr-CA": "yyyy-MM-dd",
		"sr-Cyrl-CS": "d.M.yyyy",
		"ar-LY": "dd/MM/yyyy",
		"zh-SG": "d/M/yyyy",
		"de-LU": "dd.MM.yyyy",
		"en-CA": "dd/MM/yyyy",
		"es-GT": "dd/MM/yyyy",
		"fr-CH": "dd.MM.yyyy",
		"ar-DZ": "dd-MM-yyyy",
		"zh-MO": "d/M/yyyy",
		"de-LI": "dd.MM.yyyy",
		"en-NZ": "d/MM/yyyy",
		"es-CR": "dd/MM/yyyy",
		"fr-LU": "dd/MM/yyyy",
		"ar-MA": "dd-MM-yyyy",
		"en-IE": "dd/MM/yyyy",
		"es-PA": "MM/dd/yyyy",
		"fr-MC": "dd/MM/yyyy",
		"ar-TN": "dd-MM-yyyy",
		"en-ZA": "yyyy/MM/dd",
		"es-DO": "dd/MM/yyyy",
		"ar-OM": "dd/MM/yyyy",
		"en-JM": "dd/MM/yyyy",
		"es-VE": "dd/MM/yyyy",
		"ar-YE": "dd/MM/yyyy",
		"en-029": "MM/dd/yyyy",
		"es-CO": "dd/MM/yyyy",
		"ar-SY": "dd/MM/yyyy",
		"en-BZ": "dd/MM/yyyy",
		"es-PE": "dd/MM/yyyy",
		"ar-JO": "dd/MM/yyyy",
		"en-TT": "dd/MM/yyyy",
		"es-AR": "dd/MM/yyyy",
		"ar-LB": "dd/MM/yyyy",
		"en-ZW": "M/d/yyyy",
		"es-EC": "dd/MM/yyyy",
		"ar-KW": "dd/MM/yyyy",
		"en-PH": "M/d/yyyy",
		"es-CL": "dd-MM-yyyy",
		"ar-AE": "dd/MM/yyyy",
		"es-UY": "dd/MM/yyyy",
		"ar-BH": "dd/MM/yyyy",
		"es-PY": "dd/MM/yyyy",
		"ar-QA": "dd/MM/yyyy",
		"es-BO": "dd/MM/yyyy",
		"es-SV": "dd/MM/yyyy",
		"es-HN": "dd/MM/yyyy",
		"es-NI": "dd/MM/yyyy",
		"es-PR": "dd/MM/yyyy",
		"am-ET": "d/M/yyyy",
		"tzm-Latn-DZ": "dd-MM-yyyy",
		"iu-Latn-CA": "d/MM/yyyy",
		"sma-NO": "dd.MM.yyyy",
		"mn-Mong-CN": "yyyy/M/d",
		"gd-GB": "dd/MM/yyyy",
		"en-MY": "d/M/yyyy",
		"prs-AF": "dd/MM/yy",
		"bn-BD": "dd-MM-yy",
		"wo-SN": "dd/MM/yyyy",
		"rw-RW": "M/d/yyyy",
		"qut-GT": "dd/MM/yyyy",
		"sah-RU": "MM.dd.yyyy",
		"gsw-FR": "dd/MM/yyyy",
		"co-FR": "dd/MM/yyyy",
		"oc-FR": "dd/MM/yyyy",
		"mi-NZ": "dd/MM/yyyy",
		"ga-IE": "dd/MM/yyyy",
		"se-SE": "yyyy-MM-dd",
		"br-FR": "dd/MM/yyyy",
		"smn-FI": "d.M.yyyy",
		"moh-CA": "M/d/yyyy",
		"arn-CL": "dd-MM-yyyy",
		"ii-CN": "yyyy/M/d",
		"dsb-DE": "d. M. yyyy",
		"ig-NG": "d/M/yyyy",
		"kl-GL": "dd-MM-yyyy",
		"lb-LU": "dd/MM/yyyy",
		"ba-RU": "dd.MM.yy",
		"nso-ZA": "yyyy/MM/dd",
		"quz-BO": "dd/MM/yyyy",
		"yo-NG": "d/M/yyyy",
		"ha-Latn-NG": "d/M/yyyy",
		"fil-PH": "M/d/yyyy",
		"ps-AF": "dd/MM/yy",
		"fy-NL": "d-M-yyyy",
		"ne-NP": "M/d/yyyy",
		"se-NO": "dd.MM.yyyy",
		"iu-Cans-CA": "d/M/yyyy",
		"sr-Latn-RS": "d.M.yyyy",
		"si-LK": "yyyy-MM-dd",
		"sr-Cyrl-RS": "d.M.yyyy",
		"lo-LA": "dd/MM/yyyy",
		"km-KH": "yyyy-MM-dd",
		"cy-GB": "dd/MM/yyyy",
		"bo-CN": "yyyy/M/d",
		"sms-FI": "d.M.yyyy",
		"as-IN": "dd-MM-yyyy",
		"ml-IN": "dd-MM-yy",
		"en-IN": "dd-MM-yyyy",
		"or-IN": "dd-MM-yy",
		"bn-IN": "dd-MM-yy",
		"tk-TM": "dd.MM.yy",
		"bs-Latn-BA": "d.M.yyyy",
		"mt-MT": "dd/MM/yyyy",
		"sr-Cyrl-ME": "d.M.yyyy",
		"se-FI": "d.M.yyyy",
		"zu-ZA": "yyyy/MM/dd",
		"xh-ZA": "yyyy/MM/dd",
		"tn-ZA": "yyyy/MM/dd",
		"hsb-DE": "d. M. yyyy",
		"bs-Cyrl-BA": "d.M.yyyy",
		"tg-Cyrl-TJ": "dd.MM.yy",
		"sr-Latn-BA": "d.M.yyyy",
		"smj-NO": "dd.MM.yyyy",
		"rm-CH": "dd/MM/yyyy",
		"smj-SE": "yyyy-MM-dd",
		"quz-EC": "dd/MM/yyyy",
		"quz-PE": "dd/MM/yyyy",
		"hr-BA": "d.M.yyyy.",
		"sr-Latn-ME": "d.M.yyyy",
		"sma-SE": "yyyy-MM-dd",
		"en-SG": "d/M/yyyy",
		"ug-CN": "yyyy-M-d",
		"sr-Cyrl-BA": "d.M.yyyy",
		"es-US": "M/d/yyyy"
	};

	var LANG = window.navigator.userLanguage || window.navigator.language;

	var LOCALE_DATE_FORMAT = LOCALE_DATE_FORMATS[LANG] || 'dd/MM/yyyy';

    NRS.formatVolume = function (volume) {
		var sizes = ['B', 'KB', 'MB', 'GB', 'TB'];
		if (volume == 0) return '0 B';
		var i = parseInt(Math.floor(Math.log(volume) / Math.log(1024)));

        volume = Math.round(volume / Math.pow(1024, i));
		var size = sizes[i];

        var digits = [], formattedVolume = "";
		do {
			digits[digits.length] = volume % 10;
			volume = Math.floor(volume / 10);
		} while (volume > 0);
		for (i = 0; i < digits.length; i++) {
			if (i > 0 && i % 3 == 0) {
				formattedVolume = "'" + formattedVolume;
			}
			formattedVolume = digits[i] + formattedVolume;
		}
		return formattedVolume + " " + size;
	};

    NRS.formatWeight = function (weight) {
		var digits = [],
			formattedWeight = "",
			i;
		do {
			digits[digits.length] = weight % 10;
			weight = Math.floor(weight / 10);
		} while (weight > 0);
		for (i = 0; i < digits.length; i++) {
			if (i > 0 && i % 3 == 0) {
				formattedWeight = "'" + formattedWeight;
			}
			formattedWeight = digits[i] + formattedWeight;
		}
		return formattedWeight.escapeHTML();
	};

    NRS.formatOrderPricePerWholeQNT = function (price, decimals) {
		price = NRS.calculateOrderPricePerWholeQNT(price, decimals, true);

		return NRS.format(price);
	};

    NRS.calculateOrderPricePerWholeQNT = function (price, decimals, returnAsObject) {
		if (typeof price != "object") {
			price = new BigInteger(String(price));
		}

		return NRS.convertToNXT(price.multiply(new BigInteger("" + Math.pow(10, decimals))), returnAsObject);
	};

    NRS.calculatePricePerWholeQNT = function (price, decimals) {
		price = String(price);

		if (decimals) {
			var toRemove = price.slice(-decimals);

			if (!/^[0]+$/.test(toRemove)) {
				//return new Big(price).div(new Big(Math.pow(10, decimals))).round(8, 0);
				throw $.t("error_invalid_input");
			} else {
				return price.slice(0, -decimals);
			}
		} else {
			return price;
		}
	};

    NRS.calculateOrderTotalNQT = function (quantityQNT, priceNQT) {
		if (typeof quantityQNT != "object") {
			quantityQNT = new BigInteger(String(quantityQNT));
		}

		if (typeof priceNQT != "object") {
			priceNQT = new BigInteger(String(priceNQT));
		}

		var orderTotal = quantityQNT.multiply(priceNQT);

		return orderTotal.toString();
	};

    NRS.calculateOrderTotal = function (quantityQNT, priceNQT) {
		if (typeof quantityQNT != "object") {
			quantityQNT = new BigInteger(String(quantityQNT));
		}

		if (typeof priceNQT != "object") {
			priceNQT = new BigInteger(String(priceNQT));
		}

		return NRS.convertToNXT(quantityQNT.multiply(priceNQT));
	};

    NRS.calculatePercentage = function (a, b, rounding_mode) {
		if (rounding_mode != undefined) { // Rounding mode from Big.js
			Big.RM = rounding_mode;
		}
		a = new Big(String(a));
		b = new Big(String(b));

		var result = a.div(b).times(new Big("100")).toFixed(2);
		Big.RM = 1;

		return result.toString();
	};

    NRS.convertToNXT = function (amount, returnAsObject) {
		var negative = "";
		var afterComma = "";

		if (typeof amount != "object") {
			amount = new BigInteger(String(amount));
		}

		var fractionalPart = amount.mod(new BigInteger("100000000")).toString(); //.replace(/0+$/, ""); //todo: check if equal to zero first

		amount = amount.divide(new BigInteger("100000000"));

		if (amount.compareTo(BigInteger.ZERO) < 0) {
			amount = amount.abs();
			negative = "-";
		}

		if (fractionalPart && fractionalPart != "0") {
			afterComma = ".";

			for (var i = fractionalPart.length; i < 8; i++) {
				afterComma += "0";
			}

			afterComma += fractionalPart.replace(/0+$/, "");
		}

		amount = amount.toString();

		if (returnAsObject) {
			return {
				"negative": negative,
				"amount": amount,
				"afterComma": afterComma
			};
		} else {
			return negative + amount + afterComma;
		}
	};

    NRS.amountToPrecision = function (amount, decimals) {
		amount = String(amount);

		var parts = amount.split(".");

		//no fractional part
		if (parts.length == 1) {
			return parts[0];
		} else if (parts.length == 2) {
			var fraction = parts[1];
			fraction = fraction.replace(/0+$/, "");

			if (fraction.length > decimals) {
				fraction = fraction.substring(0, decimals);
			}

			return parts[0] + "." + fraction;
		} else {
			throw $.t("error_invalid_input");
		}
	};

    NRS.convertToNQT = function (currency) {
		currency = String(currency);

		var parts = currency.split(".");

		var amount = parts[0];

		//no fractional part
        var fraction;
		if (parts.length == 1) {
            fraction = "00000000";
		} else if (parts.length == 2) {
			if (parts[1].length <= 8) {
                fraction = parts[1];
			} else {
                fraction = parts[1].substring(0, 8);
			}
		} else {
			throw $.t("error_invalid_input");
		}

		for (var i = fraction.length; i < 8; i++) {
			fraction += "0";
		}

		var result = amount + "" + fraction;

		//in case there's a comma or something else in there.. at this point there should only be numbers
		if (!/^\d+$/.test(result)) {
			throw $.t("error_invalid_input");
		}

		//remove leading zeroes
		result = result.replace(/^0+/, "");

		if (result === "") {
			result = "0";
		}

		return result;
	};

    NRS.convertToQNTf = function (quantity, decimals, returnAsObject) {
		quantity = String(quantity);

		if (quantity.length < decimals) {
			for (var i = quantity.length; i < decimals; i++) {
				quantity = "0" + quantity;
			}
		}

		var afterComma = "";

		if (decimals) {
			afterComma = "." + quantity.substring(quantity.length - decimals);
			quantity = quantity.substring(0, quantity.length - decimals);

			if (!quantity) {
				quantity = "0";
			}

			afterComma = afterComma.replace(/0+$/, "");

			if (afterComma == ".") {
				afterComma = "";
			}
		}

		if (returnAsObject) {
			return {
				"amount": quantity,
				"afterComma": afterComma
			};
		} else {
			return quantity + afterComma;
		}
	};

    NRS.convertToQNT = function (quantity, decimals) {
		quantity = String(quantity);

		var parts = quantity.split(".");

		var qnt = parts[0];

		//no fractional part
        var i;
		if (parts.length == 1) {
			if (decimals) {
                for (i = 0; i < decimals; i++) {
					qnt += "0";
				}
			}
		} else if (parts.length == 2) {
			var fraction = parts[1];
			if (fraction.length > decimals) {
				throw $.t("error_fraction_decimals", {
					"decimals": decimals
				});
			} else if (fraction.length < decimals) {
                for (i = fraction.length; i < decimals; i++) {
					fraction += "0";
				}
			}
			qnt += fraction;
		} else {
			throw $.t("error_invalid_input");
		}

		//in case there's a comma or something else in there.. at this point there should only be numbers
		if (!/^\d+$/.test(qnt)) {
			throw $.t("error_invalid_input_numbers");
		}
        try {
            if (parseInt(qnt) === 0) {
                return "0";
            }
        } catch (e) {
        }

		//remove leading zeroes
		return qnt.replace(/^0+/, "");
	};

    NRS.format = function (params, no_escaping) {
        var amount;
		if (typeof params != "object") {
            amount = String(params);
			var negative = amount.charAt(0) == "-" ? "-" : "";
			if (negative) {
				amount = amount.substring(1);
			}
			params = {
				"amount": amount,
				"negative": negative,
				"afterComma": ""
			};
		}

        amount = String(params.amount);

		var digits = amount.split("").reverse();
		var formattedAmount = "";

		for (var i = 0; i < digits.length; i++) {
			if (i > 0 && i % 3 == 0) {
				formattedAmount = "'" + formattedAmount;
			}
			formattedAmount = digits[i] + formattedAmount;
		}

		var output = (params.negative ? params.negative : "") + formattedAmount + params.afterComma;

		if (!no_escaping) {
			output = output.escapeHTML();
		}

		return output;
	};

    NRS.formatQuantity = function (quantity, decimals, no_escaping) {
		return NRS.format(NRS.convertToQNTf(quantity, decimals, true), no_escaping);
	};

    NRS.formatAmount = function (amount, round, no_escaping) {
		if (typeof amount == "undefined") {
			return "0";
		} else if (typeof amount == "string") {
			amount = new BigInteger(amount);
		}

		var negative = "";
		var afterComma = "";

		if (typeof amount == "object") {
			var params = NRS.convertToNXT(amount, true);

			negative = params.negative;
			amount = params.amount;
			afterComma = params.afterComma;
		} else {
			//rounding only applies to non-nqt
			if (round) {
				amount = (Math.round(amount * 100) / 100);
			}

			if (amount < 0) {
				amount = Math.abs(amount);
				negative = "-";
			}

			amount = "" + amount;
			if (amount.indexOf(".") !== -1) {
                afterComma = amount.substr(amount.indexOf("."));
				amount = amount.replace(afterComma, "");
			} else {
                afterComma = "";
			}
		}

		return NRS.format({
			"negative": negative,
			"amount": amount,
			"afterComma": afterComma
		}, no_escaping);
	};

    NRS.fromEpochTime = function (epochTime) {
        if (NRS.constants.EPOCH_BEGINNING == 0) {
            throw "undefined epoch beginning";
        }
        return epochTime * 1000 + NRS.constants.EPOCH_BEGINNING - 500;
    };

    NRS.toEpochTime = function (currentTime) {
        if (currentTime == undefined) {
            currentTime = new Date();
        }
        if (NRS.constants.EPOCH_BEGINNING == 0) {
            throw "undefined epoch beginning";
        }
        return Math.floor((currentTime - NRS.constants.EPOCH_BEGINNING) / 1000);
    };

    NRS.formatTimestamp = function (timestamp, date_only, isAbsoluteTime) {
        var date;
		if (typeof timestamp == "object") {
            date = timestamp;
<<<<<<< HEAD
		} else {
=======
        } else if (isAbsoluteTime) {
            date = new Date(timestamp);
        } else {
>>>>>>> b321d405
            date = new Date(NRS.fromEpochTime(timestamp));
		}

		if (!isNaN(date) && typeof(date.getFullYear) == 'function') {
			var d = date.getDate();
			var dd = d < 10 ? '0' + d : d;
			var M = date.getMonth() + 1;
			var MM = M < 10 ? '0' + M : M;
			var yyyy = date.getFullYear();
            var yy = String(yyyy).substring(2);

         var res = LOCALE_DATE_FORMAT
				.replace(/dd/g, dd)
				.replace(/d/g, d)
				.replace(/MM/g, MM)
				.replace(/M/g, M)
				.replace(/yyyy/g, yyyy)
				.replace(/yy/g, yy);

			if (!date_only) {
				var hours = date.getHours();
				var originalHours = hours;
				var minutes = date.getMinutes();
				var seconds = date.getSeconds();

				if (NRS.settings["24_hour_format"] == "0") {
                    if (originalHours == 0) {
                        hours += 12;
                    } else if (originalHours >= 13 && originalHours <= 23) {
                        hours -= 12;
				}
				}
				if (minutes < 10) {
					minutes = "0" + minutes;
				}
				if (seconds < 10) {
					seconds = "0" + seconds;
				}
				res += " " + hours + ":" + minutes + ":" + seconds;

				if (NRS.settings["24_hour_format"] == "0") {
                    res += " " + (originalHours >= 12 ? "PM" : "AM");
				}
			}

			return res;
		} else {
			return date.toLocaleString();
		}
	};

    NRS.isPrivateIP = function (ip) {
		if (!/^\d+\.\d+\.\d+\.\d+$/.test(ip)) {
			return false;
		}
		var parts = ip.split('.');
      return parts[0] === '10' || parts[0] == '127' || parts[0] === '172' && (parseInt(parts[1], 10) >= 16 && parseInt(parts[1], 10) <= 31) || parts[0] === '192' && parts[1] === '168';
	};

    NRS.convertToHex16 = function (str) {
		var hex, i;
		var result = "";
		for (i = 0; i < str.length; i++) {
			hex = str.charCodeAt(i).toString(16);
			result += ("000" + hex).slice(-4);
		}

		return result;
	};

    NRS.convertFromHex16 = function (hex) {
		var j;
		var hexes = hex.match(/.{1,4}/g) || [];
		var back = "";
		for (j = 0; j < hexes.length; j++) {
			back += String.fromCharCode(parseInt(hexes[j], 16));
		}

		return back;
	};

    NRS.convertFromHex8 = function (hex) {
        var hexStr = hex.toString(); //force conversion
		var str = '';
        for (var i = 0; i < hexStr.length; i += 2) {
            str += String.fromCharCode(parseInt(hexStr.substr(i, 2), 16));
        }
		return str;
	};

    NRS.convertToHex8 = function (str) {
		var hex = '';
		for (var i = 0; i < str.length; i++) {
			hex += '' + str.charCodeAt(i).toString(16);
		}
		return hex;
	};

    NRS.getFormData = function ($form, unmodified) {
		var serialized = $form.serializeArray();
		var data = {};
        var multiValuedFields = ["phasingWhitelisted", "controlWhitelisted"];
		for (var s in serialized) {
            if (!serialized.hasOwnProperty(s)) {
                continue;
		}
			if (multiValuedFields.indexOf(serialized[s]["name"]) > -1) {
				if (serialized[s]['value'] != "") {
					if (serialized[s]['name'] in data) {
						var index = data[serialized[s]['name']].length;
						data[serialized[s]['name']][index] = serialized[s]['value'];
					} else {
						data[serialized[s]['name']] = [serialized[s]['value']]; //all data as list (traditional, to allow multiple values)
					}
				}
			} else {
				data[serialized[s]['name']] = serialized[s]['value'];
			}
		}
		if (!unmodified) {
			delete data.request_type;
			delete data.converted_account_id;
			delete data.merchant_info;
		}
		return data;
	};

    NRS.convertNumericToRSAccountFormat = function (account) {
		if (/^NXT\-/i.test(account)) {
			return String(account).escapeHTML();
		} else {
			var address = new NxtAddress();

			if (address.set(account)) {
				return address.toString().escapeHTML();
			} else {
				return "";
			}
		}
	};

    NRS.getAccountLink = function (object, accountKey, accountRef, title) {
        var accountRS;
        if (typeof object[accountKey + "RS"] != "undefined") {
            accountRS = object[accountKey + "RS"];
        } else if (typeof object[accountKey] != "undefined") {
            accountRS = NRS.convertNumericToRSAccountFormat(object[accountKey]);
        } else {
            return '/';
        }
        var accountTitle;
        if (accountRef && accountRS == accountRef) {
            accountTitle = $.t(title);
        } else {
            accountTitle = NRS.getAccountTitle(object, accountKey);
        }
        return "<a href='#' data-user='" + String(accountRS).escapeHTML() +
            "' class='show_account_modal_action user-info'>" + accountTitle + "</a>";
    };

    NRS.getAccountTitle = function (object, acc) {
		var type = typeof object;

		var formattedAcc = "";

		if (type == "string" || type == "number") {
			formattedAcc = object;
			object = null;
		} else {
			if (object == null || typeof object[acc + "RS"] == "undefined") {
				return "/";
			} else {
				formattedAcc = String(object[acc + "RS"]).escapeHTML();
			}
		}

		if (formattedAcc == NRS.account || formattedAcc == NRS.accountRS) {
			return $.t("you");
		} else if (formattedAcc in NRS.contacts) {
			return NRS.contacts[formattedAcc].name.escapeHTML();
		} else {
			return String(formattedAcc).escapeHTML();
		}
	};

    NRS.getAccountFormatted = function (object, acc) {
		var type = typeof object;

		if (type == "string" || type == "number") {
			return String(object).escapeHTML();
		} else {
			if (typeof object[acc + "RS"] == "undefined") {
				return "";
			} else {
				return String(object[acc + "RS"]).escapeHTML();
			}
		}
	};

    NRS.setupClipboardFunctionality = function () {
		var elements = "#asset_id_dropdown .dropdown-menu a, #account_id_dropdown .dropdown-menu a";

		if (NRS.isLocalHost) {
			$("#account_id_dropdown li.remote_only, #asset_info_dropdown li.remote_only").remove();
		}

		var $el = $(elements);

		if (NRS.inApp) {
            $el.on("click", function () {
				parent.postMessage({
					"type": "copy",
					"text": NRS.getClipboardText($(this).data("type"))
				}, "*");

				$.growl($.t("success_clipboard_copy"), {
					"type": "success"
				});
			});
		} else {
			var clipboard = new ZeroClipboard($el, {
				moviePath: "js/3rdparty/zeroclipboard.swf"
			});

            clipboard.on("dataRequested", function (client) {
				client.setText(NRS.getClipboardText($(this).data("type")));
			});

			if ($el.hasClass("dropdown-toggle")) {
				$el.removeClass("dropdown-toggle").data("toggle", "");
				$el.parent().remove(".dropdown-menu");
			}

            clipboard.on("complete", function () {
				$.growl($.t("success_clipboard_copy"), {
					"type": "success"
				});
			});

			if (!NRS.getCookie("clipboard_warning_shown")) {
                clipboard.on("noflash", function () {
					$("#account_id_dropdown .dropdown-menu, #asset_id_dropdown .dropdown-menu").remove();
					$("#account_id_dropdown, #asset_id").data("toggle", "");
					$.growl($.t("error_clipboard_copy_noflash"), {
						"type": "danger"
					});
				});
				NRS.setCookie("clipboard_warning_shown", "1", 30);
			}

            clipboard.on("wrongflash", function () {
				$("#account_id_dropdown .dropdown-menu, #asset_id_dropdown .dropdown-menu").remove();
				$("#account_id_dropdown, #asset_id").data("toggle", "");
				$.growl($.t("error_clipboard_copy_wrongflash"));
			});
		}
	};

    NRS.getClipboardText = function (type) {
        var assetId = $("#asset_id");
		switch (type) {
			case "account_rs":
				return NRS.accountRS;
				break;
			case "message_link":
				return document.URL.replace(/#.*$/, "") + "#message:" + encodeURIComponent(NRS.accountRS);
				break;
			case "send_link":
				return document.URL.replace(/#.*$/, "") + "#send:" + encodeURIComponent(NRS.accountRS);
				break;
			case "asset_id":
                return assetId.text();
				break;
			case "asset_link":
                return document.URL.replace(/#.*/, "") + "#asset:" + assetId.text();
				break;
			default:
				return "";
				break;
		}
	};

    NRS.dataLoaded = function (data, noPageLoad) {
		var $el = $("#" + NRS.currentPage + "_contents");

		if ($el.length) {
			$el.empty().append(data);
		} else {
			$el = $("#" + NRS.currentPage + "_table");
			$el.find("tbody").empty().append(data);
		}

		NRS.dataLoadFinished($el);

		if (!noPageLoad) {
			NRS.pageLoaded();
		}
	};

    NRS.dataLoadFinished = function ($el, fadeIn) {
		var $parent = $el.parent();

		if (fadeIn) {
			$parent.hide();
		}

		$parent.removeClass("data-loading");

		var extra = $parent.data("extra");

		var empty = false;

		if ($el.is("table")) {
			if ($el.find("tbody tr").length > 0) {
				$parent.removeClass("data-empty");
				if ($parent.data("no-padding")) {
					$parent.parent().addClass("no-padding");
				}

				if (extra) {
					$(extra).show();
				}
			} else {
				empty = true;
			}
		} else {
			if ($.trim($el.html()).length == 0) {
				empty = true;
			}
		}

		if (empty) {
			$parent.addClass("data-empty");
			if ($parent.data("no-padding")) {
				$parent.parent().removeClass("no-padding");
			}
			if (extra) {
				$(extra).hide();
			}
		} else {
			$parent.removeClass("data-empty");
		}

		if (fadeIn) {
            $parent.stop(true, true).fadeIn(400, function () {
				$parent.show();
			});
		}
	};

    NRS.createInfoTable = function (data, fixed) {
		var rows = "";
		for (var key in data) {
            if (!data.hasOwnProperty(key)) {
                continue;
            }
			var value = data[key];

			var match = key.match(/(.*)(NQT|QNT|RS)$/);
			var type = "";

			if (match && match[1]) {
				key = match[1];
				type = match[2];
			}

            key = key.replace(/\s+/g, "").replace(/([A-Z])/g, function ($1) {
				return "_" + $1.toLowerCase();
			});

			//no need to mess with input, already done if Formatted is at end of key
			if (/_formatted_html$/i.test(key)) {
				key = key.replace("_formatted_html", "");
				value = String(value);
			} else if (/_formatted$/i.test(key)) {
				key = key.replace("_formatted", "");
				value = String(value).escapeHTML();
			} else if ((key == "quantity" || key == "units" || key == "initial_buy_supply" || key == "initial_sell_supply" ||
				key == "total_buy_limit" || key == "total_sell_limit" || key == "units_exchanged" || key == "total_exchanged" ||
				key == "initial_units" || key == "reserve_units" || key == "max_units" || key == "quantity_traded") && $.isArray(value)) {
				if ($.isArray(value)) {
					value = NRS.formatQuantity(value[0], value[1]);
				} else {
					value = NRS.formatQuantity(value, 0);
				}
			} else if (key == "price" || key == "total" || key == "amount" || key == "fee" || key == "refund" || key == "discount") {
				value = NRS.formatAmount(new BigInteger(String(value))) + " NXT";
			} else if (key == "sender" || key == "recipient" || key == "account" || key == "seller" || key == "buyer") {
				value = "<a href='#' data-user='" + String(value).escapeHTML() + "' class='show_account_modal_action'>" + NRS.getAccountTitle(value) + "</a>";
			} else if (key == "request_processing_time") { /* Skip from displaying request processing time */
				continue;
			} else {
				value = String(value).escapeHTML().nl2br();
			}

			rows += "<tr><td style='font-weight:bold" + (fixed ? ";width:150px" : "") + "'>" + $.t(key).escapeHTML() + (type ? " " + type.escapeHTML() : "") + ":</td><td style='width:90%;word-break:break-all'>" + value + "</td></tr>";
		}

		return rows;
	};

    NRS.getSelectedText = function () {
		var t = "";
		if (window.getSelection) {
			t = window.getSelection().toString();
		} else if (document.getSelection) {
			t = document.getSelection().toString();
		} else if (document.selection) {
			t = document.selection.createRange().text;
		}
		return t;
	};

    NRS.formatStyledAmount = function (strAmount, round) {
        var amount = NRS.formatAmount(strAmount, round).split(".");
		if (amount.length == 2) {
            return amount[0] + "<span style='font-size:12px'>." + amount[1] + "</span>";
		} else {
            return amount[0];
		}
	};

    NRS.getUnconfirmedTransactionsFromCache = function (type, subtype, fields, single) {
		if (!NRS.unconfirmedTransactions.length) {
			return false;
		}

		if (typeof type == "number") {
			type = [type];
		}

		if (typeof subtype == "number") {
			subtype = [subtype];
		}

		var unconfirmedTransactions = [];

		for (var i = 0; i < NRS.unconfirmedTransactions.length; i++) {
			var unconfirmedTransaction = NRS.unconfirmedTransactions[i];

			if (type.indexOf(unconfirmedTransaction.type) == -1 || (subtype.length > 0 && subtype.indexOf(unconfirmedTransaction.subtype) == -1)) {
				continue;
			}

			if (fields) {
				for (var key in fields) {
                    if (!fields.hasOwnProperty(key)) {
                        continue;
                    }
					if (unconfirmedTransaction[key] == fields[key]) {
						if (single) {
							return NRS.completeUnconfirmedTransactionDetails(unconfirmedTransaction);
						} else {
							unconfirmedTransactions.push(unconfirmedTransaction);
						}
					}
				}
			} else {
				if (single) {
					return NRS.completeUnconfirmedTransactionDetails(unconfirmedTransaction);
				} else {
					unconfirmedTransactions.push(unconfirmedTransaction);
				}
			}
		}

		if (single || unconfirmedTransactions.length == 0) {
			return false;
		} else {
            $.each(unconfirmedTransactions, function (key, val) {
				unconfirmedTransactions[key] = NRS.completeUnconfirmedTransactionDetails(val);
			});

			return unconfirmedTransactions;
		}
	};

    NRS.completeUnconfirmedTransactionDetails = function (unconfirmedTransaction) {
		if (unconfirmedTransaction.type == 3 && unconfirmedTransaction.subtype == 4 && !unconfirmedTransaction.name) {
			NRS.sendRequest("getDGSGood", {
				"goods": unconfirmedTransaction.attachment.goods
            }, function (response) {
				unconfirmedTransaction.name = response.name;
				unconfirmedTransaction.buyer = unconfirmedTransaction.sender;
				unconfirmedTransaction.buyerRS = unconfirmedTransaction.senderRS;
				unconfirmedTransaction.seller = response.seller;
				unconfirmedTransaction.sellerRS = response.sellerRS;
			}, false);
		} else if (unconfirmedTransaction.type == 3 && unconfirmedTransaction.subtype == 0) {
			unconfirmedTransaction.goods = unconfirmedTransaction.transaction;
		}

		return unconfirmedTransaction;
	};

    NRS.hasTransactionUpdates = function (transactions) {
		return ((transactions && transactions.length) || NRS.unconfirmedTransactionsChange);
	};

    NRS.showMore = function ($el) {
		if (!$el) {
			$el = $("#" + NRS.currentPage + "_contents");
			if (!$el.length) {
				$el = $("#" + NRS.currentPage + "_table");
			}
		}
		var adjustheight = 40;
		var moreText = "Show more...";
		var lessText = "Show less...";

        $el.find(".showmore > .moreblock").each(function () {
			if ($(this).height() > adjustheight) {
				$(this).css("height", adjustheight).css("overflow", "hidden");
				$(this).parent(".showmore").append(' <a href="#" class="adjust"></a>');
                $(this).parent(".showmore").find("a.adjust").text(moreText).click(function (e) {
					e.preventDefault();

					if ($(this).text() == moreText) {
						$(this).parents("div:first").find(".moreblock").css('height', 'auto').css('overflow', 'visible');
						$(this).parents("div:first").find("p.continued").css('display', 'none');
						$(this).text(lessText);
					} else {
						$(this).parents("div:first").find(".moreblock").css('height', adjustheight).css('overflow', 'hidden');
						$(this).parents("div:first").find("p.continued").css('display', 'block');
						$(this).text(moreText);
					}
				});
			}
		});
	};

    NRS.showFullDescription = function ($el) {
		$el.addClass("open").removeClass("closed");
		$el.find(".description_toggle").text("Less...");
	};

    NRS.showPartialDescription = function ($el) {
		if ($el.hasClass("open") || $el.height() > 40) {
			$el.addClass("closed").removeClass("open");
			$el.find(".description_toggle").text("More...");
		} else {
			$el.find(".description_toggle").text("");
		}
	};

    $("body").on(".description_toggle", "click", function (e) {
		e.preventDefault();

		if ($(this).closest(".description").hasClass("open")) {
			NRS.showPartialDescription();
		} else {
			NRS.showFullDescription();
		}
	});

    $("#offcanvas_toggle").on("click", function (e) {
		e.preventDefault();

		//If window is small enough, enable sidebar push menu
        var leftSide = $(".left-side");
        var rightSide = $(".right-side");
		if ($(window).width() <= 992) {
            var rowOffCanvas = $('.row-offcanvas');
            rowOffCanvas.toggleClass('active');
            leftSide.removeClass("collapse-left");
            rightSide.removeClass("strech");
            rowOffCanvas.toggleClass("relative");
		} else {
			//Else, enable content streching
            leftSide.toggleClass("collapse-left");
            rightSide.toggleClass("strech");
		}

        leftSide.one($.support.transition.end,
            function () {
			$(".content.content-stretch:visible").width($(".page:visible").width());
		});
	});

    $.fn.tree = function () {
        return this.each(function () {
			var btn = $(this).children("a").first();
			var menu = $(this).children(".treeview-menu").first();
			var isActive = $(this).hasClass('active');

			//initialize already active menus
			if (isActive) {
				menu.show();
				btn.children(".fa-angle-right").first().removeClass("fa-angle-right").addClass("fa-angle-down");
			}
			//Slide open or close the menu on link click
            btn.click(function (e) {
				e.preventDefault();
				if (isActive) {
					//Slide up to close menu
					menu.slideUp();
					isActive = false;
					btn.children(".fa-angle-down").first().removeClass("fa-angle-down").addClass("fa-angle-right");
					btn.parent("li").removeClass("active");
				} else {
					//Slide down to open menu
					menu.slideDown();
					isActive = true;
					btn.children(".fa-angle-right").first().removeClass("fa-angle-right").addClass("fa-angle-down");
					btn.parent("li").addClass("active");
				}
			});
		});
	};

    NRS.setCookie = function (name, value, days) {
		var expires;
		if (days) {
			var date = new Date();
			date.setTime(date.getTime() + (days * 24 * 60 * 60 * 1000));
            expires = "; expires=" + date.toUTCString();
		} else {
			expires = "";
		}
        //noinspection JSDeprecatedSymbols
		document.cookie = escape(name) + "=" + escape(value) + expires + "; path=/";
	};

    NRS.getCookie = function (name) {
        //noinspection JSDeprecatedSymbols
		var nameEQ = escape(name) + "=";
		var ca = document.cookie.split(';');
		for (var i = 0; i < ca.length; i++) {
			var c = ca[i];
            while (c.charAt(0) === ' ') {
                c = c.substring(1, c.length);
		}
            if (c.indexOf(nameEQ) === 0) {
                //noinspection JSDeprecatedSymbols
                return unescape(c.substring(nameEQ.length, c.length));
            }
        }
		return null;
	};

    NRS.deleteCookie = function (name) {
		NRS.setCookie(name, "", -1);
	};

    NRS.translateServerError = function (response) {
        var match;
		if (!response.errorDescription) {
			if (response.errorMessage) {
				response.errorDescription = response.errorMessage;
			} else if (response.error) {
				if (typeof response.error == "string") {
					response.errorDescription = response.error;
					response.errorCode = -1;
				} else {
					return $.t("error_unknown");
				}
			} else {
				return $.t("error_unknown");
			}
		}

		switch (response.errorCode) {
			case -1:
				switch (response.errorDescription) {
					case "Invalid ordinary payment":
						return $.t("error_invalid_ordinary_payment");
						break;
					case "Missing alias name":
						return $.t("error_missing_alias_name");
						break;
					case "Transferring aliases to Genesis account not allowed":
						return $.t("error_alias_transfer_genesis");
						break;
					case "Ask order already filled":
						return $.t("error_ask_order_filled");
						break;
					case "Bid order already filled":
						return $.t("error_bid_order_filled");
						break;
					case "Only text encrypted messages allowed":
						return $.t("error_encrypted_text_messages_only");
						break;
					case "Missing feedback message":
						return $.t("error_missing_feedback_message");
						break;
					case "Only text public messages allowed":
						return $.t("error_public_text_messages_only");
						break;
					case "Purchase does not exist yet or not yet delivered":
						return $.t("error_purchase_delivery");
						break;
					case "Purchase does not exist or is not delivered or is already refunded":
						return $.t("error_purchase_refund");
						break;
					case "Recipient account does not have a public key, must attach a public key announcement":
						return $.t("error_recipient_no_public_key_announcement");
						break;
					case "Transaction is not signed yet":
						return $.t("error_transaction_not_signed");
						break;
					case "Transaction already signed":
						return $.t("error_transaction_already_signed");
						break;
					case "PublicKeyAnnouncement cannot be attached to transactions with no recipient":
						return $.t("error_public_key_announcement_no_recipient");
						break;
					case "Announced public key does not match recipient accountId":
						return $.t("error_public_key_different_account_id");
						break;
					case "Public key for this account has already been announced":
						return $.t("error_public_key_already_announced");
						break;
					default:
						if (response.errorDescription.indexOf("Alias already owned by another account") != -1) {
							return $.t("error_alias_owned_by_other_account");
						} else if (response.errorDescription.indexOf("Invalid alias sell price") != -1) {
							return $.t("error_invalid_alias_sell_price");
						} else if (response.errorDescription.indexOf("Alias hasn't been registered yet") != -1) {
							return $.t("error_alias_not_yet_registered");
						} else if (response.errorDescription.indexOf("Alias doesn't belong to sender") != -1) {
							return $.t("error_alias_not_from_sender");
						} else if (response.errorDescription.indexOf("Alias is owned by account other than recipient") != -1) {
							return $.t("error_alias_not_from_recipient");
						} else if (response.errorDescription.indexOf("Alias is not for sale") != -1) {
							return $.t("error_alias_not_for_sale");
						} else if (response.errorDescription.indexOf("Invalid alias name") != -1) {
							return $.t("error_invalid_alias_name");
						} else if (response.errorDescription.indexOf("Invalid URI length") != -1) {
							return $.t("error_invalid_alias_uri_length");
						} else if (response.errorDescription.indexOf("Invalid ask order") != -1) {
							return $.t("error_invalid_ask_order");
						} else if (response.errorDescription.indexOf("Invalid bid order") != -1) {
							return $.t("error_invalid_bid_order");
						} else if (response.errorDescription.indexOf("Goods price or quantity changed") != -1) {
							return $.t("error_dgs_price_quantity_changed");
						} else if (response.errorDescription.indexOf("Invalid digital goods price change") != -1) {
							return $.t("error_invalid_dgs_price_change");
						} else if (response.errorDescription.indexOf("Invalid digital goods refund") != -1) {
							return $.t("error_invalid_dgs_refund");
						} else if (response.errorDescription.indexOf("Purchase does not exist yet, or already delivered") != -1) {
							return $.t("error_purchase_not_exist_or_delivered");
						} else if (response.errorDescription.match(/Goods.*not yet listed or already delisted/)) {
							return $.t("error_dgs_not_listed");
						} else if (response.errorDescription.match(/Delivery deadline has already expired/)) {
							return $.t("error_dgs_delivery_deadline_expired");
						} else if (response.errorDescription.match(/Invalid effective balance leasing:.*recipient account.*not found or no public key published/)) {
							return $.t("error_invalid_balance_leasing_no_public_key");
						} else if (response.errorDescription.indexOf("Invalid effective balance leasing") != -1) {
							return $.t("error_invalid_balance_leasing");
						} else if (response.errorDescription.match(/Wrong buyer for.*expected:.*/)) {
							return $.t("error_wrong_buyer_for_alias");
						} else {
							return response.errorDescription;
						}

						break;
				}
			case 1:
				switch (response.errorDescription) {
					case "This request is only accepted using POST!":
						return $.t("error_post_only");
						break;
					case "Incorrect request":
						return $.t("error_incorrect_request");
						break;
					default:
						return response.errorDescription;
						break;
				}
				break;
			case 2:
				return response.errorDescription;
				break;
			case 3:
                match = response.errorDescription.match(/"([^"]+)" not specified/i);
				if (match && match[1]) {
					return $.t("error_not_specified", {
						"name": NRS.getTranslatedFieldName(match[1]).toLowerCase()
					}).capitalize();
				}

                match = response.errorDescription.match(/At least one of (.*) must be specified/i);
				if (match && match[1]) {
					var fieldNames = match[1].split(",");
					var translatedFieldNames = [];

                    $.each(fieldNames, function (fieldName) {
						translatedFieldNames.push(NRS.getTranslatedFieldName(fieldName).toLowerCase());
					});

					var translatedFieldNamesJoined = translatedFieldNames.join(", ");

					return $.t("error_not_specified", {
						"names": translatedFieldNamesJoined,
						"count": translatedFieldNames.length
					}).capitalize();
				} else {
					return response.errorDescription;
				}
				break;
			case 4:
                match = response.errorDescription.match(/Incorrect "(.*)"(.*)/i);
				if (match && match[1] && match[2]) {
                    return $.t("error_incorrect_name", {
						"name": NRS.getTranslatedFieldName(match[1]).toLowerCase(),
                        "reason": match[2]
					}).capitalize();
				} else {
					return response.errorDescription;
				}
				break;
			case 5:
                match = response.errorDescription.match(/Unknown (.*)/i);
				if (match && match[1]) {
					return $.t("error_unknown_name", {
						"name": NRS.getTranslatedFieldName(match[1]).toLowerCase()
					}).capitalize();
				}

				if (response.errorDescription == "Account is not forging") {
					return $.t("error_not_forging");
				} else {
					return response.errorDescription;
				}
				break;
			case 6:
				switch (response.errorDescription) {
					case "Not enough assets":
						return $.t("error_not_enough_assets");
						break;
					case "Not enough funds":
						return $.t("error_not_enough_funds");
						break;
					default:
						return response.errorDescription;
						break;
				}
				break;
			case 7:
				if (response.errorDescription == "Not allowed") {
					return $.t("error_not_allowed");
				} else {
					return response.errorDescription;
				}
				break;
			case 8:
				switch (response.errorDescription) {
					case "Goods have not been delivered yet":
						return $.t("error_goods_not_delivered_yet");
						break;
					case "Feedback already sent":
						return $.t("error_feedback_already_sent");
						break;
					case "Refund already sent":
						return $.t("error_refund_already_sent");
						break;
					case "Purchase already delivered":
						return $.t("error_purchase_already_delivered");
						break;
					case "Decryption failed":
						return $.t("error_decryption_failed");
						break;
					case "No attached message found":
						return $.t("error_no_attached_message");
					case "recipient account does not have public key":
						return $.t("error_recipient_no_public_key");
					default:
						return response.errorDescription;
						break;
				}
				break;
			case 9:
				if (response.errorDescription == "Feature not available") {
					return $.t("error_feature_not_available");
				} else {
					return response.errorDescription;
				}
				break;
			default:
				return response.errorDescription;
				break;
		}
	};

    NRS.getTranslatedFieldName = function (name) {
        var nameKey = String(name).replace(/NQT|QNT|RS$/, "").replace(/\s+/g, "").replace(/([A-Z])/g, function ($1) {
			return "_" + $1.toLowerCase();
		});

		if (nameKey.charAt(0) == "_") {
			nameKey = nameKey.substring(1);
		}

		if ($.i18n.exists(nameKey)) {
			return $.t(nameKey).escapeHTML();
		} else {
			return nameKey.replace(/_/g, " ").escapeHTML();
		}
	};

    NRS.isControlKey = function (charCode) {
		return !(charCode >= 32 || charCode == 10 || charCode == 13);
	};

	NRS.validateDecimals = function (maxFractionLength, charCode, val, e) {
		if (maxFractionLength) {
			//allow 1 single period character
			if (charCode == 110 || charCode == 190) {
				if (val.indexOf(".") != -1) {
					e.preventDefault();
					return false;
				} else {
					return true;
				}
			}
		} else {
			//do not allow period
			if (charCode == 110 || charCode == 190 || charCode == 188) {
				$.growl($.t("error_fractions"), {
					"type": "danger"
				});
				e.preventDefault();
				return false;
			}
		}
		if (charCode >= 96 && charCode <= 105) {
			// convert numeric keyboard code to normal ascii otherwise String.fromCharCode()
			// returns the wrong value
			charCode = charCode + 48 - 96;
		}
		var input = val + String.fromCharCode(charCode);

		var afterComma = input.match(/\.(\d*)$/);

		//only allow as many as there are decimals allowed..
		if (afterComma && afterComma[1].length > maxFractionLength) {
			var selectedText = NRS.getSelectedText();

			if (selectedText != val) {
				var errorMessage = $.t("error_decimals", {
					"count": maxFractionLength
				});
				$.growl(errorMessage, {
					"type": "danger"
				});

				e.preventDefault();
				return false;
			}
		}

		//numeric characters, left/right key, backspace, delete
		if (charCode == 8 || charCode == 37 || charCode == 39 || charCode == 46 || (charCode >= 48 && charCode <= 57 && !isNaN(String.fromCharCode(charCode)))) {
			return true;
		} else {
			//comma
			if (charCode == 188) {
				$.growl($.t("error_comma_not_allowed"), {
					"type": "danger"
				});
			}
			e.preventDefault();
			return false;
		}
	};

    NRS.getUrlParameter = function (sParam) {
		var sPageURL = window.location.search.substring(1);
		var sURLVariables = sPageURL.split('&');
        for (var i = 0; i < sURLVariables.length; i++) {
			var sParameterName = sURLVariables[i].split('=');
            if (sParameterName[0] == sParam) {
				return sParameterName[1];
			}
		}
		return false;
    };

	// http://stackoverflow.com/questions/12518830/java-string-getbytesutf8-javascript-analog
    NRS.getUtf8Bytes = function (str) {
        //noinspection JSDeprecatedSymbols
        var utf8 = unescape(encodeURIComponent(str));
        var arr = [];
        for (var i = 0; i < utf8.length; i++) {
            arr[i] = utf8.charCodeAt(i);
        }
        return arr;
    };

    NRS.getTransactionStatusIcon = function (phasedEntity) {
        var statusIcon;
        if (phasedEntity.expectedCancellation == true) {
            statusIcon = "<i class='fa fa-ban' title='" + $.t("cancelled") + "'></i>";
        } else if (phasedEntity.phased == true) {
            statusIcon = "<i class='fa fa-gavel' title='" + $.t("phased") + "'></i>";
        } else if (phasedEntity.phased == false) {
            statusIcon = "<i class='fa fa-circle-o' title='" + $.t("unconfirmed") + "'></i>";
        } else {
            statusIcon = "<i class='fa fa-circle' title='" + $.t("confirmed") + "'></i>";
        }
        return statusIcon;
    };

    return NRS;
}(NRS || {}, jQuery));<|MERGE_RESOLUTION|>--- conflicted
+++ resolved
@@ -634,13 +634,9 @@
         var date;
 		if (typeof timestamp == "object") {
             date = timestamp;
-<<<<<<< HEAD
-		} else {
-=======
         } else if (isAbsoluteTime) {
             date = new Date(timestamp);
         } else {
->>>>>>> b321d405
             date = new Date(NRS.fromEpochTime(timestamp));
 		}
 
