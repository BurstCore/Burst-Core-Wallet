/******************************************************************************
 * Copyright © 2013-2016 The Nxt Core Developers.                             *
 * Copyright © 2016 Jelurida IP B.V.                                          *
 *                                                                            *
 * See the LICENSE.txt file at the top-level directory of this distribution   *
 * for licensing information.                                                 *
 *                                                                            *
 * Unless otherwise agreed in a custom licensing agreement with Jelurida B.V.,*
 * no part of the Nxt software, including this file, may be copied, modified, *
 * propagated, or distributed except according to the terms contained in the  *
 * LICENSE.txt file.                                                          *
 *                                                                            *
 * Removal or modification of this copyright notice is prohibited.            *
 *                                                                            *
 ******************************************************************************/

/**
 * @depends {nrs.js}
 */
var NRS = (function (NRS, $) {
    NRS.constants = {
        'DB_VERSION': 2,

        'PLUGIN_VERSION': 1,
        'MAX_SHORT_JAVA': 32767,
        'MAX_UNSIGNED_SHORT_JAVA': 65535,
        'MAX_INT_JAVA': 2147483647,
        'MIN_PRUNABLE_MESSAGE_LENGTH': 28,
        'DISABLED_API_ERROR_CODE': 16,

        //Plugin launch status numbers
        'PL_RUNNING': 1,
        'PL_PAUSED': 2,
        'PL_DEACTIVATED': 3,
        'PL_HALTED': 4,

        //Plugin validity status codes
        'PV_VALID': 100,
        'PV_NOT_VALID': 300,
        'PV_UNKNOWN_MANIFEST_VERSION': 301,
        'PV_INCOMPATIBLE_MANIFEST_VERSION': 302,
        'PV_INVALID_MANIFEST_FILE': 303,
        'PV_INVALID_MISSING_FILES': 304,
        'PV_INVALID_JAVASCRIPT_FILE': 305,

        //Plugin NRS compatibility status codes
        'PNC_COMPATIBLE': 100,
        'PNC_COMPATIBILITY_MINOR_RELEASE_DIFF': 101,
        'PNC_COMPATIBILITY_WARNING': 200,
        'PNC_COMPATIBILITY_MAJOR_RELEASE_DIFF': 202,
        'PNC_NOT_COMPATIBLE': 300,
        'PNC_COMPATIBILITY_UNKNOWN': 301,
        'PNC_COMPATIBILITY_CLIENT_VERSION_TOO_OLD': 302,

        'VOTING_MODELS': {},
        'MIN_BALANCE_MODELS': {},
        "HASH_ALGORITHMS": {},
        "PHASING_HASH_ALGORITHMS": {},
        "MINTING_HASH_ALGORITHMS": {},
        "REQUEST_TYPES": {},
        "API_TAGS": {},

        'SERVER': {},
        'MAX_TAGGED_DATA_DATA_LENGTH': 0,
        'MAX_PRUNABLE_MESSAGE_LENGTH': 0,
        'GENESIS': '',
        'GENESIS_RS': '',
        'EPOCH_BEGINNING': 0,
        'FORGING': 'forging',
        'NOT_FORGING': 'not_forging',
        'UNKNOWN': 'unknown',
<<<<<<< HEAD
        'LAST_KNOWN_BLOCK': { id: "0", height: "0" }
=======
        'LAST_KNOWN_BLOCK': { id: "1322469910670826128", height: "1000100" },
        'LAST_KNOWN_TESTNET_BLOCK': { id: "18340438781026624901", height: "944000" }
>>>>>>> c143ac08
    };

    NRS.loadAlgorithmList = function (algorithmSelect, isPhasingHash) {
        var hashAlgorithms;
        if (isPhasingHash) {
            hashAlgorithms = NRS.constants.PHASING_HASH_ALGORITHMS;
        } else {
            hashAlgorithms = NRS.constants.HASH_ALGORITHMS;
        }
        for (var key in hashAlgorithms) {
            if (hashAlgorithms.hasOwnProperty(key)) {
                algorithmSelect.append($("<option />").val(hashAlgorithms[key]).text(key));
            }
        }
    };

    NRS.loadServerConstants = function () {
        NRS.sendRequest("getConstants", {}, function (response) {
            if (response.genesisAccountId) {
                NRS.constants.SERVER = response;
                NRS.constants.VOTING_MODELS = response.votingModels;
                NRS.constants.MIN_BALANCE_MODELS = response.minBalanceModels;
                NRS.constants.HASH_ALGORITHMS = response.hashAlgorithms;
                NRS.constants.PHASING_HASH_ALGORITHMS = response.phasingHashAlgorithms;
                NRS.constants.MINTING_HASH_ALGORITHMS = response.mintingHashAlgorithms;
                NRS.constants.MAX_TAGGED_DATA_DATA_LENGTH = response.maxTaggedDataDataLength;
                NRS.constants.MAX_PRUNABLE_MESSAGE_LENGTH = response.maxPrunableMessageLength;
                NRS.constants.GENESIS = response.genesisAccountId;
                NRS.constants.GENESIS_RS = NRS.convertNumericToRSAccountFormat(response.genesisAccountId);
                NRS.constants.EPOCH_BEGINNING = response.epochBeginning;
                NRS.constants.REQUEST_TYPES = response.requestTypes;
                NRS.constants.API_TAGS = response.apiTags;
                NRS.constants.SHUFFLING_STAGES = response.shufflingStages;
                NRS.constants.SHUFFLING_PARTICIPANTS_STATES = response.shufflingParticipantStates;
                NRS.constants.DISABLED_APIS = response.disabledAPIs;
                NRS.constants.DISABLED_API_TAGS = response.disabledAPITags;
                NRS.constants.PEER_STATES = response.peerStates;
                NRS.constants.LAST_KNOWN_BLOCK.id = response.genesisBlockId;
                NRS.loadTransactionTypeConstants(response);
            }
        }, false);
    };

    function getKeyByValue(map, value) {
        for (var key in map) {
            if (map.hasOwnProperty(key)) {
                if (value === map[key]) {
                    return key;
                }
            }
        }
        return null;
    }

    NRS.getVotingModelName = function (code) {
        return getKeyByValue(NRS.constants.VOTING_MODELS, code);
    };

    NRS.getVotingModelCode = function (name) {
        return NRS.constants.VOTING_MODELS[name];
    };

    NRS.getMinBalanceModelName = function (code) {
        return getKeyByValue(NRS.constants.MIN_BALANCE_MODELS, code);
    };

    NRS.getMinBalanceModelCode = function (name) {
        return NRS.constants.MIN_BALANCE_MODELS[name];
    };

    NRS.getHashAlgorithm = function (code) {
        return getKeyByValue(NRS.constants.HASH_ALGORITHMS, code);
    };

    NRS.getShufflingStage = function (code) {
        return getKeyByValue(NRS.constants.SHUFFLING_STAGES, code);
    };

    NRS.getShufflingParticipantState = function (code) {
        return getKeyByValue(NRS.constants.SHUFFLING_PARTICIPANTS_STATES, code);
    };

    NRS.getPeerState = function (code) {
        return getKeyByValue(NRS.constants.PEER_STATES, code);
    };

    NRS.isRequireBlockchain = function(requestType) {
        if (!NRS.constants.REQUEST_TYPES[requestType]) {
            // For requests invoked before the getConstants request returns,
            // we implicitly assume that they do not require the blockchain
            return false;
        }
        return true == NRS.constants.REQUEST_TYPES[requestType].requireBlockchain;
    };

    NRS.isRequirePost = function(requestType) {
        if (!NRS.constants.REQUEST_TYPES[requestType]) {
            // For requests invoked before the getConstants request returns
            // we implicitly assume that they can use GET
            return false;
        }
        return true == NRS.constants.REQUEST_TYPES[requestType].requirePost;
    };

    NRS.isRequestTypeEnabled = function(requestType) {
        if ($.isEmptyObject(NRS.constants.REQUEST_TYPES)) {
            return true;
        }
        if (requestType.indexOf("+") > 0) {
            requestType = requestType.substring(0, requestType.indexOf("+"));
        }
        return !!NRS.constants.REQUEST_TYPES[requestType];
    };

    NRS.isSubmitPassphrase = function (requestType) {
        return requestType == "startForging" ||
            requestType == "stopForging" ||
            requestType == "startShuffler" ||
            requestType == "getForging" ||
            requestType == "markHost" ||
            requestType == "startFundingMonitor";
    };

    NRS.getFileUploadConfig = function (requestType, data) {
        var config = {};
        if (requestType == "uploadTaggedData") {
            config.selector = "#upload_file";
            config.requestParam = "file";
            config.errorDescription = "error_file_too_big";
            config.maxSize = NRS.constants.MAX_TAGGED_DATA_DATA_LENGTH;
            return config;
        } else if (requestType == "dgsListing") {
            config.selector = "#dgs_listing_image";
            config.requestParam = "messageFile";
            config.errorDescription = "error_image_too_big";
            config.maxSize = NRS.constants.MAX_PRUNABLE_MESSAGE_LENGTH;
            return config;
        } else if (requestType == "sendMessage") {
            config.selector = "#upload_file_message";
            if (data.encrypt_message) {
                config.requestParam = "encryptedMessageFile";    
            } else {
                config.requestParam = "messageFile";
            }
            config.errorDescription = "error_message_too_big";
            config.maxSize = NRS.constants.MAX_PRUNABLE_MESSAGE_LENGTH;
            return config;
        }
        return null;
    };

    NRS.isApiEnabled = function(depends) {
        if (!depends) {
            return true;
        }
        var tags = depends.tags;
        if (tags) {
            for (var i=0; i < tags.length; i++) {
                if (!tags[i].enabled) {
                    return false;
                }
            }
        }
        var apis = depends.apis;
        if (apis) {
            for (i=0; i < apis.length; i++) {
                if (apis[i] && !apis[i].enabled) {
                    return false;
                }
            }
        }
        return true;
    };

    return NRS;
}(NRS || {}, jQuery));<|MERGE_RESOLUTION|>--- conflicted
+++ resolved
@@ -69,12 +69,8 @@
         'FORGING': 'forging',
         'NOT_FORGING': 'not_forging',
         'UNKNOWN': 'unknown',
-<<<<<<< HEAD
         'LAST_KNOWN_BLOCK': { id: "0", height: "0" }
-=======
-        'LAST_KNOWN_BLOCK': { id: "1322469910670826128", height: "1000100" },
-        'LAST_KNOWN_TESTNET_BLOCK': { id: "18340438781026624901", height: "944000" }
->>>>>>> c143ac08
+        'LAST_KNOWN_TESTNET_BLOCK': { id: "0", height: "0" }
     };
 
     NRS.loadAlgorithmList = function (algorithmSelect, isPhasingHash) {
