/**
 * @depends {nrs.js}
 * @depends {nrs.modals.js}
 */
var NRS = (function(NRS, $, undefined) {
	NRS.userInfoModal = {
		"user": 0
	};
	
	$("body").on("click", ".show_account_modal_action, a[data-user].user_info", function(e) {
		e.preventDefault();

		var account = $(this).data("user");

		NRS.showAccountModal(account);
	});

	NRS.showAccountModal = function(account) {
		if (NRS.fetchingModalData) {
			return;
		}

		if (typeof account == "object") {
			NRS.userInfoModal.user = account.account;
		} else {
			NRS.userInfoModal.user = account;
			NRS.fetchingModalData = true;
		}

		$("#user_info_modal_account").html(NRS.getAccountFormatted(NRS.userInfoModal.user));

		if (NRS.userInfoModal.user in NRS.contacts) {
			var accountButton = NRS.contacts[NRS.userInfoModal.user].name.escapeHTML();
			$("#user_info_modal_add_as_contact").hide();
		} else {
			var accountButton = NRS.userInfoModal.user;
			$("#user_info_modal_add_as_contact").show();
		}

		$("#user_info_modal_actions button").data("account", accountButton);

		if (NRS.fetchingModalData) {
			NRS.sendRequest("getAccount", {
				"account": NRS.userInfoModal.user
			}, function(response) {
				NRS.processAccountModalData(response);
				NRS.fetchingModalData = false;
			});
		} else {
			NRS.processAccountModalData(account);
		}

		$("#user_info_modal_transactions").show();

		NRS.userInfoModal.transactions();
	}

	NRS.processAccountModalData = function(account) {
		if (account.unconfirmedBalanceNQT == "0") {
			$("#user_info_modal_account_balance").html("0");
		} else {
			$("#user_info_modal_account_balance").html(NRS.formatAmount(account.unconfirmedBalanceNQT) + " NXT");
		}

		if (account.name) {
			$("#user_info_modal_account_name").html(String(account.name).escapeHTML());
			$("#user_info_modal_account_name_container").show();
		} else {
			$("#user_info_modal_account_name_container").hide();
		}

		if (account.description) {
			$("#user_info_description").show();
			$("#user_info_modal_description").html(String(account.description).escapeHTML().nl2br());
		} else {
			$("#user_info_description").hide();
		}

		$("#user_info_modal").modal("show");
	}

	$("#user_info_modal").on("hidden.bs.modal", function(e) {
		$(this).find(".user_info_modal_content").hide();
		$(this).find(".user_info_modal_content table tbody").empty();
		$(this).find(".user_info_modal_content:not(.data-loading,.data-never-loading)").addClass("data-loading");
		$(this).find("ul.nav li.active").removeClass("active");
		$("#user_info_transactions").addClass("active");
		NRS.userInfoModal.user = 0;
	});

	$("#user_info_modal ul.nav li").click(function(e) {
		e.preventDefault();

		var tab = $(this).data("tab");

		$(this).siblings().removeClass("active");
		$(this).addClass("active");

		$(".user_info_modal_content").hide();

		var content = $("#user_info_modal_" + tab);

		content.show();

		if (content.hasClass("data-loading")) {
			NRS.userInfoModal[tab]();
		}
	});

	/*some duplicate methods here...*/
	NRS.userInfoModal.transactions = function(type) {
		NRS.sendRequest("getAccountTransactions", {
			"account": NRS.userInfoModal.user,
			"firstIndex": 0,
			"lastIndex": 100
		}, function(response) {
			if (response.transactions && response.transactions.length) {
				var rows = "";

				for (var i = 0; i < response.transactions.length; i++) {
					var transaction = response.transactions[i];
<<<<<<< HEAD

					var transactionType = "Unknown";

					if (transaction.type == 0) {
						transactionType = $.t("ordinary_payment");
					} else if (transaction.type == 1) {
						switch (transaction.subtype) {
							case 0:
								transactionType = $.t("arbitrary_message");
								break;
							case 1:
								transactionType = $.t("alias_assignment");
								break;
							case 2:
								transactionType = $.t("poll_creation");
								break;
							case 3:
								transactionType = $.t("vote_casting");
								break;
							case 4:
								transactionType = $.t("hub_announcement");
								break;
							case 5:
								transactionType = $.t("account_info");
								break;
							case 6:
								if (transaction.attachment.priceNQT == "0") {
									if (transaction.sender == transaction.recipient) {
										transactionType = $.t("alias_sale_cancellation");
									} else {
										transactionType = $.t("alias_transfer");
									}
								} else {
									transactionType = $.t("alias_sale");
								}
								break;
							case 7:
								transactionType = $.t("alias_buy");
								break;
						}
					} else if (transaction.type == 2) {
						switch (transaction.subtype) {
							case 0:
								transactionType = $.t("asset_issuance");
								break;
							case 1:
								transactionType = $.t("asset_transfer");
								break;
							case 2:
								transactionType = $.t("ask_order_placement");
								break;
							case 3:
								transactionType = $.t("bid_order_placement");
								break;
							case 4:
								transactionType = $.t("ask_order_cancellation");
								break;
							case 5:
								transactionType = $.t("bid_order_cancellation");
								break;
						}
					} else if (transaction.type == 3) {
						switch (transaction.subtype) {
							case 0:
								transactionType = $.t("market_listing");
								break;
							case 1:
								transactionType = $.t("market_removal");
								break;
							case 2:
								transactionType = $.t("market_price_change");
								break;
							case 3:
								transactionType = $.t("market_quantity_change");
								break;
							case 4:
								transactionType = $.t("market_purchase");
								break;
							case 5:
								transactionType = $.t("market_delivery");
								break;
							case 6:
								transactionType = $.t("market_feedback");
								break;
							case 7:
								transactionType = $.t("market_refund");
								break;
						}
					} else if (transaction.type == 4) {
						switch (transaction.subtype) {
							case 0:
								transactionType = $.t("balance_leasing");
								break;
							case 1:
								transactionType = $.t("phasing_only");
								break;
						}
					} else if (transaction.type == 5) {
						switch (transaction.subtype) {
							case 0:
								transactionType = $.t("issue_currency");
								break;
							case 1:
								transactionType = $.t("reserve_increase");
								break;
							case 2:
								transactionType = $.t("reserve_claim");
								break;
							case 3:
								transactionType = $.t("currency_transfer");
								break;
							case 4:
								transactionType = $.t("publish_exchange_offer");
								break;
							case 5:
								transactionType = $.t("buy_currency");
								break;
							case 6:
								transactionType = $.t("sell_currency");
								break;
							case 7:
								transactionType = $.t("mint_currency");
								break;
							case 8:
								transactionType = $.t("delete_currency");
								break;	
						}
					}
=======
					var transactionType = $.t(NRS.transactionTypes[transaction.type].subTypes[transaction.subtype].i18nKeyTitle);

					if (transaction.type == NRS.subtype.AliasSell.type && transaction.subtype == NRS.subtype.AliasSell.subtype) {
                        if (transaction.attachment.priceNQT == "0") {
                            if (transaction.sender == transaction.recipient) {
                                transactionType = $.t("alias_sale_cancellation");
                            } else {
                                transactionType = $.t("alias_transfer");
                            }
                        } else {
                            transactionType = $.t("alias_sale");
                        }
                    }
>>>>>>> 2fa255c9

					if (/^NXT\-/i.test(NRS.userInfoModal.user)) {
						var receiving = (transaction.recipientRS == NRS.userInfoModal.user);
					} else {
						var receiving = (transaction.recipient == NRS.userInfoModal.user);
					}

					if (transaction.amountNQT) {
						transaction.amount = new BigInteger(transaction.amountNQT);
						transaction.fee = new BigInteger(transaction.feeNQT);
					}

					var account = (receiving ? "sender" : "recipient");

					rows += "<tr><td><a href='#' class='show_transaction_modal_action' data-transaction='" + String(transaction.transaction).escapeHTML() + "'>" + NRS.formatTimestamp(transaction.timestamp) + "</a></td><td>" + transactionType + "</td><td style='width:5px;padding-right:0;'>" + (transaction.type == 0 ? (receiving ? "<i class='fa fa-plus-circle' style='color:#65C62E'></i>" : "<i class='fa fa-minus-circle' style='color:#E04434'></i>") : "") + "</td><td " + (transaction.type == 0 && receiving ? " style='color:#006400;'" : (!receiving && transaction.amount > 0 ? " style='color:red'" : "")) + ">" + NRS.formatAmount(transaction.amount) + "</td><td " + (!receiving ? " style='color:red'" : "") + ">" + NRS.formatAmount(transaction.fee) + "</td><td>" + NRS.getAccountTitle(transaction, account) + "</td></tr>";
				}

				$("#user_info_modal_transactions_table tbody").empty().append(rows);
				NRS.dataLoadFinished($("#user_info_modal_transactions_table"));
			} else {
				$("#user_info_modal_transactions_table tbody").empty();
				NRS.dataLoadFinished($("#user_info_modal_transactions_table"));
			}
		});
	}

	NRS.userInfoModal.aliases = function() {
		NRS.sendRequest("getAliases", {
			"account": NRS.userInfoModal.user,
			"firstIndex": 0,
			"lastIndex": 100
		}, function(response) {
			var rows = "";

			if (response.aliases && response.aliases.length) {
				var aliases = response.aliases;

				aliases.sort(function(a, b) {
					if (a.aliasName.toLowerCase() > b.aliasName.toLowerCase()) {
						return 1;
					} else if (a.aliasName.toLowerCase() < b.aliasName.toLowerCase()) {
						return -1;
					} else {
						return 0;
					}
				});

				var alias_account_count = 0,
					alias_uri_count = 0,
					empty_alias_count = 0,
					alias_count = aliases.length;

				for (var i = 0; i < alias_count; i++) {
					var alias = aliases[i];

					rows += "<tr data-alias='" + String(alias.aliasName).toLowerCase().escapeHTML() + "'><td class='alias'>" + String(alias.aliasName).escapeHTML() + "</td><td class='uri'>" + (alias.aliasURI.indexOf("http") === 0 ? "<a href='" + String(alias.aliasURI).escapeHTML() + "' target='_blank'>" + String(alias.aliasURI).escapeHTML() + "</a>" : String(alias.aliasURI).escapeHTML()) + "</td></tr>";
					if (!alias.uri) {
						empty_alias_count++;
					} else if (alias.aliasURI.indexOf("http") === 0) {
						alias_uri_count++;
					} else if (alias.aliasURI.indexOf("acct:") === 0 || alias.aliasURI.indexOf("nacc:") === 0) {
						alias_account_count++;
					}
				}
			}

			$("#user_info_modal_aliases_table tbody").empty().append(rows);
			NRS.dataLoadFinished($("#user_info_modal_aliases_table"));
		});
	}

	NRS.userInfoModal.marketplace = function() {
		NRS.sendRequest("getDGSGoods", {
			"seller": NRS.userInfoModal.user,
			"firstIndex": 0,
			"lastIndex": 100
		}, function(response) {
			var rows = "";

			if (response.goods && response.goods.length) {
				for (var i = 0; i < response.goods.length; i++) {
					var good = response.goods[i];
					if (good.name.length > 150) {
						good.name = good.name.substring(0, 150) + "...";
					}
					rows += "<tr><td><a href='#' data-goto-goods='" + String(good.goods).escapeHTML() + "' data-seller='" + String(NRS.userInfoModal.user).escapeHTML() + "'>" + String(good.name).escapeHTML() + "</a></td><td>" + NRS.formatAmount(good.priceNQT) + " NXT</td><td>" + NRS.format(good.quantity) + "</td></tr>";
				}
			}

			$("#user_info_modal_marketplace_table tbody").empty().append(rows);
			NRS.dataLoadFinished($("#user_info_modal_marketplace_table"));
		});
	}
	
	NRS.userInfoModal.currencies = function() {
		NRS.sendRequest("getAccountCurrencies+", {
			"account": NRS.userInfoModal.user
		}, function(response) {
			var rows = "";
			if (response.accountCurrencies && response.accountCurrencies.length) {
				for (var i = 0; i < response.accountCurrencies.length; i++) {
					var currency = response.accountCurrencies[i];
					var code = String(currency.code).escapeHTML();
					var decimals = String(currency.decimals).escapeHTML();
					rows += "<tr>" +
						"<td>" +
							"<a href='#' data-transaction='" + String(currency.currency).escapeHTML() + "' >" + code + "</a>" +
						"</td>" +
						"<td>" + currency.name + "</td>" +
						"<td>" + NRS.formatQuantity(currency.unconfirmedUnits, currency.decimals) + "</td>" +
					"</tr>";
				}
			}
			$("#user_info_modal_currencies_table tbody").empty().append(rows);
			NRS.dataLoadFinished($("#user_info_modal_currencies_table"));
		});
	}

	NRS.userInfoModal.assets = function() {
		NRS.sendRequest("getAccount", {
			"account": NRS.userInfoModal.user
		}, function(response) {
			if (response.assetBalances && response.assetBalances.length) {
				var assets = {};
				var nrAssets = 0;
				var ignoredAssets = 0;

				for (var i = 0; i < response.assetBalances.length; i++) {
					if (response.assetBalances[i].balanceQNT == "0") {
						ignoredAssets++;

						if (nrAssets + ignoredAssets == response.assetBalances.length) {
							NRS.userInfoModal.addIssuedAssets(assets);
						}
						continue;
					}

					NRS.sendRequest("getAsset", {
						"asset": response.assetBalances[i].asset,
						"_extra": {
							"balanceQNT": response.assetBalances[i].balanceQNT
						}
					}, function(asset, input) {
						asset.asset = input.asset;
						asset.balanceQNT = input["_extra"].balanceQNT;

						assets[asset.asset] = asset;
						nrAssets++;

						if (nrAssets + ignoredAssets == response.assetBalances.length) {
							NRS.userInfoModal.addIssuedAssets(assets);
						}
					});
				}
			} else {
				NRS.userInfoModal.addIssuedAssets({});
			}
		});
	}

	NRS.userInfoModal.trade_history = function() {
		NRS.sendRequest("getTrades", {
			"account": NRS.userInfoModal.user,
			"firstIndex": 0,
			"lastIndex": 100
		}, function(response, input) {
			var rows = "";

			if (response.trades && response.trades.length) {
				var trades = response.trades;

				var rows = "";

				for (var i = 0; i < trades.length; i++) {
					trades[i].priceNQT = new BigInteger(trades[i].priceNQT);
					trades[i].quantityQNT = new BigInteger(trades[i].quantityQNT);
					trades[i].totalNQT = new BigInteger(NRS.calculateOrderTotalNQT(trades[i].priceNQT, trades[i].quantityQNT));

					var type = (trades[i].buyerRS == NRS.userInfoModal.user ? "buy" : "sell");

					rows += "<tr><td><a href='#' data-goto-asset='" + String(trades[i].asset).escapeHTML() + "'>" + String(trades[i].name).escapeHTML() + "</a></td><td>" + NRS.formatTimestamp(trades[i].timestamp) + "</td><td style='color:" + (type == "buy" ? "green" : "red") + "'>" + $.t(type) + "</td><td>" + NRS.formatQuantity(trades[i].quantityQNT, trades[i].decimals) + "</td><td class='asset_price'>" + NRS.formatOrderPricePerWholeQNT(trades[i].priceNQT, trades[i].decimals) + "</td><td style='color:" + (type == "buy" ? "red" : "green") + "'>" + NRS.formatAmount(trades[i].totalNQT) + "</td></tr>";
				}
			}

			$("#user_info_modal_trade_history_table tbody").empty().append(rows);
			NRS.dataLoadFinished($("#user_info_modal_trade_history_table"));
		});
	}

	NRS.userInfoModal.addIssuedAssets = function(assets) {
		NRS.sendRequest("getAssetsByIssuer", {
			"account": NRS.userInfoModal.user
		}, function(response) {
			if (response.assets && response.assets[0] && response.assets[0].length) {
				$.each(response.assets[0], function(key, issuedAsset) {
					if (assets[issuedAsset.asset]) {
						assets[issuedAsset.asset].issued = true;
					} else {
						issuedAsset.balanceQNT = "0";
						issuedAsset.issued = true;
						assets[issuedAsset.asset] = issuedAsset;
					}
				});

				NRS.userInfoModal.assetsLoaded(assets);
			} else if (!$.isEmptyObject(assets)) {
				NRS.userInfoModal.assetsLoaded(assets);
			} else {
				$("#user_info_modal_assets_table tbody").empty();
				NRS.dataLoadFinished($("#user_info_modal_assets_table"));
			}
		});
	}

	NRS.userInfoModal.assetsLoaded = function(assets) {
		var assetArray = [];
		var rows = "";

		$.each(assets, function(key, asset) {
			assetArray.push(asset);
		});

		assetArray.sort(function(a, b) {
			if (a.issued && b.issued) {
				if (a.name.toLowerCase() > b.name.toLowerCase()) {
					return 1;
				} else if (a.name.toLowerCase() < b.name.toLowerCase()) {
					return -1;
				} else {
					return 0;
				}
			} else if (a.issued) {
				return -1;
			} else if (b.issued) {
				return 1;
			} else {
				if (a.name.toLowerCase() > b.name.toLowerCase()) {
					return 1;
				} else if (a.name.toLowerCase() < b.name.toLowerCase()) {
					return -1;
				} else {
					return 0;
				}
			}
		});

		for (var i = 0; i < assetArray.length; i++) {
			var asset = assetArray[i];

			var percentageAsset = NRS.calculatePercentage(asset.balanceQNT, asset.quantityQNT);

			rows += "<tr" + (asset.issued ? " class='asset_owner'" : "") + "><td><a href='#' data-goto-asset='" + String(asset.asset).escapeHTML() + "'" + (asset.issued ? " style='font-weight:bold'" : "") + ">" + String(asset.name).escapeHTML() + "</a></td><td class='quantity'>" + NRS.formatQuantity(asset.balanceQNT, asset.decimals) + "</td><td>" + NRS.formatQuantity(asset.quantityQNT, asset.decimals) + "</td><td>" + percentageAsset + "%</td></tr>";
		}

		$("#user_info_modal_assets_table tbody").empty().append(rows);

		NRS.dataLoadFinished($("#user_info_modal_assets_table"));
	}

	return NRS;
}(NRS || {}, jQuery));<|MERGE_RESOLUTION|>--- conflicted
+++ resolved
@@ -119,33 +119,9 @@
 
 				for (var i = 0; i < response.transactions.length; i++) {
 					var transaction = response.transactions[i];
-<<<<<<< HEAD
-
-					var transactionType = "Unknown";
-
-					if (transaction.type == 0) {
-						transactionType = $.t("ordinary_payment");
-					} else if (transaction.type == 1) {
-						switch (transaction.subtype) {
-							case 0:
-								transactionType = $.t("arbitrary_message");
-								break;
-							case 1:
-								transactionType = $.t("alias_assignment");
-								break;
-							case 2:
-								transactionType = $.t("poll_creation");
-								break;
-							case 3:
-								transactionType = $.t("vote_casting");
-								break;
-							case 4:
-								transactionType = $.t("hub_announcement");
-								break;
-							case 5:
-								transactionType = $.t("account_info");
-								break;
-							case 6:
+					var transactionType = $.t(NRS.transactionTypes[transaction.type].subTypes[transaction.subtype].i18nKeyTitle);
+
+					if (transaction.type == NRS.subtype.AliasSell.type && transaction.subtype == NRS.subtype.AliasSell.subtype) {
 								if (transaction.attachment.priceNQT == "0") {
 									if (transaction.sender == transaction.recipient) {
 										transactionType = $.t("alias_sale_cancellation");
@@ -155,114 +131,7 @@
 								} else {
 									transactionType = $.t("alias_sale");
 								}
-								break;
-							case 7:
-								transactionType = $.t("alias_buy");
-								break;
 						}
-					} else if (transaction.type == 2) {
-						switch (transaction.subtype) {
-							case 0:
-								transactionType = $.t("asset_issuance");
-								break;
-							case 1:
-								transactionType = $.t("asset_transfer");
-								break;
-							case 2:
-								transactionType = $.t("ask_order_placement");
-								break;
-							case 3:
-								transactionType = $.t("bid_order_placement");
-								break;
-							case 4:
-								transactionType = $.t("ask_order_cancellation");
-								break;
-							case 5:
-								transactionType = $.t("bid_order_cancellation");
-								break;
-						}
-					} else if (transaction.type == 3) {
-						switch (transaction.subtype) {
-							case 0:
-								transactionType = $.t("market_listing");
-								break;
-							case 1:
-								transactionType = $.t("market_removal");
-								break;
-							case 2:
-								transactionType = $.t("market_price_change");
-								break;
-							case 3:
-								transactionType = $.t("market_quantity_change");
-								break;
-							case 4:
-								transactionType = $.t("market_purchase");
-								break;
-							case 5:
-								transactionType = $.t("market_delivery");
-								break;
-							case 6:
-								transactionType = $.t("market_feedback");
-								break;
-							case 7:
-								transactionType = $.t("market_refund");
-								break;
-						}
-					} else if (transaction.type == 4) {
-						switch (transaction.subtype) {
-							case 0:
-								transactionType = $.t("balance_leasing");
-								break;
-							case 1:
-								transactionType = $.t("phasing_only");
-								break;
-						}
-					} else if (transaction.type == 5) {
-						switch (transaction.subtype) {
-							case 0:
-								transactionType = $.t("issue_currency");
-								break;
-							case 1:
-								transactionType = $.t("reserve_increase");
-								break;
-							case 2:
-								transactionType = $.t("reserve_claim");
-								break;
-							case 3:
-								transactionType = $.t("currency_transfer");
-								break;
-							case 4:
-								transactionType = $.t("publish_exchange_offer");
-								break;
-							case 5:
-								transactionType = $.t("buy_currency");
-								break;
-							case 6:
-								transactionType = $.t("sell_currency");
-								break;
-							case 7:
-								transactionType = $.t("mint_currency");
-								break;
-							case 8:
-								transactionType = $.t("delete_currency");
-								break;	
-						}
-					}
-=======
-					var transactionType = $.t(NRS.transactionTypes[transaction.type].subTypes[transaction.subtype].i18nKeyTitle);
-
-					if (transaction.type == NRS.subtype.AliasSell.type && transaction.subtype == NRS.subtype.AliasSell.subtype) {
-                        if (transaction.attachment.priceNQT == "0") {
-                            if (transaction.sender == transaction.recipient) {
-                                transactionType = $.t("alias_sale_cancellation");
-                            } else {
-                                transactionType = $.t("alias_transfer");
-                            }
-                        } else {
-                            transactionType = $.t("alias_sale");
-                        }
-                    }
->>>>>>> 2fa255c9
 
 					if (/^NXT\-/i.test(NRS.userInfoModal.user)) {
 						var receiving = (transaction.recipientRS == NRS.userInfoModal.user);
