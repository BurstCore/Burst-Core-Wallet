--- conflicted
+++ resolved
@@ -275,11 +275,7 @@
 					if (good.name.length > 150) {
 						good.name = good.name.substring(0, 150) + "...";
 					}
-<<<<<<< HEAD
-					rows += "<tr><td><a href='#' data-goto-goods='" + NRS.escapeRespStr(good.goods) + "' data-seller='" + NRS.escapeRespStr(NRS.userInfoModal.user) + "'>" + NRS.escapeRespStr(good.name) + "</a></td><td>" + NRS.formatAmount(good.priceNQT) + " NXT</td><td>" + NRS.format(good.quantity) + "</td></tr>";
-=======
-					rows += "<tr><td><a href='#' data-goto-goods='" + String(good.goods).escapeHTML() + "' data-seller='" + String(NRS.userInfoModal.user).escapeHTML() + "'>" + String(good.name).escapeHTML() + "</a></td><td class='numeric'>" + NRS.formatAmount(good.priceNQT, false, false, priceDecimals) + " NXT</td><td class='numeric'>" + NRS.format(good.quantity, false, quantityDecimals) + "</td></tr>";
->>>>>>> 027312ae
+					rows += "<tr><td><a href='#' data-goto-goods='" + NRS.escapeRespStr(good.goods) + "' data-seller='" + NRS.escapeRespStr(NRS.userInfoModal.user) + "'>" + NRS.escapeRespStr(good.name) + "</a></td><td class='numeric'>" + NRS.formatAmount(good.priceNQT, false, false, priceDecimals) + " NXT</td><td class='numeric'>" + NRS.format(good.quantity, false, quantityDecimals) + "</td></tr>";
 				}
 			}
             var infoModalMarketplaceTable = $("#user_info_modal_marketplace_table");
@@ -380,11 +376,7 @@
 					trades[i].quantityQNT = new BigInteger(trades[i].quantityQNT);
 					trades[i].totalNQT = new BigInteger(NRS.calculateOrderTotalNQT(trades[i].priceNQT, trades[i].quantityQNT));
 					var type = (trades[i].buyerRS == NRS.userInfoModal.user ? "buy" : "sell");
-<<<<<<< HEAD
-					rows += "<tr><td><a href='#' data-goto-asset='" + NRS.escapeRespStr(trades[i].asset) + "'>" + NRS.escapeRespStr(trades[i].name) + "</a></td><td>" + NRS.formatTimestamp(trades[i].timestamp) + "</td><td style='color:" + (type == "buy" ? "green" : "red") + "'>" + $.t(type) + "</td><td>" + NRS.formatQuantity(trades[i].quantityQNT, trades[i].decimals) + "</td><td class='asset_price'>" + NRS.formatOrderPricePerWholeQNT(trades[i].priceNQT, trades[i].decimals) + "</td><td style='color:" + (type == "buy" ? "red" : "green") + "'>" + NRS.formatAmount(trades[i].totalNQT) + "</td></tr>";
-=======
-					rows += "<tr><td><a href='#' data-goto-asset='" + String(trades[i].asset).escapeHTML() + "'>" + String(trades[i].name).escapeHTML() + "</a></td><td>" + NRS.formatTimestamp(trades[i].timestamp) + "</td><td style='color:" + (type == "buy" ? "green" : "red") + "'>" + $.t(type) + "</td><td class='numeric'>" + NRS.formatQuantity(trades[i].quantityQNT, trades[i].decimals, false, quantityDecimals) + "</td><td class='asset_price numeric'>" + NRS.formatOrderPricePerWholeQNT(trades[i].priceNQT, trades[i].decimals, priceDecimals) + "</td><td class='numeric' style='color:" + (type == "buy" ? "red" : "green") + "'>" + NRS.formatAmount(trades[i].totalNQT, false, false, amountDecimals) + "</td></tr>";
->>>>>>> 027312ae
+					rows += "<tr><td><a href='#' data-goto-asset='" + NRS.escapeRespStr(trades[i].asset) + "'>" + NRS.escapeRespStr(trades[i].name) + "</a></td><td>" + NRS.formatTimestamp(trades[i].timestamp) + "</td><td style='color:" + (type == "buy" ? "green" : "red") + "'>" + $.t(type) + "</td><td class='numeric'>" + NRS.formatQuantity(trades[i].quantityQNT, trades[i].decimals, false, quantityDecimals) + "</td><td class='asset_price numeric'>" + NRS.formatOrderPricePerWholeQNT(trades[i].priceNQT, trades[i].decimals, priceDecimals) + "</td><td class='numeric' style='color:" + (type == "buy" ? "red" : "green") + "'>" + NRS.formatAmount(trades[i].totalNQT, false, false, amountDecimals) + "</td></tr>";
 				}
 			}
             var infoModalTradeHistoryTable = $("#user_info_modal_trade_history_table");
@@ -456,11 +448,7 @@
 		for (var i = 0; i < assetArray.length; i++) {
 			var asset = assetArray[i];
 			var percentageAsset = NRS.calculatePercentage(asset.balanceQNT, asset.quantityQNT);
-<<<<<<< HEAD
-			rows += "<tr" + (asset.issued ? " class='asset_owner'" : "") + "><td><a href='#' data-goto-asset='" + NRS.escapeRespStr(asset.asset) + "'" + (asset.issued ? " style='font-weight:bold'" : "") + ">" + NRS.escapeRespStr(asset.name) + "</a></td><td class='quantity'>" + NRS.formatQuantity(asset.balanceQNT, asset.decimals) + "</td><td>" + NRS.formatQuantity(asset.quantityQNT, asset.decimals) + "</td><td>" + percentageAsset + "%</td></tr>";
-=======
-			rows += "<tr" + (asset.issued ? " class='asset_owner'" : "") + "><td><a href='#' data-goto-asset='" + String(asset.asset).escapeHTML() + "'" + (asset.issued ? " style='font-weight:bold'" : "") + ">" + String(asset.name).escapeHTML() + "</a></td><td class='quantity numeric'>" + NRS.formatQuantity(asset.balanceQNT, asset.decimals, false, quantityDecimals) + "</td><td class='numeric'>" + NRS.formatQuantity(asset.quantityQNT, asset.decimals, false, totalDecimals) + "</td><td>" + percentageAsset + "%</td></tr>";
->>>>>>> 027312ae
+			rows += "<tr" + (asset.issued ? " class='asset_owner'" : "") + "><td><a href='#' data-goto-asset='" + NRS.escapeRespStr(asset.asset) + "'" + (asset.issued ? " style='font-weight:bold'" : "") + ">" + NRS.escapeRespStr(asset.name) + "</a></td><td class='quantity numeric'>" + NRS.formatQuantity(asset.balanceQNT, asset.decimals, false, quantityDecimals) + "</td><td class='numeric'>" + NRS.formatQuantity(asset.quantityQNT, asset.decimals, false, totalDecimals) + "</td><td>" + percentageAsset + "%</td></tr>";
 		}
 
         var infoModalAssetsTable = $("#user_info_modal_assets_table");
