/******************************************************************************
 * Copyright © 2013-2016 The Nxt Core Developers.                             *
 * Copyright © 2016-2017 Jelurida IP B.V.                                     *
 *                                                                            *
 * See the LICENSE.txt file at the top-level directory of this distribution   *
 * for licensing information.                                                 *
 *                                                                            *
 * Unless otherwise agreed in a custom licensing agreement with Jelurida B.V.,*
 * no part of the Nxt software, including this file, may be copied, modified, *
 * propagated, or distributed except according to the terms contained in the  *
 * LICENSE.txt file.                                                          *
 *                                                                            *
 * Removal or modification of this copyright notice is prohibited.            *
 *                                                                            *
 ******************************************************************************/

/**
 * @depends {3rdparty/jquery-2.1.0.js}
 * @depends {3rdparty/bootstrap.js}
 * @depends {3rdparty/big.js}
 * @depends {3rdparty/jsbn.js}
 * @depends {3rdparty/jsbn2.js}
 * @depends {3rdparty/pako.js}
 * @depends {3rdparty/webdb.js}
 * @depends {3rdparty/growl.js}
 * @depends {crypto/curve25519.js}
 * @depends {crypto/curve25519_.js}
 * @depends {crypto/passphrasegenerator.js}
 * @depends {crypto/sha256worker.js}
 * @depends {crypto/3rdparty/cryptojs/aes.js}
 * @depends {crypto/3rdparty/cryptojs/sha256.js}
 * @depends {crypto/3rdparty/jssha256.js}
 * @depends {util/converters.js}
 * @depends {util/extensions.js}
 * @depends {util/nxtaddress.js}
 */
var NRS = (function(NRS, $, undefined) {
	"use strict";

	NRS.client = "";
	NRS.state = {};
	NRS.blocks = [];
	NRS.account = NRS.account ? NRS.account : "";
	NRS.accountRS = NRS.accountRS ? NRS.accountRS : "";
	NRS.publicKey = "";
	NRS.accountInfo = {};

	NRS.database = null;
	NRS.databaseSupport = false;
	NRS.databaseFirstStart = false;

	// Legacy database, don't use this for data storage
	NRS.legacyDatabase = null;
	NRS.legacyDatabaseWithData = false;

	NRS.serverConnect = false;
	NRS.peerConnect = false;

	NRS.settings = {};
	NRS.mobileSettings = {
	    is_check_remember_me: false,
		is_store_remembered_passphrase: (window["cordova"] !== undefined), // too early to use feature detection
	    is_simulate_app: false,
        is_testnet: true,
        remote_node_address: "",
        remote_node_port: 26876,
        is_remote_node_ssl: false,
        validators_count: 3,
        bootstrap_nodes_count: 5,
		chain: "1"
    };
	NRS.contacts = {};

	NRS.isTestNet = NRS.isTestNet ? NRS.isTestNet : false;
	NRS.forgingStatus = NRS.constants.UNKNOWN;
	NRS.isAccountForging = false;
	NRS.isLeased = false;
	NRS.needsAdminPassword = true;
    NRS.upnpExternalAddress = null;
	NRS.ledgerTrimKeep = 0;

	NRS.lastBlockHeight = 0;
	NRS.lastLocalBlockHeight = 0;
	NRS.downloadingBlockchain = false;

	NRS.rememberPassword = false;
	NRS.selectedContext = null;

	NRS.currentPage = "dashboard";
	NRS.currentSubPage = "";
	NRS.pageNumber = 1;
	//NRS.itemsPerPage = 50;  /* Now set in nrs.settings.js */

	NRS.pages = {};
	NRS.incoming = {};
	NRS.setup = {};

	NRS.appVersion = "";
	NRS.appPlatform = "";
	NRS.assetTableKeys = [];

	NRS.lastProxyBlock = 0;
	NRS.lastProxyBlockHeight = 0;
    NRS.spinner = null;

    var stateInterval;
	var stateIntervalSeconds = 30;
	var isScanning = false;

	NRS.loadMobileSettings = function () {
		if (!window["localStorage"]) {
			return;
		}
		var mobileSettings = NRS.getJSONItem("mobile_settings");
		if (mobileSettings) {
            for (var setting in mobileSettings) {
                if (!mobileSettings.hasOwnProperty(setting)) {
                    continue;
                }
                NRS.mobileSettings[setting] = mobileSettings[setting];
            }
		}
        for (setting in NRS.mobileSettings) {
            if (!NRS.mobileSettings.hasOwnProperty(setting)) {
                continue;
            }
            NRS.logConsole("NRS.mobileSettings." + setting + " = " + NRS.mobileSettings[setting]);
        }
	};

	function initSpinner() {
        var opts = {
            lines: 13 // The number of lines to draw
            , length: 10 // The length of each line
            , width: 4 // The line thickness
            , radius: 20 // The radius of the inner circle
            , scale: 1 // Scales overall size of the spinner
            , corners: 1 // Corner roundness (0..1)
            , color: '#ffffff' // #rgb or #rrggbb or array of colors
            , opacity: 0.25 // Opacity of the lines
            , rotate: 0 // The rotation offset
            , direction: 1 // 1: clockwise, -1: counterclockwise
            , speed: 1 // Rounds per second
            , trail: 60 // Afterglow percentage
            , fps: 20 // Frames per second when using setTimeout() as a fallback for CSS
            , zIndex: 2e9 // The z-index (defaults to 2000000000)
            , className: 'spinner' // The CSS class to assign to the spinner
            , top: '50%' // Top position relative to parent
            , left: '50%' // Left position relative to parent
            , shadow: false // Whether to render a shadow
            , hwaccel: false // Whether to use hardware acceleration
            , position: 'absolute' // Element positioning
        };
        NRS.spinner = new Spinner(opts);
		console.log("Spinner initialized");
    }

    NRS.init = function() {
        i18next.use(i18nextXHRBackend)
            .use(i18nextLocalStorageCache)
            .use(i18nextBrowserLanguageDetector)
            .use(i18nextSprintfPostProcessor)
            .init({
                fallbackLng: "en",
                fallbackOnEmpty: true,
                lowerCaseLng: true,
                resGetPath: "locales/__lng__/translation.json",
                compatibilityJSON: 'v1',
                compatibilityAPI: 'v1',
                debug: true
            }, function() {
                NRS.initSettings();
                jqueryI18next.init(i18next, $, {
                    handleName: "i18n"
                });
                initSpinner();
                NRS.spinner.spin($("#center")[0]);
                NRS.loadMobileSettings();
                if (NRS.isMobileApp()) {
                    $('body').css('overflow-x', 'auto');
                    initMobile();
                } else {
                    initImpl();
                }
                $("[data-i18n]").i18n();
                NRS.initClipboard();
            });
    };

    function initMobile() {
        var promise = new Promise(function(resolve, reject) {
            NRS.initRemoteNodesMgr(NRS.mobileSettings.is_testnet, resolve, reject);
        });
        promise.then(function() {
            NRS.remoteNodesMgr.findMoreNodes(true);
            initImpl();
        }).catch(function() {
            var msg = $.t("cannot_find_remote_nodes");
            console.log(msg);
            $.growl(msg);
			var loadConstantsPromise = new Promise(function(resolve) {
				console.log("load server constants");
				NRS.loadServerConstants(resolve);
			});
			loadConstantsPromise.then(function() {
				var mobileSettingsModal = $("#mobile_settings_modal");
				mobileSettingsModal.find("input[name=is_offline]").val("true");
				mobileSettingsModal.modal("show");
			});
        })
    }

    function initImpl() {
		var loadConstantsPromise = new Promise(function(resolve) {
			console.log("load server constants");
			NRS.loadServerConstants(resolve);
		});
		loadConstantsPromise.then(function() {
            NRS.createChainSelect();
            var getStatePromise = new Promise(function(resolve) {
				console.log("calling getState");
				NRS.sendRequest("getState", {
					"includeCounts": "false"
				}, function (response) {
					console.log("getState response received");
					var isTestnet = false;
					var isOffline = false;
					var peerPort = 0;
					for (var key in response) {
						if (!response.hasOwnProperty(key)) {
							continue;
						}
						if (key == "isTestnet") {
							isTestnet = response[key];
						}
						if (key == "isOffline") {
							isOffline = response[key];
						}
						if (key == "peerPort") {
							peerPort = response[key];
						}
						if (key == "needsAdminPassword") {
							NRS.needsAdminPassword = response[key];
						}
						if (key == "upnpExternalAddress") {
							NRS.upnpExternalAddress = response[key];
						}
						if (key == "version") {
							NRS.appVersion = response[key];
						}
					}

					if (!isTestnet) {
						$(".testnet_only").hide();
					} else {
						NRS.isTestNet = true;
						var testnetWarningDiv = $("#testnet_warning");
						var warningText = testnetWarningDiv.text() + " The testnet peer port is " + peerPort + (isOffline ? ", the peer is working offline." : ".");
						NRS.logConsole(warningText);
						testnetWarningDiv.text(warningText);
						$(".testnet_only, #testnet_login, #testnet_warning").show();
					}

					if (NRS.isInitializePlugins()) {
						NRS.initializePlugins();
					}
					NRS.printEnvInfo();
					NRS.spinner.stop();
					console.log("getState response processed");
					resolve();
				});
			});

			getStatePromise.then(function() {
				console.log("continue initialization");
				var hasLocalStorage = false;
				try {
					//noinspection BadExpressionStatementJS
					window.localStorage && localStorage;
					hasLocalStorage = checkLocalStorage();
				} catch (err) {
					NRS.logConsole("localStorage is disabled, error " + err.message);
					hasLocalStorage = false;
				}

				if (!hasLocalStorage) {
					NRS.logConsole("localStorage is disabled, cannot load wallet");
					// TODO add visible warning
					return; // do not load client if local storage is disabled
				}

				if (!(navigator.userAgent.indexOf('Safari') != -1 &&
					navigator.userAgent.indexOf('Chrome') == -1) &&
					navigator.userAgent.indexOf('JavaFX') == -1) {
					// Don't use account based DB in Safari due to a buggy indexedDB implementation (2015-02-24)
					NRS.createLegacyDatabase();
				}

				if (NRS.mobileSettings.is_check_remember_me) {
					$("#remember_me").prop("checked", true);
				}
				NRS.getSettings(false);

				NRS.getState(function () {
					setTimeout(function () {
						NRS.checkAliasVersions();
					}, 5000);
				});

				$("body").popover({
					"selector": ".show_popover",
					"html": true,
					"trigger": "hover"
				});

				var savedPassphrase = NRS.getStrItem("savedPassphrase");
				if (!savedPassphrase) {
					NRS.showLockscreen();
				}
				NRS.setStateInterval(30);

				setInterval(NRS.checkAliasVersions, 1000 * 60 * 60);

				NRS.allowLoginViaEnter();
				NRS.automaticallyCheckRecipient();

				$("#dashboard_table, #transactions_table").on("mouseenter", "td.confirmations", function () {
					$(this).popover("show");
				}).on("mouseleave", "td.confirmations", function () {
					$(this).popover("destroy");
					$(".popover").remove();
				});

				_fix();

				$(window).on("resize", function () {
					_fix();

					if (NRS.currentPage == "asset_exchange") {
						NRS.positionAssetSidebar();
					} else if (NRS.currentPage == "coin_exchange") {
						NRS.positionCoinSidebar();
					}
				});
				// Enable all static tooltip components
				// tooltip components generated dynamically (for tables cells for example)
				// has to be enabled by activating this code on the specific widget
				$("[data-toggle='tooltip']").tooltip();

				$("#dgs_search_account_center").mask("NXT-****-****-****-*****");
				console.log("done initialization");
                var chain = NRS.getUrlParameter("chain");
                if (NRS.getUrlParameter("account") && chain) {
                    var chainId = NRS.findChainByName(chain);
                    if (chainId !== false) {
                        NRS.login(false, NRS.getUrlParameter("account"), null, false, false, chainId);
                    }
				} else if (savedPassphrase) {
					$("#remember_me").prop("checked", true);
					NRS.login(true, savedPassphrase, null, false, true);
				}
			});
		});
	}

    NRS.initClipboard = function() {
        var clipboard = new Clipboard('.copy_link');
        function onCopySuccess(e) {
            NRS.logConsole('Action:' + e.action);
            NRS.logConsole('Text:' + e.text);
            NRS.logConsole('Trigger:' + e.trigger);

            $.growl($.t("success_clipboard_copy"), {
                "type": "success"
            });

            e.clearSelection();
        }
        clipboard.on('success', onCopySuccess);
        clipboard.on('error', function(e) {
            if (window.java) {
                if (window.java.copyText(e.text)) {
                    onCopySuccess(e);
                    return;
                }
            }
            NRS.logConsole('Copy failed. Action: ' + e.action + '; Text: ' + e.text);

        });
    };

	function _fix() {
		var height = $(window).height() - $("body > .header").height();
		var content = $(".wrapper").height();

		$(".content.content-stretch:visible").width($(".page:visible").width());
		if (content > height) {
			$(".left-side, html, body").css("min-height", content + "px");
		} else {
			$(".left-side, html, body").css("min-height", height + "px");
		}
	}

	NRS.setStateInterval = function(seconds) {
		if (!NRS.isPollGetState()) {
			return;
		}
		if (seconds == stateIntervalSeconds && stateInterval) {
			return;
		}
		if (stateInterval) {
			clearInterval(stateInterval);
		}
		stateIntervalSeconds = seconds;
		stateInterval = setInterval(function() {
			NRS.getState(null);
			NRS.updateForgingStatus();
		}, 1000 * seconds);
	};

	var _firstTimeAfterLoginRun = false;
	var _prevLastProxyBlock = "0";

	NRS.getLastBlock = function() {
		return NRS.state.apiProxy ? NRS.lastProxyBlock : NRS.state.lastBlock;
	};

	NRS.handleBlockchainStatus = function(response, callback) {
		var firstTime = !("lastBlock" in NRS.state);
		var previousLastBlock = (firstTime ? "0" : NRS.state.lastBlock);

		NRS.state = response;
		var lastBlock = NRS.state.lastBlock;
		var height = response.apiProxy ? NRS.lastProxyBlockHeight : NRS.state.numberOfBlocks - 1;

		NRS.serverConnect = true;
		NRS.ledgerTrimKeep = response.ledgerTrimKeep;
		$("#sidebar_block_link").html(NRS.getBlockLink(height));
		if (firstTime) {
			$("#nrs_version").html(NRS.state.version).removeClass("loading_dots");
			NRS.getBlock(lastBlock, NRS.handleInitialBlocks);
		} else if (NRS.state.isScanning) {
			//do nothing but reset NRS.state so that when isScanning is done, everything is reset.
			isScanning = true;
		} else if (isScanning) {
			//rescan is done, now we must reset everything...
			isScanning = false;
			NRS.blocks = [];
			NRS.tempBlocks = [];
			NRS.getBlock(lastBlock, NRS.handleInitialBlocks);
			if (NRS.account) {
				NRS.getInitialTransactions();
				NRS.getAccountInfo();
			}
		} else if (previousLastBlock != lastBlock) {
			NRS.tempBlocks = [];
			if (NRS.account) {
				NRS.getAccountInfo();
			}
			NRS.getBlock(lastBlock, NRS.handleNewBlocks);
			if (NRS.account) {
				NRS.getNewTransactions();
				NRS.updateApprovalRequests();
			}
		} else {
			if (NRS.account) {
				NRS.getUnconfirmedTransactions(function(unconfirmedTransactions) {
					NRS.handleIncomingTransactions(unconfirmedTransactions, false);
				});
			}
		}
		if (NRS.account && !_firstTimeAfterLoginRun) {
			//Executed ~30 secs after login, can be used for tasks needing this condition state
			_firstTimeAfterLoginRun = true;
		}

		if (callback) {
			callback();
		}
	};

    NRS.connectionError = function(errorDescription) {
        NRS.serverConnect = false;
        var msg = $.t("error_server_connect", {url: NRS.getRequestPath()}) +
            (errorDescription ? " " + NRS.escapeRespStr(errorDescription) : "");
        $.growl(msg, {
            "type": "danger",
            "offset": 10
        });
        NRS.logConsole(msg);
    };

    NRS.getState = function(callback, msg) {
		if (msg) {
			NRS.logConsole("getState event " + msg);
		}
		NRS.sendRequest("getBlockchainStatus", {}, function(response) {
			if (response.errorCode) {
                NRS.connectionError(response.errorDescription);
			} else {
				var clientOptionsLink = $("#header_client_options_link");
                if (NRS.isMobileApp()) {
                    clientOptionsLink.html($.t("mobile_client"));
                }
				if (response.apiProxy) {
                    if (!NRS.isMobileApp()) {
                        if (response.isLightClient) {
                            clientOptionsLink.html($.t("light_client"));
                        } else {
                            clientOptionsLink.html($.t("roaming_client"));
                        }
                    }
					NRS.sendRequest("getBlocks", {
						"firstIndex": 0, "lastIndex": 0
					}, function(proxyBlocksResponse) {
						if (proxyBlocksResponse.errorCode) {
                            NRS.connectionError(proxyBlocksResponse.errorDescription);
						} else {
							_prevLastProxyBlock = NRS.lastProxyBlock;
							var prevHeight = NRS.lastProxyBlockHeight;
							NRS.lastProxyBlock = proxyBlocksResponse.blocks[0].block;
							NRS.lastProxyBlockHeight = proxyBlocksResponse.blocks[0].height;
							NRS.lastBlockHeight = NRS.lastProxyBlockHeight;
							NRS.incoming.updateDashboardBlocks(NRS.lastProxyBlockHeight - prevHeight);
							NRS.updateDashboardLastBlock(proxyBlocksResponse.blocks[0]);
							NRS.handleBlockchainStatus(response, callback);
                            NRS.updateDashboardMessage();
						}
					}, { isAsync: false });
					if (!NRS.isMobileApp()) {
						console.log("look for remote confirmation nodes");
						NRS.initRemoteNodesMgr(NRS.isTestnet);
					}
				} else {
					NRS.handleBlockchainStatus(response, callback);
				}
                var clientOptions = $(".client_options");
                if (NRS.isShowClientOptionsLink()) {
                    clientOptions.show();
                } else {
                    clientOptions.hide();
                }
				if (NRS.isShowRemoteWarning()) {
					$(".remote_warning").show();
				}
			}
			/* Checks if the client is connected to active peers */
			NRS.checkConnected();
			//only done so that download progress meter updates correctly based on lastFeederHeight
			if (NRS.downloadingBlockchain) {
				NRS.updateBlockchainDownloadProgress();
			}
		});
	};

	$("#logo, .sidebar-menu").on("click", "a", function(e, data) {
		if ($(this).hasClass("ignore")) {
			$(this).removeClass("ignore");
			return;
		}

		e.preventDefault();

		if ($(this).data("toggle") == "modal") {
			return;
		}

		var page = $(this).data("page");

		if (page == NRS.currentPage) {
			if (data && data.callback) {
				data.callback();
			}
			return;
		}

		$(".page").hide();

		$(document.documentElement).scrollTop(0);

		$("#" + page + "_page").show();

		$(".content-header h1").find(".loading_dots").remove();

        var $newActiveA;
        if ($(this).attr("id") && $(this).attr("id") == "logo") {
            $newActiveA = $("#dashboard_link").find("a");
		} else {
			$newActiveA = $(this);
		}
		var $newActivePageLi = $newActiveA.closest("li.treeview");

		$("ul.sidebar-menu > li.active").each(function(key, elem) {
			if ($newActivePageLi.attr("id") != $(elem).attr("id")) {
				$(elem).children("a").first().addClass("ignore").click();
			}
		});

		$("ul.sidebar-menu > li.sm_simple").removeClass("active");
		if ($newActiveA.parent("li").hasClass("sm_simple")) {
			$newActiveA.parent("li").addClass("active");
		}

		$("ul.sidebar-menu li.sm_treeview_submenu").removeClass("active");
		if($(this).parent("li").hasClass("sm_treeview_submenu")) {
			$(this).closest("li").addClass("active");
		}

		if (NRS.currentPage != "messages") {
			$("#inline_message_password").val("");
		}

		//NRS.previousPage = NRS.currentPage;
		NRS.currentPage = page;
		NRS.currentSubPage = "";
		NRS.pageNumber = 1;
		NRS.showPageNumbers = false;

		if (NRS.pages[page]) {
			NRS.pageLoading();
			NRS.resetNotificationState(page);
            var callback;
            if (data) {
				if (data.callback) {
					callback = data.callback;
				} else {
					callback = data;
				}
			} else {
				callback = undefined;
			}
            var subpage;
            if (data && data.subpage) {
                subpage = data.subpage;
			} else {
				subpage = undefined;
			}
			NRS.pages[page](callback, subpage);
		}
	});

	$("button.goto-page, a.goto-page").click(function(event) {
		event.preventDefault();
		NRS.goToPage($(this).data("page"), undefined, $(this).data("subpage"));
	});

	NRS.loadPage = function(page, callback, subpage) {
		NRS.pageLoading();
		NRS.pages[page](callback, subpage);
	};

	NRS.goToPage = function(page, callback, subpage) {
		var $link = $("ul.sidebar-menu a[data-page=" + page + "]");

		if ($link.length > 1) {
			if ($link.last().is(":visible")) {
				$link = $link.last();
			} else {
				$link = $link.first();
			}
		}

		if ($link.length == 1) {
			$link.trigger("click", [{
				"callback": callback,
				"subpage": subpage
			}]);
			NRS.resetNotificationState(page);
		} else {
			NRS.currentPage = page;
			NRS.currentSubPage = "";
			NRS.pageNumber = 1;
			NRS.showPageNumbers = false;

			$("ul.sidebar-menu a.active").removeClass("active");
			$(".page").hide();
			$("#" + page + "_page").show();
			if (NRS.pages[page]) {
				NRS.pageLoading();
				NRS.resetNotificationState(page);
				NRS.pages[page](callback, subpage);
			}
		}
	};

	NRS.pageLoading = function() {
		NRS.hasMorePages = false;

		var $pageHeader = $("#" + NRS.currentPage + "_page .content-header h1");
		$pageHeader.find(".loading_dots").remove();
		$pageHeader.append("<span class='loading_dots'><span>.</span><span>.</span><span>.</span></span>");
	};

	NRS.pageLoaded = function(callback) {
		var $currentPage = $("#" + NRS.currentPage + "_page");

		$currentPage.find(".content-header h1 .loading_dots").remove();

		if ($currentPage.hasClass("paginated")) {
			NRS.addPagination();
		}

		if (callback) {
			try {
                callback();
            } catch(e) { /* ignore since sometimes callback is not a function */ }
		}
	};

NRS.addPagination = function () {
        var firstStartNr = 1;
		var firstEndNr = NRS.itemsPerPage;
		var currentStartNr = (NRS.pageNumber-1) * NRS.itemsPerPage + 1;
		var currentEndNr = NRS.pageNumber * NRS.itemsPerPage;

		var prevHTML = '<span style="display:inline-block;width:48px;text-align:right;">';
		var firstHTML = '<span style="display:inline-block;min-width:48px;text-align:right;vertical-align:top;margin-top:4px;">';
		var currentHTML = '<span style="display:inline-block;min-width:48px;text-align:left;vertical-align:top;margin-top:4px;">';
		var nextHTML = '<span style="display:inline-block;width:48px;text-align:left;">';

		if (NRS.pageNumber > 1) {
			prevHTML += "<a href='#' data-page='" + (NRS.pageNumber - 1) + "' title='" + $.t("previous") + "' style='font-size:20px;'>";
			prevHTML += "<i class='fa fa-arrow-circle-left'></i></a>";
		} else {
			prevHTML += '&nbsp;';
		}

		if (NRS.hasMorePages) {
			currentHTML += currentStartNr + "-" + currentEndNr + "&nbsp;";
			nextHTML += "<a href='#' data-page='" + (NRS.pageNumber + 1) + "' title='" + $.t("next") + "' style='font-size:20px;'>";
			nextHTML += "<i class='fa fa-arrow-circle-right'></i></a>";
		} else {
			if (NRS.pageNumber > 1) {
				currentHTML += currentStartNr + "+";
			} else {
				currentHTML += "&nbsp;";
			}
			nextHTML += "&nbsp;";
		}
		if (NRS.pageNumber > 1) {
			firstHTML += "&nbsp;<a href='#' data-page='1'>" + firstStartNr + "-" + firstEndNr + "</a>&nbsp;|&nbsp;";
		} else {
			firstHTML += "&nbsp;";
		}

		prevHTML += '</span>';
		firstHTML += '</span>';
		currentHTML += '</span>';
		nextHTML += '</span>';

		var output = prevHTML + firstHTML + currentHTML + nextHTML;
		var $paginationContainer = $("#" + NRS.currentPage + "_page .data-pagination");

		if ($paginationContainer.length) {
			$paginationContainer.html(output);
		}
	};

	$(document).on("click", ".data-pagination a", function(e) {
		e.preventDefault();

		NRS.goToPageNumber($(this).data("page"));
	});

	NRS.goToPageNumber = function(pageNumber) {
		/*if (!pageLoaded) {
			return;
		}*/
		NRS.pageNumber = pageNumber;

		NRS.pageLoading();

		NRS.pages[NRS.currentPage]();
	};

	function initUserDB() {
		NRS.storageSelect("data", [{
			"id": "asset_exchange_version"
		}], function(error, result) {
			if (!result || !result.length) {
				NRS.storageDelete("assets", [], function(error) {
					if (!error) {
						NRS.storageInsert("data", "id", {
							"id": "asset_exchange_version",
							"contents": 2
						});
					}
				});
			}
		});

		NRS.storageSelect("data", [{
			"id": "closed_groups"
		}], function(error, result) {
			if (result && result.length) {
				NRS.setClosedGroups(result[0].contents.split("#"));
			} else {
				NRS.storageInsert("data", "id", {
					id: "closed_groups",
					contents: ""
				});
			}
		});
		NRS.loadContacts();
		NRS.getSettings(true);
		NRS.updateNotifications();
		NRS.setUnconfirmedNotifications();
		NRS.setPhasingNotifications();
		var page = NRS.getUrlParameter("page");
		if (page) {
			page = page.escapeHTML();
			if (NRS.pages[page]) {
				NRS.goToPage(page);
			} else {
				$.growl($.t("page") + " " + page + " " + $.t("does_not_exist"), {
					"type": "danger",
					"offset": 50
				});
			}
		}
		if (NRS.getUrlParameter("modal")) {
			var urlParams = [];
			if (window.location.search && window.location.search.length > 1) {
				urlParams = window.location.search.substring(1).split('&');
			}
			var modalId = "#" + NRS.getUrlParameter("modal").escapeHTML();
			var modal = $(modalId);
			var attributes = {};
			if (modal[0]) {
				var isValidParams = true;
				for (var i = 0; i < urlParams.length; i++) {
					var paramKeyValue = urlParams[i].split('=');
					if (paramKeyValue.length != 2) {
						continue;
					}
					var key = paramKeyValue[0].escapeHTML();
					if (key == "account" || key == "modal") {
						continue;
					}
					var value = paramKeyValue[1].escapeHTML();
                    var input = modal.find("input[name=" + key + "]");
                    if (input[0]) {
						if (input.attr("type") == "text") {
							input.val(value);
						} else if (input.attr("type") == "checkbox") {
							var isChecked = false;
							if (value != "true" && value != "false") {
								isValidParams = false;
								$.growl($.t("value") + " " + value + " " + $.t("must_be_true_or_false") + " " + $.t("for") + " " + key, {
									"type": "danger",
									"offset": 50
								});
							} else if (value == "true") {
								isChecked = true;
							}
							if (isValidParams) {
								input.prop('checked', isChecked);
							}
						}
					} else if (modal.find("textarea[name=" + key + "]")[0]) {
						modal.find("textarea[name=" + key + "]").val(decodeURI(value));
					} else {
						attributes["data-" + key.toLowerCase().escapeHTML()] = String(value).escapeHTML();
					}
				}
				if (isValidParams) {
					var a = $('<a />');
					a.attr('href', '#');
					a.attr('data-toggle', 'modal');
					a.attr('data-target', modalId);
					Object.keys(attributes).forEach(function (key) {
						a.attr(key, attributes[key]);
					});
					$('body').append(a);
					a.click();
				}
			} else {
				$.growl($.t("modal") + " " + modalId + " " + $.t("does_not_exist"), {
					"type": "danger",
					"offset": 50
				});
			}
		}
	}

	NRS.initUserDBSuccess = function() {
		NRS.databaseSupport = true;
		initUserDB();
        NRS.logConsole("IndexedDB initialized");
    };

	NRS.initUserDBWithLegacyData = function() {
		var legacyTables = ["contacts", "assets", "data"];
		$.each(legacyTables, function(key, table) {
			NRS.legacyDatabase.select(table, null, function(error, results) {
				if (!error && results && results.length >= 0) {
					NRS.database.insert(table, results, function(error, inserts) {});
				}
			});
		});
		setTimeout(function(){ NRS.initUserDBSuccess(); }, 1000);
	};

	NRS.initLocalStorage = function() {
		NRS.database = null;
		NRS.databaseSupport = false;
		initUserDB();
        NRS.logConsole("local storage initialized");
    };

	NRS.createLegacyDatabase = function() {
		var schema = {};
		var versionLegacyDB = 2;

		// Legacy DB before switching to account based DBs, leave schema as is
		schema["contacts"] = {
			id: {
				"primary": true,
				"autoincrement": true,
				"type": "NUMBER"
			},
			name: "VARCHAR(100) COLLATE NOCASE",
			email: "VARCHAR(200)",
			account: "VARCHAR(25)",
			accountRS: "VARCHAR(25)",
			description: "TEXT"
		};
		schema["assets"] = {
			account: "VARCHAR(25)",
			accountRS: "VARCHAR(25)",
			asset: {
				"primary": true,
				"type": "VARCHAR(25)"
			},
			description: "TEXT",
			name: "VARCHAR(10)",
			decimals: "NUMBER",
			quantityQNT: "VARCHAR(15)",
			groupName: "VARCHAR(30) COLLATE NOCASE"
		};
		schema["data"] = {
			id: {
				"primary": true,
				"type": "VARCHAR(40)"
			},
			contents: "TEXT"
		};
		if (versionLegacyDB == NRS.constants.DB_VERSION) {
			try {
				NRS.legacyDatabase = new WebDB("NRS_USER_DB", schema, versionLegacyDB, 4, function(error) {
					if (!error) {
						NRS.legacyDatabase.select("data", [{
							"id": "settings"
						}], function(error, result) {
							if (result && result.length > 0) {
								NRS.legacyDatabaseWithData = true;
							}
						});
					}
				});
			} catch (err) {
                NRS.logConsole("error creating database " + err.message);
			}
		}
	};

	function createSchema(){
		var schema = {};

		schema["contacts"] = {
			id: {
				"primary": true,
				"autoincrement": true,
				"type": "NUMBER"
			},
			name: "VARCHAR(100) COLLATE NOCASE",
			email: "VARCHAR(200)",
			account: "VARCHAR(25)",
			accountRS: "VARCHAR(25)",
			description: "TEXT"
		};
		schema["assets"] = {
			account: "VARCHAR(25)",
			accountRS: "VARCHAR(25)",
			asset: {
				"primary": true,
				"type": "VARCHAR(25)"
			},
			description: "TEXT",
			name: "VARCHAR(10)",
			decimals: "NUMBER",
			quantityQNT: "VARCHAR(15)",
			groupName: "VARCHAR(30) COLLATE NOCASE"
		};
        schema["coins"] = {
            id: {
                "primary": true,
                "type": "NUMBER"
            },
            name: "VARCHAR(10)",
            decimals: "NUMBER",
			ONE_COIN: "VARCHAR(9)",
            groupName: "VARCHAR(30) COLLATE NOCASE"
        };
        schema["polls"] = {
			account: "VARCHAR(25)",
			accountRS: "VARCHAR(25)",
			name: "VARCHAR(100)",
			description: "TEXT",
			poll: "VARCHAR(25)",
			finishHeight: "VARCHAR(25)"
		};
		schema["data"] = {
			id: {
				"primary": true,
				"type": "VARCHAR(40)"
			},
			contents: "TEXT"
		};
		return schema;
	}

	function initUserDb(){
		NRS.logConsole("Database is open");
		NRS.database.select("data", [{
			"id": "settings"
		}], function(error, result) {
			if (result && result.length > 0) {
				NRS.logConsole("Settings already exist");
				NRS.databaseFirstStart = false;
				NRS.initUserDBSuccess();
			} else {
				NRS.logConsole("Settings not found");
				NRS.databaseFirstStart = true;
				if (NRS.legacyDatabaseWithData) {
					NRS.initUserDBWithLegacyData();
				} else {
					NRS.initUserDBSuccess();
				}
			}
		});
	}

	NRS.createDatabase = function (dbName) {
		if (!NRS.isIndexedDBSupported()) {
			NRS.logConsole("IndexedDB not supported by the rendering engine, using localStorage instead");
			NRS.initLocalStorage();
			return;
		}
		var schema = createSchema();
		NRS.assetTableKeys = ["account", "accountRS", "asset", "description", "name", "position", "decimals", "quantityQNT", "groupName"];
		NRS.pollsTableKeys = ["account", "accountRS", "poll", "description", "name", "finishHeight"];
		try {
			NRS.logConsole("Opening database " + dbName);
            NRS.database = new WebDB(dbName, schema, NRS.constants.DB_VERSION, 4, function(error, db) {
                if (!error) {
                    NRS.indexedDB = db;
                    initUserDb();
                } else {
                    NRS.logConsole("Error opening database " + error);
                    NRS.initLocalStorage();
                }
            });
            NRS.logConsole("Opening database " + NRS.database);
		} catch (e) {
			NRS.logConsole("Exception opening database " + e.message);
			NRS.initLocalStorage();
		}
	};

	/* Display connected state in Sidebar */
	NRS.checkConnected = function() {
		NRS.sendRequest("getPeers+", {
			"state": "CONNECTED"
		}, function(response) {
            var connectedIndicator = $("#connected_indicator");
            if (response.peers && response.peers.length) {
				NRS.peerConnect = true;
				connectedIndicator.addClass("connected");
                connectedIndicator.find("span").html($.t("Connected")).attr("data-i18n", "connected");
				connectedIndicator.show();
			} else {
				NRS.peerConnect = false;
				connectedIndicator.removeClass("connected");
				connectedIndicator.find("span").html($.t("Not Connected")).attr("data-i18n", "not_connected");
				connectedIndicator.show();
			}
		});
	};

	NRS.getRequestPath = function (noProxy) {
		var url = NRS.getRemoteNodeUrl();
		if (!NRS.state.apiProxy || noProxy) {
			return url + "/nxt";
		} else {
			return url + "/nxt-proxy";
		}
	};

    NRS.setupChainWarning = function(target, availableOnParentChain) {
        if (NRS.isParentChain() == availableOnParentChain) {
            target.attr('data-toggle', 'modal');
        } else {
            target.attr('data-toggle', '');
        }
        target.off("click").on("click", function (e) {
            e.preventDefault();
            if (availableOnParentChain) {
                if (!NRS.isParentChain()) {
                    $.growl($.t("parent_chain_feature"), {
                        "type": "warning"
                    });
                }
            } else {
                if (NRS.isParentChain()) {
                    $.growl($.t("child_chain_feature"), {
                        "type": "warning"
                    });
                }
            }

        });
    };

    NRS.getAccountInfo = function(firstRun, callback, isAccountSwitch) {
        NRS.sendRequest("getAccount", {
			"account": NRS.account,
			"includeAssets": true,
			"includeCurrencies": true,
			"includeLessors": true,
			"includeEffectiveBalance": true
		}, function(response) {
			var previousAccountInfo = NRS.accountInfo;
			NRS.accountInfo = response;
			if (response.errorCode) {
				NRS.logConsole("Get account info error (" + response.errorCode + ") " + response.errorDescription);
				$("#account_balance, #account_balance_sidebar, #account_currencies_balance, #account_nr_currencies, #account_purchase_count, #account_pending_sale_count, #account_completed_sale_count, #account_message_count, #account_alias_count").html("0");
                NRS.updateDashboardMessage();
			} else {
				if (NRS.accountRS && NRS.accountInfo.accountRS != NRS.accountRS) {
					$.growl("Generated Reed Solomon address different from the one in the blockchain!", {
						"type": "danger"
					});
					NRS.accountRS = NRS.accountInfo.accountRS;
				}
                NRS.updateDashboardMessage();
                NRS.sendRequest("getBalance", {
                    "account": NRS.account,
					"chain": NRS.getActiveChainId()
                }, function(balance) {
                    $("#account_balance, #account_balance_sidebar").html(NRS.formatStyledAmount(balance.unconfirmedBalanceNQT));
                    NRS.accountInfo = $.extend({}, NRS.accountInfo, balance);
                });
                if (response.forgedBalanceFQT) {
                    $("#account_forged_balance").html(NRS.formatStyledAmount(response.forgedBalanceFQT));
                } else {
                    $("#account_forged_balance").html("0");
				}

                if (NRS.isDisplayOptionalDashboardTiles()) {
                    $(".optional_dashboard_tile").show();
                    for (var j = 1; j <= 8; j++) {
                        var tileSelector = j <= 4 ? ".dashboard_first_row_tile_" + j : ".dashboard_second_row_tile_" + (j - 4);
                        var destinationSelector = j <= 4 ? ".dashboard_first_row" : ".dashboard_second_row";
                        var tile = $(tileSelector);
                        tile.detach().appendTo(destinationSelector);

                        tile.removeClass("col-lg-4 col-lg-6").addClass("col-lg-3");
                    }
                    var hasApiAE = NRS.isApiEnabled({ tags: [ NRS.constants.API_TAGS.AE ] });
                    var hasApiMS = NRS.isApiEnabled({ tags: [ NRS.constants.API_TAGS.MS ] });
                    var hasApiAliases = NRS.isApiEnabled({ tags: [ NRS.constants.API_TAGS.ALIASES ] });
                    var hasApiMsg = NRS.isApiEnabled({ apis: [NRS.constants.REQUEST_TYPES.sendMessage] });
                    var hasApiDGS = NRS.isApiEnabled({ tags: [ NRS.constants.API_TAGS.DGS ] });
                    var firstRowTiles = 4;
                    var secondRowTiles = 4;

                    if (hasApiAE) {
                        // only show if happened within last week and not during account switch
                        var showAssetDifference = !isAccountSwitch &&
                            ((!NRS.downloadingBlockchain || (NRS.blocks && NRS.blocks[0] && NRS.state && NRS.state.time - NRS.blocks[0].timestamp < 60 * 60 * 24 * 7)));

                        // When switching account this query returns error
                        if (!isAccountSwitch) {
                            NRS.storageSelect("data", [{
                                "id": "asset_balances"
                            }], function (error, asset_balance) {
                                if (asset_balance && asset_balance.length) {
                                    var previous_balances = asset_balance[0].contents;
                                    if (!NRS.accountInfo.assetBalances) {
                                        NRS.accountInfo.assetBalances = [];
                                    }
                                    var current_balances = JSON.stringify(NRS.accountInfo.assetBalances);
                                    if (previous_balances != current_balances) {
                                        if (previous_balances != "undefined" && typeof previous_balances != "undefined") {
                                            previous_balances = JSON.parse(previous_balances);
                                        } else {
                                            previous_balances = [];
                                        }
                                        NRS.storageUpdate("data", {
                                            contents: current_balances
                                        }, [{
                                            id: "asset_balances"
                                        }]);
                                        if (showAssetDifference) {
                                            NRS.checkAssetDifferences(NRS.accountInfo.assetBalances, previous_balances);
                                        }
                                    }
                                } else {
                                    NRS.storageInsert("data", "id", {
                                        id: "asset_balances",
                                        contents: JSON.stringify(NRS.accountInfo.assetBalances)
                                    });
                                }
                            });
                        }
                        var decimals = NRS.getActiveChainDecimals();
                        var i;
                        if ((firstRun || isAccountSwitch) && response.assetBalances) {
                            var assets = [];
                            var assetBalances = response.assetBalances;
                            var assetBalancesMap = {};
                            for (i = 0; i < assetBalances.length; i++) {
                                if (assetBalances[i].balanceQNT != "0") {
                                    assets.push(assetBalances[i].asset);
                                    assetBalancesMap[assetBalances[i].asset] = assetBalances[i].balanceQNT;
                                }
                            }
                            NRS.sendRequest("getLastTrades", {
                                "assets": assets,
                                "includeAssetInfo": true
                            }, function (response) {
                                if (response.trades && response.trades.length) {
                                    var assetTotal = 0;
                                    for (i = 0; i < response.trades.length; i++) {
                                        var trade = response.trades[i];
                                        var quantity = NRS.convertToQNTf(assetBalancesMap[trade.asset], trade.decimals);
                                        assetTotal += quantity * trade.priceNQTPerShare / NRS.getOneCoin(decimals);
                                    }
                                    $("#account_assets_balance").html(NRS.formatStyledAmount(new Big(assetTotal).toFixed(decimals)));
                                    $("#account_nr_assets").html(response.trades.length);
                                } else {
                                    $("#account_assets_balance").html(0);
                                    $("#account_nr_assets").html(0);
                                }
                            });
                        } else {
                            if (!response.assetBalances) {
                                $("#account_assets_balance").html(0);
                                $("#account_nr_assets").html(0);
                            }
                        }
                    } else {
                        $("#dashboard_assets_val_div").hide();
                        firstRowTiles--;
                    }

                    if (hasApiMS) {
                        if (response.accountCurrencies) {
                            var currencies = [];
                            var currencyBalances = response.accountCurrencies;
                            var numberOfCurrencies = currencyBalances.length;
                            $("#account_nr_currencies").html(numberOfCurrencies);
                            var currencyBalancesMap = {};
                            for (i = 0; i < numberOfCurrencies; i++) {
                                if (currencyBalances[i].unitsQNT != "0") {
                                    currencies.push(currencyBalances[i].currency);
                                    currencyBalancesMap[currencyBalances[i].currency] = currencyBalances[i].unitsQNT;
                                }
                            }
                            NRS.sendRequest("getLastExchanges", {
                                "currencies": currencies,
                                "includeCurrencyInfo": true
                            }, function (response) {
                                if (response.exchanges && response.exchanges.length) {
                                    var currencyTotal = 0;
                                    for (i = 0; i < response.exchanges.length; i++) {
                                        var exchange = response.exchanges[i];
                                        var units = NRS.convertToQNTf(currencyBalancesMap[exchange.currency], exchange.decimals);
                                        currencyTotal += units * exchange.rateNQTPerUnit / NRS.getOneCoin(decimals);
                                    }
                                    $("#account_currencies_balance").html(NRS.formatStyledAmount(new Big(currencyTotal).toFixed(decimals)));
                                } else {
                                    $("#account_currencies_balance").html(0);
                                }
                            });
                        } else {
                            $("#account_currencies_balance").html(0);
                            $("#account_nr_currencies").html(0);
                        }
                    } else {
                        $("#dashboard_currencies_val_div").hide();
                        firstRowTiles--;
                    }

                    if (hasApiMsg) {
                        /* Display message count in top and limit to 100 for now because of possible performance issues*/
                        NRS.sendRequest("getBlockchainTransactions+", {
                            "account": NRS.account,
                            "type": 1,
                            "subtype": 0,
                            "firstIndex": 0,
                            "lastIndex": 99
                        }, function (response) {
                            var accountMessageCount = $("#account_message_count");
                            if (response.transactions && response.transactions.length) {
                                if (response.transactions.length > 99) {
                                    accountMessageCount.empty().append("99+");
                                } else {
                                    accountMessageCount.empty().append(response.transactions.length);
                                }
                            } else {
                                accountMessageCount.empty().append("0");
                            }
                        });
                    } else {
                        $("#dashboard_messages_div").hide();
                        secondRowTiles--;
                    }

                    if (hasApiAliases) {
                        NRS.sendRequest("getAliasCount+", {
                            "account": NRS.account
                        }, function (response) {
                            var accountAliasCount = $("#account_alias_count");
                            if (response.numberOfAliases != null) {
                                accountAliasCount.empty().append(response.numberOfAliases);
                            } else {
                                accountAliasCount.empty().append("0");
                            }
                        });
                    } else {
                        $("#dashboard_aliases_div").hide();
                        secondRowTiles--;
                    }

                    if (hasApiDGS) {
                        NRS.sendRequest("getDGSPurchaseCount+", {
                            "buyer": NRS.account
                        }, function (response) {
                            if (response.numberOfPurchases != null) {
                                $("#account_purchase_count").empty().append(response.numberOfPurchases);
                            }
                        });

                        NRS.sendRequest("getDGSPendingPurchases+", {
                            "seller": NRS.account
                        }, function (response) {
                            if (response.purchases && response.purchases.length) {
                                $("#account_pending_sale_count").empty().append(response.purchases.length);
                            } else {
                                $("#account_pending_sale_count").empty().append("0");
                            }
                        });

                        NRS.sendRequest("getDGSPurchaseCount+", {
                            "seller": NRS.account,
                            "completed": true
                        }, function (response) {
                            if (response.numberOfPurchases != null) {
                                $("#account_completed_sale_count").empty().append(response.numberOfPurchases);
                            }
                        });
                    } else {
                        $("#dashboard_purchased_products_div").hide();
                        firstRowTiles--;

                        $("#dashboard_pending_products_div").hide();
                        secondRowTiles--;
                    }

                    if (firstRowTiles + secondRowTiles <= 4) {
                        //make everything on one row
                        $(".dashboard_second_row > div:visible").detach().appendTo(".dashboard_first_row");
                        firstRowTiles = firstRowTiles + secondRowTiles;
                        secondRowTiles = 0;
                    } else {
                        if (firstRowTiles - secondRowTiles > 1) {
                            $(".dashboard_first_row > div:visible").last().detach().appendTo(".dashboard_second_row");
                            firstRowTiles--;
                            secondRowTiles++;
                        } else if (secondRowTiles - firstRowTiles > 1) {
                            $(".dashboard_second_row > div:visible").first().detach().appendTo(".dashboard_first_row");
                            firstRowTiles++;
                            secondRowTiles--;
                        }
                    }

                    if (firstRowTiles < 4) {
                        $(".dashboard_first_row > div:visible").removeClass("col-lg-3")
                            .addClass("col-lg-" + (firstRowTiles < 3 ? "6" : "4" ));
                    }
                    if (secondRowTiles < 4) {
                        $(".dashboard_second_row > div:visible").removeClass("col-lg-3")
                            .addClass("col-lg-" + (secondRowTiles < 3 ? "6" : "4"))
                    }
                } else {
                    // Hide the optional tiles and move the block info tile to the first row
                    $(".optional_dashboard_tile").hide();
                    var blockInfoTile = $(".block_info_dashboard_tile").detach();
                    blockInfoTile.appendTo($(".dashboard_first_row"));
                }

                var leasingChange = false;
				if (NRS.lastBlockHeight) {
					var isLeased = NRS.lastBlockHeight >= NRS.accountInfo.currentLeasingHeightFrom;
					if (isLeased != NRS.isLeased) {
						leasingChange = true;
						NRS.isLeased = isLeased;
					}
				}

				if (leasingChange ||
					(response.currentLeasingHeightFrom != previousAccountInfo.currentLeasingHeightFrom) ||
					(response.lessors && !previousAccountInfo.lessors) ||
					(!response.lessors && previousAccountInfo.lessors) ||
					(response.lessors && previousAccountInfo.lessors && response.lessors.sort().toString() != previousAccountInfo.lessors.sort().toString())) {
					NRS.updateAccountLeasingStatus();
				}

				NRS.updateAccountControlStatus();

                var accountName = $("#account_name");
                if (response.name) {
					accountName.html(NRS.addEllipsis(NRS.escapeRespStr(response.name), 17)).removeAttr("data-i18n");
				} else {
					accountName.html($.t("set_account_info"));
				}
                NRS.setupChainWarning(accountName, false);
			}

			if (firstRun) {
				$("#account_balance, #account_balance_sidebar, #account_assets_balance, #account_nr_assets, #account_currencies_balance, #account_nr_currencies, #account_purchase_count, #account_pending_sale_count, #account_completed_sale_count, #account_message_count, #account_alias_count").removeClass("loading_dots");
			}

			if (callback) {
				callback();
			}
		});
	};

    NRS.updateDashboardMessage = function() {
        if (NRS.accountInfo.errorCode) {
            if (NRS.accountInfo.errorCode == 5) {
                if (NRS.downloadingBlockchain && !(NRS.state && NRS.state.apiProxy) && !NRS.state.isLightClient) {
                    if (NRS.newlyCreatedAccount) {
                        $("#dashboard_message").addClass("alert-success").removeClass("alert-danger").html($.t("status_new_account", {
                                "account_id": NRS.escapeRespStr(NRS.accountRS),
                                "public_key": NRS.escapeRespStr(NRS.publicKey)
                            }) + "<br/><br/>" + NRS.blockchainDownloadingMessage() +
                            "<br/><br/>" + NRS.getFundAccountLink()).show();
                    } else {
                        $("#dashboard_message").addClass("alert-success").removeClass("alert-danger").html(NRS.blockchainDownloadingMessage()).show();
                    }
                } else if (NRS.state && NRS.state.isScanning) {
                    $("#dashboard_message").addClass("alert-danger").removeClass("alert-success").html($.t("status_blockchain_rescanning")).show();
                } else {
                    var message;
                    if (NRS.publicKey == "") {
                        message = $.t("status_new_account_no_pk_v2", {
                            "account_id": NRS.escapeRespStr(NRS.accountRS)
                        });
                        if (NRS.downloadingBlockchain) {
                            message += "<br/><br/>" + NRS.blockchainDownloadingMessage();
                        }
                    } else {
                        message = $.t("status_new_account", {
                            "account_id": NRS.escapeRespStr(NRS.accountRS),
                            "public_key": NRS.escapeRespStr(NRS.publicKey)
                        });
                        if (NRS.downloadingBlockchain) {
                            message += "<br/><br/>" + NRS.blockchainDownloadingMessage();
                        }
                        message += "<br/><br/>" + NRS.getFundAccountLink();
                    }
                    $("#dashboard_message").addClass("alert-success").removeClass("alert-danger").html(message).show();
                }
            } else {
                $("#dashboard_message").addClass("alert-danger").removeClass("alert-success").html(NRS.accountInfo.errorDescription ? NRS.escapeRespStr(NRS.accountInfo.errorDescription) : $.t("error_unknown")).show();
            }
        } else {
            if (NRS.downloadingBlockchain) {
                $("#dashboard_message").addClass("alert-success").removeClass("alert-danger").html(NRS.blockchainDownloadingMessage()).show();
            } else if (NRS.state && NRS.state.isScanning) {
                $("#dashboard_message").addClass("alert-danger").removeClass("alert-success").html($.t("status_blockchain_rescanning")).show();
            } else if (!NRS.accountInfo.publicKey) {
                var warning = NRS.publicKey != 'undefined' ? $.t("public_key_not_announced_warning", { "public_key": NRS.publicKey }) : $.t("no_public_key_warning");
                $("#dashboard_message").addClass("alert-danger").removeClass("alert-success").html(warning + " " + $.t("public_key_actions")).show();
            } else if (NRS.state.isLightClient) {
                $("#dashboard_message").addClass("alert-success").removeClass("alert-danger").html(NRS.blockchainDownloadingMessage()).show();
            } else {
                $("#dashboard_message").hide();
            }
        }
    };

	NRS.updateAccountLeasingStatus = function() {
		var accountLeasingLabel = "";
		var accountLeasingStatus = "";
		var nextLesseeStatus = "";
		if (NRS.accountInfo.nextLeasingHeightFrom < NRS.constants.MAX_INT_JAVA) {
			nextLesseeStatus = $.t("next_lessee_status", {
				"start": NRS.escapeRespStr(NRS.accountInfo.nextLeasingHeightFrom),
				"end": NRS.escapeRespStr(NRS.accountInfo.nextLeasingHeightTo),
				"account": String(NRS.convertNumericToRSAccountFormat(NRS.accountInfo.nextLessee)).escapeHTML()
			})
		}

		if (NRS.lastBlockHeight >= NRS.accountInfo.currentLeasingHeightFrom) {
			accountLeasingLabel = $.t("leased_out");
			accountLeasingStatus = $.t("balance_is_leased_out", {
				"blocks": String(NRS.accountInfo.currentLeasingHeightTo - NRS.lastBlockHeight).escapeHTML(),
				"end": NRS.escapeRespStr(NRS.accountInfo.currentLeasingHeightTo),
				"account": NRS.escapeRespStr(NRS.accountInfo.currentLesseeRS)
			});
			$("#lease_balance_message").html($.t("balance_leased_out_help"));
		} else if (NRS.lastBlockHeight < NRS.accountInfo.currentLeasingHeightTo) {
			accountLeasingLabel = $.t("leased_soon");
			accountLeasingStatus = $.t("balance_will_be_leased_out", {
				"blocks": String(NRS.accountInfo.currentLeasingHeightFrom - NRS.lastBlockHeight).escapeHTML(),
				"start": NRS.escapeRespStr(NRS.accountInfo.currentLeasingHeightFrom),
				"end": NRS.escapeRespStr(NRS.accountInfo.currentLeasingHeightTo),
				"account": NRS.escapeRespStr(NRS.accountInfo.currentLesseeRS)
			});
			$("#lease_balance_message").html($.t("balance_leased_out_help"));
		} else {
			accountLeasingStatus = $.t("balance_not_leased_out");
			$("#lease_balance_message").html($.t("balance_leasing_help"));
		}
		if (nextLesseeStatus != "") {
			accountLeasingStatus += "<br>" + nextLesseeStatus;
		}

		//no reed solomon available? do it myself? todo
        var accountLessorTable = $("#account_lessor_table");
        if (NRS.accountInfo.lessors) {
			if (accountLeasingLabel) {
				accountLeasingLabel += ", ";
				accountLeasingStatus += "<br /><br />";
			}

			accountLeasingLabel += $.t("x_lessor", {
				"count": NRS.accountInfo.lessors.length
			});
			accountLeasingStatus += $.t("x_lessor_lease", {
				"count": NRS.accountInfo.lessors.length
			});

			var rows = "";

			for (var i = 0; i < NRS.accountInfo.lessorsRS.length; i++) {
				var lessor = NRS.accountInfo.lessorsRS[i];
				var lessorInfo = NRS.accountInfo.lessorsInfo[i];
				var blocksLeft = lessorInfo.currentHeightTo - NRS.lastBlockHeight;
				var blocksLeftTooltip = "From block " + lessorInfo.currentHeightFrom + " to block " + lessorInfo.currentHeightTo;
				var nextLessee = "Not set";
				var nextTooltip = "Next lessee not set";
				if (lessorInfo.nextLesseeRS == NRS.accountRS) {
					nextLessee = "You";
					nextTooltip = "From block " + lessorInfo.nextHeightFrom + " to block " + lessorInfo.nextHeightTo;
				} else if (lessorInfo.nextHeightFrom < NRS.constants.MAX_INT_JAVA) {
					nextLessee = "Not you";
					nextTooltip = "Account " + NRS.getAccountTitle(lessorInfo.nextLesseeRS) +" from block " + lessorInfo.nextHeightFrom + " to block " + lessorInfo.nextHeightTo;
				}
				rows += "<tr>" +
					"<td>" + NRS.getAccountLink({ lessorRS: lessor }, "lessor") + "</td>" +
					"<td>" + NRS.escapeRespStr(lessorInfo.effectiveBalanceFXT) + "</td>" +
					"<td><label>" + String(blocksLeft).escapeHTML() + " <i class='fa fa-question-circle show_popover' data-toggle='tooltip' title='" + blocksLeftTooltip + "' data-placement='right' style='color:#4CAA6E'></i></label></td>" +
					"<td><label>" + String(nextLessee).escapeHTML() + " <i class='fa fa-question-circle show_popover' data-toggle='tooltip' title='" + nextTooltip + "' data-placement='right' style='color:#4CAA6E'></i></label></td>" +
				"</tr>";
			}

			accountLessorTable.find("tbody").empty().append(rows);
			$("#account_lessor_container").show();
			accountLessorTable.find("[data-toggle='tooltip']").tooltip();
		} else {
			accountLessorTable.find("tbody").empty();
			$("#account_lessor_container").hide();
		}

		if (accountLeasingLabel) {
			$("#account_leasing").html(accountLeasingLabel).show();
		} else {
			$("#account_leasing").hide();
		}

		if (accountLeasingStatus) {
			$("#account_leasing_status").html(accountLeasingStatus).show();
		} else {
			$("#account_leasing_status").hide();
		}
	};

	NRS.updateAccountControlStatus = function() {
		var onNoPhasingOnly = function() {
			$("#setup_mandatory_approval").show();
			$("#mandatory_approval_details").hide();
			delete NRS.accountInfo.phasingOnly;
		};
		if (NRS.accountInfo.accountControls && $.inArray('PHASING_ONLY', NRS.accountInfo.accountControls) > -1) {
			NRS.sendRequest("getPhasingOnlyControl", {
				"account": NRS.account
			}, function (response) {
				if (response && response.votingModel >= 0) {
					$("#setup_mandatory_approval").hide();
					$("#mandatory_approval_details").show();

					NRS.accountInfo.phasingOnly = response;
					var infoTable = $("#mandatory_approval_info_table");
					infoTable.find("tbody").empty();
					var data = {};
					var params = NRS.phasingControlObjectToPhasingParams(response);
					params.phasingWhitelist = params.phasingWhitelisted;
					NRS.getPhasingDetails(data, params);
					delete data.full_hash_formatted_html;
					if (response.minDuration) {
						data.minimum_duration_short = response.minDuration;
					}
					if (response.maxDuration) {
						data.maximum_duration_short = response.maxDuration;
					}
					if (response.maxFees) {
                        data.maximum_fees_formatted_html = "";
					    for (var chain in response.maxFees) {
					        if (!response.maxFees.hasOwnProperty(chain)) {
					            continue;
                            }
                            data.maximum_fees_formatted_html = NRS.getChain(chain).name.concat(":", NRS.formatQuantity(response.maxFees[chain], NRS.getChain(chain).decimals), "<br>");
                        }
					}
					infoTable.find("tbody").append(NRS.createInfoTable(data));
					infoTable.show();
				} else {
					onNoPhasingOnly();
				}
			});
		} else {
			onNoPhasingOnly();
		}
	};

	NRS.checkAssetDifferences = function(current_balances, previous_balances) {
		var current_balances_ = {};
		var previous_balances_ = {};

		if (previous_balances && previous_balances.length) {
			for (var k in previous_balances) {
                if (!previous_balances.hasOwnProperty(k)) {
                    continue;
                }
				previous_balances_[previous_balances[k].asset] = previous_balances[k].balanceQNT;
			}
		}

		if (current_balances && current_balances.length) {
			for (k in current_balances) {
                if (!current_balances.hasOwnProperty(k)) {
                    continue;
                }
				current_balances_[current_balances[k].asset] = current_balances[k].balanceQNT;
			}
		}

		var diff = {};

		for (k in previous_balances_) {
            if (!previous_balances_.hasOwnProperty(k)) {
                continue;
            }
			if (!(k in current_balances_)) {
				diff[k] = "-" + previous_balances_[k];
			} else if (previous_balances_[k] !== current_balances_[k]) {
                diff[k] = (new BigInteger(current_balances_[k]).subtract(new BigInteger(previous_balances_[k]))).toString();
			}
		}

		for (k in current_balances_) {
            if (!current_balances_.hasOwnProperty(k)) {
                continue;
            }
			if (!(k in previous_balances_)) {
				diff[k] = current_balances_[k]; // property is new
			}
		}

		var nr = Object.keys(diff).length;
		if (nr == 0) {
        } else if (nr <= 3) {
			for (k in diff) {
                if (!diff.hasOwnProperty(k)) {
                    continue;
                }
				NRS.sendRequest("getAsset", {
					"asset": k,
					"_extra": {
						"asset": k,
						"difference": diff[k]
					}
				}, function(asset, input) {
					if (asset.errorCode) {
						return;
					}
					asset.difference = input["_extra"].difference;
					asset.asset = input["_extra"].asset;
                    var quantity;
					if (asset.difference.charAt(0) != "-") {
						quantity = NRS.formatQuantity(asset.difference, asset.decimals);

						if (quantity != "0") {
							if (parseInt(quantity) == 1) {
								$.growl($.t("you_received_assets", {
									"name": NRS.escapeRespStr(asset.name)
								}), {
									"type": "success"
								});
							} else {
								$.growl($.t("you_received_assets_plural", {
									"name": NRS.escapeRespStr(asset.name),
									"count": quantity
								}), {
									"type": "success"
								});
							}
							NRS.loadAssetExchangeSidebar();
						}
					} else {
						asset.difference = asset.difference.substring(1);
						quantity = NRS.formatQuantity(asset.difference, asset.decimals);
						if (quantity != "0") {
							if (parseInt(quantity) == 1) {
								$.growl($.t("you_sold_assets", {
									"name": NRS.escapeRespStr(asset.name)
								}), {
									"type": "success"
								});
							} else {
								$.growl($.t("you_sold_assets_plural", {
									"name": NRS.escapeRespStr(asset.name),
									"count": quantity
								}), {
									"type": "success"
								});
							}
							NRS.loadAssetExchangeSidebar();
						}
					}
				});
			}
		} else {
			$.growl($.t("multiple_assets_differences"), {
				"type": "success"
			});
		}
	};

	NRS.updateBlockchainDownloadProgress = function() {
		var lastNumBlocks = 5000;
        var downloadingBlockchain = $('#downloading_blockchain');
        downloadingBlockchain.find('.last_num_blocks').html($.t('last_num_blocks', { "blocks": lastNumBlocks }));

		if (NRS.state.isLightClient) {
			downloadingBlockchain.find(".db_active").hide();
			downloadingBlockchain.find(".db_halted").hide();
			downloadingBlockchain.find(".db_light").show();
		} else if (!NRS.serverConnect || !NRS.peerConnect) {
			downloadingBlockchain.find(".db_active").hide();
			downloadingBlockchain.find(".db_halted").show();
			downloadingBlockchain.find(".db_light").hide();
		} else {
			downloadingBlockchain.find(".db_halted").hide();
			downloadingBlockchain.find(".db_active").show();
			downloadingBlockchain.find(".db_light").hide();

			var percentageTotal = 0;
			var blocksLeft;
			var percentageLast = 0;
			if (NRS.state.lastBlockchainFeederHeight && NRS.state.numberOfBlocks <= NRS.state.lastBlockchainFeederHeight) {
				percentageTotal = parseInt(Math.round((NRS.state.numberOfBlocks / NRS.state.lastBlockchainFeederHeight) * 100), 10);
				blocksLeft = NRS.state.lastBlockchainFeederHeight - NRS.state.numberOfBlocks;
				if (blocksLeft <= lastNumBlocks && NRS.state.lastBlockchainFeederHeight > lastNumBlocks) {
					percentageLast = parseInt(Math.round(((lastNumBlocks - blocksLeft) / lastNumBlocks) * 100), 10);
				}
			}
			if (!blocksLeft || blocksLeft < parseInt(lastNumBlocks / 2)) {
				downloadingBlockchain.find(".db_progress_total").hide();
			} else {
				downloadingBlockchain.find(".db_progress_total").show();
				downloadingBlockchain.find(".db_progress_total .progress-bar").css("width", percentageTotal + "%");
				downloadingBlockchain.find(".db_progress_total .sr-only").html($.t("percent_complete", {
					"percent": percentageTotal
				}));
			}
			if (!blocksLeft || blocksLeft >= (lastNumBlocks * 2) || NRS.state.lastBlockchainFeederHeight <= lastNumBlocks) {
				downloadingBlockchain.find(".db_progress_last").hide();
			} else {
				downloadingBlockchain.find(".db_progress_last").show();
				downloadingBlockchain.find(".db_progress_last .progress-bar").css("width", percentageLast + "%");
				downloadingBlockchain.find(".db_progress_last .sr-only").html($.t("percent_complete", {
					"percent": percentageLast
				}));
			}
			if (blocksLeft) {
				downloadingBlockchain.find(".blocks_left_outer").show();
				downloadingBlockchain.find(".blocks_left").html($.t("blocks_left", { "numBlocks": blocksLeft }));
			}
		}
	};

	NRS.checkIfOnAFork = function() {
		if (!NRS.downloadingBlockchain) {
			var isForgingAllBlocks = true;
			if (NRS.blocks && NRS.blocks.length >= 10) {
				for (var i = 0; i < 10; i++) {
					if (NRS.blocks[i].generator != NRS.account) {
						isForgingAllBlocks = false;
						break;
					}
				}
			} else {
				isForgingAllBlocks = false;
			}

			if (isForgingAllBlocks) {
				$.growl($.t("fork_warning"), {
					"type": "danger"
				});
			}

            if (NRS.blocks && NRS.blocks.length > 0 && NRS.baseTargetPercent(NRS.blocks[0]) > 1000 && !NRS.isTestNet) {
                $.growl($.t("fork_warning_base_target"), {
                    "type": "danger"
                });
            }
		}
	};

    NRS.printEnvInfo = function() {
        NRS.logProperty("navigator.userAgent");
        NRS.logProperty("navigator.platform");
        NRS.logProperty("navigator.appVersion");
        NRS.logProperty("navigator.appName");
        NRS.logProperty("navigator.appCodeName");
        NRS.logProperty("navigator.hardwareConcurrency");
        NRS.logProperty("navigator.maxTouchPoints");
        NRS.logProperty("navigator.languages");
        NRS.logProperty("navigator.language");
        NRS.logProperty("navigator.userLanguage");
        NRS.logProperty("navigator.cookieEnabled");
        NRS.logProperty("navigator.onLine");
		if (window["cordova"]) {
			NRS.logProperty("device.model");
			NRS.logProperty("device.platform");
			NRS.logProperty("device.version");
		}
        NRS.logProperty("NRS.isTestNet");
        NRS.logProperty("NRS.needsAdminPassword");
    };

	$("#id_search").on("submit", function(e) {
		e.preventDefault();

		var id = $.trim($("#id_search").find("input[name=q]").val());

		if (/NXT\-/i.test(id)) {
			NRS.sendRequest("getAccount", {
				"account": id
			}, function(response, input) {
				if (!response.errorCode) {
					response.account = input.account;
					NRS.showAccountModal(response);
				} else {
					$.growl($.t("error_search_no_results"), {
						"type": "danger"
					});
				}
			});
		} else if (/^\d+:[0-9a-fA-F]{64}$/.test(id)) {
		    var tokens = id.split(":");
            NRS.sendRequest("getTransaction", {
                "chain": tokens[0],
                "fullHash": tokens[1]
            }, function(response) {
                if (!response.errorCode) {
                    NRS.showTransactionModal(response, response.chain);
                } else {
                    $.growl($.t("error_search_full_hash_not_found_ardor", { chain: tokens[0] }), {
                        "type": "danger"
                    });
                }
            })
		} else if (/^[0-9a-fA-F]{64}$/.test(id)) {
			NRS.sendRequest("getTransaction", {
				"fullHash": id
			}, function(response) {
				if (!response.errorCode) {
					NRS.showTransactionModal(response, response.chain);
				} else {
					if (!NRS.isParentChain()) {
                        NRS.sendRequest("getTransaction", {
                            "fullHash": id,
                            "chain": "1"
                        }, function(response) {
                            if (!response.errorCode) {
                                NRS.showTransactionModal(response, response.chain);
                            } else {
                                $.growl($.t("error_search_full_hash_not_found", {
                                	chain: NRS.getActiveChainName(), parent: NRS.getParentChainName()
                                }), {
                                    "type": "danger"
                                });
                            }
                        })
					} else {
                        $.growl($.t("error_search_full_hash_not_found_ardor", { chain: NRS.getActiveChainName() }), {
                            "type": "danger"
                        });
					}
				}
			});
		} else {
            if (!/^\d+$/.test(id)) {
                $.growl($.t("error_search_invalid"), {
                    "type": "danger"
                });
                return;
            }
			NRS.sendRequest("getAccount", {
                "account": id
            }, function(response) {
                if (!response.errorCode) {
                    NRS.showAccountModal(response);
                } else {
                    NRS.sendRequest("getBlock", {
                        "block": id,
                        "includeTransactions": "true"
                    }, function(response) {
                        if (!response.errorCode) {
                            NRS.showBlockModal(response);
                        } else {
                            $.growl($.t("error_search_no_results"), {
                                "type": "danger"
                            });
                        }
                    });
                }
            });
        }
	});

	function checkLocalStorage() {
	    var storage;
	    var fail;
	    var uid;
	    try {
	        uid = String(new Date());
	        (storage = window.localStorage).setItem(uid, uid);
	        fail = storage.getItem(uid) != uid;
	        storage.removeItem(uid);
	        fail && (storage = false);
	    } catch (exception) {
	        NRS.logConsole("checkLocalStorage " + exception.message)
	    }
	    return storage;
	}

	return NRS;
<<<<<<< HEAD
}(Object.assign(NRS || {}, isNode ? global.client : {}), jQuery));

if (isNode) {
    module.exports = NRS;
} else {
    $(document).ready(function() {
        console.log("document.ready");
        NRS.init();
    });
}
=======
}(NRS || {}, jQuery));

    $(document).ready(function() {
        console.log("document.ready");
        NRS.init();
    });
>>>>>>> 50cd9514
<|MERGE_RESOLUTION|>--- conflicted
+++ resolved
@@ -1964,7 +1964,6 @@
 	}
 
 	return NRS;
-<<<<<<< HEAD
 }(Object.assign(NRS || {}, isNode ? global.client : {}), jQuery));
 
 if (isNode) {
@@ -1974,12 +1973,4 @@
         console.log("document.ready");
         NRS.init();
     });
-}
-=======
-}(NRS || {}, jQuery));
-
-    $(document).ready(function() {
-        console.log("document.ready");
-        NRS.init();
-    });
->>>>>>> 50cd9514
+}