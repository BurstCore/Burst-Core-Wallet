--- conflicted
+++ resolved
@@ -69,11 +69,7 @@
         'FORGING': 'forging',
         'NOT_FORGING': 'not_forging',
         'UNKNOWN': 'unknown',
-<<<<<<< HEAD
-        'LAST_KNOWN_BLOCK': { id: "0", height: "0" }
-=======
         'LAST_KNOWN_BLOCK': { id: "0", height: "0" },
->>>>>>> 17d1b12a
         'LAST_KNOWN_TESTNET_BLOCK': { id: "0", height: "0" }
     };
 
