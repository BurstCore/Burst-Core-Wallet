<!--~~~~~~~~~~~~~~~~~~~~~~~~~~~~~~~~~~~~~~~~~~~~~~~~~~~~~~~~~~~~~~~~~~~~~~~~~~~
  ~ Copyright © 2013-2016 The Nxt Core Developers.                            ~
  ~ Copyright © 2016-2017 Jelurida IP B.V.                                    ~
  ~                                                                           ~
  ~ See the LICENSE.txt file at the top-level directory of this distribution  ~
  ~ for licensing information.                                                ~
  ~                                                                           ~
  ~ Unless otherwise agreed in a custom licensing agreement with Jelurida B.V.,
  ~ no part of the Nxt software, including this file, may be copied, modified,~
  ~ propagated, or distributed except according to the terms contained in the ~
  ~ LICENSE.txt file.                                                         ~
  ~                                                                           ~
  ~ Removal or modification of this copyright notice is prohibited.           ~
  ~                                                                           ~
  ~~~~~~~~~~~~~~~~~~~~~~~~~~~~~~~~~~~~~~~~~~~~~~~~~~~~~~~~~~~~~~~~~~~~~~~~~~~-->

<header class="header">
    <span id="logo">
        <a href="#" class="logo" data-page="dashboard">
            <img src="img/nxt_logo_small.png" style="opacity:0.95" />
        </a>
    </span>
    <nav class="navbar navbar-static-top" role="navigation">
        <a href="#" class="navbar-btn sidebar-toggle" id="offcanvas_toggle" role="button">
            <span class="sr-only" data-i18n="toggle_navigation">Toggle navigation</span>
            <span class="icon-bar"></span>
            <span class="icon-bar"></span>
            <span class="icon-bar"></span>
        </a>
        <div id="header_right" class="navbar-right">
            <ul class="nav navbar-nav sends">
                <li id="header_send_money" class="dropdown">
                    <a href="#" data-toggle="modal" data-target="#send_money_modal" data-i18n="send_nxt">Send NXT</a>
                </li>
                <li id="header_send_message" class="dropdown">
                    <a href="#" data-toggle="modal" data-target="#send_message_modal" data-i18n="send_message">Send Message</a>
                </li>
                <li class="client_options dropdown">
                    <a href="#" data-toggle="modal" data-target="#client_status_modal" id="header_client_options_link" ></a>
                </li>
            </ul>
            <ul class="nav navbar-nav">
                <li>
                    <a class="client_options" href="#" data-toggle="modal" data-target="#client_status_modal">
                        <span class="badge nm_outer2" style="background-color: #fff;padding:2px;">
                            <span id="confirmation_rate_indicator" class="badge nm_inner_subtype" style="background-color: #a94442;">
                                <span style="color: #fff;">
                                    &nbsp;<i class="fa fa-bolt" style="font-size: 14px;"></i>&nbsp;
                                </span>
                            </span>
                        </span>
                    </a>
                </li>
                <li>
                    <a href="#" id="unconfirmed_notification_menu" class="goto-page" data-page="transactions" data-subpage="unconfirmed" style="display:none;">
                        <span class="badge nm_outer2" style="background-color: #fff;padding:3px;">
                            <span class="badge nm_inner_subtype" style="background-color: #fff;">
                                <span style="color:#337ab7;">
                                    <i class="fa fa-circle-o"></i>&nbsp;
                                </span>
                                <span style="color:#666;" id="unconfirmed_notification_counter"></span>
                            </span>
                        </span>
                    </a>
                </li>
                <li style="display:none;">
                    <a href="#" id="phasing_notification_menu" class="goto-page" data-page="transactions" data-subpage="phasing">
                        <span class="badge nm_outer2" style="background-color: #fff;padding:3px;">
                            <span class="badge nm_inner_subtype" style="background-color: #fff;">
                                <span style="color:#337ab7;">
                                    <i class="fa fa-gavel"></i>&nbsp
                                </span>
                                <span style="color:#666;" id="phasing_notification_counter"></span>
                            </span>
                        </span>
                    </a>
                </li>
                <li>
                    <a href="#" id="notification_menu" data-toggle="popover" data-placement="bottom" data-content="" style="display:none;">
                        <span class="badge nm_outer" style="background-color: #fff;padding:3px;">
                            <span class="badge nm_inner_subtype"></span>
                            <span class="badge nm_inner_total"></span>
                        </span>
                    </a>
                </li>
                <li id="contacts_menu_li" role="presentation" class="active show_popover" data-toggle="popover" data-delay="250" data-placement="bottom" data-content="CONTACTS" data-container="#header_right" data-i18n="[data-content]contacts">
                    <a href="#" class="goto-page" data-page="contacts">
                        <i class="fa fa-user"></i>
                    </a>
                </li>
                <li id="exchange_menu_li" role="presentation" class="active show_popover" data-toggle="popover" data-delay="250" data-placement="bottom" data-content="EXCHANGE" data-container="#header_right" data-i18n="[data-content]exchange">
                    <a href="#" class="goto-page" data-page="exchange">
                        <i class="fa fa-exchange"></i>
                    </a>
                </li>
                <li class="dropdown show_popover" role="presentation" data-toggle="popover" data-delay="250" data-placement="bottom" data-content="SETTINGS" data-container="#header_right" data-i18n="[data-content]settings">
                    <a href="#" class="dropdown-toggle" data-toggle="dropdown">
                        <i class="fa fa-cog"></i>
                    </a>
                    <ul class="dropdown-menu" role="menu">
                        <li><a role="menuitem" tabindex="-1" href="#" class="goto-page" data-page="blocks"><i class="fa fa-bars"></i><span data-i18n="blocks">Blocks</span></a></li>
                        <li><a role="menuitem" tabindex="-1" href="#" class="goto-page" data-page="peers"><i class="fa fa-cloud"></i><span data-i18n="peers">Peers</span></a></li>
                        <li><a role="menuitem" tabindex="-1" href="#" class="goto-page" data-page="generators"><i class="fa fa-code-fork"></i><span data-i18n="generators">Generators</span></a></li>
                        <li id="funding_monitor_menu_item"><a role="menuitem" tabindex="-1" href="#" class="goto-page" data-page="funding_monitors"><i class="fa fa-shekel"></i><span data-i18n="monitors">Monitors</span></a></li>
                        <li role="presentation" class="divider"></li>
                        <li><a href="#" class="goto-page" data-page="plugins_overview"><i class="fa fa-plug"></i><span data-i18n="plugins">Plugins</span></a></li>
                        <li role="presentation" class="divider"></li>
                        <li><a href="#" class="goto-page" data-page="settings"><i class="fa fa-cog"></i><span data-i18n="account_settings">Account Settings</span></a></li>
                        <li id="mobile_settings_li"><a href="#" data-toggle="modal" data-target="#mobile_settings_modal"><i class="fa fa-mobile"></i><span data-i18n="device_settings">Device Settings</span></a></li>
                        <li role="presentation" class="divider"></li>
                        <li><a href="#" data-toggle="modal" data-target="#token_modal"><i class="fa fa-code"></i><span data-i18n="generate_token">Generate Token</span></a></li>
                        <li><a href="#" data-toggle="modal" data-target="#hallmark_modal"><i class="fa fa-building"></i><span data-i18n="generate_hallmark">Generate Hallmark</span></a></li>
                        <li><a href="#" data-toggle="modal" data-target="#hash_modal"><i class="fa fa-calculator"></i><span data-i18n="calculate_hash">Calculate Hash</span></a></li>
                        <li><a href="#" data-toggle="modal" data-target="#transaction_json_modal"><i class="fa fa-asterisk"></i><span data-i18n="transaction_operations">Transaction Operations</span></a></li>
                        <li role="presentation" class="divider"></li>
                        <li><a href="#" id="refreshSearchIndex"><i class="fa fa-search"></i><span data-i18n="refresh_search_index">Refresh Search Index</span></a></li>
                        <li id="api_console_li"><a href="/test" target="_blank"><i class="fa fa-magic"></i><span data-i18n="api_console">API Console</span></a></li>
                        <li id="database_shell_li"><a href="/dbshell" target="_blank"><i class="fa fa-database"></i><span data-i18n="database_shell">Database Shell</span></a></li>
                    </ul>
                </li>
                <li class="dropdown show_popover" role="presentation" data-toggle="popover" data-delay="250" data-placement="bottom" data-content="HELP" data-container="#header_right" data-i18n="[data-content]help">
                    <a href="#" class="dropdown-toggle" data-toggle="dropdown">
                        <i class="fa fa-question-circle"></i>
                    </a>
                    <ul class="dropdown-menu" role="menu">
<<<<<<< HEAD
                        <li><a href="#" data-toggle="modal" data-target="#about_modal"><i class="fa fa-info-circle "></i><span data-i18n="about_nxt">About NXT</span></a></li>
=======
						<li><a href="#" data-toggle="modal" data-target="#about_modal"><i class="fa fa-info-circle "></i><span data-i18n="about_nxt">About Nxt</span></a></li>
>>>>>>> efe18b04
                        <li role="presentation" class="divider"></li>
                        <li><a class="external-link" role="menuitem" tabindex="-1" href="https://nxt.org/" target="_blank"><i class="fa fa-at"></i>Nxt.org</a></li>
                        <li><a class="external-link" role="menuitem" tabindex="-1" href="https://nxtforum.org/" target="_blank" ><i class="fa fa-at"></i><span data-i18n="link_nxt_forum">Nxt Forum</span></a></li>
                        <li><a class="external-link" role="menuitem" tabindex="-1" href="https://nxtwiki.org/" target="_blank"><i class="fa fa-at"></i><span data-i18n="link_nxt_wiki">Nxt Wiki</span></a></li>
                        <li><a class="external-link" role="menuitem" tabindex="-1" href="https://nxtwiki.org/wiki/Nxt_client_interface" target="_blank"><i class="fa fa-at"></i><span data-i18n="link_interface_tutorial">Interface Tutorial</span></a></li>
                        <li><a class="external-link" role="menuitem" tabindex="-1" href="https://nxtwiki.org/wiki/Asset_Exchange" target="_blank"><i class="fa fa-at"></i><span data-i18n="link_asset_exchange_tutorial">Asset Exchange Tutorial</span></a></li>
                        <li><a class="external-link" role="menuitem" tabindex="-1" href="https://nxtwiki.org/wiki/Monetary_System" target="_blank"><i class="fa fa-at"></i><span data-i18n="link_monetary_system_tutorial">Monetary System Tutorial</span></a></li>
                        <li><a class="external-link" role="menuitem" tabindex="-1" href="https://nxtwiki.org/wiki/Voting_System" target="_blank"><i class="fa fa-at"></i><span data-i18n="link_voting_system_tutorial">Voting System Tutorial</span></a></li>
                        <li><a class="external-link" role="menuitem" tabindex="-1" href="https://nxtwiki.org/wiki/Phasing" target="_blank"><i class="fa fa-at"></i><span data-i18n="link_phasing_tutorial">Phasing Tutorial</span></a></li>
                        <li><a class="external-link" role="menuitem" tabindex="-1" href="https://nxtwiki.org/wiki/Plugins" target="_blank"><i class="fa fa-at"></i><span data-i18n="link_plugins_tutorial">Plugins Tutorial</span></a></li>
                    </ul>
                </li>
                <li class="dropdown show_popover" id="web_wallet_li" role="presentation" data-toggle="popover" data-delay="250" data-placement="bottom" data-content="WEB WALLET" data-container="#header_right" data-i18n="[data-content]web_wallet">
                    <a href="#" class="dropdown-toggle"  data-toggle="dropdown" id="header_open_web_wallet">
                        <i class="fa fa-sitemap"></i>
                    </a>
                </li>
                <li class="dropdown" id="logout_button_container">
                    <a href="#" class="dropdown-toggle" data-toggle="dropdown" id="logout_button">
                        <i class="fa fa-power-off"></i>
                    </a>
                    <ul class="dropdown-menu" role="menu">
                        <li><a role="menuitem" tabindex="-1" href="#" onclick="NRS.logout()" data-i18n="logout">Log Out</a></li>
                        <li><a role="menuitem" tabindex="-1" href="#" onclick="NRS.logout(true)" data-i18n="logout_stop_forging">Log Out &amp; Stop Forging</a></li>
                        <li><a role="menuitem" tabindex="-1" href="#" data-toggle="modal" data-target="#logout_clear_user_data_modal" data-i18n="logout_clear_user_data">Log Out and Clear User Data</a></li>
                    </ul>
                </li>
            </ul>
        </div>
    </nav>
</header><|MERGE_RESOLUTION|>--- conflicted
+++ resolved
@@ -123,11 +123,7 @@
                         <i class="fa fa-question-circle"></i>
                     </a>
                     <ul class="dropdown-menu" role="menu">
-<<<<<<< HEAD
-                        <li><a href="#" data-toggle="modal" data-target="#about_modal"><i class="fa fa-info-circle "></i><span data-i18n="about_nxt">About NXT</span></a></li>
-=======
 						<li><a href="#" data-toggle="modal" data-target="#about_modal"><i class="fa fa-info-circle "></i><span data-i18n="about_nxt">About Nxt</span></a></li>
->>>>>>> efe18b04
                         <li role="presentation" class="divider"></li>
                         <li><a class="external-link" role="menuitem" tabindex="-1" href="https://nxt.org/" target="_blank"><i class="fa fa-at"></i>Nxt.org</a></li>
                         <li><a class="external-link" role="menuitem" tabindex="-1" href="https://nxtforum.org/" target="_blank" ><i class="fa fa-at"></i><span data-i18n="link_nxt_forum">Nxt Forum</span></a></li>
