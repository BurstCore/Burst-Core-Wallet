<!--~~~~~~~~~~~~~~~~~~~~~~~~~~~~~~~~~~~~~~~~~~~~~~~~~~~~~~~~~~~~~~~~~~~~~~~~~~~
  ~ Copyright © 2013-2016 The Nxt Core Developers.                            ~
  ~ Copyright © 2016-2017 Jelurida IP B.V.                                    ~
  ~                                                                           ~
  ~ See the LICENSE.txt file at the top-level directory of this distribution  ~
  ~ for licensing information.                                                ~
  ~                                                                           ~
  ~ Unless otherwise agreed in a custom licensing agreement with Jelurida B.V.,
  ~ no part of the Nxt software, including this file, may be copied, modified,~
  ~ propagated, or distributed except according to the terms contained in the ~
  ~ LICENSE.txt file.                                                         ~
  ~                                                                           ~
  ~ Removal or modification of this copyright notice is prohibited.           ~
  ~                                                                           ~
  ~~~~~~~~~~~~~~~~~~~~~~~~~~~~~~~~~~~~~~~~~~~~~~~~~~~~~~~~~~~~~~~~~~~~~~~~~~~-->

<div class="modal fade" id="send_money_modal" data-transaction-type="0" data-transaction-subtype="0" tabindex="-1" role="dialog" aria-hidden="true">
    <div class="modal-dialog modal-dialog-700">
        <div class="modal-content">
            <div class="modal-header">
                <button type="button" class="close" data-dismiss="modal" aria-hidden="true">&times;</button>
                <h4 class="modal-title">
                    <span data-i18n="send">Send</span> <span class="coin-symbol"></span>
                </h4>
            </div>
            <div class="modal-body">
                <form role="form" autocomplete="off">
                    <div class="callout callout-danger error_message" style="display:none"></div>
                    <div data-replace-with-modal-template="recipient_modal_template"></div>
                    <div class="row">
                        <div class="col-xs-12 col-sm-6 col-md-6">
                            <div class="form-group">
                                <label for="send_money_amount" data-i18n="amount">AMOUNT</label>
                                <div class="input-group">
                                    <input type="text" name="amountNXT" id="send_money_amount" step="any" min="0" class="form-control" placeholder="Amount" data-i18n="[placeholder]amount" tabindex="3">
                                    <span class="input-group-addon coin-symbol"></span>
                                </div>
                            </div>
                        </div>
                    </div>
                    <div data-replace-with-modal-template="add_message_modal_template"></div>
                    <div data-replace-with-modal-template="fee_calculation_modal_template"></div>
                    <div data-replace-with-modal-template="secret_phrase_modal_template"></div>
                    <div data-replace-with-modal-template="advanced_deadline_template"></div>
                    <div data-replace-with-modal-template="advanced_approve_template"></div>
                    <div data-replace-with-modal-template="advanced_rt_hash_template"></div>
                    <div data-replace-with-modal-template="advanced_broadcast_template"></div>
                    <div data-replace-with-modal-template="advanced_note_to_self_template"></div>

                    <div class="callout account_info" style="display:none;margin-bottom: 0;"></div>
                    <input type="hidden" name="request_type" value="sendMoney" data-default="sendMoney" />
                    <input type="hidden" name="converted_account_id" value="" />
                    <input type="hidden" name="merchant_info" value="" data-default="" />
                </form>
            </div>
            <div class="modal-footer" style="margin-top:0;">
                <div class="advanced_info"><a href="#" data-i18n="advanced">advanced</a></div>

                <button type="button" class="btn btn-default" data-dismiss="modal" data-i18n="cancel">Cancel</button>
                <button type="button" class="btn btn-primary" data-loading-text="Submitting..." data-i18n="submit;[data-loading-text]submitting">Submit</button>
            </div>
        </div>
    </div>
</div>

<div class="modal fade" id="nrs_modal" tabindex="-1" role="dialog" aria-hidden="true">
    <div class="modal-dialog modal-dialog-wide">
        <div class="modal-content">
            <div class="modal-header">
                <button type="button" class="close" data-dismiss="modal" aria-hidden="true">&times;</button>
                <h4 class="modal-title" data-i18n="nrs_info">Info</h4>
            </div>
            <div class="modal-body">
                <ul class="nav nav-pills nav-justified" style="margin-bottom:10px">
                    <li class="active" id="nrs_modal_state_nav" data-tab="state"><a href="#" data-i18n="nrs_state">State</a></li>
                    <li data-tab="update"><a href="#" data-i18n="nrs_update">Update</a></li>
                </ul>

                <div id="nrs_modal_update" class="nrs_modal_content" style="display:none">
                    <div id="nrs_update_explanation" class="nrs_message">
                        <span id="nrs_update_explanation_blockchain_sync" data-i18n="update_blockchain_downloading">The blockchain is still downloading, check again after it's up to date.</span>
                        <span id="nrs_update_explanation_wait" data-i18n="checking_for_updates">Checking for updates...</span>
                        <span id="nrs_update_explanation_testnet" data-i18n="update_testnet">Version cannot be updated whilst connected to the testnet.</span>
                        <span id="nrs_update_explanation_up_to_date" data-i18n="update_up_to_date">You have the latest release already. There is no need to update.</span>
                        <span id="nrs_update_explanation_new_release">
                            <span data-i18n="update_available">A new release is available. It is recommended that you update.</span>
                            <br /><br />
                            <button type="button" class="btn btn-success ignore" onclick="NRS.downloadClientUpdate('release', 'zip')">
                                <span data-i18n="download_nrs_zip">Zip file</span>
                                &nbsp;
                                <span class="nrs_new_version_nr"></span>
                            </button>
                            <button type="button" class="btn btn-success ignore" onclick="NRS.downloadClientUpdate('release', 'exe')">
                                <span data-i18n="download_nrs_windows_installer">Windows installer</span>
                                &nbsp;
                                <span class="nrs_new_version_nr"></span>
                            </button>
                            <button type="button" class="btn btn-success ignore" onclick="NRS.downloadClientUpdate('release', 'dmg')">
                                <span data-i18n="download_nrs_mac_installer">Mac installer</span>
                                &nbsp;
                                <span class="nrs_new_version_nr"></span>
                            </button>
                            <button type="button" class="btn btn-success ignore" onclick="NRS.downloadClientUpdate('release', 'sh')">
                                <span data-i18n="download_nrs_linux_installer">Linux installer</span>
                                &nbsp;
                                <span class="nrs_new_version_nr"></span>
                            </button>
                        </span>
                        <span id="nrs_update_explanation_new_beta">
                            <span data-i18n="update_beta_available">A new experimental release is available. It is not recommended that you install this unless you know what you're doing.</span>
                            <br /><br />
                            <button type="button" class="btn btn-success btn-xs ignore" onclick="NRS.downloadClientUpdate('beta', 'zip')">
                                <span data-i18n="download_nrs_zip">Zip file</span>
                                &nbsp;
                                <span class="nrs_beta_version_nr"></span>
                            </button>
                            <button type="button" class="btn btn-success btn-xs ignore" onclick="NRS.downloadClientUpdate('beta', 'exe')">
                                <span data-i18n="download_nrs_windows_installer">Windows installer</span>
                                &nbsp;
                                <span class="nrs_beta_version_nr"></span>
                            </button>
                            <button type="button" class="btn btn-success btn-xs ignore" onclick="NRS.downloadClientUpdate('beta', 'dmg')">
                                <span data-i18n="download_nrs_mac_installer">Mac installer</span>
                                &nbsp;
                                <span class="nrs_beta_version_nr"></span>
                            </button>
                            <button type="button" class="btn btn-success btn-xs ignore" onclick="NRS.downloadClientUpdate('beta', 'sh')">
                                <span data-i18n="download_nrs_linux_installer">Linux installer</span>
                                &nbsp;
                                <span class="nrs_beta_version_nr"></span>
                            </button>
                        </span>
                        <span id="nrs_update_explanation_new_choice">
                            <span data-i18n="update_multiple_available">
                            Both a general and experimental release are available. It is not recommended that you install the experimental release unless you know what you're doing.
                            </span>
                            <br /><br />
                            <span data-i18n="general_release">General Release</span>
                            <button type="button" class="btn btn-success ignore" onclick="NRS.downloadClientUpdate('release', 'zip')">
                                <span data-i18n="download_nrs_zip">Zip file</span>
                                &nbsp;
                                <span class="nrs_new_version_nr"></span>
                            </button>
                            <button type="button" class="btn btn-success ignore" onclick="NRS.downloadClientUpdate('release', 'exe')">
                                <span data-i18n="download_nrs_windows_installer">Windows installer</span>
                                &nbsp;
                                <span class="nrs_new_version_nr"></span>
                            </button>
                            <button type="button" class="btn btn-success ignore" onclick="NRS.downloadClientUpdate('release', 'dmg')">
                                <span data-i18n="download_nrs_mac_installer">Mac installer</span>
                                &nbsp;
                                <span class="nrs_new_version_nr"></span>
                            </button>
                            <button type="button" class="btn btn-success ignore" onclick="NRS.downloadClientUpdate('release', 'sh')">
                                <span data-i18n="download_nrs_linux_installer">Linux installer</span>
                                &nbsp;
                                <span class="nrs_new_version_nr"></span>
                            </button>
                            <br /><br />
                            <span data-i18n="experimental_release">Experimental Release</span>
                            <button type="button" class="btn btn-success btn-xs ignore" onclick="NRS.downloadClientUpdate('beta', 'zip')">
                                <span data-i18n="download_nrs_zip">Zip file</span>
                                &nbsp;
                                <span class="nrs_beta_version_nr"></span>
                            </button>
                            <button type="button" class="btn btn-success btn-xs ignore" onclick="NRS.downloadClientUpdate('beta', 'exe')">
                                <span data-i18n="download_nrs_windows_installer">Windows installer</span>
                                &nbsp;
                                <span class="nrs_beta_version_nr"></span>
                            </button>
                            <button type="button" class="btn btn-success btn-xs ignore" onclick="NRS.downloadClientUpdate('beta', 'dmg')">
                                <span data-i18n="download_nrs_mac_installer">Mac installer</span>
                                &nbsp;
                                <span class="nrs_beta_version_nr"></span>
                            </button>
                            <button type="button" class="btn btn-success btn-xs ignore" onclick="NRS.downloadClientUpdate('beta', 'sh')">
                                <span data-i18n="download_nrs_linux_installer">Linux installer</span>
                                &nbsp;
                                <span class="nrs_beta_version_nr"></span>
                            </button>
                        </span>
                    </div>

                    <div id="nrs_update_drop_zone"></div>
                    <div id="nrs_update_result"></div>
                    <div id="nrs_update_hashes" style="display:none;padding-top:10px;">
                        <table style="width:100%">
                            <tr><td style="background-color:#efefef;font-weight:bold;"><span data-i18n="version">Version</span>:</td><td><span id="nrs_update_hash_version"></span></td></tr>
                            <tr><td style="background-color:#efefef;font-weight:bold;"><span data-i18n="downloaded_hash">Downloaded hash</span>:</td><td><span id="nrs_update_hash_download"></span></td></tr>
                            <tr><td style="background-color:#efefef;font-weight:bold;"><span data-i18n="official_hash">Official hash</span>:</td><td><span id="nrs_update_hash_official"></span></td></tr>
                        </table>
                    </div>

                    <div id="nrs_update_hash_progress">&nbsp;</div>

                    <div style="display:none">
                        <iframe id="nrs_update_iframe"></iframe>
                        <input type="file" id="nrs_update_file_select" name="files[]" />
                    </div>
                </div>

                <div id="nrs_modal_state" class="nrs_modal_content" style="display:none">
                    <table class="table table-striped" id="nrs_node_state_table" style="margin-bottom:0;">
                        <tbody>
                            <tr>
                                <td style="font-weight: bold"><span data-i18n="version">Version</span>:</td><td><span id="nrs_node_state_version"></span></td>
                                <td style="font-weight: bold"><span data-i18n="nr_blocks"># Blocks</span>:</td><td><span id="nrs_node_state_numberOfBlocks"></span></td>
                            </tr>
                            <tr>
                                <td style="font-weight: bold"><span data-i18n="last_block">Last Block</span>:</td><td><span id="nrs_node_state_lastBlock"></span></td>
                                <td style="font-weight: bold"><span data-i18n="nr_accounts"># Accounts</span>:</td><td><span id="nrs_node_state_numberOfAccounts"></span></td>
                            </tr>
                            <tr>
                                <td style="font-weight: bold"><span data-i18n="last_feeder">Last Feeder</span>:</td><td><span id="nrs_node_state_lastBlockchainFeeder"></span></td>
                                <td style="font-weight: bold"><span data-i18n="nr_unlocked_accounts"># Unlocked Accounts</span>:</td><td><span id="nrs_node_state_numberOfUnlockedAccounts"></span></td>
                            </tr>
                            <tr>
                                <td style="font-weight: bold"><span data-i18n="last_feeder_height">Last Feeder Height</span>:</td><td><span id="nrs_node_state_lastBlockchainFeederHeight"></span></td>
                                <td style="font-weight: bold"><span data-i18n="nr_peers"># Peers</span>:</td><td><span id="nrs_node_state_numberOfPeers"></span></td>
                            </tr>
                            <tr>
                                <td style="font-weight: bold"><span data-i18n="total_memory">Total Memory</span>:</td><td><span id="nrs_node_state_totalMemory"></span></td>
                                <td style="font-weight: bold"><span data-i18n="nr_transactions"># Transactions</span>:</td><td><span id="nrs_node_state_numberOfTransactions"></span></td>
                            </tr>
                            <tr>
                                <td style="font-weight: bold"><span data-i18n="free_memory">Free Memory</span>:</td><td><span id="nrs_node_state_freeMemory"></span></td>
                                <td style="font-weight: bold"><span data-i18n="nr_aliases"># Aliases</span>:</td><td><span id="nrs_node_state_numberOfAliases"></span></td>
                            </tr>
                            <tr>
                                <td style="font-weight: bold"><span data-i18n="max_memory">Max Memory</span>:</td><td><span id="nrs_node_state_maxMemory"></span></td>
                                <td style="font-weight: bold"><span data-i18n="nr_orders"># Orders</span>:</td><td><span id="nrs_node_state_numberOfOrders"></span></td>
                            </tr>
                            <tr>
                                <td style="font-weight: bold"><span data-i18n="processors">Processors</span>:</td><td><span id="nrs_node_state_availableProcessors"></span></td>
                                <td style="font-weight: bold"><span data-i18n="nr_assets"># Assets</span>:</td><td><span id="nrs_node_state_numberOfAssets"></span></td>
                            </tr>
                            <tr>
                                <td style="font-weight: bold"><span data-i18n="difficulty">Difficulty</span>:</td><td><span id="nrs_node_state_cumulativeDifficulty"></span></td>
                                <td style="font-weight: bold"><span data-i18n="nr_trades"># Trades</span>:</td><td><span id="nrs_node_state_numberOfTrades"></span></td>
                            </tr>
                            <tr>
                                <td style="font-weight: bold"><span data-i18n="time">Time</span>:</td><td><span id="nrs_node_state_time"></span></td>
                                <td style="font-weight: bold"><span data-i18n="nr_polls"># Polls</span>:</td><td><span id="nrs_node_state_numberOfPolls"></span></td>
                            </tr>
                            <tr>
                                <td style="font-weight: bold"><span data-i18n="is_downloading">Is Downloading</span>:</td><td><span id="nrs_node_state_isDownloading"></span></td>
                                <td style="font-weight: bold"><span data-i18n="nr_votes"># Votes</span>:</td><td><span id="nrs_node_state_numberOfVotes"></span></td>
                            </tr>
                            <tr>
                                <td style="font-weight: bold"><span data-i18n="nr_prunable_messages"># Prunable Messages</span>:</td><td><span id="nrs_node_state_numberOfPrunableMessages"></span></td>
                                <td style="font-weight: bold"><span data-i18n="nr_phasing_only_accounts"># Phasing Only Accounts</span>:</td><td><span id="nrs_node_state_numberOfPhasingOnlyAccounts"></span></td>
                            </tr>
                            <tr>
                                <td style="font-weight: bold"><span data-i18n="nr_tagged_data"># Tagged Data Items</span>:</td><td><span id="nrs_node_state_numberOfTaggedData"></span></td>
                                <td style="font-weight: bold"><span data-i18n="nr_data_tags"># Data Tags</span>:</td><td><span id="nrs_node_state_numberOfDataTags"></span></td>
                            </tr>
                            <tr>
                                <td style="font-weight: bold"><span data-i18n="nr_account_leases"># Account Leases</span>:</td><td><span id="nrs_node_state_numberOfAccountLeases"></span></td>
                                <td style="font-weight: bold"><span data-i18n="nr_active_account_leases"># Active Account Leases</span>:</td><td><span id="nrs_node_state_numberOfActiveAccountLeases"></span></td>
                            </tr>
                            <tr>
                                <td style="font-weight: bold"><span data-i18n="nr_shufflings"># Shufflings</span>:</td><td><span id="nrs_node_state_numberOfShufflings"></span></td>
                                <td style="font-weight: bold"><span data-i18n="nr_active_shufflings"># Active Shufflings</span>:</td><td><span id="nrs_node_state_numberOfActiveShufflings"></span></td>
                            </tr>
                        </tbody>
                    </table>
                </div>
            </div>
            <div class="modal-footer" style="margin-top:0;">
                <button type="button" class="btn btn-primary" data-dismiss="modal" data-i18n="close">Close</button>
            </div>
        </div>
    </div>
</div>

<div class="modal fade" id="account_info_modal" data-transaction-type="1" data-transaction-subtype="5" tabindex="-1" role="dialog" aria-hidden="true">
    <div class="modal-dialog">
        <div class="modal-content">
            <div class="modal-header">
                <button type="button" class="close" data-dismiss="modal" aria-hidden="true">&times;</button>
                <h4 class="modal-title" data-i18n="set_account_info">Set Account Info</h4>
            </div>
            <div class="modal-body">
                <form role="form" autocomplete="off">
                    <div class="callout callout-danger error_message" style="display:none"></div>
                    <div class="form-group">
                        <label for="account_info_name" data-i18n="name">NAME</label>
                        <input type="text" class="form-control" name="name" id="account_info_name" placeholder="Your Name" data-i18n="[placeholder]your_name" tabindex="1" />
                    </div>
                    <div class="form-group">
                        <label for="account_info_description" data-i18n="description">DESCRIPTION</label>
                        <textarea class="form-control" id="account_info_description" name="description" rows="4" tabindex="2"></textarea>
                    </div>
                    <div data-replace-with-modal-template="fee_calculation_modal_template"></div>
                    <div data-replace-with-modal-template="secret_phrase_modal_template"></div>
                    <div data-replace-with-modal-template="advanced_deadline_template"></div>
                    <div data-replace-with-modal-template="advanced_approve_template"></div>
                    <div data-replace-with-modal-template="advanced_rt_hash_template"></div>
                    <div data-replace-with-modal-template="advanced_broadcast_template"></div>
                    <div data-replace-with-modal-template="advanced_note_to_self_template"></div>

                    <input type="hidden" name="request_type" value="setAccountInfo" />
                </form>
            </div>
            <div class="modal-footer" style="margin-top:0;">
                <div class="advanced_info"><a href="#" data-i18n="advanced">advanced</a></div>

                <button type="button" class="btn btn-default" data-dismiss="modal" data-i18n="cancel">Cancel</button>
                <button type="button" class="btn btn-primary" data-loading-text="Submitting..." data-i18n="update_account_info;[data-loading-text]submitting">Update Account Info</button>
            </div>
        </div>
    </div>
</div>

<div class="modal fade" id="account_details_modal" tabindex="-1" role="dialog" aria-hidden="true">
    <div class="modal-dialog">
        <div class="modal-content">
            <div class="modal-header">
                <button type="button" class="close" data-dismiss="modal" aria-hidden="true">&times;</button>
                <h4 class="modal-title" data-i18n="account_details">Account Details</h4>
            </div>
            <div class="modal-body">
                <ul class="nav nav-pills nav-justified" style="margin-bottom:10px">
                    <li class="active" id="account_details_balance_nav" data-tab="balance"><a href="#" data-i18n="account_details">Account Details</a></li>
                    <li data-tab="leasing"><a href="#" data-i18n="account_leasing">Account Leasing</a></li>
                    <li data-tab="account_control"><a href="#" data-i18n="account_control">Account Control</a></li>
                </ul>

                <div id="account_details_modal_balance" class="account_details_modal_content" style="display:none">
                    <div class="callout callout-danger" id="account_balance_warning" style="display:none"></div>

                    <table class="table" id="account_balance_table" style="margin-bottom:0;table-layout:fixed;">
                        <tbody>
                            <tr>
                                <td style="font-weight: bold;width:180px;"><span data-i18n="account_id">Account ID</span>:</td><td><span id="account_balance_account_rs"></span></td>
                            </tr>
                            <tr>
                                <td style="font-weight: bold;width:180px;"><span data-i18n="numeric_account_id">Numeric Account ID</span>:</td><td><span id="account_balance_account"></span></td>
                            </tr>
                            <tr>
                                <td style="font-weight: bold"><span data-i18n="balance">Balance</span>:</td><td><span id="account_balance_balance"></span></td>
                            </tr>
                            <tr>
                                <td style="font-weight: bold"><span data-i18n="available_balance">Available Balance</span>:</td><td><span id="account_balance_unconfirmed_balance"></span></td>
                            </tr>
                            <tr>
                                <td style="font-weight: bold"><span data-i18n="guaranteed_balance">Guaranteed Balance</span>:</td><td><span id="account_balance_guaranteed_balance"></span></td>
                            </tr>
                            <tr>
                                <td style="font-weight: bold"><span data-i18n="effective_balance">Effective Balance</span>:</td><td><span id="account_balance_effective_balance"></span></td>
                            </tr>
                            <tr>
                                <td style="font-weight: bold"><span data-i18n="forged_balance">Forged Balance</span>:</td><td><span id="account_balance_forged_balance"></span></td>
                            </tr>
                            <tr>
                                <td style="font-weight: bold"><span data-i18n="public_key">Public Key</span>:</td><td><span id="account_balance_public_key" style="word-break:break-all;word-wrap: break-word;"></span></td>
                            </tr>
                            <tr>
                                <td style="font-weight: bold"><span data-i18n="account_qr_code">Account QR Code</span>:</td>
                                <td>
                                    <div id="account_details_modal_account_display">
                                        <button class="btn btn-default" data-i18n="show">SHOW</button>
                                    </div>
                                    <div id="account_details_modal_account_qr_code"></div>
                                </td>
                            </tr>
                            <tr>
                                <td style="font-weight: bold"><span data-i18n="passphrase_qr_code">Passphrase QR Code</span>:</td>
                                <td>
                                    <div id="account_details_modal_passphrase_display">
                                        <button class="btn btn-default" data-i18n="show">SHOW</button>
                                    </div>
                                    <div id="account_details_modal_passphrase_qr_code"></div>
                                </td>
                            </tr>
                        </tbody>
                    </table>
                 </div>

                <div id="account_details_modal_leasing" class="account_details_modal_content" style="display:none">
                    <div id="account_leasing_status" class="nrs_message" style="display:none"></div>
                    <div id="account_lessor_container" style="display:none;max-height:350px;overflow:auto;">
                        <table class="table table-striped" id="account_lessor_table" style="margin-bottom:0">
                            <thead>
                            <tr>
                                <th data-i18n="lessor">Lessor</th>
                                <th data-i18n="balance">Balance</th>
                                <th data-i18n="blocks_left_no_param">Blocks Left</th>
                                <th data-i18n="next_lessee">Next Lessee</th>
                            </tr>
                            </thead>
                            <tbody>

                            </tbody>
                        </table>
                    </div>
                    <div style="padding-top:10px"><a href="#" data-toggle="modal" data-target="#lease_balance_modal" data-i18n="lease_balance_to_account">Lease your balance to another account.</a></div>
                </div>
                <div id="account_details_modal_account_control" class="account_details_modal_content" style="display:none">
                    <div id="setup_mandatory_approval" style="display:none">
                        <a href="#" data-toggle="modal" data-target="#set_mandatory_approval_modal" data-i18n="setup_mandatory_approval">Setup Mandatory Approval</a>
                    </div>
                    <div id="mandatory_approval_details" style="display:none">
                        <div data-i18n="mandatory_approval_enabled" style="padding-bottom:10px">Mandatory Approval:</div>
                        <table class="table table-striped" id="mandatory_approval_info_table" style="display:none;margin-bottom: 0;">
                            <tbody>

                            </tbody>
                        </table>
                        <div style="padding-top:10px"><a href="#" data-toggle="modal" data-target="#set_mandatory_approval_modal" data-i18n="change">Change</a></div>
                    </div>
                </div>
            </div>
            <div class="modal-footer" style="margin-top:0;">
                <button type="button" class="btn btn-primary" data-dismiss="modal" data-i18n="close">Close</button>
            </div>
        </div>
    </div>
</div>

<div class="modal fade modal-no-hide" id="token_modal" tabindex="-1" role="dialog" aria-hidden="true">
    <div class="modal-dialog">
        <div class="modal-content">
            <div class="modal-header">
                <button type="button" class="close" data-dismiss="modal" aria-hidden="true">&times;</button>
                <h4 class="modal-title" data-i18n="nxt_token_generation_validation">Nxt Token Generation / Validation</h4>
            </div>
            <div class="modal-body">
                <ul class="nav nav-pills nav-justified" style="margin-bottom:10px">
                    <li class="active" id="generate_token_nav" data-tab="generate_token"><a href="#" data-i18n="generate_token">Generate Token</a></li>
                    <li data-tab="validate_token"><a href="#" data-i18n="validate_token">Validate Token</a></li>
                </ul>

                <div id="token_modal_generate_token" class="token_modal_content" style="display:none">
                    <form role="form" id="generate_token_form" autocomplete="off">
                        <div class="callout callout-danger error_message" style="display:none"></div>
                        <div class="callout callout-info" id="generate_token_output" style="display:none;"></div>
                        <div id="generate_token_output_qr_code"></div>
                        <div class="form-group">
                            <label for="generate_token_data" data-i18n="data">DATA</label>
                            <textarea class="form-control" name="website" id="generate_token_data" placeholder="Website or Text" data-i18n="[placeholder]website_or_text" tabindex="1" rows="3"></textarea>
                        </div>
                        <div data-replace-with-modal-template="secret_phrase_modal_template"></div>
                        <input type="hidden" class="mobile-offline" value=""/>
                    </form>
                </div>

                <div id="token_modal_validate_token" class="token_modal_content" style="display:none">
                    <form role="form" id="validate_token_form" autocomplete="off">
                        <div class="callout callout-danger error_message" style="display:none"></div>
                        <div class="callout callout-info" id="decode_token_output" style="display:none;"></div>
                        <div class="form-group">
                            <label for="decode_token_data" data-i18n="data">DATA</label>
                            <textarea class="form-control" name="website" id="decode_token_data" placeholder="Website or Text" data-i18n="[placeholder]website_or_text" tabindex="1" rows="3"></textarea>
                        </div>
                        <input type="hidden" name="request_type" value="decodeToken" />
                        <div class="form-group">
                            <label for="decode_token_token" data-i18n="token">TOKEN</label>
                            <input type="text" class="form-control" name="token" id="decode_token_token" placeholder="Token" data-i18n="[placeholder]token" tabindex="2" value="" />
                        </div>
                    </form>
                </div>
            </div>
            <div class="modal-footer" style="margin-top:0;">
                <button type="button" class="btn btn-default" data-dismiss="modal" data-i18n="cancel">Cancel</button>
                <button type="button" class="btn btn-primary " data-ignore="true" data-form="generate_token_form" id="generate_token_button" data-i18n="generate">Generate</button>
                <button type="button" class="btn btn-primary" data-form="validate_token_form" id="validate_token_button" data-i18n="validate">Validate</button>
            </div>
        </div>
    </div>
</div>

<div class="modal fade modal-no-hide" id="hallmark_modal" tabindex="-1" role="dialog" aria-hidden="true">
    <div class="modal-dialog">
        <div class="modal-content">
            <div class="modal-header">
                <button type="button" class="close" data-dismiss="modal" aria-hidden="true">&times;</button>
                <h4 class="modal-title" data-i18n="hallmark_generation_parsing">Hallmark Generation / Parsing</h4>
            </div>
            <div class="modal-body">
                <ul class="nav nav-pills nav-justified" style="margin-bottom:10px">
                    <li class="active" id="generate_hallmark_nav" data-tab="generate_hallmark"><a href="#" data-i18n="generate_hallmark">Generate Hallmark</a></li>
                    <li data-tab="parse_hallmark"><a href="#" data-i18n="parse_hallmark">Parse Hallmark</a></li>
                </ul>

                <div id="hallmark_modal_generate_hallmark" class="hallmark_modal_content" style="display:none">
                    <form role="form" id="generate_hallmark_form" autocomplete="off">
                        <div class="callout callout-danger remote_warning" style="display:none">
                            <strong><span data-i18n="warning">Warning</span>:</strong>
                            <span data-i18n="passphrase_remote_warning">Your passphrase will be sent to the server!</span>
                        </div>
                        <div class="callout callout-danger error_message" style="display:none"></div>
                        <div class="callout callout-info" id="generate_hallmark_output" style="display:none;"></div>
                        <div class="form-group">
                            <label for="generate_hallmark_host" data-i18n="host">HOST</label>
                            <input type="text" class="form-control" name="host" id="generate_hallmark_host" placeholder="Public Host Address" data-i18n="[placeholder]public_host_address" autofocus tabindex="1" />
                        </div>
                        <div class="form-group">
                            <label for="generate_hallmark_weight" data-i18n="weight">WEIGHT</label>
                            <input type="text" class="form-control" name="weight" id="generate_hallmark_weight" placeholder="Proportional Weight [0-1000000000]" data-i18n="[placeholder]weight_placeholder" tabindex="2" />
                        </div>
                        <div class="form-group">
                            <label for="generate_hallmark_date" data-i18n="date">DATE</label>
                            <input type="text" class="form-control" name="date" id="generate_hallmark_date" placeholder="YYYY/MM/DD" data-i18n="[placeholder]hallmark_date_placeholder" tabindex="3" />
                        </div>
                        <input type="hidden" name="request_type" value="markHost" />
                        <div class="form-group secret_phrase">
                            <label for="generate_hallmark_password" data-i18n="passphrase">PASSPHRASE</label>
                            <input type="password" name="secretPhrase" id="generate_hallmark_password" class="form-control" placeholder="" tabindex="4">
                        </div>
                    </form>
                </div>

                <div id="hallmark_modal_parse_hallmark" class="hallmark_modal_content" style="display:none">
                    <form role="form" id="parse_hallmark_form" autocomplete="off">
                        <div class="callout callout-danger error_message" style="display:none"></div>
                        <div class="callout callout-info" id="parse_hallmark_output" style="display:none;"></div>
                        <div class="form-group">
                            <label for="parse_hallmark_data" data-i18n="hallmark">HALLMARK</label>
                            <textarea class="form-control" name="hallmark" id="parse_hallmark_data" placeholder="Hallmark" data-i18n="[placeholder]hallmark" tabindex="1" rows="4"></textarea>
                        </div>
                        <div class="form-group">
                            <label for="parse_hallmark_host" data-i18n="account">ACCOUNT</label>
                            <input type="text" class="form-control" name="account" id="parse_hallmark_account" placeholder="Account" data-i18n="[placeholder]account" readonly value="" />
                        </div>
                        <div class="form-group">
                            <label for="parse_hallmark_host" data-i18n="host">HOST</label>
                            <input type="text" class="form-control" name="host" id="parse_hallmark_host" placeholder="Host" data-i18n="[placeholder]host" readonly value="" />
                        </div>
                        <div class="form-group">
                            <label for="parse_hallmark_port" data-i18n="port">PORT</label>
                            <input type="text" class="form-control" name="port" id="parse_hallmark_port" placeholder="Port" data-i18n="[placeholder]port" readonly value="" />
                        </div>
                        <div class="form-group">
                            <label for="parse_hallmark_weight" data-i18n="weight">WEIGHT</label>
                            <input type="text" class="form-control" name="host" id="parse_hallmark_weight" placeholder="Weight" data-i18n="[placeholder]weight" readonly value="" />
                        </div>
                        <div class="form-group">
                            <label for="parse_hallmark_date" data-i18n="date">DATE</label>
                            <input type="text" class="form-control" name="date" id="parse_hallmark_date" placeholder="date" data-i18n="[placeholder]date" readonly value="" />
                        </div>
                        <div class="form-group">
                            <label for="parse_hallmark_valid" data-i18n="valid">VALID</label>
                            <input type="text" class="form-control" name="valid" id="parse_hallmark_valid" placeholder="valid" data-i18n="[placeholder]valid" readonly value="" />
                        </div>
                        <input type="hidden" name="request_type" value="decodeHallmark" />
                    </form>
                </div>
            </div>
            <div class="modal-footer" style="margin-top:0;">
                <button type="button" class="btn btn-default" data-dismiss="modal" data-i18n="cancel">Cancel</button>
                <button type="button" class="btn btn-primary" id="hallmark_modal_button" data-i18n="generate">Generate</button>
            </div>
        </div>
    </div>
</div>

<div class="modal fade modal-no-hide" id="hash_modal" tabindex="-1" role="dialog" aria-hidden="true">
    <div class="modal-dialog">
        <div class="modal-content">
            <div class="modal-header">
                <button type="button" class="close" data-dismiss="modal" aria-hidden="true">&times;</button>
                <h4 class="modal-title" data-i18n="hash_calculation">HASH CALCULATION</h4>
            </div>
            <div class="modal-body">
                <div id="hash_modal_calculate_hash" class="hash_modal_content">
                    <form role="form" id="calculate_hash_form" autocomplete="off">
                        <div class="callout callout-danger error_message" style="display:none"></div>
                        <div class="form-group">
                            <label for="calculate_hash_data" data-i18n="data">DATA</label>
                            <textarea class="form-control" name="secret" id="calculate_hash_data" placeholder="DATA TO HASH" data-i18n="[placeholder]data_to_hash" tabindex="1" rows="3"></textarea>
                        </div>
                        <div class="input-group">
                            <input type="checkbox" name="secretIsText" id="secret_is_text" value="true" data-default="checked"/>
                            <label for="secret_is_text" style="font-weight:normal;" tabindex="3" data-i18n="secret_is_text">SECRET IS TEXT</label>
                        </div>
                        <div class="form-group hash_algorithm_model_group" data-modal-ui-element="hash_algorithm_model_modal_ui_element"></div>
                        <div class="callout callout-info" id="hash_calculation_output" style="display:none;"></div>
                        <input type="hidden" name="request_type" value="hash" />
                    </form>
                 </div>
            </div>
            <div class="modal-footer" style="margin-top:0;">
                <button type="button" class="btn btn-default" data-dismiss="modal" data-i18n="cancel">Cancel</button>
                <button type="button" class="btn btn-primary" id="hash_modal_button" data-i18n="calculate">Calculate</button>
            </div>
        </div>
    </div>
</div>

<div class="modal fade modal-no-hide" id="about_modal" tabindex="-1" role="dialog" aria-hidden="true">
    <div class="modal-dialog">
        <div class="modal-content">
            <div class="modal-header">
                <button type="button" class="close" data-dismiss="modal" aria-hidden="true">&times;</button>
<<<<<<< HEAD
                <h4 class="modal-title" data-i18n="about_nxt">About JRS</h4>
=======
                <h4 class="modal-title" data-i18n="about">About</h4>
>>>>>>> 951ff7d2
            </div>
            <div class="modal-body">
                <div>
                    <img height="128px" width="128px" src="img/nxt_logo.png" align="left" hspace="10">
                    <p>
                        Copyright © 2013-2016 The Nxt Core Developers.<br />
                        Copyright © 2016-2017 Jelurida IP B.V.<br />
                        Distributed under GPLv2, with ABSOLUTELY NO WARRANTY.
                    </p>
                    <p>
                        <span>JRS is a customized version of the Nxt Reference Software (NRS), developed by </span><a href="http://jelurida.com">Jelurida</a><span> - the creators of open source blockchain solutions.</span>
                    </p>
                    <p style="font-size:10px">
                        Contact e-mail: <a href="mailto:info@jelurida.com">info@jelurida.com</a>
                    </p>
                </div>
            </div>
            <div class="modal-footer" style="margin-top:0;">
                <button type="button" class="btn btn-default" data-dismiss="modal" data-i18n="close">Close</button>
            </div>
        </div>
    </div>
</div>

<div class="modal fade" id="block_info_modal" tabindex="-1" role="dialog" aria-hidden="true">
    <div class="modal-dialog modal-dialog-wide">
        <div class="modal-content">
            <div class="modal-header">
                <button type="button" class="close" data-dismiss="modal" aria-hidden="true">&times;</button>
                <h4 class="modal-title">
                    <a href='#' class="fa fa-arrow-circle-left back-link"></a>
                    <span data-i18n="block">Block</span>&nbsp;<strong><span id="block_info_modal_block"></span></strong>&nbsp;<span data-i18n="info">Info</span>
                </h4>
            </div>
            <div class="modal-body">
                <div class="tabbable">
                    <ul class="nav nav-pills nav-justified" style="margin-bottom:10px">
                        <li class="active"><a href="#block_info_transactions_tab" data-toggle="tab" id="block_info_transactions_tab_link" data-i18n="transactions">Transactions</a></li>
                        <li><a href="#block_info_details_tab" data-toggle="tab" data-i18n="block_details">Block Details</a></li>
                    </ul>
                    <div class="tab-content">
                        <div class="tab-pane active" id="block_info_transactions_tab" style="max-height:350px;overflow:auto;">
                            <table class="table table-striped" id="block_info_transactions_table" style="margin-bottom:0">
                                <thead>
                                <tr>
                                    <th data-i18n="date">Date</th>
                                    <th data-i18n="type">Type</th>
                                    <th data-i18n="amount">Amount</th>
                                    <th data-i18n="fee">Fee</th>
                                    <th data-i18n="from">From</th>
                                    <th data-i18n="to">To</th>
                                </tr>
                                </thead>
                                <tbody>

                                </tbody>
                            </table>
                            <div id="block_info_transactions_none" style="display:none;" data-i18n="no_transactions_in_block">No transactions in this block.</div>
                        </div>
                        <div class="tab-pane" id="block_info_details_tab" style="max-height:350px;overflow:auto;">
                            <table class="table table-striped" id="block_info_details_table" style="margin-bottom:0">
                                <tbody>

                                </tbody>
                            </table>
                        </div>
                    </div>
                </div>
            </div>
            <div class="modal-footer" style="margin-top:0;">
                <button type="button" class="btn btn-primary" data-dismiss="modal" data-i18n="close">Close</button>
            </div>
        </div>
    </div>
</div>

<div class="modal fade" id="ledger_info_modal" tabindex="-1" role="dialog" aria-hidden="true">
    <div class="modal-dialog modal-dialog-wide">
        <div class="modal-content">
            <div class="modal-header">
                <button type="button" class="close" data-dismiss="modal" aria-hidden="true">&times;</button>
                <h4 class="modal-title">
                    <a href='#' class="fa fa-arrow-circle-left back-link"></a>
                    <span data-i18n="ledger_entry">Ledger Entry</span>&nbsp;<strong><span id="ledger_info_modal_entry"></span></strong>&nbsp;<span data-i18n="info">Info</span>
                </h4>
            </div>
            <div class="modal-body">
                <table class="table table-striped" id="ledger_info_details_table" style="margin-bottom:0">
                    <tbody>

                    </tbody>
                </table>
            </div>
            <div class="modal-footer" style="margin-top:0;">
                <button type="button" class="btn btn-primary" data-dismiss="modal" data-i18n="close">Close</button>
            </div>
        </div>
    </div>
</div>

<div class="modal fade" id="user_info_modal" tabindex="-1" role="dialog" aria-hidden="true">
    <div class="modal-dialog modal-dialog-wider">
        <div class="modal-content">
            <div class="modal-header">
                <button type="button" class="close" data-dismiss="modal" aria-hidden="true">&times;</button>
                <h4 class="modal-title">
                    <a href='#' class="fa fa-arrow-circle-left back-link"></a>
                    <span data-i18n="account">Account</span>&nbsp;<strong><span id="user_info_modal_account"></span></strong>&nbsp;<span data-i18n="info">Info</span>
                </h4>
            </div>
            <div class="modal-body">
                <div class="callout callout-info">
                    <span data-i18n="account">Account</span>&nbsp;
                    <span id="user_info_modal_account_name_container">
                        <span data-i18n="named">named</span>&nbsp;
                        <span id="user_info_modal_account_name" style="font-weight:bold"></span>
                    </span>
                    <span data-i18n="has_a_balance_of">has a balance of</span>&nbsp;
                    <strong><span id="user_info_modal_account_balance"></span></strong>
                    <span id="user_info_switch_account"></span>
                </div>

                <ul class="nav nav-pills nav-justified" style="margin-bottom:10px">
                    <li class="active" id="user_info_transactions" data-tab="transactions"><a href="#" data-i18n="transactions">Transactions</a></li>
                    <li id="user_info_ledger" data-tab="ledger"><a href="#" data-i18n="ledger">Ledger</a></li>
                    <li id="user_info_assets" data-tab="assets"><a href="#" data-i18n="assets">Assets</a></li>
                    <li id="user_info_trade_history" data-tab="trade_history"><a href="#" data-i18n="trade_history">Trade History</a></li>
                    <li id="user_info_currencies" data-tab="currencies"><a href="#" data-i18n="currencies">Currencies</a></li>
                    <li id="user_info_marketplace" data-tab="marketplace"><a href="#" data-i18n="marketplace">Marketplace</a></li>
                    <li id="user_info_aliases" data-tab="aliases"><a href="#" data-i18n="aliases">Aliases</a></li>
                    <li id="user_info_description" data-tab="description"><a href="#" data-i18n="description">Description</a></li>
                    <li id="user_info_actions" data-tab="actions"><a href="#" data-i18n="actions">Actions</a></li>
                </ul>

                <div class="data-container data-loading user_info_modal_content" id="user_info_modal_transactions" style="display:none;max-height:350px;overflow:auto;">
                    <table class="table table-striped" id="user_info_modal_transactions_table">
                        <thead>
                        <tr>
                            <th data-i18n="date">Date</th>
                            <th data-i18n="type">Type</th>
                            <th data-i18n="amount" class="numeric">Amount</th>
                            <th data-i18n="fee" class="numeric">Fee</th>
                            <th data-i18n="account">Account</th>
                        </tr>
                        </thead>
                        <tbody>

                        </tbody>
                    </table>
                    <div class="data-loading-container"><img src="img/loading_indicator.gif" alt="Loading..." width="32" height="32" /></div>
                    <div class="data-empty-container" style="padding-top:10px" data-i18n="user_no_transactions">This user has no transactions.</div>
                </div>

                <div class="data-container data-loading user_info_modal_content" id="user_info_modal_ledger" style="display:none;max-height:350px;overflow:auto;">
                    <table class="table table-striped" id="user_info_modal_ledger_table">
                        <thead>
                        <tr>
                            <th data-i18n="entry">ENTRY</th>
                            <th data-i18n="type">TYPE</th>
                            <th data-i18n="change" class="numeric">CHANGE</th>
                            <th data-i18n="balance" class="numeric">BALANCE</th>
                            <th data-i18n="holding">HOLDING</th>
                            <th data-i18n="change" class="numeric">CHANGE</th>
                            <th data-i18n="balance" class="numeric">BALANCE</th>
                        </tr>
                        </thead>
                        <tbody>

                        </tbody>
                    </table>
                    <div class="data-loading-container"><img src="img/loading_indicator.gif" alt="Loading..." width="32" height="32" /></div>
                    <div class="data-empty-container" style="padding-top:10px" data-i18n="user_no_ledger">This user has no ledger entries.</div>
                </div>

                <div class="data-container data-loading user_info_modal_content" id="user_info_modal_aliases" style="display:none;max-height:350px;overflow:auto;">
                    <table class="table table-striped" id="user_info_modal_aliases_table">
                        <thead>
                        <tr>
                            <th data-i18n="alias">Alias</th>
                            <th data-i18n="uri">URI</th>
                        </tr>
                        </thead>
                        <tbody>

                        </tbody>
                    </table>
                    <div class="data-loading-container"><img src="img/loading_indicator.gif" alt="Loading..." width="32" height="32" /></div>
                    <div class="data-empty-container" style="padding-top:10px" data-i18n="user_no_aliases">This user has no aliases.</div>
                </div>

                <div class="data-container data-loading user_info_modal_content" id="user_info_modal_assets" style="display:none;max-height:350px;overflow:auto;">
                    <table class="table table-striped" id="user_info_modal_assets_table">
                        <thead>
                        <tr>
                            <th data-i18n="asset">Asset</th>
                            <th data-i18n="quantity" class="numeric">Quantity</th>
                            <th data-i18n="total_available" class="numeric">Total Available</th>
                            <th data-i18n="percentage">Percentage</th>
                        </tr>
                        </thead>
                        <tbody>

                        </tbody>
                    </table>
                    <div class="data-loading-container"><img src="img/loading_indicator.gif" alt="Loading..." width="32" height="32" /></div>
                    <div class="data-empty-container" style="padding-top:10px" data-i18n="user_no_assets">This user has no assets.</div>
                </div>

                <div class="data-container data-loading user_info_modal_content" id="user_info_modal_trade_history" style="display:none;max-height:350px;overflow:auto;">
                    <table class="table table-striped" id="user_info_modal_trade_history_table">
                        <thead>
                        <tr>
                            <th data-i18n="asset">Asset</th>
                            <th data-i18n="date">Date</th>
                            <th data-i18n="type">Type</th>
                            <th data-i18n="quantity" class="numeric">Quantity</th>
                            <th data-i18n="price" class="numeric">Price</th>
                            <th data-i18n="total" class="numeric">Total</th>
                        </tr>
                        </thead>
                        <tbody>

                        </tbody>
                    </table>
                    <div class="data-loading-container"><img src="img/loading_indicator.gif" alt="Loading..." width="32" height="32" /></div>
                    <div class="data-empty-container" style="padding-top:10px" data-i18n="user_no_trade_history">This user has no trade history.</div>
                </div>

                <div class="data-container data-loading user_info_modal_content" id="user_info_modal_currencies" style="display:none;max-height:350px;overflow:auto;">
                    <table class="table table-striped" id="user_info_modal_currencies_table">
                        <thead>
                        <tr>
                            <th data-i18n="code">Code</th>
                            <th data-i18n="name">Name</th>
                            <th data-i18n="units" class="numeric">Units</th>
                        </tr>
                        </thead>
                        <tbody>

                        </tbody>
                    </table>
                    <div class="data-loading-container"><img src="img/loading_indicator.gif" alt="Loading..." width="32" height="32" /></div>
                    <div class="data-empty-container" style="padding-top:10px" data-i18n="user_no_currencies">This user has no currencies.</div>
                </div>

                <div class="data-container data-loading user_info_modal_content" id="user_info_modal_marketplace" style="display:none;max-height:350px;overflow:auto;">
                    <table class="table table-striped" id="user_info_modal_marketplace_table">
                        <thead>
                        <tr>
                            <th data-i18n="item">Item</th>
                            <th data-i18n="price" class="numeric">Price</th>
                            <th data-i18n="qty" class="numeric">QTY</th>
                        </tr>
                        </thead>
                        <tbody>

                        </tbody>
                    </table>
                    <div class="data-loading-container"><img src="img/loading_indicator.gif" alt="Loading..." width="32" height="32" /></div>
                    <div class="data-empty-container" style="padding-top:10px" data-i18n="user_no_marketplace_listings">This user has no marketplace listings.</div>
                </div>

                <div class="user_info_modal_content data-never-loading" id="user_info_modal_description" style="display:none;"></div>

                <div class="user_info_modal_content data-never-loading" id="user_info_modal_actions" style="display:none;">
                    <div class="row">
                        <div class="col-xs-6 col-md-6" style="margin-left:auto;margin-right:auto;float:none;">
                            <button type="button" class="btn btn-default btn-lg btn-block" data-toggle="modal" data-target="#send_money_modal" data-account="">
                                <span data-i18n="send">Send</span> <span class="coin-symbol"></span>
                            </button>
                            <button type="button" class="btn btn-default btn-lg btn-block" data-toggle="modal" data-target="#transfer_currency_modal" data-account="" data-i18n="send_currency">Send Currency</button>
                            <button type="button" class="btn btn-default btn-lg btn-block" data-toggle="modal" data-target="#send_message_modal" data-account="" data-i18n="send_a_message">Send a Message</button>
                            <button type="button" id="user_info_modal_add_as_contact" class="btn btn-default btn-lg btn-block" data-toggle="modal" data-target="#add_contact_modal" data-account="" data-i18n="add_as_contact">Add as Contact</button>
                        </div>
                    </div>
                </div>

            </div>
            <div class="modal-footer" style="margin-top:0;">
                <button type="button" class="btn btn-primary" data-dismiss="modal" data-i18n="close">Close</button>
            </div>
        </div>
    </div>
</div>

<div class="modal fade" id="logout_clear_user_data_modal" tabindex="-1" role="dialog" aria-hidden="true">
    <div class="modal-dialog">
        <div class="modal-content">
            <div class="modal-header">
                <button type="button" class="close" data-dismiss="modal" aria-hidden="true">&times;</button>
                <h4 class="modal-title" data-i18n="warning">Warning</h4>
            </div>
            <div class="modal-body">
                <span data-i18n="confirm_logout_clear_user_data_msg">All personal settings like contacts or asset
                    bookmarks will be deleted. Continue?</span>
            </div>
            <div class="modal-footer" style="margin-top:0;">
                <button type="button" class="btn btn-default" data-dismiss="modal" data-i18n="cancel">Cancel</button>
                <button type="button" class="btn btn-default" id="logout_clear_user_data_confirm_btn" data-i18n="continue">Continue</button>
            </div>
        </div>
    </div>
</div>

<div class="modal fade" id="client_status_modal" tabindex="-1" role="dialog" aria-hidden="true">
    <div class="modal-dialog">
        <div class="modal-content">
            <div class="modal-header">
                <button type="button" class="close" data-dismiss="modal" aria-hidden="true">&times;</button>
                <h4 class="modal-title" data-i18n="client_status">Client Status</h4>
            </div>
            <div class="modal-body">
                <form role="form" autocomplete="off">
                    <div class="callout callout-danger error_message" style="display:none"></div>
                    <div class="callout callout-info never_hide">
                        <span id="client_status_description"></span>
                    </div>
                    <div id="client_status_remote_peer_container" class="form-group">
                        <label for="client_status_remote_peer" data-i18n="remote_peer">Remote Peer</label>
                        <input class="form-control" name="peer" id="client_status_remote_peer" placeholder="Random" data-i18n="[placeholder]random">
                    </div>
                    <div class="data-container" style="max-height:350px;overflow:auto;">
                        <table class="table table-striped" id="request_confirmations_info_table">
                            <thead>
                                <tr>
                                    <th data-i18n="request_type_date">Request</th>
                                    <th data-i18n="confirmed_by">Confirmed by</th>
                                    <th data-i18n="rejected_by">Rejected by</th>
                                </tr>
                            </thead>
                            <tbody>

                            </tbody>
                        </table>
                    </div>
                </form>
            </div>
            <div class="modal-footer" style="margin-top:0;">
                <button type="button" class="btn btn-default" data-dismiss="modal" data-i18n="close">Close</button>
                <button type="button" class="btn btn-primary" id="client_status_blacklist_peer" data-request="blacklistAPIProxyPeer" data-loading-text="Submitting..." data-i18n="blacklist">Blacklist</button>
                <button type="button" class="btn btn-primary" id="client_status_set_peer" data-request="setAPIProxyPeer" data-loading-text="Submitting..." data-i18n="set_peer">Set Peer</button>
            </div>
        </div>
    </div>
</div><|MERGE_RESOLUTION|>--- conflicted
+++ resolved
@@ -593,11 +593,7 @@
         <div class="modal-content">
             <div class="modal-header">
                 <button type="button" class="close" data-dismiss="modal" aria-hidden="true">&times;</button>
-<<<<<<< HEAD
-                <h4 class="modal-title" data-i18n="about_nxt">About JRS</h4>
-=======
                 <h4 class="modal-title" data-i18n="about">About</h4>
->>>>>>> 951ff7d2
             </div>
             <div class="modal-body">
                 <div>
