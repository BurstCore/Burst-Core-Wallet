--- conflicted
+++ resolved
@@ -561,23 +561,7 @@
         <div class="modal-content">
             <div class="modal-header">
                 <button type="button" class="close" data-dismiss="modal" aria-hidden="true">&times;</button>
-<<<<<<< HEAD
                 <h4 class="modal-title" data-i18n="about_ardor">About Ardor</h4>
-            </div>
-            <div class="modal-body">
-                <div>
-                    <img height="128px" width="128px" src="img/nxt_logo.png">
-                    <p>
-                        <span>Ardor is designed by </span><a href="http://jelurida.com">Jelurida</a><span> the creator of open source blockchain solutions</span>
-                    </p>
-                    <p style="font-size:10px">
-                        Contact Information<br>
-                        Jelurida B.V. #66022959, Mauvestraat 44-4, 1073 RM Amsterdam<br>
-                        e-mail: info@jelurida.com
-                    </p>
-                 </div>
-=======
-                <h4 class="modal-title" data-i18n="about_nxt">About Nxt</h4>
             </div>
             <div class="modal-body">
                 <div>
@@ -585,16 +569,14 @@
                     <p>
                         Copyright © 2013-2016 The Nxt Core Developers.<br />
                         Copyright © 2016-2017 Jelurida IP B.V.<br />
-                        Distributed under GPLv2, with ABSOLUTELY NO WARRANTY.
                     </p>
                     <p>
-                        <span>The Nxt Reference Software (NRS) is developed by </span><a href="http://jelurida.com">Jelurida</a><span> - the creators of open source blockchain solutions.</span>
+                        <span>Ardor is developed by </span><a href="http://jelurida.com">Jelurida</a><span> - the creators of open source blockchain solutions.</span>
                     </p>
                     <p style="font-size:10px">
                         Contact e-mail: <a href="mailto:info@jelurida.com">info@jelurida.com</a>
                     </p>
-                </div>
->>>>>>> e10d4508
+                 </div>
             </div>
             <div class="modal-footer" style="margin-top:0;">
                 <button type="button" class="btn btn-default" data-dismiss="modal" data-i18n="close">Close</button>
