--- conflicted
+++ resolved
@@ -125,10 +125,6 @@
             <file src="nxtdesktop.policy" targetdir="${INSTALL_PATH}" override="true"/>
             <file src="conf/nxt-default.properties" targetdir="${INSTALL_PATH}/conf" override="true"/>
             <file src="conf/logging-default.properties" targetdir="${INSTALL_PATH}/conf" override="true"/>
-<<<<<<< HEAD
-=======
-            <file src="conf/genesis.json" targetdir="${INSTALL_PATH}/conf" override="true"/>
->>>>>>> 584daef4
             <fileset dir="lib" targetdir="${INSTALL_PATH}/lib" override="true" excludes=".gitignore"/>
             <fileset dir="changelogs" targetdir="${INSTALL_PATH}/changelogs" override="true" excludes=".gitignore"/>
             <fileset dir="classes" targetdir="${INSTALL_PATH}/classes" override="true" excludes=".gitignore"/>
