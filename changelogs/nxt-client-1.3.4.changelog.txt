--- conflicted
+++ resolved
@@ -25,21 +25,10 @@
 Added getDGSTags API returning all DGS Goods tags, sorted by number of goods
 in stock with that tag and total number of goods with that tag. Takes an optional
 inStockOnly parameter, default true, to retrieve tags for goods in stock only.
-<<<<<<< HEAD
-To populate the tags table in the database, a blockchain rescan will be done.
-=======
->>>>>>> e95645b6
 At most three tags per goods are used, tags longer than 20 characters or shorter
 than 3 are ignored, and the parsing of tags is done using the Lucene
 StandardAnalyzer.
 
-<<<<<<< HEAD
-Show purchase counts in all API responses returning Goods JSON, unless
-includeCounts parameter is false.
-
-Include total numbers of Goods, Purchases, and Tags in the getState API.
-
-=======
 Show purchase counts and public feedback counts in all API responses returning
 Goods JSON, unless includeCounts parameter is false.
 
@@ -52,6 +41,5 @@
 To populate the tags table in the database, a blockchain rescan will be done at
 first start.
 
->>>>>>> e95645b6
 Updated jetty to version 9.2.5. If unpacking on top of a previous installation,
 delete your lib directory first to remove the old jetty libraries.
